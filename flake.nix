{
  description = "A post-modern text editor.";

  inputs = {
    nixpkgs.url = "github:nixos/nixpkgs/nixos-unstable";
    rust-overlay = {
      url = "github:oxalica/rust-overlay";
      inputs.nixpkgs.follows = "nixpkgs";
    };
    crane.url = "github:ipetkov/crane";
  };

  outputs = {
    self,
    nixpkgs,
<<<<<<< HEAD
    crane,
    flake-utils,
    rust-overlay,
    ...
  }:
    flake-utils.lib.eachDefaultSystem (system: let
      pkgs = import nixpkgs {
        inherit system;
        overlays = [(import rust-overlay)];
      };
      mkRootPath = rel:
        builtins.path {
          path = "${toString ./.}/${rel}";
          name = rel;
        };
      filteredSource = let
        pathsToIgnore = [
          ".envrc"
          ".ignore"
          ".github"
          ".gitignore"
          "logo_dark.svg"
          "logo_light.svg"
          "rust-toolchain.toml"
          "rustfmt.toml"
          "runtime"
          "screenshot.png"
          "book"
          "docs"
          "README.md"
          "CHANGELOG.md"
          "shell.nix"
          "default.nix"
          "grammars.nix"
          "flake.nix"
          "flake.lock"
        ];
        ignorePaths = path: type: let
          inherit (nixpkgs) lib;
          # split the nix store path into its components
          components = lib.splitString "/" path;
          # drop off the `/nix/hash-source` section from the path
          relPathComponents = lib.drop 4 components;
          # reassemble the path components
          relPath = lib.concatStringsSep "/" relPathComponents;
        in
          lib.all (p: ! (lib.hasPrefix p relPath)) pathsToIgnore;
      in
        builtins.path {
          name = "helix-source";
          path = toString ./.;
          # filter out unnecessary paths
          filter = ignorePaths;
        };


      helix-cogs = craneLibStable.buildPackage (commonArgs // {
        pname = "helix-cogs";
        version = "0.1.0";
        # cargoArtifacts = craneLibStable.buildDepsOnly commonArgs;

        buildPhase = ''
          export HOME=$PWD/build_home  # code-gen will write files relative to $HOME
          mkdir -p $HOME
          cargoBuildLog=$(mktemp cargoBuildLogXXXX.json)
          cargo run --package xtask -- code-gen >"$cargoBuildLog"
        '';

        installPhase = ''
          mkdir -p $out/cogs
          cp -r build_home/.steel/cogs/helix/* "$out/cogs"
        '';

      });

      makeOverridableHelix = old: config: let
        grammars = pkgs.callPackage ./grammars.nix config;
        runtimeDir = pkgs.runCommand "helix-runtime" {} ''
          mkdir -p $out
          ln -s ${mkRootPath "runtime"}/* $out
          rm -r $out/grammars
          ln -s ${grammars} $out/grammars
        '';
        helix-wrapped =
          pkgs.runCommand
          old.name
          {
            inherit (old) pname version;
            meta = old.meta or {};
            passthru =
              (old.passthru or {})
              // {
                unwrapped = old;
              };
            nativeBuildInputs = [pkgs.makeWrapper];
            makeWrapperArgs = config.makeWrapperArgs or [];
          }
          ''
            cp -rs --no-preserve=mode,ownership ${old} $out
            wrapProgram "$out/bin/hx" ''${makeWrapperArgs[@]} --set HELIX_RUNTIME "${runtimeDir}"
          '';
      in
        helix-wrapped
        // {
          override = makeOverridableHelix old;
          passthru =
            helix-wrapped.passthru
            // {
              wrapper = old: makeOverridableHelix old config;
            };
        };
      stdenvSelector = p:
        if p.stdenv.isLinux
        then p.stdenv
        else p.clangStdenv;
      stdenv = stdenvSelector pkgs;
      rustFlagsEnv = pkgs.lib.optionalString stdenv.isLinux "-C link-arg=-fuse-ld=lld -C target-cpu=native -Clink-arg=-Wl,--no-rosegment --cfg tokio_unstable";
      rustToolchain = pkgs.pkgsBuildHost.rust-bin.fromRustupToolchainFile ./rust-toolchain.toml;
      craneLibMSRV = (crane.mkLib pkgs).overrideToolchain rustToolchain;
      craneLibStable = (crane.mkLib pkgs).overrideToolchain pkgs.pkgsBuildHost.rust-bin.stable.latest.default;
      commonArgs = {
        stdenv = stdenvSelector;
        inherit (craneLibMSRV.crateNameFromCargoToml {cargoToml = ./helix-term/Cargo.toml;}) pname;
        inherit (craneLibMSRV.crateNameFromCargoToml {cargoToml = ./Cargo.toml;}) version;
        src = filteredSource;
        # disable fetching and building of tree-sitter grammars in the helix-term build.rs
        HELIX_DISABLE_AUTO_GRAMMAR_BUILD = "1";
        buildInputs = [stdenv.cc.cc.lib];
        nativeBuildInputs = [pkgs.installShellFiles];
        # disable tests
        doCheck = false;
        meta.mainProgram = "hx";
      };
      cargoArtifacts = craneLibMSRV.buildDepsOnly commonArgs;
    in {
      packages = {
        helix-unwrapped = craneLibStable.buildPackage (commonArgs
          // {
            cargoArtifacts = craneLibStable.buildDepsOnly commonArgs;
            postInstall = ''
              mkdir -p $out/share/applications $out/share/icons/hicolor/scalable/apps $out/share/icons/hicolor/256x256/apps
              cp contrib/Helix.desktop $out/share/applications
              cp logo.svg $out/share/icons/hicolor/scalable/apps/helix.svg
              cp contrib/helix.png $out/share/icons/hicolor/256x256/apps
              installShellCompletion contrib/completion/hx.{bash,fish,zsh}
            '';
            # set git revision for nix flake builds, see 'git_hash' in helix-loader/build.rs
            HELIX_NIX_BUILD_REV = self.rev or self.dirtyRev or null;
          });
        helix = makeOverridableHelix self.packages.${system}.helix-unwrapped {};
        helix-cogs = helix-cogs;
        default = self.packages.${system}.helix;
      };

      checks = {
        # Build the crate itself
        inherit (self.packages.${system}) helix;

        clippy = craneLibMSRV.cargoClippy (commonArgs
          // {
            inherit cargoArtifacts;
            cargoClippyExtraArgs = "--all-targets -- --deny warnings";
          });

        fmt = craneLibMSRV.cargoFmt commonArgs;

        doc = craneLibMSRV.cargoDoc (commonArgs
          // {
            inherit cargoArtifacts;
          });

        test = craneLibMSRV.cargoTest (commonArgs
          // {
            inherit cargoArtifacts;
          });
      };

      devShells.default = pkgs.mkShell {
        inputsFrom = builtins.attrValues self.checks.${system};
        nativeBuildInputs = with pkgs;
          [lld_13 cargo-flamegraph rust-analyzer]
          ++ (lib.optional (stdenv.isx86_64 && stdenv.isLinux) pkgs.cargo-tarpaulin)
          ++ (lib.optional stdenv.isLinux pkgs.lldb)
          ++ (lib.optional stdenv.isDarwin (with pkgs.darwin.apple_sdk.frameworks;
            [CoreFoundation Security]));
        shellHook = ''
          export HELIX_RUNTIME="$PWD/runtime"
          export RUST_BACKTRACE="1"
          export RUSTFLAGS="''${RUSTFLAGS:-""} ${rustFlagsEnv}"
        '';
      };
    })
    // {
      overlays.default = final: prev: {
        inherit (self.packages.${final.system}) helix;
=======
    rust-overlay,
    ...
  }: let
    inherit (nixpkgs) lib;
    systems = [
      "x86_64-linux"
      "aarch64-linux"
      "x86_64-darwin"
      "aarch64-darwin"
    ];
    eachSystem = lib.genAttrs systems;
    pkgsFor = eachSystem (system:
      import nixpkgs {
        localSystem.system = system;
        overlays = [(import rust-overlay) self.overlays.helix];
      });
    gitRev = self.rev or self.dirtyRev or null;
  in {
    packages = eachSystem (system: {
      inherit (pkgsFor.${system}) helix;
      /*
      The default Helix build. Uses the latest stable Rust toolchain, and unstable
      nixpkgs.

      The build inputs can be overridden with the following:

      packages.${system}.default.override { rustPlatform = newPlatform; };

      Overriding a derivation attribute can be done as well:

      packages.${system}.default.overrideAttrs { buildType = "debug"; };
      */
      default = self.packages.${system}.helix;
    });
    checks =
      lib.mapAttrs (system: pkgs: let
        # Get Helix's MSRV toolchain to build with by default.
        msrvToolchain = pkgs.pkgsBuildHost.rust-bin.fromRustupToolchainFile ./rust-toolchain.toml;
        msrvPlatform = pkgs.makeRustPlatform {
          cargo = msrvToolchain;
          rustc = msrvToolchain;
        };
      in {
        helix = self.packages.${system}.helix.override {
          rustPlatform = msrvPlatform;
        };
      })
      pkgsFor;

    # Devshell behavior is preserved.
    devShells =
      lib.mapAttrs (system: pkgs: {
        default = let
          commonRustFlagsEnv = "-C link-arg=-fuse-ld=lld -C target-cpu=native --cfg tokio_unstable";
          platformRustFlagsEnv = lib.optionalString pkgs.stdenv.isLinux "-Clink-arg=-Wl,--no-rosegment";
        in
          pkgs.mkShell {
            inputsFrom = [self.checks.${system}.helix];
            nativeBuildInputs = with pkgs;
              [
                lld
                cargo-flamegraph
                rust-bin.nightly.latest.rust-analyzer
              ]
              ++ (lib.optional (stdenv.isx86_64 && stdenv.isLinux) cargo-tarpaulin)
              ++ (lib.optional stdenv.isLinux lldb)
              ++ (lib.optional stdenv.isDarwin darwin.apple_sdk.frameworks.CoreFoundation);
            shellHook = ''
              export RUST_BACKTRACE="1"
              export RUSTFLAGS="''${RUSTFLAGS:-""} ${commonRustFlagsEnv} ${platformRustFlagsEnv}"
            '';
          };
      })
      pkgsFor;

    overlays = {
      helix = final: prev: {
        helix = final.callPackage ./default.nix {inherit gitRev;};
>>>>>>> f6878f62
      };

      default = self.overlays.helix;
    };
  };
  nixConfig = {
    extra-substituters = ["https://helix.cachix.org"];
    extra-trusted-public-keys = ["helix.cachix.org-1:ejp9KQpR1FBI2onstMQ34yogDm4OgU2ru6lIwPvuCVs="];
  };
}<|MERGE_RESOLUTION|>--- conflicted
+++ resolved
@@ -1,3 +1,305 @@
+# {
+#   description = "A post-modern text editor.";
+
+#   inputs = {
+#     nixpkgs.url = "github:nixos/nixpkgs/nixos-unstable";
+#     rust-overlay = {
+#       url = "github:oxalica/rust-overlay";
+#       inputs.nixpkgs.follows = "nixpkgs";
+#     };
+#     crane.url = "github:ipetkov/crane";
+#   };
+
+#   outputs = {
+#     self,
+#     nixpkgs,
+# <<<<<<< HEAD
+#     crane,
+#     flake-utils,
+#     rust-overlay,
+#     ...
+#   }:
+#     flake-utils.lib.eachDefaultSystem (system: let
+#       pkgs = import nixpkgs {
+#         inherit system;
+#         overlays = [(import rust-overlay)];
+#       };
+#       mkRootPath = rel:
+#         builtins.path {
+#           path = "${toString ./.}/${rel}";
+#           name = rel;
+#         };
+#       filteredSource = let
+#         pathsToIgnore = [
+#           ".envrc"
+#           ".ignore"
+#           ".github"
+#           ".gitignore"
+#           "logo_dark.svg"
+#           "logo_light.svg"
+#           "rust-toolchain.toml"
+#           "rustfmt.toml"
+#           "runtime"
+#           "screenshot.png"
+#           "book"
+#           "docs"
+#           "README.md"
+#           "CHANGELOG.md"
+#           "shell.nix"
+#           "default.nix"
+#           "grammars.nix"
+#           "flake.nix"
+#           "flake.lock"
+#         ];
+#         ignorePaths = path: type: let
+#           inherit (nixpkgs) lib;
+#           # split the nix store path into its components
+#           components = lib.splitString "/" path;
+#           # drop off the `/nix/hash-source` section from the path
+#           relPathComponents = lib.drop 4 components;
+#           # reassemble the path components
+#           relPath = lib.concatStringsSep "/" relPathComponents;
+#         in
+#           lib.all (p: ! (lib.hasPrefix p relPath)) pathsToIgnore;
+#       in
+#         builtins.path {
+#           name = "helix-source";
+#           path = toString ./.;
+#           # filter out unnecessary paths
+#           filter = ignorePaths;
+#         };
+
+
+#       helix-cogs = craneLibStable.buildPackage (commonArgs // {
+#         pname = "helix-cogs";
+#         version = "0.1.0";
+#         # cargoArtifacts = craneLibStable.buildDepsOnly commonArgs;
+
+#         buildPhase = ''
+#           export HOME=$PWD/build_home  # code-gen will write files relative to $HOME
+#           mkdir -p $HOME
+#           cargoBuildLog=$(mktemp cargoBuildLogXXXX.json)
+#           cargo run --package xtask -- code-gen >"$cargoBuildLog"
+#         '';
+
+#         installPhase = ''
+#           mkdir -p $out/cogs
+#           cp -r build_home/.steel/cogs/helix/* "$out/cogs"
+#         '';
+
+#       });
+
+#       makeOverridableHelix = old: config: let
+#         grammars = pkgs.callPackage ./grammars.nix config;
+#         runtimeDir = pkgs.runCommand "helix-runtime" {} ''
+#           mkdir -p $out
+#           ln -s ${mkRootPath "runtime"}/* $out
+#           rm -r $out/grammars
+#           ln -s ${grammars} $out/grammars
+#         '';
+#         helix-wrapped =
+#           pkgs.runCommand
+#           old.name
+#           {
+#             inherit (old) pname version;
+#             meta = old.meta or {};
+#             passthru =
+#               (old.passthru or {})
+#               // {
+#                 unwrapped = old;
+#               };
+#             nativeBuildInputs = [pkgs.makeWrapper];
+#             makeWrapperArgs = config.makeWrapperArgs or [];
+#           }
+#           ''
+#             cp -rs --no-preserve=mode,ownership ${old} $out
+#             wrapProgram "$out/bin/hx" ''${makeWrapperArgs[@]} --set HELIX_RUNTIME "${runtimeDir}"
+#           '';
+#       in
+#         helix-wrapped
+#         // {
+#           override = makeOverridableHelix old;
+#           passthru =
+#             helix-wrapped.passthru
+#             // {
+#               wrapper = old: makeOverridableHelix old config;
+#             };
+#         };
+#       stdenvSelector = p:
+#         if p.stdenv.isLinux
+#         then p.stdenv
+#         else p.clangStdenv;
+#       stdenv = stdenvSelector pkgs;
+#       rustFlagsEnv = pkgs.lib.optionalString stdenv.isLinux "-C link-arg=-fuse-ld=lld -C target-cpu=native -Clink-arg=-Wl,--no-rosegment --cfg tokio_unstable";
+#       rustToolchain = pkgs.pkgsBuildHost.rust-bin.fromRustupToolchainFile ./rust-toolchain.toml;
+#       craneLibMSRV = (crane.mkLib pkgs).overrideToolchain rustToolchain;
+#       craneLibStable = (crane.mkLib pkgs).overrideToolchain pkgs.pkgsBuildHost.rust-bin.stable.latest.default;
+#       commonArgs = {
+#         stdenv = stdenvSelector;
+#         inherit (craneLibMSRV.crateNameFromCargoToml {cargoToml = ./helix-term/Cargo.toml;}) pname;
+#         inherit (craneLibMSRV.crateNameFromCargoToml {cargoToml = ./Cargo.toml;}) version;
+#         src = filteredSource;
+#         # disable fetching and building of tree-sitter grammars in the helix-term build.rs
+#         HELIX_DISABLE_AUTO_GRAMMAR_BUILD = "1";
+#         buildInputs = [stdenv.cc.cc.lib];
+#         nativeBuildInputs = [pkgs.installShellFiles];
+#         # disable tests
+#         doCheck = false;
+#         meta.mainProgram = "hx";
+#       };
+#       cargoArtifacts = craneLibMSRV.buildDepsOnly commonArgs;
+#     in {
+#       packages = {
+#         helix-unwrapped = craneLibStable.buildPackage (commonArgs
+#           // {
+#             cargoArtifacts = craneLibStable.buildDepsOnly commonArgs;
+#             postInstall = ''
+#               mkdir -p $out/share/applications $out/share/icons/hicolor/scalable/apps $out/share/icons/hicolor/256x256/apps
+#               cp contrib/Helix.desktop $out/share/applications
+#               cp logo.svg $out/share/icons/hicolor/scalable/apps/helix.svg
+#               cp contrib/helix.png $out/share/icons/hicolor/256x256/apps
+#               installShellCompletion contrib/completion/hx.{bash,fish,zsh}
+#             '';
+#             # set git revision for nix flake builds, see 'git_hash' in helix-loader/build.rs
+#             HELIX_NIX_BUILD_REV = self.rev or self.dirtyRev or null;
+#           });
+#         helix = makeOverridableHelix self.packages.${system}.helix-unwrapped {};
+#         helix-cogs = helix-cogs;
+#         default = self.packages.${system}.helix;
+#       };
+
+#       checks = {
+#         # Build the crate itself
+#         inherit (self.packages.${system}) helix;
+
+#         clippy = craneLibMSRV.cargoClippy (commonArgs
+#           // {
+#             inherit cargoArtifacts;
+#             cargoClippyExtraArgs = "--all-targets -- --deny warnings";
+#           });
+
+#         fmt = craneLibMSRV.cargoFmt commonArgs;
+
+#         doc = craneLibMSRV.cargoDoc (commonArgs
+#           // {
+#             inherit cargoArtifacts;
+#           });
+
+#         test = craneLibMSRV.cargoTest (commonArgs
+#           // {
+#             inherit cargoArtifacts;
+#           });
+#       };
+
+#       devShells.default = pkgs.mkShell {
+#         inputsFrom = builtins.attrValues self.checks.${system};
+#         nativeBuildInputs = with pkgs;
+#           [lld_13 cargo-flamegraph rust-analyzer]
+#           ++ (lib.optional (stdenv.isx86_64 && stdenv.isLinux) pkgs.cargo-tarpaulin)
+#           ++ (lib.optional stdenv.isLinux pkgs.lldb)
+#           ++ (lib.optional stdenv.isDarwin (with pkgs.darwin.apple_sdk.frameworks;
+#             [CoreFoundation Security]));
+#         shellHook = ''
+#           export HELIX_RUNTIME="$PWD/runtime"
+#           export RUST_BACKTRACE="1"
+#           export RUSTFLAGS="''${RUSTFLAGS:-""} ${rustFlagsEnv}"
+#         '';
+#       };
+#     })
+#     // {
+#       overlays.default = final: prev: {
+#         inherit (self.packages.${final.system}) helix;
+# =======
+#     rust-overlay,
+#     ...
+#   }: let
+#     inherit (nixpkgs) lib;
+#     systems = [
+#       "x86_64-linux"
+#       "aarch64-linux"
+#       "x86_64-darwin"
+#       "aarch64-darwin"
+#     ];
+#     eachSystem = lib.genAttrs systems;
+#     pkgsFor = eachSystem (system:
+#       import nixpkgs {
+#         localSystem.system = system;
+#         overlays = [(import rust-overlay) self.overlays.helix];
+#       });
+#     gitRev = self.rev or self.dirtyRev or null;
+#   in {
+#     packages = eachSystem (system: {
+#       inherit (pkgsFor.${system}) helix;
+#       /*
+#       The default Helix build. Uses the latest stable Rust toolchain, and unstable
+#       nixpkgs.
+
+#       The build inputs can be overridden with the following:
+
+#       packages.${system}.default.override { rustPlatform = newPlatform; };
+
+#       Overriding a derivation attribute can be done as well:
+
+#       packages.${system}.default.overrideAttrs { buildType = "debug"; };
+#       */
+#       default = self.packages.${system}.helix;
+#     });
+#     checks =
+#       lib.mapAttrs (system: pkgs: let
+#         # Get Helix's MSRV toolchain to build with by default.
+#         msrvToolchain = pkgs.pkgsBuildHost.rust-bin.fromRustupToolchainFile ./rust-toolchain.toml;
+#         msrvPlatform = pkgs.makeRustPlatform {
+#           cargo = msrvToolchain;
+#           rustc = msrvToolchain;
+#         };
+#       in {
+#         helix = self.packages.${system}.helix.override {
+#           rustPlatform = msrvPlatform;
+#         };
+#       })
+#       pkgsFor;
+
+#     # Devshell behavior is preserved.
+#     devShells =
+#       lib.mapAttrs (system: pkgs: {
+#         default = let
+#           commonRustFlagsEnv = "-C link-arg=-fuse-ld=lld -C target-cpu=native --cfg tokio_unstable";
+#           platformRustFlagsEnv = lib.optionalString pkgs.stdenv.isLinux "-Clink-arg=-Wl,--no-rosegment";
+#         in
+#           pkgs.mkShell {
+#             inputsFrom = [self.checks.${system}.helix];
+#             nativeBuildInputs = with pkgs;
+#               [
+#                 lld
+#                 cargo-flamegraph
+#                 rust-bin.nightly.latest.rust-analyzer
+#               ]
+#               ++ (lib.optional (stdenv.isx86_64 && stdenv.isLinux) cargo-tarpaulin)
+#               ++ (lib.optional stdenv.isLinux lldb)
+#               ++ (lib.optional stdenv.isDarwin darwin.apple_sdk.frameworks.CoreFoundation);
+#             shellHook = ''
+#               export RUST_BACKTRACE="1"
+#               export RUSTFLAGS="''${RUSTFLAGS:-""} ${commonRustFlagsEnv} ${platformRustFlagsEnv}"
+#             '';
+#           };
+#       })
+#       pkgsFor;
+
+#     overlays = {
+#       helix = final: prev: {
+#         helix = final.callPackage ./default.nix {inherit gitRev;};
+# >>>>>>> origin
+#       };
+
+#       default = self.overlays.helix;
+#     };
+#   };
+#   nixConfig = {
+#     extra-substituters = ["https://helix.cachix.org"];
+#     extra-trusted-public-keys = ["helix.cachix.org-1:ejp9KQpR1FBI2onstMQ34yogDm4OgU2ru6lIwPvuCVs="];
+#   };
+# }
+
 {
   description = "A post-modern text editor.";
 
@@ -7,209 +309,11 @@
       url = "github:oxalica/rust-overlay";
       inputs.nixpkgs.follows = "nixpkgs";
     };
-    crane.url = "github:ipetkov/crane";
   };
 
   outputs = {
     self,
     nixpkgs,
-<<<<<<< HEAD
-    crane,
-    flake-utils,
-    rust-overlay,
-    ...
-  }:
-    flake-utils.lib.eachDefaultSystem (system: let
-      pkgs = import nixpkgs {
-        inherit system;
-        overlays = [(import rust-overlay)];
-      };
-      mkRootPath = rel:
-        builtins.path {
-          path = "${toString ./.}/${rel}";
-          name = rel;
-        };
-      filteredSource = let
-        pathsToIgnore = [
-          ".envrc"
-          ".ignore"
-          ".github"
-          ".gitignore"
-          "logo_dark.svg"
-          "logo_light.svg"
-          "rust-toolchain.toml"
-          "rustfmt.toml"
-          "runtime"
-          "screenshot.png"
-          "book"
-          "docs"
-          "README.md"
-          "CHANGELOG.md"
-          "shell.nix"
-          "default.nix"
-          "grammars.nix"
-          "flake.nix"
-          "flake.lock"
-        ];
-        ignorePaths = path: type: let
-          inherit (nixpkgs) lib;
-          # split the nix store path into its components
-          components = lib.splitString "/" path;
-          # drop off the `/nix/hash-source` section from the path
-          relPathComponents = lib.drop 4 components;
-          # reassemble the path components
-          relPath = lib.concatStringsSep "/" relPathComponents;
-        in
-          lib.all (p: ! (lib.hasPrefix p relPath)) pathsToIgnore;
-      in
-        builtins.path {
-          name = "helix-source";
-          path = toString ./.;
-          # filter out unnecessary paths
-          filter = ignorePaths;
-        };
-
-
-      helix-cogs = craneLibStable.buildPackage (commonArgs // {
-        pname = "helix-cogs";
-        version = "0.1.0";
-        # cargoArtifacts = craneLibStable.buildDepsOnly commonArgs;
-
-        buildPhase = ''
-          export HOME=$PWD/build_home  # code-gen will write files relative to $HOME
-          mkdir -p $HOME
-          cargoBuildLog=$(mktemp cargoBuildLogXXXX.json)
-          cargo run --package xtask -- code-gen >"$cargoBuildLog"
-        '';
-
-        installPhase = ''
-          mkdir -p $out/cogs
-          cp -r build_home/.steel/cogs/helix/* "$out/cogs"
-        '';
-
-      });
-
-      makeOverridableHelix = old: config: let
-        grammars = pkgs.callPackage ./grammars.nix config;
-        runtimeDir = pkgs.runCommand "helix-runtime" {} ''
-          mkdir -p $out
-          ln -s ${mkRootPath "runtime"}/* $out
-          rm -r $out/grammars
-          ln -s ${grammars} $out/grammars
-        '';
-        helix-wrapped =
-          pkgs.runCommand
-          old.name
-          {
-            inherit (old) pname version;
-            meta = old.meta or {};
-            passthru =
-              (old.passthru or {})
-              // {
-                unwrapped = old;
-              };
-            nativeBuildInputs = [pkgs.makeWrapper];
-            makeWrapperArgs = config.makeWrapperArgs or [];
-          }
-          ''
-            cp -rs --no-preserve=mode,ownership ${old} $out
-            wrapProgram "$out/bin/hx" ''${makeWrapperArgs[@]} --set HELIX_RUNTIME "${runtimeDir}"
-          '';
-      in
-        helix-wrapped
-        // {
-          override = makeOverridableHelix old;
-          passthru =
-            helix-wrapped.passthru
-            // {
-              wrapper = old: makeOverridableHelix old config;
-            };
-        };
-      stdenvSelector = p:
-        if p.stdenv.isLinux
-        then p.stdenv
-        else p.clangStdenv;
-      stdenv = stdenvSelector pkgs;
-      rustFlagsEnv = pkgs.lib.optionalString stdenv.isLinux "-C link-arg=-fuse-ld=lld -C target-cpu=native -Clink-arg=-Wl,--no-rosegment --cfg tokio_unstable";
-      rustToolchain = pkgs.pkgsBuildHost.rust-bin.fromRustupToolchainFile ./rust-toolchain.toml;
-      craneLibMSRV = (crane.mkLib pkgs).overrideToolchain rustToolchain;
-      craneLibStable = (crane.mkLib pkgs).overrideToolchain pkgs.pkgsBuildHost.rust-bin.stable.latest.default;
-      commonArgs = {
-        stdenv = stdenvSelector;
-        inherit (craneLibMSRV.crateNameFromCargoToml {cargoToml = ./helix-term/Cargo.toml;}) pname;
-        inherit (craneLibMSRV.crateNameFromCargoToml {cargoToml = ./Cargo.toml;}) version;
-        src = filteredSource;
-        # disable fetching and building of tree-sitter grammars in the helix-term build.rs
-        HELIX_DISABLE_AUTO_GRAMMAR_BUILD = "1";
-        buildInputs = [stdenv.cc.cc.lib];
-        nativeBuildInputs = [pkgs.installShellFiles];
-        # disable tests
-        doCheck = false;
-        meta.mainProgram = "hx";
-      };
-      cargoArtifacts = craneLibMSRV.buildDepsOnly commonArgs;
-    in {
-      packages = {
-        helix-unwrapped = craneLibStable.buildPackage (commonArgs
-          // {
-            cargoArtifacts = craneLibStable.buildDepsOnly commonArgs;
-            postInstall = ''
-              mkdir -p $out/share/applications $out/share/icons/hicolor/scalable/apps $out/share/icons/hicolor/256x256/apps
-              cp contrib/Helix.desktop $out/share/applications
-              cp logo.svg $out/share/icons/hicolor/scalable/apps/helix.svg
-              cp contrib/helix.png $out/share/icons/hicolor/256x256/apps
-              installShellCompletion contrib/completion/hx.{bash,fish,zsh}
-            '';
-            # set git revision for nix flake builds, see 'git_hash' in helix-loader/build.rs
-            HELIX_NIX_BUILD_REV = self.rev or self.dirtyRev or null;
-          });
-        helix = makeOverridableHelix self.packages.${system}.helix-unwrapped {};
-        helix-cogs = helix-cogs;
-        default = self.packages.${system}.helix;
-      };
-
-      checks = {
-        # Build the crate itself
-        inherit (self.packages.${system}) helix;
-
-        clippy = craneLibMSRV.cargoClippy (commonArgs
-          // {
-            inherit cargoArtifacts;
-            cargoClippyExtraArgs = "--all-targets -- --deny warnings";
-          });
-
-        fmt = craneLibMSRV.cargoFmt commonArgs;
-
-        doc = craneLibMSRV.cargoDoc (commonArgs
-          // {
-            inherit cargoArtifacts;
-          });
-
-        test = craneLibMSRV.cargoTest (commonArgs
-          // {
-            inherit cargoArtifacts;
-          });
-      };
-
-      devShells.default = pkgs.mkShell {
-        inputsFrom = builtins.attrValues self.checks.${system};
-        nativeBuildInputs = with pkgs;
-          [lld_13 cargo-flamegraph rust-analyzer]
-          ++ (lib.optional (stdenv.isx86_64 && stdenv.isLinux) pkgs.cargo-tarpaulin)
-          ++ (lib.optional stdenv.isLinux pkgs.lldb)
-          ++ (lib.optional stdenv.isDarwin (with pkgs.darwin.apple_sdk.frameworks;
-            [CoreFoundation Security]));
-        shellHook = ''
-          export HELIX_RUNTIME="$PWD/runtime"
-          export RUST_BACKTRACE="1"
-          export RUSTFLAGS="''${RUSTFLAGS:-""} ${rustFlagsEnv}"
-        '';
-      };
-    })
-    // {
-      overlays.default = final: prev: {
-        inherit (self.packages.${final.system}) helix;
-=======
     rust-overlay,
     ...
   }: let
@@ -288,7 +392,6 @@
     overlays = {
       helix = final: prev: {
         helix = final.callPackage ./default.nix {inherit gitRev;};
->>>>>>> f6878f62
       };
 
       default = self.overlays.helix;
