# Language support configuration.
# See the languages documentation: https://docs.helix-editor.com/master/languages.html

use-grammars = { except = [ "wren", "gemini" ] }

[language-server]

ada-gpr-language-server = {command = "ada_language_server", args = ["--language-gpr"]}
ada-language-server = { command = "ada_language_server" }
als = { command = "als" }
amber-lsp = { command = "amber-lsp" }
ameba-ls = { command = "ameba-ls" }
angular = {command = "ngserver", args = ["--stdio", "--tsProbeLocations", ".", "--ngProbeLocations", ".",]}
asm-lsp = { command = "asm-lsp" }
awk-language-server = { command = "awk-language-server" }
bash-language-server = { command = "bash-language-server", args = ["start"] }
bass = { command = "bass", args = ["--lsp"] }
beancount-language-server = { command = "beancount-language-server" }
bicep-langserver = { command = "bicep-langserver" }
bitbake-language-server = { command = "bitbake-language-server" }
buf = { command = "buf", args = ["beta", "lsp", "--timeout", "0"] }
cairo-language-server = { command = "cairo-language-server", args = [] }
circom-lsp = { command = "circom-lsp" }
cl-lsp = { command = "cl-lsp" }
clangd = { command = "clangd" }
clojure-lsp = { command = "clojure-lsp" }
cmake-language-server = { command = "cmake-language-server" }
codeql = { command = "codeql", args = ["execute", "language-server", "--check-errors=ON_CHANGE"] }
crystalline = { command = "crystalline", args = ["--stdio"] }
cs = { command = "cs", args = ["launch", "--contrib", "smithy-language-server", "--", "0"] }
csharp-ls = { command = "csharp-ls" }
cuelsp = { command = "cuelsp" }
dart = { command = "dart", args = ["language-server", "--client-id=helix"] }
dhall-lsp-server = { command = "dhall-lsp-server" }
djlsp = { command = "djlsp" }
docker-langserver = { command = "docker-langserver", args = ["--stdio"] }
docker-compose-langserver = { command = "docker-compose-langserver", args = ["--stdio"]}
dot-language-server = { command = "dot-language-server", args = ["--stdio"] }
dts-lsp = { command = "dts-lsp" }
earthlyls = { command = "earthlyls" }
elixir-ls = { command = "elixir-ls", config = { elixirLS.dialyzerEnabled = false } }
elm-language-server = { command = "elm-language-server" }
elp = { command = "elp", args = ["server"] }
elvish = { command = "elvish", args = ["-lsp"] }
erlang-ls = { command = "erlang_ls" }
fennel-ls = { command = "fennel-ls" }
fish-lsp = { command = "fish-lsp", args = ["start"], environment = { fish_lsp_show_client_popups = "false" } }
forc = { command = "forc", args = ["lsp"] }
forth-lsp = { command = "forth-lsp" }
fortls = { command = "fortls", args = ["--lowercase_intrinsics"] }
fsharp-ls = { command = "fsautocomplete", config = { AutomaticWorkspaceInit = true } }
gleam = { command = "gleam", args = ["lsp"] }
glsl_analyzer = { command = "glsl_analyzer" }
graphql-language-service = { command = "graphql-lsp", args = ["server", "-m", "stream"] }
harper-ls = { command = "harper-ls", args = ["--stdio"] }
haskell-language-server = { command = "haskell-language-server-wrapper", args = ["--lsp"] }
hyprls = { command = "hyprls" }
idris2-lsp = { command = "idris2-lsp" }
intelephense = { command = "intelephense", args = ["--stdio"] }
jdtls = { command = "jdtls" }
jedi = { command = "jedi-language-server" }
jq-lsp = { command = "jq-lsp" }
jsonnet-language-server = { command = "jsonnet-language-server", args= ["-t", "--lint"] }
julia = { command = "julia", timeout = 60, args = [ "--startup-file=no", "--history-file=no", "--quiet", "-e", "using LanguageServer; runserver()", ] }
just-lsp = { command = "just-lsp" }
koka = { command = "koka", args = ["--language-server", "--lsstdio"] }
koto-ls = { command = "koto-ls" }
kotlin-lsp = { command = "kotlin-lsp", args = ["--stdio"] }
kotlin-language-server = { command = "kotlin-language-server" }
lean = { command = "lean", args = ["--server"] }
ltex-ls = { command = "ltex-ls" }
ltex-ls-plus = { command = "ltex-ls-plus" }
markdoc-ls = { command = "markdoc-ls", args = ["--stdio"] }
markdown-oxide = { command = "markdown-oxide" }
marksman = { command = "marksman", args = ["server"] }
metals = { command = "metals", config = { "isHttpEnabled" = true, metals = { inlayHints = { typeParameters = {enable = true} , hintsInPatternMatch = {enable = true} }  } } }
mesonlsp = { command = "mesonlsp", args = ["--lsp"] }
mint = { command = "mint", args = ["tool", "ls"] }
mojo-lsp-server = { command = "pixi", args = ["run", "mojo-lsp-server"] }
neocmakelsp = { command = "neocmakelsp", args = ["stdio"] }
nil = { command = "nil" }
nimlangserver = { command = "nimlangserver" }
nimlsp = { command = "nimlsp" }
nixd = { command = "nixd" }
nls = { command = "nls" }
nu-lsp = { command = "nu", args = [ "--lsp" ] }
ocamllsp = { command = "ocamllsp" }
ols = { command = "ols", args = [] }
omnisharp = { command = "OmniSharp", args = [ "--languageserver" ] }
openscad-lsp = { command = "openscad-lsp", args = ["--stdio"] }
pasls = { command = "pasls", args = [] }
pbkit = { command = "pb", args = [ "lsp" ] }
perlnavigator = { command = "perlnavigator", args= ["--stdio"] }
pest-language-server = { command = "pest-language-server" }
pkl-lsp = { command = "pkl-lsp" }
prisma-language-server = { command = "prisma-language-server", args = ["--stdio"], config.prisma.enableDiagnostics = true }
purescript-language-server = { command = "purescript-language-server", args = ["--stdio"] }
pylsp = { command = "pylsp" }
pyrefly = { command = "pyrefly", args = ["lsp"] }
pyright = { command = "pyright-langserver", args = ["--stdio"], config = {} }
protols = { command = "protols", args = [] }
basedpyright = { command = "basedpyright-langserver", args = ["--stdio"], config = {} }
pylyzer = { command = "pylyzer", args = ["--server"] }
qmlls = { command = "qmlls" }
quint-language-server = { command = "quint-language-server", args = ["--stdio"] }
r = { command = "R", args = ["--no-echo", "-e", "languageserver::run()"] }
racket = { command = "racket", args = ["-l", "racket-langserver"] }
regols = { command = "regols" }
rescript-language-server = { command = "rescript-language-server", args = ["--stdio"] }
robotframework_ls = { command = "robotframework_ls" }
ruff = { command = "ruff", args = ["server"] }
ruby-lsp = { command = "ruby-lsp" }
serve-d = { command = "serve-d" }
slangd = { command = "slangd" }
slint-lsp = { command = "slint-lsp", args = [] }
systemd-lsp = { command = "systemd-lsp" }
solargraph = { command = "solargraph", args = ["stdio"] }
solc = { command = "solc", args = ["--lsp"] }
sourcekit-lsp = { command = "sourcekit-lsp" }
spade-language-server = {command = "spade-language-server"}
starpls = {command = "starpls"}
svlangserver = { command = "svlangserver", args = [] }
swipl = { command = "swipl", args = [ "-g", "use_module(library(lsp_server))", "-g", "lsp_server:main", "-t", "halt", "--", "stdio" ] }
superhtml = {  command = "superhtml", args = ["lsp"]}
tailwindcss-ls = { command = "tailwindcss-language-server", args = ["--stdio"] }
taplo = { command = "taplo", args = ["lsp", "stdio"] }
templ = { command = "templ", args = ["lsp"] }
terraform-ls = { command = "terraform-ls", args = ["serve"] }
texlab = { command = "texlab" }
tombi = { command = "tombi", args = ["lsp"] }
ty = { command = "ty", args = ["server"] }
typespec = { command = "tsp-server", args = ["--stdio"] }
vala-language-server = { command = "vala-language-server" }
vale-ls = { command = "vale-ls" }
vhdl_ls = { command = "vhdl_ls", args = [] }
vlang-language-server = { command = "v-analyzer" }
vscode-css-language-server = { command = "vscode-css-language-server", args = ["--stdio"], config = { provideFormatter = true, css = { validate = { enable = true } } } }
vscode-html-language-server = { command = "vscode-html-language-server", args = ["--stdio"], config = { provideFormatter = true } }
vscode-json-language-server = { command = "vscode-json-language-server", args = ["--stdio"], config = { provideFormatter = true, json = { validate = { enable = true } } } }
vuels = { command = "vue-language-server", args = ["--stdio"], config = { typescript = { tsdk = "node_modules/typescript/lib/" } } }
wgsl-analyzer = { command = "wgsl-analyzer" }
yaml-language-server = { command = "yaml-language-server", args = ["--stdio"] }
yls = { command = "yls", args = ["-vv"] }
zls = { command = "zls" }
blueprint-compiler = { command = "blueprint-compiler", args = ["lsp"] }
tinymist = { command = "tinymist" }
ts_query_ls = { command = "ts_query_ls" }
termux-language-server = { command = "termux-language-server" }
helm_ls = { command = "helm_ls", args = ["serve"] }
ember-language-server = { command = "ember-language-server", args = ["--stdio"] }
teal-language-server = { command = "teal-language-server" }
wasm-language-tools = { command = "wat_server" }
sourcepawn-studio = { command = "sourcepawn-studio" }
luau = { command = "luau-lsp", args = ["lsp"] }

[language-server.ansible-language-server]
command = "ansible-language-server"
args = ["--stdio"]

[language-server.astro-ls]
command = "astro-ls"
args = [ "--stdio" ]
config = { typescript = { tsdk = "node_modules/typescript/lib" } }

[language-server.lua-language-server]
command = "lua-language-server"

[language-server.lua-language-server.config.Lua.hint]
enable = true
arrayIndex = "Enable"
setType = true
paramName = "All"
paramType = true
await = true


[language-server.gopls]
command = "gopls"

[language-server.gopls.config.hints]
assignVariableTypes = true
compositeLiteralFields = true
constantValues = true
functionTypeParameters = true
parameterNames = true
rangeVariableTypes = true

[language-server.golangci-lint-lsp]
command = "golangci-lint-langserver"

[language-server.golangci-lint-lsp.config]
command = ["golangci-lint", "run", "--output.json.path=stdout", "--show-stats=false", "--issues-exit-code=1"]


[language-server.rust-analyzer]
command = "rust-analyzer"

[language-server.rust-analyzer.config]
inlayHints.bindingModeHints.enable = false
inlayHints.closingBraceHints.minLines = 10
inlayHints.closureReturnTypeHints.enable = "with_block"
inlayHints.discriminantHints.enable = "fieldless"
inlayHints.lifetimeElisionHints.enable = "skip_trivial"
inlayHints.typeHints.hideClosureInitialization = false

[language-server.rust-analyzer.config.files]
watcher = "server"

[language-server.typescript-language-server]
command = "typescript-language-server"
args = ["--stdio"]
config.hostInfo = "helix"

[language-server.typescript-language-server.config.typescript.inlayHints]
includeInlayEnumMemberValueHints = true
includeInlayFunctionLikeReturnTypeHints = true
includeInlayFunctionParameterTypeHints = true
includeInlayParameterNameHints = "all"
includeInlayParameterNameHintsWhenArgumentMatchesName = true
includeInlayPropertyDeclarationTypeHints = true
includeInlayVariableTypeHints = true

[language-server.typescript-language-server.config.javascript.inlayHints]
includeInlayEnumMemberValueHints = true
includeInlayFunctionLikeReturnTypeHints = true
includeInlayFunctionParameterTypeHints = true
includeInlayParameterNameHints = "all"
includeInlayParameterNameHintsWhenArgumentMatchesName = true
includeInlayPropertyDeclarationTypeHints = true
includeInlayVariableTypeHints = true

[language-server.svelteserver]
command = "svelteserver"
args = ["--stdio"]

[language-server.svelteserver.config.configuration.typescript]
inlayHints.parameterTypes.enabled = true
inlayHints.variableTypes.enabled = true
inlayHints.propertyDeclarationTypes.enabled = true
inlayHints.functionLikeReturnTypes.enabled = true
inlayHints.enumMemberValues.enabled = true
inlayHints.parameterNames.enabled = "all"

[language-server.svelteserver.config.configuration.javascript]
inlayHints.parameterTypes.enabled = true
inlayHints.variableTypes.enabled = true
inlayHints.propertyDeclarationTypes.enabled = true
inlayHints.functionLikeReturnTypes.enabled = true
inlayHints.enumMemberValues.enabled = true
inlayHints.parameterNames.enabled = "all"

[language-server.vscode-eslint-language-server]
command = "vscode-eslint-language-server"
args = ["--stdio"]

[language-server.vscode-eslint-language-server.config]
validate = "on"
experimental = { useFlatConfig = false }
rulesCustomizations = []
run = "onType"
problems = { shortenToSingleLine = false }
nodePath = ""

[language-server.vscode-eslint-language-server.config.codeAction.disableRuleComment]
enable = true
location = "separateLine"

[language-server.vscode-eslint-language-server.config.codeAction.showDocumentation]
enable = true

[language-server.vscode-eslint-language-server.config.workingDirectory]
mode = "location"

[language-server.clarinet]
command = "clarinet"
args = ["lsp"]

[[language]]
name = "rust"
scope = "source.rust"
injection-regex = "rs|rust"
file-types = ["rs"]
roots = ["Cargo.toml", "Cargo.lock"]
shebangs = ["rust-script", "cargo"]
auto-format = true
comment-tokens = ["//", "///", "//!"]
block-comment-tokens = [
  { start = "/*", end = "*/" },
  { start = "/**", end = "*/" },
  { start = "/*!", end = "*/" },
]
language-servers = [ "rust-analyzer" ]
indent = { tab-width = 4, unit = "    " }
persistent-diagnostic-sources = ["rustc", "clippy"]

[language.auto-pairs]
'(' = ')'
'{' = '}'
'[' = ']'
'"' = '"'
'`' = '`'

[language.debugger]
name = "lldb-dap"
transport = "stdio"
command = "lldb-dap"

[[language.debugger.templates]]
name = "binary"
request = "launch"
completion = [ { name = "binary", completion = "filename" } ]
args = { program = "{0}" }

[[language.debugger.templates]]
name = "binary (terminal)"
request = "launch"
completion = [ { name = "binary", completion = "filename" } ]
args = { program = "{0}", runInTerminal = true }

[[language.debugger.templates]]
name = "attach"
request = "attach"
completion = [ "pid" ]
args = { pid = "{0}" }

[[language.debugger.templates]]
name = "gdbserver attach"
request = "attach"
completion = [ { name = "lldb connect url", default = "connect://localhost:3333" }, { name = "file", completion = "filename" }, "pid" ]
args = { attachCommands = [ "platform select remote-gdb-server", "platform connect {0}", "file {1}", "attach {2}" ] }

[[grammar]]
name = "rust"
source = { git = "https://github.com/tree-sitter/tree-sitter-rust", rev = "1f63b33efee17e833e0ea29266dd3d713e27e321" }

[[language]]
name = "sway"
scope = "source.sway"
injection-regex = "sway"
file-types = ["sw"]
language-servers = [ "forc" ]
roots = ["Forc.toml", "Forc.lock"]
indent = { tab-width = 4, unit = "    " }
comment-token = "//"

[[grammar]]
name = "sway"
source = { git = "https://github.com/FuelLabs/tree-sitter-sway", rev = "e491a005ee1d310f4c138bf215afd44cfebf959c" }

[[language]]
name = "toml"
scope = "source.toml"
injection-regex = "toml"
file-types = ["toml", { glob = "pdm.lock" }, { glob = "poetry.lock" }, { glob = "Cargo.lock" }, { glob = "uv.lock" }]
comment-token = "#"
language-servers = [ "taplo", "tombi" ]
indent = { tab-width = 2, unit = "  " }

[[grammar]]
name = "toml"
source = { git = "https://github.com/ikatyang/tree-sitter-toml", rev = "7cff70bbcbbc62001b465603ca1ea88edd668704" }

[[language]]
name = "awk"
scope = "source.awk"
injection-regex = "awk"
file-types = ["awk", "gawk", "nawk", "mawk"]
comment-token = "#"
language-servers = [ "awk-language-server" ]
indent = { tab-width = 2, unit = "  " }

[[grammar]]
name = "awk"
source = { git = "https://github.com/Beaglefoot/tree-sitter-awk", rev = "a799bc5da7c2a84bc9a06ba5f3540cf1191e4ee3" }

[[language]]
name = "protobuf"
scope = "source.proto"
injection-regex = "proto"
file-types = ["proto"]
language-servers = [ "buf", "pbkit", "protols" ]
comment-token = "//"
block-comment-tokens = { start = "/*", end = "*/" }
indent = { tab-width = 2, unit = "  " }
grammar = "proto"

[[grammar]]
name = "proto"
source = { git = "https://github.com/sdoerner/tree-sitter-proto", rev = "778ab6ed18a7fcf82c83805a87d63376c51e80bc"}

[[language]]
name = "textproto"
file-types = ["txtpb", "textpb", "textproto"]
comment-token = "#"
scope = "source.textproto"
indent = { tab-width = 2, unit = "  " }
formatter = { command = "txtpbfmt" }
auto-format = true

[[grammar]]
name = "textproto"
source = { git = "https://github.com/PorterAtGoogle/tree-sitter-textproto", rev = "568471b80fd8793d37ed01865d8c2208a9fefd1b"}

[[language]]
name = "elixir"
scope = "source.elixir"
injection-regex = "(elixir|ex)"
file-types = ["ex", "exs", { glob = "mix.lock" }]
shebangs = ["elixir"]
roots = ["mix.exs", "mix.lock"]
comment-token = "#"
language-servers = [ "elixir-ls" ]
indent = { tab-width = 2, unit = "  " }

[[grammar]]
name = "elixir"
source = { git = "https://github.com/elixir-lang/tree-sitter-elixir", rev = "02a6f7fd4be28dd94ee4dd2ca19cb777053ea74e" }

[[language]]
name = "fennel"
scope = "source.fennel"
file-types = ["fnl", "fnlm"]
shebangs = ["fennel"]
comment-token = ";"
language-servers = ["fennel-ls"]
formatter = { command = "fnlfmt", args = ["-"]}
indent = { tab-width = 2, unit = "  " }

[[grammar]]
name = "fennel"
source = { git = "https://github.com/alexmozaidze/tree-sitter-fennel", rev = "cfbfa478dc2dbef267ee94ae4323d9c886f45e94" }

[[language]]
name = "fish"
scope = "source.fish"
injection-regex = "fish"
file-types = ["fish"]
shebangs = ["fish"]
comment-token = "#"
language-servers = ["fish-lsp"]
indent = { tab-width = 4, unit = "    " }
auto-format = true
formatter = { command = "fish_indent" }

[[grammar]]
name = "fish"
source = { git = "https://github.com/ram02z/tree-sitter-fish", rev = "a78aef9abc395c600c38a037ac779afc7e3cc9e0" }

[[language]]
name = "mint"
scope = "source.mint"
injection-regex = "mint"
file-types = ["mint"]
shebangs = []
comment-token = "//"
block-comment-tokens = { start = "/*", end = "*/" }
language-servers = [ "mint" ]
indent = { tab-width = 2, unit = "  " }

[[language]]
name = "mojo"
scope = "source.mojo"
roots = ["pixi.toml", "pixi.lock"]
injection-regex = "mojo"
file-types = ["mojo", "🔥"]
language-servers = [ "mojo-lsp-server" ]
comment-token = "#"
indent = { tab-width = 4, unit = "    " }
auto-format = true
formatter = { command = "pixi", args = ["run", "mojo" , "format", "-q", "-"]}

[[grammar]]
name = "mojo"
source = { git = "https://github.com/lsh/tree-sitter-mojo", rev = "3d7c53b8038f9ebbb57cd2e61296180aa5c1cf64" }

[[language]]
name = "janet"
scope = "source.janet"
injection-regex = "janet"
file-types = ["cgen", "janet", "jdn"]
shebangs = ["janet"]
roots = ["project.janet"]
comment-token = "#"
indent = { tab-width = 2, unit = "  " }
formatter = { command = "janet-format" }
grammar = "janet-simple"

[language.auto-pairs]
'"' = '"'
'(' = ')'
'[' = ']'
'{' = '}'
"`" = "`"

[[grammar]]
name = "janet-simple"
source = { git = "https://github.com/sogaiu/tree-sitter-janet-simple", rev = "51271e260346878e1a1aa6c506ce6a797b7c25e2" }

[[language]]
name = "json"
scope = "source.json"
injection-regex = "json"
file-types = [
  "json",
  "arb",
  "ipynb",
  "geojson",
  "gltf",
  "webmanifest",
  { glob = "flake.lock" },
  { glob = ".babelrc" },
  { glob = ".bowerrc" },
  { glob = ".jscrc" },
  "js.map",
  "ts.map",
  "css.map",
  { glob = ".jslintrc" },
  "jsonl",
  { glob = ".vuerc" },
  { glob = "composer.lock" },
  { glob = ".watchmanconfig" },
  "avsc",
  "ldtk",
  "ldtkl",
  { glob = ".swift-format" },
  "sublime-build",
  "sublime-color-scheme",
  "sublime-commands",
  "sublime-completions",
  "sublime-keymap",
  "sublime-macro",
  "sublime-menu",
  "sublime-mousemap",
  "sublime-project",
  "sublime-settings",
  "sublime-theme",
  "sublime-workspace"
]
language-servers = [ "vscode-json-language-server" ]
auto-format = true
indent = { tab-width = 2, unit = "  " }

[[grammar]]
name = "json"
source = { git = "https://github.com/tree-sitter/tree-sitter-json", rev = "73076754005a460947cafe8e03a8cf5fa4fa2938" }

[[language]]
name = "jsonc"
scope = "source.json"
injection-regex = "jsonc"
file-types = ["jsonc", { glob = "{t,j}sconfig.json" }, { glob = "bun.lock" }]
comment-token = "//"
block-comment-tokens = { start = "/*", end = "*/" }
grammar = "json"
language-servers = [ "vscode-json-language-server" ]
auto-format = true
indent = { tab-width = 2, unit = "  " }

# https://www.w3.org/TR/json-ld/
[[language]]
name = "json-ld"
scope = "source.json-ld"
injection-regex = "json-ld"
grammar = "json"
file-types = ["jsonld"]
language-servers = ["vscode-json-language-server"]
auto-format = true
indent = { tab-width = 2, unit = "  " }

[[language]]
name = "json5"
scope = "source.json5"
injection-regex = "json5"
file-types = ["json5"]
language-servers = []
comment-token = "//"
indent = { tab-width = 4, unit = "    " }
# https://json5.org

[[grammar]]
name = "json5"
source = { git = "https://github.com/Joakker/tree-sitter-json5", rev = "c23f7a9b1ee7d45f516496b1e0e4be067264fa0d" }

[[language]]
name = "c"
scope = "source.c"
injection-regex = "c"
file-types = ["c"] # TODO: ["h"]
comment-token = "//"
block-comment-tokens = { start = "/*", end = "*/" }
language-servers = [ "clangd" ]
indent = { tab-width = 2, unit = "  " }

[language.debugger]
name = "lldb-dap"
transport = "stdio"
command = "lldb-dap"

[[language.debugger.templates]]
name = "binary"
request = "launch"
completion = [ { name = "binary", completion = "filename" } ]
args = { console = "internalConsole", program = "{0}" }

[[language.debugger.templates]]
name = "attach"
request = "attach"
completion = [ "pid" ]
args = { console = "internalConsole", pid = "{0}" }

[[language.debugger.templates]]
name = "gdbserver attach"
request = "attach"
completion = [ { name = "lldb connect url", default = "connect://localhost:3333" }, { name = "file", completion = "filename" }, "pid" ]
args = { console = "internalConsole", attachCommands = [ "platform select remote-gdb-server", "platform connect {0}", "file {1}", "attach {2}" ] }

[[grammar]]
name = "c"
source = { git = "https://github.com/tree-sitter/tree-sitter-c", rev = "7175a6dd5fc1cee660dce6fe23f6043d75af424a" }

[[language]]
name = "cpp"
scope = "source.cpp"
injection-regex = "cpp"
file-types = ["cc", "hh", "c++", "cpp", "hpp", "h", "ipp", "tpp", "cxx", "hxx", "ixx", "txx", "ino", "C", "H", "cu", "cuh", "cppm", "h++", "ii", "inl", { glob = ".hpp.in" }, { glob = ".h.in" }]
comment-token = "//"
block-comment-tokens = { start = "/*", end = "*/" }
language-servers = [ "clangd" ]
indent = { tab-width = 2, unit = "  " }

[language.debugger]
name = "lldb-dap"
transport = "stdio"
command = "lldb-dap"

[[language.debugger.templates]]
name = "binary"
request = "launch"
completion = [ { name = "binary", completion = "filename" } ]
args = { console = "internalConsole", program = "{0}" }

[[language.debugger.templates]]
name = "attach"
request = "attach"
completion = [ "pid" ]
args = { console = "internalConsole", pid = "{0}" }

[[language.debugger.templates]]
name = "gdbserver attach"
request = "attach"
completion = [ { name = "lldb connect url", default = "connect://localhost:3333" }, { name = "file", completion = "filename" }, "pid" ]
args = { console = "internalConsole", attachCommands = [ "platform select remote-gdb-server", "platform connect {0}", "file {1}", "attach {2}" ] }

[[grammar]]
name = "cpp"
source = { git = "https://github.com/tree-sitter/tree-sitter-cpp", rev = "56455f4245baf4ea4e0881c5169de69d7edd5ae7" }

[[language]]
name = "crystal"
scope = "source.cr"
file-types = ["cr"]
roots = ["shard.yml", "shard.lock"]
comment-token = "#"
indent = { tab-width = 2, unit = "  " }
language-servers = [ "crystalline", "ameba-ls" ]
formatter = { command = "crystal", args = ["tool", "format", "-"] }

[[grammar]]
name = "crystal"
source = { git = "https://github.com/crystal-lang-tools/tree-sitter-crystal", rev = "76afc1f53518a2b68b51a5abcde01d268a9cb47c" }

[[language]]
name = "c-sharp"
scope = "source.csharp"
injection-regex = "c-?sharp"
file-types = ["cs", "csx", "cake"]
roots = ["sln", "csproj"]
comment-tokens = ["//", "///"]
block-comment-tokens = { start = "/*", end = "*/" }
indent = { tab-width = 4, unit = "\t" }
language-servers = [ "omnisharp" ]

[language.debugger]
name = "netcoredbg"
transport = "tcp"
command = "netcoredbg"
args = [ "--interpreter=vscode" ]
port-arg = "--server={}"

[[language.debugger.templates]]
name = "launch"
request = "launch"
completion = [ { name = "path to dll", completion = "filename" } ]
args = { type = "coreclr", console = "internalConsole", internalConsoleOptions = "openOnSessionStart", program = "{0}" }

[[language.debugger.templates]]
name = "attach"
request = "attach"
completion = [ "pid" ]
args = { processId = "{0}" }

[[grammar]]
name = "c-sharp"
source = { git = "https://github.com/tree-sitter/tree-sitter-c-sharp", rev = "b5eb5742f6a7e9438bee22ce8026d6b927be2cd7" }

[[language]]
name = "cel"
scope = "source.cel"
injection-regex = "cel"
file-types = ["cel"]
comment-token = "//"
indent = { tab-width = 2, unit = "  " }

[[grammar]]
name = "cel"
source = { git = "https://github.com/bufbuild/tree-sitter-cel", rev = "9f2b65da14c216df53933748e489db0f11121464" }

[[language]]
name = "spicedb"
scope = "source.zed"
injection-regex = "spicedb"
file-types = ["zed"]
comment-token = "//"
indent = { tab-width = 2, unit = "  " }

[[grammar]]
name = "spicedb"
source = { git = "https://github.com/jzelinskie/tree-sitter-spicedb", rev = "a4e4645651f86d6684c15dfa9931b7841dc52a66" }

[[language]]
name = "go"
scope = "source.go"
injection-regex = "go"
file-types = ["go"]
roots = ["go.work", "go.mod"]
auto-format = true
comment-token = "//"
block-comment-tokens = { start = "/*", end = "*/" }
language-servers = [ "gopls", "golangci-lint-lsp" ]
# TODO: gopls needs utf-8 offsets?
indent = { tab-width = 4, unit = "\t" }

[language.debugger]
name = "go"
transport = "tcp"
command = "dlv"
args = ["dap"]
port-arg = "-l 127.0.0.1:{}"

[[language.debugger.templates]]
name = "source"
request = "launch"
completion = [ { name = "entrypoint", completion = "filename", default = "." } ]
args = { mode = "debug", program = "{0}" }

[[language.debugger.templates]]
name = "binary"
request = "launch"
completion = [ { name = "binary", completion = "filename" } ]
args = { mode = "exec", program = "{0}" }

[[language.debugger.templates]]
name = "test"
request = "launch"
completion = [ { name = "tests", completion = "directory", default = "." } ]
args = { mode = "test", program = "{0}" }

[[language.debugger.templates]]
name = "attach"
request = "attach"
completion = [ "pid" ]
args = { mode = "local", processId = "{0}" }

[[language.debugger.templates]]
name = "core"
request = "launch"
completion = [ { name = "binary", completion = "filename" }, { name = "core", completion = "filename" } ]
args = { mode = "core", program = "{0}", coreFilePath = "{1}" }

[[grammar]]
name = "go"
source = { git = "https://github.com/tree-sitter/tree-sitter-go", rev = "12fe553fdaaa7449f764bc876fd777704d4fb752" }

[[language]]
name = "gomod"
scope = "source.gomod"
injection-regex = "gomod"
file-types = [{ glob = "go.mod" }]
auto-format = true
comment-token = "//"
language-servers = [ "gopls" ]
indent = { tab-width = 4, unit = "\t" }

[[grammar]]
name = "gomod"
source = { git = "https://github.com/camdencheek/tree-sitter-go-mod", rev = "6efb59652d30e0e9cd5f3b3a669afd6f1a926d3c" }

[[language]]
name = "gotmpl"
scope = "source.gotmpl"
injection-regex = "gotmpl"
file-types = ["gotmpl"]
comment-token = "//"
block-comment-tokens = { start = "/*", end = "*/" }
language-servers = [ "gopls" ]
indent = { tab-width = 2, unit = " " }

[[grammar]]
name = "gotmpl"
source = { git = "https://github.com/dannylongeuay/tree-sitter-go-template", rev = "395a33e08e69f4155156f0b90138a6c86764c979" }

[[language]]
name = "gowork"
scope = "source.gowork"
injection-regex = "gowork"
file-types = [{ glob = "go.work" }]
auto-format = true
comment-token = "//"
language-servers = [ "gopls" ]
indent = { tab-width = 4, unit = "\t" }

[[grammar]]
name = "gowork"
source = { git = "https://github.com/omertuc/tree-sitter-go-work", rev = "6dd9dd79fb51e9f2abc829d5e97b15015b6a8ae2" }

[[language]]
name = "go-format-string"
scope = "source.go-format-string"
file-types = []
injection-regex = "go-format-string"

[[grammar]]
name = "go-format-string"
source = { git = "https://codeberg.org/kpbaks/tree-sitter-go-format-string", rev = "06587ea641155db638f46a32c959d68796cd36bb" }

[[language]]
name = "javascript"
scope = "source.js"
injection-regex = "(js|javascript)"
language-id = "javascript"
file-types = ["js", "mjs", "cjs", "rules", "es6", "pac", { glob = ".node_repl_history" }, { glob = "jakefile" }]
shebangs = ["node"]
roots = [ "package.json", "jsconfig.json" ]
comment-token = "//"
block-comment-tokens = { start = "/*", end = "*/" }
language-servers = [ "typescript-language-server" ]
indent = { tab-width = 2, unit = "  " }

[language.debugger]
name = "js-debug-dap"
transport = "tcp"
port-arg = "{} 127.0.0.1"
# args consisting of cmd (node) and path to adapter should be added to user's configuration
quirks = { absolute-paths = true }

[[language.debugger.templates]]
name = "source"
request = "launch"
completion = [ { name = "main", completion = "filename", default = "index.js" } ]
args = { program = "{0}", skipFiles = [ "<node_internals>/**" ] }

[[grammar]]
name = "javascript"
source = { git = "https://github.com/tree-sitter/tree-sitter-javascript", rev = "f772967f7b7bc7c28f845be2420a38472b16a8ee" }

[[language]]
name = "jsx"
scope = "source.jsx"
injection-regex = "jsx"
language-id = "javascriptreact"
file-types = ["jsx"]
roots = [ "package.json", "jsconfig.json" ]
comment-token = "//"
block-comment-tokens = { start = "/*", end = "*/" }
language-servers = [ "typescript-language-server" ]
indent = { tab-width = 2, unit = "  " }
grammar = "javascript"

[[language]]
name = "typescript"
scope = "source.ts"
injection-regex = "(ts|typescript)"
language-id = "typescript"
file-types = ["ts", "mts", "cts"]
shebangs = ["deno", "bun", "ts-node"]
roots = [ "package.json", "tsconfig.json" ]
comment-token = "//"
block-comment-tokens = { start = "/*", end = "*/" }
language-servers = [ "typescript-language-server" ]
indent = { tab-width = 2, unit = "  " }

[[grammar]]
name = "typescript"
source = { git = "https://github.com/tree-sitter/tree-sitter-typescript", rev = "b1bf4825d9eaa0f3bdeb1e52f099533328acfbdf", subpath = "typescript" }

[[language]]
name = "typespec"
scope = "source.typespec"
injection-regex = "(tsp|typespec)"
language-id = "typespec"
file-types = ["tsp"]
roots = ["tspconfig.yaml"]
auto-format = true
comment-token = "//"
block-comment-tokens = { start = "/*", end = "*/" }
language-servers = ["typespec"]
indent = { tab-width = 2, unit = "  " }

[[grammar]]
name = "typespec"
source = { git = "https://github.com/happenslol/tree-sitter-typespec", rev = "0ee05546d73d8eb64635ed8125de6f35c77759fe" }

[[language]]
name = "tsx"
scope = "source.tsx"
injection-regex = "(tsx)" # |typescript
language-id = "typescriptreact"
file-types = ["tsx"]
roots = [ "package.json", "tsconfig.json" ]
comment-token = "//"
block-comment-tokens = { start = "/*", end = "*/" }
language-servers = [ "typescript-language-server" ]
indent = { tab-width = 2, unit = "  " }

[[grammar]]
name = "tsx"
source = { git = "https://github.com/tree-sitter/tree-sitter-typescript", rev = "b1bf4825d9eaa0f3bdeb1e52f099533328acfbdf", subpath = "tsx" }

[[language]]
name = "css"
scope = "source.css"
injection-regex = "css"
file-types = ["css"]
block-comment-tokens = { start = "/*", end = "*/" }
language-servers = [ "vscode-css-language-server" ]
auto-format = true
indent = { tab-width = 2, unit = "  " }

[[grammar]]
name = "css"
source = { git = "https://github.com/tree-sitter/tree-sitter-css", rev = "6e327db434fec0ee90f006697782e43ec855adf5" }

[[language]]
name = "scss"
scope = "source.scss"
injection-regex = "scss"
file-types = ["scss"]
block-comment-tokens = { start = "/*", end = "*/" }
language-servers = [ "vscode-css-language-server" ]
auto-format = true
indent = { tab-width = 2, unit = "  " }

[[grammar]]
name = "scss"
source = { git = "https://github.com/serenadeai/tree-sitter-scss", rev = "c478c6868648eff49eb04a4df90d703dc45b312a" }

[[language]]
name = "html"
scope = "text.html.basic"
injection-regex = "html"
file-types = ["html", "htm", "shtml", "xhtml", "xht", "jsp", "asp", "aspx", "jshtm", "volt", "rhtml", "cshtml"]
block-comment-tokens = { start = "<!--", end = "-->" }
language-servers = [ "vscode-html-language-server", "superhtml" ]
auto-format = true
indent = { tab-width = 2, unit = "  " }

[[grammar]]
name = "html"
source = { git = "https://github.com/tree-sitter/tree-sitter-html", rev = "cbb91a0ff3621245e890d1c50cc811bffb77a26b" }

[[language]]
name = "htmldjango"
scope = "source.htmldjango"
injection-regex = "htmldjango"
language-servers = ["djlsp", "vscode-html-language-server", "superhtml"]
file-types = []

[language.auto-pairs]
'"' = '"'
'(' = ')'
'[' = ']'
'{' = '}'
'%' = '%'
'<' = '>'

[[grammar]]
name = "htmldjango"
source = { git = "https://github.com/interdependence/tree-sitter-htmldjango", rev = "3a643167ad9afac5d61e092f08ff5b054576fadf" }

[[language]]
name = "python"
scope = "source.python"
injection-regex = "py(thon)?"
file-types = ["py", "pyi", "py3", "pyw", "ptl", "rpy", "cpy", "ipy", "pyt", { glob = ".python_history" }, { glob = ".pythonstartup" }, { glob = ".pythonrc" }, { glob = "*SConstruct" }, { glob = "*SConscript" }, { glob = "*sconstruct" }]
shebangs = ["python", "uv"]
roots = ["pyproject.toml", "setup.py", "poetry.lock", "pyrightconfig.json"]
comment-token = "#"
language-servers = ["ty", "ruff", "jedi", "pylsp"]
# TODO: pyls needs utf-8 offsets
indent = { tab-width = 4, unit = "    " }

[[grammar]]
name = "python"
source = { git = "https://github.com/tree-sitter/tree-sitter-python", rev = "4bfdd9033a2225cc95032ce77066b7aeca9e2efc" }

[[language]]
name = "nickel"
scope = "source.nickel"
injection-regex = "nickel"
file-types = ["ncl"]
shebangs = []
comment-token = "#"
language-servers = [ "nls" ]
indent = { tab-width = 2, unit = "  " }

[language.auto-pairs]
'(' = ')'
'{' = '}'
'[' = ']'
'"' = '"'

[[grammar]]
name = "nickel"
source = { git = "https://github.com/nickel-lang/tree-sitter-nickel", rev = "88d836a24b3b11c8720874a1a9286b8ae838d30a" }

[[language]]
name = "nix"
scope = "source.nix"
injection-regex = "nix"
file-types = ["nix"]
shebangs = []
comment-token = "#"
language-servers = [ "nil", "nixd" ]
indent = { tab-width = 2, unit = "  " }
formatter = { command = "nixfmt" }

[[grammar]]
name = "nix"
source = { git = "https://github.com/nix-community/tree-sitter-nix", rev = "1b69cf1fa92366eefbe6863c184e5d2ece5f187d" }

[[language]]
name = "ruby"
scope = "source.ruby"
injection-regex = "ruby"
file-types = [
  "rb",
  "rake",
  "irb",
  "gemspec",
  "rabl",
  "jbuilder",
  "jb",
  "podspec",
  "rjs",
  "rbi",
  "rbs",
  { glob = "rakefile" },
  { glob = "gemfile" },
  { glob = "Rakefile" },
  { glob = "Gemfile" },
  { glob = "Podfile" },
  { glob = "Vagrantfile" },
  { glob = "Brewfile" },
  { glob = "Guardfile" },
  { glob = "Capfile" },
  { glob = "Cheffile" },
  { glob = "Hobofile" },
  { glob = "Appraisals" },
  { glob = "Rantfile" },
  { glob = "Berksfile" },
  { glob = "Berksfile.lock" },
  { glob = "Thorfile" },
  { glob = "Puppetfile" },
  { glob = "Fastfile" },
  { glob = "Appfile" },
  { glob = "Deliverfile" },
  { glob = "Matchfile" },
  { glob = "Scanfile" },
  { glob = "Snapfile" },
  { glob = "Gymfile" },
]
shebangs = ["ruby"]
comment-token = "#"
language-servers = [ "ruby-lsp", "solargraph" ]
indent = { tab-width = 2, unit = "  " }

[[grammar]]
name = "ruby"
source = { git = "https://github.com/tree-sitter/tree-sitter-ruby", rev = "206c7077164372c596ffa8eaadb9435c28941364" }

[[language]]
name = "bash"
scope = "source.bash"
injection-regex = "(shell|bash|zsh|sh)"
file-types = [
  "sh",
  "bash",
  "ash",
  "dash",
  "ksh",
  "mksh",
  "zsh",
  "zshenv",
  "zlogin",
  "zlogout",
  "zprofile",
  "zshrc",
  "eclass",
  "ebuild",
  "bazelrc",
  "Renviron",
  "zsh-theme",
  "cshrc",
  "tcshrc",
  "bashrc_Apple_Terminal",
  "zshrc_Apple_Terminal",
  { glob = "i3/config" },
  { glob = "sway/config" },
  { glob = "tmux.conf" },
  { glob = ".bash_history" },
  { glob = ".bash_login" },
  { glob = ".bash_logout" },
  { glob = ".bash_profile" },
  { glob = ".bashrc" },
  { glob = ".profile" },
  { glob = ".zshenv" },
  { glob = ".zlogin" },
  { glob = ".zlogout" },
  { glob = ".zprofile" },
  { glob = ".zshrc" },
  { glob = ".zimrc" },
  { glob = "APKBUILD" },
  { glob = ".bash_aliases" },
  { glob = ".Renviron" },
  { glob = ".xprofile" },
  { glob = ".xsession" },
  { glob = ".xsessionrc" },
  { glob = ".yashrc" },
  { glob = ".yash_profile" },
  { glob = ".hushlogin" },
]
shebangs = ["sh", "bash", "dash", "zsh"]
comment-token = "#"
language-servers = [ "bash-language-server" ]
indent = { tab-width = 2, unit = "  " }

[[grammar]]
name = "bash"
source = { git = "https://github.com/tree-sitter/tree-sitter-bash", rev = "487734f87fd87118028a65a4599352fa99c9cde8" }

[[language]]
name = "php"
scope = "source.php"
injection-regex = "php"
file-types = ["php", "inc", "php4", "php5", "phtml", "ctp"]
shebangs = ["php"]
roots = ["composer.json", "index.php"]
comment-token = "//"
block-comment-tokens = [{start = "/**", end = "*/"}, {start = "/*", end = "*/"}]
language-servers = [ "intelephense" ]
indent = { tab-width = 4, unit = "    " }

[[grammar]]
name = "php"
source = { git = "https://github.com/tree-sitter/tree-sitter-php", rev = "f860e598194f4a71747f91789bf536b393ad4a56" }

[[language]]
name = "php-only"
scope = "source.php-only"
injection-regex = "php-only"
file-types = []
indent = { tab-width = 4, unit = "    " }
roots = ["composer.json", "index.php"]

[[grammar]]
name = "php-only"
source = { git = "https://github.com/tree-sitter/tree-sitter-php", rev = "cf1f4a0f1c01c705c1d6cf992b104028d5df0b53", subpath = "php_only" }

[[language]]
name = "blade"
scope = "source.blade.php"
file-types = [{ glob = "*.blade.php" }, "blade"]
injection-regex = "blade"
roots = ["composer.json", "index.php"]

[[grammar]]
name = "blade"
source = { git = "https://github.com/EmranMR/tree-sitter-blade", rev = "59ce5b68e288002e3aee6cf5a379bbef21adbe6c" }

[[language]]
name = "twig"
scope = "source.twig"
injection-regex = "twig"
file-types = ["twig"]
block-comment-tokens = { start = "{#", end = "#}" }
indent = { tab-width = 2, unit = "  " }

[[grammar]]
name = "twig"
source = { git = "https://github.com/gbprod/tree-sitter-twig", rev = "085648e01d1422163a1702a44e72303b4e2a0bd1" }

[[language]]
name = "latex"
scope = "source.tex"
injection-regex = "tex"
file-types = ["tex", "sty", "cls", "Rd", "bbx", "cbx"]
comment-token = "%"
language-servers = [ "texlab" ]
indent = { tab-width = 4, unit = "\t" }

[[grammar]]
name = "latex"
source = { git = "https://github.com/latex-lsp/tree-sitter-latex", rev = "8c75e93cd08ccb7ce1ccab22c1fbd6360e3bcea6" }

[[language]]
name = "bibtex"
scope = "source.bib"
injection-regex = "bib"
file-types = ["bib"]
comment-token = "%"
language-servers = [ "texlab" ]
indent = { tab-width = 4, unit = "\t" }
auto-format = true

[language.formatter]
command = 'bibtex-tidy'
args = [
  "-",
  "--curly",
  "--drop-all-caps",
  "--remove-empty-fields",
  "--sort-fields",
  "--sort=year,author,id",
  "--strip-enclosing-braces",
  "--trailing-commas",
]

[[grammar]]
name = "bibtex"
source = { git = "https://github.com/latex-lsp/tree-sitter-bibtex", rev = "ccfd77db0ed799b6c22c214fe9d2937f47bc8b34" }

[[language]]
name = "lean"
scope = "source.lean"
injection-regex = "lean"
file-types = ["lean"]
roots = [ "lakefile.lean" ]
comment-token = "--"
block-comment-tokens = { start = "/-", end = "-/" }
language-servers = [ "lean" ]
indent = { tab-width = 2, unit = "  " }
rulers = [101]
text-width = 100

[language.auto-pairs]
'(' = ')'
'{' = '}'
'[' = ']'
'"' = '"'
'⟨' = '⟩'

[[grammar]]
name = "lean"
source = { git = "https://github.com/Julian/tree-sitter-lean", rev = "d98426109258b266e1e92358c5f11716d2e8f638" }


[[language]]
name = "lpf"
comment-token = "#"
scope = "source.lpf"
file-types = ["lpf"]

[[grammar]]
name = "lpf"
source = { git = "https://gitlab.com/TheZoq2/tree-sitter-lpf", rev = "db7372e60c722ca7f12ab359e57e6bf7611ab126" }

[[language]]
name = "julia"
scope = "source.julia"
injection-regex = "julia"
file-types = ["jl"]
shebangs = ["julia"]
roots = ["Manifest.toml", "Project.toml"]
comment-token = "#"
block-comment-tokens = { start = "#=", end = "=#" }
language-servers = [ "julia" ]
indent = { tab-width = 4, unit = "    " }

[[grammar]]
name = "julia"
source = { git = "https://github.com/tree-sitter/tree-sitter-julia", rev = "e84f10db8eeb8b9807786bfc658808edaa1b4fa2" }

[[language]]
name = "java"
scope = "source.java"
injection-regex = "java"
file-types = ["java", "jav", "pde"]
roots = ["pom.xml", "build.gradle", "build.gradle.kts"]
language-servers = [ "jdtls" ]
indent = { tab-width = 2, unit = "  " }
comment-tokens = ["//"]
block-comment-tokens = { start = "/*", end = "*/" }

[[grammar]]
name = "java"
source = { git = "https://github.com/tree-sitter/tree-sitter-java", rev = "09d650def6cdf7f479f4b78f595e9ef5b58ce31e" }

[[language]]
name = "smali"
scope = "source.smali"
injection-regex = "smali"
file-types = ["smali"]
comment-token = "#"
roots = []
indent = { tab-width = 4, unit = "    " }

[[grammar]]
name = "smali"
source = { git = "https://github.com/amaanq/tree-sitter-smali", rev = "5ae51e15c4d1ac93cba6127caf3d1f0a072c140c" }

[[language]]
name = "ledger"
scope = "source.ledger"
injection-regex = "ledger"
file-types = ["ldg", "ledger", "journal"]
comment-token = ";"
indent = { tab-width = 4, unit = "    " }

[[grammar]]
name = "ledger"
source = { git = "https://github.com/cbarrete/tree-sitter-ledger", rev = "1f864fb2bf6a87fe1b48545cc6adc6d23090adf7" }

[[language]]
name = "beancount"
scope = "source.beancount"
injection-regex = "beancount"
file-types = ["beancount", "bean"]
comment-token = ";"
indent = { tab-width = 2, unit = "  " }
language-servers = [ "beancount-language-server" ]

[[grammar]]
name = "beancount"
source = { git = "https://github.com/polarmutex/tree-sitter-beancount", rev = "f3741a3a68ade59ec894ed84a64673494d2ba8f3" }

[[language]]
name = "ocaml"
scope = "source.ocaml"
injection-regex = "ocaml"
file-types = ["ml"]
shebangs = ["ocaml", "ocamlrun", "ocamlscript"]
block-comment-tokens = { start = "(*", end = "*)" }
language-servers = [ "ocamllsp" ]
indent = { tab-width = 2, unit = "  " }

[language.auto-pairs]
'(' = ')'
'{' = '}'
'[' = ']'
'"' = '"'

[[grammar]]
name = "ocaml"
source = { git = "https://github.com/tree-sitter/tree-sitter-ocaml", rev = "9965d208337d88bbf1a38ad0b0fe49e5f5ec9677", subpath = "ocaml" }

[[language]]
name = "ocaml-interface"
scope = "source.ocaml.interface"
file-types = ["mli"]
shebangs = []
block-comment-tokens = { start = "(*", end = "*)" }
comment-token = "(**)"
language-servers = [ "ocamllsp" ]
indent = { tab-width = 2, unit = "  " }

[language.auto-pairs]
'(' = ')'
'{' = '}'
'[' = ']'
'"' = '"'

[[grammar]]
name = "ocaml-interface"
source = { git = "https://github.com/tree-sitter/tree-sitter-ocaml", rev = "9965d208337d88bbf1a38ad0b0fe49e5f5ec9677", subpath = "interface" }

[[language]]
name = "dune"
scope = "source.dune"
roots = ["dune-project"]
file-types = [{ glob = "dune-project" }, { glob = "dune" }]
comment-token = ";"
indent = { tab-width = 1, unit = " " }
grammar = "scheme"
auto-format = true
formatter = { command = "dune", args = ["format-dune-file"] }

[language.auto-pairs]
'(' = ')'
'{' = '}'
'[' = ']'
'"' = '"'

[[language]]
name = "lua"
injection-regex = "lua"
scope = "source.lua"
file-types = ["lua", "rockspec"]
shebangs = ["lua", "luajit"]
roots = [".luarc.json", ".luacheckrc", ".stylua.toml", "selene.toml", ".git"]
comment-token = "--"
block-comment-tokens = { start = "--[[", end = "--]]" }
indent = { tab-width = 2, unit = "  " }
language-servers = [ "lua-language-server" ]

[[grammar]]
name = "lua"
source = { git = "https://github.com/tree-sitter-grammars/tree-sitter-lua", rev = "88e446476a1e97a8724dff7a23e2d709855077f2" }

[[language]]
name = "luap"
scope = "source.luap"
file-types = []
injection-regex = "luap"

[[grammar]]
name = "luap"
source = { git = "https://github.com/tree-sitter-grammars/tree-sitter-luap", rev = "c134aaec6acf4fa95fe4aa0dc9aba3eacdbbe55a" }

[[grammar]]
name = "teal"
source = { git = "https://github.com/euclidianAce/tree-sitter-teal", rev = "3db655924b2ff1c54fdf6371b5425ea6b5dccefe" }

[[language]]
name = "teal"
scope = "source.tl"
injection-regex = "teal"
file-types = ["tl"]
comment-tokens = "--"
block-comment-tokens = { start = "--[[", end = "--]]" }
roots = [ "tlconfig.lua" ]
language-servers = [ "teal-language-server" ]

[[language]]
name = "svelte"
scope = "source.svelte"
injection-regex = "svelte"
file-types = ["svelte"]
indent = { tab-width = 2, unit = "  " }
comment-token = "//"
block-comment-tokens = { start = "/*", end = "*/" }
language-servers = [ "svelteserver" ]

[[grammar]]
name = "svelte"
source = { git = "https://github.com/Himujjal/tree-sitter-svelte", rev = "60ea1d673a1a3eeeb597e098d9ada9ed0c79ef4b" }

[[language]]
name = "vue"
scope = "source.vue"
injection-regex = "vue"
file-types = ["vue"]
roots = ["package.json"]
block-comment-tokens = { start = "<!--", end = "-->" }
indent = { tab-width = 2, unit = "  " }
language-servers = [ "vuels" ]

[[grammar]]
name = "vue"
source = { git = "https://github.com/ikatyang/tree-sitter-vue", rev = "91fe2754796cd8fba5f229505a23fa08f3546c06" }

[[language]]
name = "yaml"
scope = "source.yaml"
file-types = [
  "yml",
  "yaml",
  { glob = ".prettierrc" },
  { glob = ".clangd" },
  { glob = ".clang-format" },
  { glob = ".clang-tidy" },
  { glob = ".gem/credentials" },
  "sublime-syntax"
]
comment-token = "#"
indent = { tab-width = 2, unit = "  " }
language-servers = [ "yaml-language-server", "ansible-language-server" ]
injection-regex = "yml|yaml"
formatter = { command = "yamlfmt", args = ['-'] }
auto-format = true

[[grammar]]
name = "yaml"
source = { git = "https://github.com/ikatyang/tree-sitter-yaml", rev = "0e36bed171768908f331ff7dff9d956bae016efb" }

[[language]]
name = "nestedtext"
scope = "text.nested"
injection-regex = "nestedtext"
file-types = ["nt"]
comment-token = "#"
indent = { tab-width = 4, unit = "    " }
grammar = "yaml"

[[language]]
name = "haskell"
scope = "source.haskell"
injection-regex = "hs|haskell"
file-types = ["hs", "hs-boot", "hsc"]
roots = ["Setup.hs", "stack.yaml", "cabal.project"]
comment-token = "--"
block-comment-tokens = { start = "{-", end = "-}" }
language-servers = [ "haskell-language-server" ]
indent = { tab-width = 2, unit = "  " }

[[grammar]]
name = "haskell"
source = { git = "https://github.com/tree-sitter/tree-sitter-haskell", rev = "0975ef72fc3c47b530309ca93937d7d143523628" }

[[language]]
name = "haskell-persistent"
scope = "source.persistentmodels"
file-types = ["persistentmodels"]
comment-token = "--"
indent = { tab-width = 2, unit = "  " }

[[grammar]]
name = "haskell-persistent"
source = { git = "https://github.com/MercuryTechnologies/tree-sitter-haskell-persistent", rev = "58a6ccfd56d9f1de8fb9f77e6c42151f8f0d0f3d" }

[[language]]
name = "purescript"
scope = "source.purescript"
injection-regex = "purescript"
file-types = ["purs"]
roots = ["spago.yaml", "spago.dhall", "bower.json"]
comment-token = "--"
block-comment-tokens = { start = "{-", end = "-}" }
language-servers = [ "purescript-language-server" ]
indent = { tab-width = 2, unit = "  " }
auto-format = true
formatter = { command = "purs-tidy", args = ["format"] }

[[grammar]]
name = "purescript"
source = { git = "https://github.com/postsolar/tree-sitter-purescript", rev = "f541f95ffd6852fbbe88636317c613285bc105af" }

[[language]]
name = "zig"
scope = "source.zig"
injection-regex = "zig"
file-types = ["zig", "zon"]
roots = ["build.zig"]
auto-format = true
comment-tokens = ["//", "///", "//!"]
language-servers = [ "zls" ]
indent = { tab-width = 4, unit = "    " }
formatter = { command = "zig" , args = ["fmt", "--stdin"] }

[language.debugger]
name = "lldb-dap"
transport = "stdio"
command = "lldb-dap"

[[language.debugger.templates]]
name = "binary"
request = "launch"
completion = [ { name = "binary", completion = "filename" } ]
args = { console = "internalConsole", program = "{0}" }

[[language.debugger.templates]]
name = "attach"
request = "attach"
completion = [ "pid" ]
args = { console = "internalConsole", pid = "{0}" }

[[language.debugger.templates]]
name = "gdbserver attach"
request = "attach"
completion = [ { name = "lldb connect url", default = "connect://localhost:3333" }, { name = "file", completion = "filename" }, "pid" ]
args = { console = "internalConsole", attachCommands = [ "platform select remote-gdb-server", "platform connect {0}", "file {1}", "attach {2}" ] }

[[grammar]]
name = "zig"
source = { git = "https://github.com/tree-sitter-grammars/tree-sitter-zig", rev = "eb7d58c2dc4fbeea4745019dee8df013034ae66b" }

[[language]]
name = "prolog"
scope = "source.prolog"
file-types = ["pl", "prolog"]
shebangs = ["swipl"]
comment-token = "%"
block-comment-tokens = { start = "/*", end = "*/" }
language-servers = [ "swipl" ]

[[grammar]]
name = "prolog"
source = { git = "https://codeberg.org/foxy/tree-sitter-prolog", subpath = "grammars/prolog", rev = "d8d415f6a1cf80ca138524bcc395810b176d40fa" }

[[language]]
name = "tsq"
scope = "source.tsq"
file-types = [{ glob = "queries/*.scm" }, { glob = "injections.scm" },  { glob = "highlights.scm" },  { glob = "indents.scm" },  { glob = "textobjects.scm" },  { glob = "locals.scm" },  { glob = "tags.scm" }]
comment-token = ";"
injection-regex = "tsq"
language-servers = ["ts_query_ls"]
grammar = "query"
indent = { tab-width = 2, unit = "  " }

[language.auto-pairs]
'(' = ')'
'[' = ']'
'"' = '"'

[[grammar]]
name = "query"
source = { git = "https://github.com/tree-sitter-grammars/tree-sitter-query", rev = "a6674e279b14958625d7a530cabe06119c7a1532" }

[[language]]
name = "cmake"
scope = "source.cmake"
file-types = ["cmake", { glob = "CMakeLists.txt" }]
comment-token = "#"
block-comment-tokens = { start = "#[[", end = "]]" }
indent = { tab-width = 2, unit = "  " }
language-servers = ["neocmakelsp", "cmake-language-server"]
injection-regex = "cmake"

[[grammar]]
name = "cmake"
source = { git = "https://github.com/uyha/tree-sitter-cmake", rev = "6e51463ef3052dd3b328322c22172eda093727ad" }

[[language]]
name = "make"
scope = "source.make"
file-types = [{ glob = "Makefile" }, { glob = "makefile" }, "make", "mk", "mak", {glob = "GNUmakefile" }, { glob = "OCamlMakefile" }]
shebangs = ["make", "gmake"]
injection-regex = "(make|makefile|Makefile|mk)"
comment-token = "#"
indent = { tab-width = 4, unit = "\t" }

[[grammar]]
name = "make"
source = { git = "https://github.com/alemuller/tree-sitter-make", rev = "a4b9187417d6be349ee5fd4b6e77b4172c6827dd" }

[[language]]
name = "glsl"
scope = "source.glsl"
file-types = ["glsl", "vert", "tesc", "tese", "geom", "frag", "comp" ]
comment-token = "//"
block-comment-tokens = { start = "/*", end = "*/" }
indent = { tab-width = 4, unit = "    " }
language-servers = [ "glsl_analyzer" ]
injection-regex = "glsl"

[[grammar]]
name = "glsl"
source = { git = "https://github.com/theHamsta/tree-sitter-glsl", rev = "88408ffc5e27abcffced7010fc77396ae3636d7e" }

[[language]]
name = "perl"
scope = "source.perl"
file-types = ["pl", "pm", "t", "psgi", "raku", "rakumod", "rakutest", "rakudoc", "nqp", "p6", "pl6", "pm6"]
shebangs = ["perl"]
comment-token = "#"
language-servers = [ "perlnavigator" ]
indent = { tab-width = 2, unit = "  " }

[[grammar]]
name = "perl"
source = { git = "https://github.com/tree-sitter-perl/tree-sitter-perl", rev = "72a08a496a23212f23802490ef6f4700d68cfd0e" }

[[language]]
name = "pod"
scope = "source.pod"
injection-regex = "pod"
file-types = ["pod"]

[[grammar]]
name = "pod"
source = { git = "https://github.com/tree-sitter-perl/tree-sitter-pod", rev = "0bf8387987c21bf2f8ed41d2575a8f22b139687f" }

[[language]]
name = "racket"
scope = "source.racket"
file-types = ["rkt", "rktd", "rktl", "scrbl"]
shebangs = ["racket"]
comment-token = ";"
indent = { tab-width = 2, unit = "  " }
block-comment-tokens = { start = "#|", end = "|#" }
language-servers = [ "racket" ]
grammar = "scheme"

[[language]]
name = "common-lisp"
scope = "source.lisp"
file-types = ["lisp", "asd", "cl", "l", "lsp", "ny", "podsl", "sexp"]
shebangs = ["lisp", "sbcl", "ccl", "clisp", "ecl"]
comment-token = ";"
indent = { tab-width = 2, unit = "  " }
language-servers = [ "cl-lsp" ]
grammar = "scheme"

[language.auto-pairs]
'(' = ')'
'{' = '}'
'[' = ']'
'"' = '"'

[[language]]
name = "comment"
scope = "scope.comment"
file-types = []
injection-regex = "comment"

[[grammar]]
name = "comment"
source = { git = "https://github.com/stsewd/tree-sitter-comment", rev = "aefcc2813392eb6ffe509aa0fc8b4e9b57413ee1" }

[[language]]
name = "wesl"
scope = "source.wesl"
file-types = ["wesl"]
comment-token = "//"
block-comment-tokens = { start = "/*", end = "*/" }
indent = { tab-width = 4, unit = "    " }

[[grammar]]
name = "wesl"
source = { git = "https://github.com/wgsl-tooling-wg/tree-sitter-wesl", rev = "94ee6122680ef8ce2173853ca7c99f7aaeeda8ce" }

[[language]]
name = "wgsl"
scope = "source.wgsl"
file-types = ["wgsl"]
comment-token = "//"
block-comment-tokens = { start = "/*", end = "*/" }
language-servers = [ "wgsl-analyzer" ]
indent = { tab-width = 4, unit = "    " }

[[grammar]]
name = "wgsl"
source = { git = "https://github.com/szebniok/tree-sitter-wgsl", rev = "272e89ef2aeac74178edb9db4a83c1ffef80a463" }

[[language]]
name = "llvm"
scope = "source.llvm"
file-types = ["ll"]
comment-token = ";"
indent = { tab-width = 2, unit = "  " }
injection-regex = "llvm"

[[grammar]]
name = "llvm"
source = { git = "https://github.com/benwilliamgraham/tree-sitter-llvm", rev = "c14cb839003348692158b845db9edda201374548" }

[[language]]
name = "llvm-mir"
scope = "source.llvm_mir"
file-types = []
comment-token = ";"
indent = { tab-width = 2, unit = "  " }
injection-regex = "mir"

[[grammar]]
name = "llvm-mir"
source = { git = "https://github.com/Flakebi/tree-sitter-llvm-mir", rev = "d166ff8c5950f80b0a476956e7a0ad2f27c12505" }

[[language]]
name = "llvm-mir-yaml"
# TODO allow languages to point to their grammar like so:
#
#     grammar = "yaml"
scope = "source.yaml"
file-types = ["mir"]
comment-token = "#"
indent = { tab-width = 2, unit = "  " }

[[language]]
name = "tablegen"
scope = "source.tablegen"
file-types = ["td"]
comment-token = "//"
block-comment-tokens = { start = "/*", end = "*/" }
indent = { tab-width = 2, unit = "  " }
injection-regex = "tablegen"

[[grammar]]
name = "tablegen"
source = { git = "https://github.com/Flakebi/tree-sitter-tablegen", rev = "3e9c4822ab5cdcccf4f8aa9dcd42117f736d51d9" }

[[language]]
name = "mail"
scope = "text.mail"
file-types = ["eml"]
injection-regex = "mail|eml|email"

[[grammar]]
name = "mail"
source = { git = "https://github.com/ficcdaf/tree-sitter-mail", rev = "8e60f38efbae1cc5f22833ae13c5500dd0f3b12f" }

[[language]]
name = "markdown"
scope = "source.md"
injection-regex = "md|markdown"
file-types = ["md", "livemd", "markdown", "mdx", "mkd", "mkdn", "mdwn", "mdown", "markdn", "mdtxt", "mdtext", "workbook", { glob = "PULLREQ_EDITMSG" }]
roots = [".marksman.toml"]
language-servers = [ "marksman", "markdown-oxide" ]
indent = { tab-width = 2, unit = "  " }
block-comment-tokens = { start = "<!--", end = "-->" }
word-completion.trigger-length = 4

[language.auto-pairs]
'(' = ')'
'{' = '}'
'[' = ']'
'"' = '"'
"'" = "'"
'`' = '`'
'‘' = '’'
'«' = '»'
'“' = '”'

[[grammar]]
name = "markdown"
source = { git = "https://github.com/tree-sitter-grammars/tree-sitter-markdown", rev = "62516e8c78380e3b51d5b55727995d2c511436d8", subpath = "tree-sitter-markdown" }

[[language]]
name = "markdown-rustdoc"
scope = "source.markdown-rustdoc"
grammar = "markdown"
injection-regex = "markdown-rustdoc"
file-types = []
indent = { tab-width = 2, unit = "  " }
block-comment-tokens = { start = "<!--", end = "-->" }

[[language]]
name = "markdown.inline"
scope = "source.markdown.inline"
injection-regex = "markdown\\.inline"
file-types = []
grammar = "markdown_inline"

[[grammar]]
name = "markdown_inline"
source = { git = "https://github.com/tree-sitter-grammars/tree-sitter-markdown", rev = "62516e8c78380e3b51d5b55727995d2c511436d8", subpath = "tree-sitter-markdown-inline" }

[[language]]
name = "djot"
scope = "source.djot"
injection-regex = "dj|djot"
file-types = ["dj", "djot"]
indent = { tab-width = 2, unit = "  " }
block-comment-tokens = { start = "{%", end = "%}" }

[[grammar]]
name = "djot"
source = { git = "https://github.com/treeman/tree-sitter-djot", rev = "67e6e23ba7be81a4373e0f49e21207bdc32d12a5" }

[[language]]
name = "dart"
scope = "source.dart"
file-types = ["dart"]
roots = ["pubspec.yaml"]
auto-format = true
comment-tokens = ["//", "///"]
block-comment-tokens = { start = "/*", end = "*/" }
language-servers = [ "dart" ]
indent = { tab-width = 2, unit = "  " }

[[grammar]]
name = "dart"
source = { git = "https://github.com/UserNobody14/tree-sitter-dart", rev = "e398400a0b785af3cf571f5a57eccab242f0cdf9" }

[[language]]
name = "scala"
scope = "source.scala"
roots = ["build.sbt", "build.sc", "build.gradle", "build.gradle.kts", "pom.xml", ".scala-build"]
file-types = ["scala", "sbt", "sc"]
comment-token = "//"
block-comment-tokens = { start = "/*", end = "*/" }
indent = { tab-width = 2, unit = "  " }
language-servers = [ "metals" ]

[[grammar]]
name = "scala"
source = { git = "https://github.com/tree-sitter/tree-sitter-scala", rev = "7891815f42dca9ed6aeb464c2edc39d479ab965c" }

[[language]]
name = "dockerfile"
scope = "source.dockerfile"
injection-regex = "docker|dockerfile"
roots = ["Dockerfile", "Containerfile"]
file-types = [
  "Dockerfile",
  { glob = "Dockerfile" },
  { glob = "Dockerfile.*" },
  "dockerfile",
  { glob = "dockerfile" },
  { glob = "dockerfile.*" },
  "Containerfile",
  { glob = "Containerfile" },
  { glob = "Containerfile.*" },
  "containerfile",
  { glob = "containerfile" },
  { glob = "containerfile.*" },
]
comment-token = "#"
indent = { tab-width = 4, unit = "  " }
language-servers = [ "docker-langserver" ]

[[grammar]]
name = "dockerfile"
source = { git = "https://github.com/camdencheek/tree-sitter-dockerfile", rev = "087daa20438a6cc01fa5e6fe6906d77c869d19fe" }

[[language]]
name = "docker-compose"
scope = "source.yaml.docker-compose"
roots = ["docker-compose.yaml", "docker-compose.yml", "compose.yaml", "compose.yml"]
language-servers = [ "docker-compose-langserver", "yaml-language-server" ]
file-types = [{ glob = "docker-compose.yaml" }, { glob = "docker-compose.yml" }, { glob = "compose.yaml" }, { glob = "compose.yml" }]
comment-token = "#"
indent = { tab-width = 2, unit = "  " }
grammar = "yaml"

[[language]]
name = "git-commit"
scope = "git.commitmsg"
file-types = [{ glob = "COMMIT_EDITMSG" }, { glob = "MERGE_MSG" }]
comment-token = "#"
indent = { tab-width = 4, unit = "    " }
rulers = [51, 73]
text-width = 72
grammar = "gitcommit"

[[grammar]]
name = "gitcommit"
source = { git = "https://github.com/gbprod/tree-sitter-gitcommit", rev = "a716678c0f00645fed1e6f1d0eb221481dbd6f6d" }

[[language]]
name = "git-notes"
scope = "git.notesmsg"
file-types = [{ glob = "NOTES_EDITMSG" }]
comment-token = "#"
indent = { tab-width = 4, unit = "    " }
rulers = [73]
text-width = 72
grammar = "gitcommit"

[[language]]
name = "diff"
scope = "source.diff"
file-types = ["diff", "patch", "rej"]
injection-regex = "diff"
comment-token = "#"
indent = { tab-width = 2, unit = "  " }

[[grammar]]
name = "diff"
source = { git = "https://github.com/the-mikedavis/tree-sitter-diff", rev = "fd74c78fa88a20085dbc7bbeaba066f4d1692b63" }

[[language]]
name = "git-rebase"
scope = "source.gitrebase"
file-types = [{ glob = "git-rebase-todo" }]
injection-regex = "git-rebase"
comment-token = "#"
indent = { tab-width = 2, unit = "\t" }

[[grammar]]
name = "git-rebase"
source = { git = "https://github.com/the-mikedavis/tree-sitter-git-rebase", rev = "d8a4207ebbc47bd78bacdf48f883db58283f9fd8" }

[[language]]
name = "regex"
scope = "source.regex"
injection-regex = "regex"
file-types = ["regex", { glob = ".Rbuildignore" }]

[[grammar]]
name = "regex"
source = { git = "https://github.com/tree-sitter/tree-sitter-regex", rev = "e1cfca3c79896ff79842f057ea13e529b66af636" }

[[language]]
name = "git-config"
scope = "source.gitconfig"
file-types = ["gitconfig", { glob = ".gitmodules" }, { glob = ".gitconfig" }, { glob = ".git/config" }, { glob = ".config/git/config" }]
injection-regex = "git-config"
comment-token = "#"
indent = { tab-width = 4, unit = "\t" }

[[grammar]]
name = "git-config"
source = { git = "https://github.com/the-mikedavis/tree-sitter-git-config", rev = "9c2a1b7894e6d9eedfe99805b829b4ecd871375e" }

[[language]]
name = "git-attributes"
scope = "source.gitattributes"
file-types = [{ glob = ".gitattributes" }, { glob = ".config/git/attributes" }]
injection-regex = "git-attributes"
comment-token = "#"
grammar = "gitattributes"

[[grammar]]
name = "gitattributes"
source = { git = "https://github.com/mtoohey31/tree-sitter-gitattributes", rev = "3dd50808e3096f93dccd5e9dc7dc3dba2eb12dc4" }

[[language]]
name = "git-ignore"
scope = "source.gitignore"
file-types = [{ glob = ".gitignore_global" }, { glob = "git/ignore" }, { glob = ".ignore" }, { glob = "CODEOWNERS" }, { glob = ".config/helix/ignore" }, { glob = ".helix/ignore" }, { glob = ".*ignore" }, { glob = ".git-blame-ignore-revs" }]
injection-regex = "git-ignore"
comment-token = "#"
grammar = "gitignore"

[[grammar]]
name = "gitignore"
source = { git = "https://github.com/shunsambongi/tree-sitter-gitignore", rev = "f4685bf11ac466dd278449bcfe5fd014e94aa504" }

[[language]]
name = "graphql"
scope = "source.graphql"
injection-regex = "graphql"
file-types = ["gql", "graphql", "graphqls"]
language-servers = [ "graphql-language-service" ]
comment-token = "#"
block-comment-tokens = { start = "\"\"\"", end = "\"\"\"" }
indent = { tab-width = 2, unit = "  " }

[[grammar]]
name = "graphql"
source = { git = "https://github.com/bkegley/tree-sitter-graphql", rev = "5e66e961eee421786bdda8495ed1db045e06b5fe" }

[[language]]
name = "elm"
scope = "source.elm"
injection-regex = "elm"
file-types = ["elm"]
roots = ["elm.json"]
auto-format = true
comment-token = "--"
block-comment-tokens = { start = "{-", end = "-}" }
language-servers = [ "elm-language-server" ]
indent = { tab-width = 4, unit = "    " }

[[grammar]]
name = "elm"
source = { git = "https://github.com/elm-tooling/tree-sitter-elm", rev = "df4cb639c01b76bc9ac9cc66788709a6da20002c" }

[[language]]
name = "iex"
scope = "source.iex"
injection-regex = "iex"
file-types = ["iex"]
comment-token = "#"

[[grammar]]
name = "iex"
source = { git = "https://github.com/elixir-lang/tree-sitter-iex", rev = "39f20bb51f502e32058684e893c0c0b00bb2332c" }

[[language]]
name = "rescript"
scope = "source.rescript"
injection-regex = "rescript"
file-types = ["res"]
roots = ["bsconfig.json"]
auto-format = true
comment-token = "//"
block-comment-tokens = { start = "/*", end = "*/" }
language-servers = [ "rescript-language-server" ]
indent = { tab-width = 2, unit = "  " }

[[grammar]]
name = "rescript"
source = { git = "https://github.com/rescript-lang/tree-sitter-rescript", rev = "5e2a44a9d886b0a509f5bfd0437d33b4871fbac5" }

[[language]]
name = "erlang"
scope = "source.erlang"
injection-regex = "erl(ang)?"
file-types = ["erl", "hrl", "app", { glob = "rebar.config" }, { glob = "rebar.lock" }, { glob = "*.app.src" }]
roots = ["rebar.config"]
shebangs = ["escript"]
comment-token = "%%"
indent = { tab-width = 4, unit = "    " }
language-servers = [
  { name = "erlang-ls", except-features = ["document-symbols", "workspace-symbols"] },
  { name = "elp", except-features = ["document-symbols", "workspace-symbols"] }
]

[[grammar]]
name = "erlang"
source = { git = "https://github.com/the-mikedavis/tree-sitter-erlang", rev = "33a3e4f1fa77a3e1a2736813f4b27c358f6c0b63" }

[[language]]
name = "kotlin"
scope = "source.kotlin"
file-types = ["kt", "kts"]
roots = ["settings.gradle", "settings.gradle.kts"]
comment-token = "//"
block-comment-tokens = { start = "/*", end = "*/" }
indent = { tab-width = 4, unit = "    " }
language-servers = [ "kotlin-language-server" ]

[[grammar]]
name = "kotlin"
source = { git = "https://github.com/fwcd/tree-sitter-kotlin", rev = "c4ddea359a7ff4d92360b2efcd6cfce5dc25afe6" }

[[language]]
name = "hcl"
scope = "source.hcl"
injection-regex = "(hcl|tf|nomad)"
language-id = "terraform"
file-types = ["hcl", "tf", "nomad"]
comment-token = "#"
block-comment-tokens = { start = "/*", end = "*/" }
indent = { tab-width = 2, unit = "  " }
language-servers = [ "terraform-ls" ]
auto-format = true

[[grammar]]
name = "hcl"
source = { git = "https://github.com/tree-sitter-grammars/tree-sitter-hcl", rev = "9e3ec9848f28d26845ba300fd73c740459b83e9b" }

[[language]]
name = "tfvars"
scope = "source.tfvars"
language-id = "terraform-vars"
file-types = ["tfvars"]
comment-token = "#"
block-comment-tokens = { start = "/*", end = "*/" }
indent = { tab-width = 2, unit = "  " }
language-servers = [ "terraform-ls" ]
auto-format = true
grammar = "hcl"

[[language]]
name = "org"
scope = "source.org"
injection-regex = "org"
file-types = ["org"]
indent = { tab-width = 2, unit = "  " }

[[grammar]]
name = "org"
source = { git = "https://github.com/milisims/tree-sitter-org", rev = "698bb1a34331e68f83fc24bdd1b6f97016bb30de" }

[[language]]
name = "solidity"
scope = "source.sol"
injection-regex = "(sol|solidity)"
file-types = ["sol"]
comment-token = "//"
block-comment-tokens = { start = "/*", end = "*/" }
indent = { tab-width = 4, unit = "    " }
language-servers = [ "solc" ]

[[grammar]]
name = "solidity"
source = { git = "https://github.com/JoranHonig/tree-sitter-solidity", rev = "f7f5251a3f5b1d04f0799b3571b12918af177fc8" }

[[language]]
name = "gleam"
scope = "source.gleam"
injection-regex = "gleam"
file-types = ["gleam"]
roots = ["gleam.toml"]
comment-tokens = ["//", "///", "////"]
indent = { tab-width = 2, unit = "  " }
language-servers = [ "gleam" ]
auto-format = true

[[grammar]]
name = "gleam"
source = { git = "https://github.com/gleam-lang/tree-sitter-gleam", rev = "ee93c639dc82148d716919df336ad612fd33538e" }

[[language]]
name = "quarto"
scope = "source.qmd"
language-id = "qmd"
injection-regex = "qmd"
file-types = ["qmd"]
indent = { tab-width = 2, unit = "  " }
grammar = "markdown"
block-comment-tokens = { start = "<!--", end = "-->" }

[[language]]
name = "ron"
scope = "source.ron"
injection-regex = "ron"
file-types = ["ron"]
comment-token = "//"
block-comment-tokens = { start = "/*", end = "*/" }
indent = { tab-width = 4, unit = "    " }

[[grammar]]
name = "ron"
source = { git = "https://github.com/tree-sitter-grammars/tree-sitter-ron", rev = "78938553b93075e638035f624973083451b29055" }

[[language]]
name = "robot"
scope = "source.robot"
injection-regex = "robot"
file-types = ["robot", "resource"]
comment-token = "#"
indent = { tab-width = 4, unit = " " }
language-servers = [ "robotframework_ls" ]

[[grammar]]
name = "robot"
source = { git = "https://github.com/Hubro/tree-sitter-robot", rev = "322e4cc65754d2b3fdef4f2f8a71e0762e3d13af" }

[[language]]
name = "r"
scope = "source.r"
injection-regex = "(r|R)"
file-types = ["r", "R", { glob = ".Rprofile" }, { glob = "Rprofile.site" }, { glob = ".RHistory" }]
shebangs = ["r", "R"]
comment-tokens = ["#", "#'"]
indent = { tab-width = 2, unit = "  " }
language-servers = [ "r" ]

[[grammar]]
name = "r"
source = { git = "https://github.com/r-lib/tree-sitter-r", rev = "cc04302e1bff76fa02e129f332f44636813b0c3c" }

[[language]]
name = "rmarkdown"
scope = "source.rmd"
language-id = "rmd"
injection-regex = "(r|R)md"
file-types = ["rmd", "Rmd"]
indent = { tab-width = 2, unit = "  " }
grammar = "markdown"
block-comment-tokens = { start = "<!--", end = "-->" }
language-servers = [ "r" ]

[[language]]
name = "swift"
scope = "source.swift"
injection-regex = "swift"
file-types = ["swift", "swiftinterface"]
roots = [ "Package.swift" ]
comment-token = "//"
block-comment-tokens = { start = "/*", end = "*/" }
formatter = { command = "swift-format" }
language-servers = [ "sourcekit-lsp" ]

[[grammar]]
name = "swift"
source = { git = "https://github.com/alex-pinkus/tree-sitter-swift", rev = "57c1c6d6ffa1c44b330182d41717e6fe37430704" }

[[language]]
name = "erb"
scope = "text.html.erb"
injection-regex = "erb"
file-types = ["erb"]
block-comment-tokens = { start = "<!--", end = "-->" }
indent = { tab-width = 2, unit = "  " }
grammar = "embedded-template"

[[language]]
name = "ejs"
scope = "text.html.ejs"
injection-regex = "ejs"
file-types = ["ejs"]
block-comment-tokens = { start = "<!--", end = "-->" }
indent = { tab-width = 2, unit = "  " }
grammar = "embedded-template"

[[grammar]]
name = "embedded-template"
source = { git = "https://github.com/tree-sitter/tree-sitter-embedded-template", rev = "d21df11b0ecc6fd211dbe11278e92ef67bd17e97" }

[[language]]
name = "eex"
scope = "source.eex"
injection-regex = "eex"
file-types = ["eex"]
roots = ["mix.exs", "mix.lock"]
block-comment-tokens = { start = "<!--", end = "-->" }
indent = { tab-width = 2, unit = "  " }

[[grammar]]
name = "eex"
source = { git = "https://github.com/connorlay/tree-sitter-eex", rev = "f742f2fe327463335e8671a87c0b9b396905d1d1" }

[[language]]
name = "heex"
scope = "source.heex"
injection-regex = "heex"
file-types = ["heex"]
roots = ["mix.exs", "mix.lock"]
block-comment-tokens = { start = "<!--", end = "-->" }
indent = { tab-width = 2, unit = "  " }
language-servers = [ "elixir-ls" ]

[[grammar]]
name = "heex"
source = { git = "https://github.com/phoenixframework/tree-sitter-heex", rev = "f6b83f305a755cd49cf5f6a66b2b789be93dc7b9" }

[[language]]
name = "sql"
scope = "source.sql"
file-types = ["sql", "dsql"]
comment-token = "--"
block-comment-tokens = { start = "/*", end = "*/" }
indent = { tab-width = 4, unit = "    " }
injection-regex = "sql"

[[grammar]]
name = "sql"
source = { git = "https://github.com/DerekStride/tree-sitter-sql", rev = "b9d109588d5b5ed986c857464830c2f0bef53f18" }

[[language]]
name = "gdscript"
scope = "source.gdscript"
injection-regex = "gdscript"
file-types = ["gd"]
shebangs = []
roots = ["project.godot"]
auto-format = true
formatter = { command = "gdformat", args = ["-"] }
comment-tokens = ["#", "##"]
indent = { tab-width = 4, unit = "\t" }

[[grammar]]
name = "gdscript"
source = { git = "https://github.com/PrestonKnopp/tree-sitter-gdscript", rev = "1f1e782fe2600f50ae57b53876505b8282388d77" }

[[language]]
name = "godot-resource"
scope = "source.tscn"
injection-regex = "godot"
file-types = ["tscn", "tres", "godot", "gdextension"]
shebangs = []
roots = ["project.godot"]
auto-format = false
comment-token = ";"
indent = { tab-width = 4, unit = "\t" }

[[grammar]]
name = "godot-resource"
source = { git = "https://github.com/PrestonKnopp/tree-sitter-godot-resource", rev = "2ffb90de47417018651fc3b970e5f6b67214dc9d" }

[[language]]
name = "nu"
scope = "source.nu"
injection-regex = "nu"
file-types = ["nu", "nuon"]
shebangs = ["nu"]
comment-token = "#"
indent = { tab-width = 2, unit = "  " }
language-servers = [ "nu-lsp" ]

[[grammar]]
name = "nu"
source = { git = "https://github.com/nushell/tree-sitter-nu", rev = "358c4f509eb97f0148bbd25ad36acc729819b9c1" }

[[language]]
name = "vala"
scope = "source.vala"
injection-regex = "vala"
file-types = ["vala", "vapi"]
comment-token = "//"
block-comment-tokens = { start = "/*", end = "*/" }
indent = { tab-width = 2, unit = "  " }
language-servers = [ "vala-language-server" ]

[[grammar]]
name = "vala"
source = { git = "https://github.com/vala-lang/tree-sitter-vala", rev = "c9eea93ba2ec4ec1485392db11945819779745b3" }

[[language]]
name = "hare"
scope = "source.hare"
injection-regex = "hare"
file-types = ["ha"]
comment-token = "//"
indent = { tab-width = 8, unit = "\t" }

[[grammar]]
name = "hare"
source = { git = "https://git.sr.ht/~ecs/tree-sitter-hare", rev = "07035a248943575444aa0b893ffe306e1444c0ab" }

[[language]]
name = "devicetree"
scope = "source.devicetree"
injection-regex = "(dtsi?|devicetree|fdt)"
file-types = ["dts", "dtsi"]
comment-token = "//"
block-comment-tokens = { start = "/*", end = "*/" }
indent = { tab-width = 4, unit = "\t" }
language-servers = [ "dts-lsp" ]

[[grammar]]
name = "devicetree"
source = { git = "https://github.com/joelspadin/tree-sitter-devicetree", rev = "877adbfa0174d25894c40fa75ad52d4515a36368" }

[[language]]
name = "cairo"
scope = "source.cairo"
injection-regex = "cairo"
file-types = ["cairo"]
comment-token = "//"
indent = { tab-width = 4, unit = "    " }
# auto-format = true
language-servers = [ "cairo-language-server" ]

[[grammar]]
name = "cairo"
source = { git = "https://github.com/starkware-libs/tree-sitter-cairo", rev = "4c6a25680546761b80a710ead1dd34e76c203125" }

[[language]]
name = "cpon"
scope = "scope.cpon"
injection-regex = "cpon"
file-types = ["cpon", "cp"]
auto-format = true
comment-token = "//"
indent = { tab-width = 2, unit = "  " }

[[grammar]]
name = "cpon"
source = { git = "https://github.com/fvacek/tree-sitter-cpon", rev = "0d01fcdae5a53191df5b1349f9bce053833270e7" }

[[language]]
name = "odin"
auto-format = true
scope = "source.odin"
file-types = ["odin"]
roots = ["ols.json", "main.odin"]
language-servers = [ "ols" ]
comment-token = "//"
block-comment-tokens = { start = "/*", end = "*/" }
indent = { tab-width = 4, unit = "\t" }
formatter = { command = "odinfmt", args = [ "-stdin" ] }

[language.debugger]
name = "lldb-dap"
transport = "stdio"
command = "lldb-dap"

[[language.debugger.templates]]
name = "binary"
request = "launch"
completion = [ { name = "binary", completion = "filename" } ]
args = { console = "internalConsole", program = "{0}" }

[[language.debugger.templates]]
name = "attach"
request = "attach"
completion = [ "pid" ]
args = { console = "internalConsole", pid = "{0}" }

[[language.debugger.templates]]
name = "gdbserver attach"
request = "attach"
completion = [ { name = "lldb connect url", default = "connect://localhost:3333" }, { name = "file", completion = "filename" }, "pid" ]
args = { console = "internalConsole", attachCommands = [ "platform select remote-gdb-server", "platform connect {0}", "file {1}", "attach {2}" ] }

[[grammar]]
name = "odin"
source = { git = "https://github.com/tree-sitter-grammars/tree-sitter-odin", rev = "6c6b07e354a52f8f2a9bc776cbc262a74e74fd26" }

[[language]]
name = "meson"
scope = "source.meson"
injection-regex = "meson"
file-types = [{ glob = "meson.build" }, { glob = "meson.options" }, { glob = "meson_options.txt" }]
comment-token = "#"
indent = { tab-width = 2, unit = "  " }
language-servers = ["mesonlsp"]

[[grammar]]
name = "meson"
source = { git = "https://github.com/staysail/tree-sitter-meson", rev = "32a83e8f200c347232fa795636cfe60dde22957a" }

[[language]]
name = "sshclientconfig"
scope = "source.sshclientconfig"
file-types = [{ glob = ".ssh/config" }, { glob = "/etc/ssh/ssh_config" }, { glob = "ssh_config.d/*.conf" } ]
comment-token = "#"

[[grammar]]
name = "sshclientconfig"
source = { git = "https://github.com/metio/tree-sitter-ssh-client-config", rev = "e45c6d5c71657344d4ecaf87dafae7736f776c57" }

[[language]]
name = "scheme"
scope = "source.scheme"
injection-regex = "scheme"
file-types = ["ss", "scm", "sld"]
shebangs = ["scheme", "guile", "chicken"]
comment-token = ";"
indent = { tab-width = 2, unit = "  " }

[language.auto-pairs]
'(' = ')'
'{' = '}'
'[' = ']'
'"' = '"'

[[grammar]]
name = "scheme"
source = { git = "https://github.com/6cdh/tree-sitter-scheme", rev = "af3af6c9356b936f8a515a1e449c32e804c2b1a8" }

[[language]]
name = "v"
scope = "source.v"
file-types = ["v", "vv", "vsh"]
shebangs = ["v run"]
roots = ["v.mod"]
language-servers = [ "vlang-language-server" ]
auto-format = true
comment-token = "//"
block-comment-tokens = { start = "/*", end = "*/" }
indent = { tab-width = 4, unit = "\t" }

[[grammar]]
name = "v"
source = {git = "https://github.com/vlang/v-analyzer", subpath = "tree_sitter_v", rev = "59a8889d84a293d7c0366d14c8dbb0eec24fe889"}

[[language]]
name = "verilog"
scope = "source.verilog"
file-types = ["v", "vh", "sv", "svh"]
comment-token = "//"
block-comment-tokens = { start = "/*", end = "*/" }
language-servers = [ "svlangserver" ]
indent = { tab-width = 2, unit = "  " }
injection-regex = "verilog"

[[grammar]]
name = "verilog"
source = { git = "https://github.com/tree-sitter/tree-sitter-verilog", rev = "4457145e795b363f072463e697dfe2f6973c9a52" }

[[language]]
name = "edoc"
scope = "source.edoc"
file-types = ["edoc", "edoc.in"]
injection-regex = "edoc"
indent = { tab-width = 4, unit = "    " }

[[grammar]]
name = "edoc"
source = { git = "https://github.com/the-mikedavis/tree-sitter-edoc", rev = "74774af7b45dd9cefbf9510328fc6ff2374afc50" }

[[language]]
name = "jsdoc"
scope = "source.jsdoc"
injection-regex = "jsdoc"
file-types = ["jsdoc"]
indent = { tab-width = 2, unit = "  " }

[[grammar]]
name = "jsdoc"
source = { git = "https://github.com/tree-sitter/tree-sitter-jsdoc", rev = "189a6a4829beb9cdbe837260653b4a3dfb0cc3db" }

[[language]]
name = "openscad"
scope = "source.openscad"
injection-regex = "openscad"
file-types = ["scad"]
comment-token = "//"
block-comment-tokens = { start = "/*", end = "*/" }
language-servers = [ "openscad-lsp" ]
indent = { tab-width = 2, unit = "\t" }

[[grammar]]
name = "openscad"
source = { git = "https://github.com/openscad/tree-sitter-openscad", rev = "acc196e969a169cadd8b7f8d9f81ff2d30e3e253" }

[[language]]
name = "prisma"
scope = "source.prisma"
injection-regex = "prisma"
file-types = ["prisma"]
roots = ["package.json"]
comment-token = "//"
language-servers = [ "prisma-language-server" ]
indent = { tab-width = 2, unit = "  " }

[[grammar]]
name = "prisma"
source = { git = "https://github.com/victorhqc/tree-sitter-prisma", rev = "eca2596a355b1a9952b4f80f8f9caed300a272b5" }

[[language]]
name = "clojure"
scope = "source.clojure"
injection-regex = "(clojure|clj|edn|boot)"
file-types = ["clj", "cljs", "cljc", "clje", "cljr", "cljx", "edn", "boot"]
roots = ["project.clj", "build.boot", "deps.edn", "shadow-cljs.edn"]
comment-token = ";"
language-servers = [ "clojure-lsp" ]
indent = { tab-width = 2, unit = "  " }

[[grammar]]
name = "clojure"
source = { git = "https://github.com/sogaiu/tree-sitter-clojure", rev = "e57c569ae332ca365da623712ae1f50f84daeae2" }

[[language]]
name = "starlark"
scope = "source.starlark"
injection-regex = "(starlark|bzl|bazel|buck)"
file-types = ["bzl", "bazel", "star", { glob = "BUILD" }, { glob = "BUCK" }, { glob = "BUILD.*" }, { glob = "Tiltfile" }, { glob = "WORKSPACE" }, { glob = "WORKSPACE.bzlmod" }]
comment-token = "#"
indent = { tab-width = 4, unit = "    " }
language-servers = [ "starpls" ]
grammar = "python"

[[language]]
name = "elvish"
scope = "source.elvish"
shebangs = ["elvish"]
file-types = ["elv"]
comment-token = "#"
indent = { tab-width = 2, unit = "  " }
language-servers = [ "elvish" ]
grammar = "elvish"

[[grammar]]
name = "elvish"
source = { git = "https://github.com/ckafi/tree-sitter-elvish", rev = "e50787cadd3bc54f6d9c0704493a79078bb8a4e5" }

[[language]]
name = "idris"
scope = "source.idr"
injection-regex = "idr"
file-types = ["idr"]
shebangs = []
comment-token = "--"
block-comment-tokens = { start = "{-", end = "-}" }
indent = { tab-width = 2, unit = "  " }
language-servers = [ "idris2-lsp" ]

[[language]]
name = "fortran"
scope = "source.fortran"
injection-regex = "fortran"
file-types = ["f", "for", "f90", "f95", "f03"]
roots = ["fpm.toml"]
comment-token = "!"
indent = { tab-width = 4, unit = "    "}
language-servers = [ "fortls" ]

[[grammar]]
name = "fortran"
source = { git = "https://github.com/stadelmanma/tree-sitter-fortran", rev = "f0f2f100952a353e64e26b0fa710b4c296d7af13" }

[[language]]
name = "ungrammar"
scope = "source.ungrammar"
injection-regex = "ungrammar"
file-types = ["ungram", "ungrammar"]
comment-token = "//"
indent = { tab-width = 2, unit = "  " }

[[grammar]]
name = "ungrammar"
source = { git = "https://github.com/Philipp-M/tree-sitter-ungrammar", rev = "a7e104629cff5a8b7367187610631e8f5eb7c6ea" }

[[language]]
name = "dot"
scope = "source.dot"
injection-regex = "dot"
file-types = ["dot"]
comment-token = "//"
block-comment-tokens = { start = "/*", end = "*/" }
indent = { tab-width = 4, unit = "    " }
language-servers = [ "dot-language-server" ]

[[grammar]]
name = "dot"
source = { git = "https://github.com/rydesun/tree-sitter-dot", rev = "917230743aa10f45a408fea2ddb54bbbf5fbe7b7" }

[[language]]
name = "cue"
scope = "source.cue"
injection-regex = "cue"
file-types = ["cue"]
roots = ["cue.mod"]
auto-format = true
comment-token = "//"
language-servers = [ "cuelsp" ]
indent = { tab-width = 4, unit = "\t" }
formatter = { command = "cue", args = ["fmt", "-"] }

[[grammar]]
name = "cue"
source = { git = "https://github.com/eonpatapon/tree-sitter-cue", rev = "8a5f273bfa281c66354da562f2307c2d394b6c81" }

[[language]]
name = "slang"
scope = "source.lang"
injection-regex = "slang"
file-types = ["slang"]
comment-token = "//"
block-comment-tokens = { start = "/*", end = "*/" }
language-servers = [ "slangd" ]
indent = { tab-width = 4, unit = "  " }

[[grammar]]
name = "slang"
source = { git = "https://github.com/tree-sitter-grammars/tree-sitter-slang", rev = "327b1b821c255867a4fb724c8eee48887e3d014b" }

[[language]]
name = "slint"
scope = "source.slint"
injection-regex = "slint"
file-types = ["slint"]
comment-token = "//"
block-comment-tokens = { start = "/*", end = "*/" }
indent = { tab-width = 4, unit = "    " }
language-servers = [ "slint-lsp" ]

[[grammar]]
name = "slint"
source = { git = "https://github.com/slint-ui/tree-sitter-slint", rev = "f11da7e62051ba8b9d4faa299c26de8aeedfc1cd" }

[[language]]
name = "task"
scope = "source.task"
injection-regex = "task"
file-types = ["task"]
comment-token = "#"
indent = { tab-width = 2, unit = "  " }

[[grammar]]
name = "task"
source = { git = "https://github.com/alexanderbrevig/tree-sitter-task", rev = "f2cb435c5dbf3ee19493e224485d977cb2d36d8b" }

[[language]]
name = "xit"
scope = "source.xit"
injection-regex = "xit"
file-types = ["xit"]
indent = { tab-width = 4, unit = "    " }

[[grammar]]
name = "xit"
source = { git = "https://github.com/synaptiko/tree-sitter-xit", rev = "7d7902456061bc2ad21c64c44054f67b5515734c" }

[[language]]
name = "esdl"
scope = "source.esdl"
injection-regex = "esdl"
file-types = ["esdl"]
comment-token = "#"
indent = { tab-width = 2, unit = "  " }
roots = ["edgedb.toml"]

[[grammar]]
name ="esdl"
source = { git = "https://github.com/greym0uth/tree-sitter-esdl", rev = "df83acc8cacd0cfb139eecee0e718dc32c4f92e2" }

[[language]]
name = "pascal"
scope = "source.pascal"
injection-regex = "pascal"
file-types = ["pas", "pp", "inc", "lpr", "lfm"]
comment-token = "//"
block-comment-tokens = { start = "{", end = "}" }
indent = { tab-width = 2, unit = "  " }
language-servers = [ "pasls" ]

[[grammar]]
name = "pascal"
source = { git = "https://github.com/Isopod/tree-sitter-pascal", rev = "2fd40f477d3e2794af152618ccfac8d92eb72a66" }

[[language]]
name = "sml"
scope = "source.sml"
injection-regex = "sml"
file-types = ["sml"]
block-comment-tokens = { start = "(*", end = "*)" }

[language.auto-pairs]
'(' = ')'
'{' = '}'
'[' = ']'
'"' = '"'

[[grammar]]
name = "sml"
source = { git = "https://github.com/Giorbo/tree-sitter-sml", rev = "bd4055d5554614520d4a0706b34dc0c317c6b608" }

[[language]]
name = "jsonnet"
scope = "source.jsonnet"
file-types = ["libsonnet", "jsonnet"]
roots = ["jsonnetfile.json"]
comment-token = "//"
block-comment-tokens = { start = "/*", end = "*/" }
indent = { tab-width = 2, unit = "  " }
language-servers = [ "jsonnet-language-server" ]

[[grammar]]
name = "jsonnet"
source = { git = "https://github.com/sourcegraph/tree-sitter-jsonnet", rev = "0475a5017ad7dc84845d1d33187f2321abcb261d" }

[[language]]
name = "ada"
scope = "source.ada"
injection-regex = "ada"
file-types = ["adb", "ads"]
roots = ["alire.toml"]
comment-token = "--"
indent = { tab-width = 3, unit = "   " }
language-servers = ["ada-language-server"]


[[grammar]]
name = "ada"
source = { git = "https://github.com/briot/tree-sitter-ada", rev = "ba0894efa03beb70780156b91e28c716b7a4764d" }

[[language]]
name = "astro"
scope = "source.astro"
injection-regex = "astro"
file-types = ["astro"]
block-comment-tokens = { start = "<!--", end = "-->" }
indent = { tab-width = 2, unit = "  " }
language-servers = [ "astro-ls" ]

[[grammar]]
name = "astro"
source = { git = "https://github.com/virchau13/tree-sitter-astro", rev = "947e93089e60c66e681eba22283f4037841451e7" }

[[language]]
name = "bass"
scope = "source.bass"
injection-regex = "bass"
file-types = ["bass"]
comment-token = ";"
indent = { tab-width = 2, unit = "  " }
language-servers = [ "bass" ]

[[grammar]]
name = "bass"
source = { git = "https://github.com/vito/tree-sitter-bass", rev = "501133e260d768ed4e1fd7374912ed5c86d6fd90" }

[[language]]
name = "wat"
scope = "source.wat"
comment-token = ";;"
block-comment-tokens = { start = "(;", end = ";)" }
file-types = ["wat"]
language-servers = ["wasm-language-tools"]

[[grammar]]
name = "wat"
source = { git = "https://github.com/wasm-lsp/tree-sitter-wasm", rev = "2ca28a9f9d709847bf7a3de0942a84e912f59088", subpath = "wat" }

[[language]]
name = "wast"
scope = "source.wast"
comment-token = ";;"
block-comment-tokens = { start = "(;", end = ";)" }
file-types = ["wast"]

[[grammar]]
name = "wast"
source = { git = "https://github.com/wasm-lsp/tree-sitter-wasm", rev = "2ca28a9f9d709847bf7a3de0942a84e912f59088", subpath = "wast" }

[[language]]
name = "d"
scope = "source.d"
file-types = [ "d", "dd" ]
comment-token = "//"
block-comment-tokens = { start = "/*", end = "*/" }
injection-regex = "d"
indent = { tab-width = 4, unit = "    "}
language-servers = [ "serve-d" ]
formatter = { command = "dfmt" }

[[grammar]]
name = "d"
source = { git = "https://github.com/gdamore/tree-sitter-d", rev = "5566f8ce8fc24186fad06170bbb3c8d97c935d74" }

[[language]]
name = "vhs"
scope = "source.vhs"
file-types = ["tape"]
comment-token = "#"
indent = { tab-width = 2, unit = "  " }
grammar = "vhs"

[[grammar]]
name = "vhs"
source = { git = "https://github.com/charmbracelet/tree-sitter-vhs", rev = "9534865e614c95eb9418e5e73f061c32fa4d9540" }

[[language]]
name = "kdl"
scope = "source.kdl"
file-types = ["kdl"]
comment-token = "//"
block-comment-tokens = { start = "/*", end = "*/" }
injection-regex = "kdl"
formatter = { command = "kdlfmt", args = ["format", "-"] }

[[grammar]]
name = "kdl"
source = { git = "https://github.com/amaanq/tree-sitter-kdl", rev = "3ca569b9f9af43593c24f9e7a21f02f43a13bb88" }

[[language]]
name = "xml"
scope = "source.xml"
injection-regex = "xml"
file-types = [
  "xml",
  "mobileconfig",
  "plist",
  "xib",
  "storyboard",
  "svg",
  "xsd",
  "gml",
  "xaml",
  "gir",
  "rss",
  "atom",
  "opml",
  "policy",
  "ascx",
  "axml",
  "axaml",
  "bpmn",
  "cpt",
  "csl",
  "csproj.user",
  "dita",
  "ditamap",
  "dtml",
  "fxml",
  "iml",
  "isml",
  "jmx",
  "launch",
  "menu",
  "mxml",
  "nuspec",
  "osc",
  "osm",
  "pt",
  "publishsettings",
  "pubxml",
  "pubxml.user",
  "rbxlx",
  "rbxmx",
  "rng",
  "shproj",
  "tld",
  { glob = "*.tm[Tt]heme" },
  "tmx",
  "vbproj.user",
  "vcxproj",
  "vcxproj.filters",
  "wsdl",
  "wxi",
  "wxs",
  "xbl",
  "xlf",
  "xliff",
  "xpdl",
  "xul",
  "xoml",
  "musicxml",
  "glif",
  "ui",
  "sublime-snippet",
  "xsl",
  "mpd",
  "smil"
]
block-comment-tokens = { start = "<!--", end = "-->" }
indent = { tab-width = 2, unit = "  " }

[language.auto-pairs]
'(' = ')'
'{' = '}'
'[' = ']'
'"' = '"'
"'" = "'"
"<" = ">"

[[grammar]]
name = "xml"
source = { git = "https://github.com/RenjiSann/tree-sitter-xml", rev = "48a7c2b6fb9d515577e115e6788937e837815651" }


[[language]]
name = "dtd"
scope = "source.dtd"
injection-regex = "dtd"
file-types = ["dtd", "ent"]
indent = {tab-width = 2, unit = "  "}
block-comment-tokens = { start = "<!--", end = "-->" }

[language.auto-pairs]
'(' = ')'
'[' = ']'
'"' = '"'
"'" = "'"
'<' = '>'

[[grammar]]
name = "dtd"
source = { git = "https://github.com/KMikeeU/tree-sitter-dtd", rev = "6116becb02a6b8e9588ef73d300a9ba4622e156f"}

[[language]]
name = "wit"
scope = "source.wit"
injection-regex = "wit"
file-types = ["wit"]
comment-token = "//"
block-comment-tokens = { start = "/*", end = "*/" }
indent = { tab-width = 2, unit = "  " }

[language.auto-pairs]
'(' = ')'
'{' = '}'
'[' = ']'
'"' = '"'
"'" = "'"
"<" = ">"

[[grammar]]
name = "wit"
source = { git = "https://github.com/hh9527/tree-sitter-wit", rev = "c917790ab9aec50c5fd664cbfad8dd45110cfff3" }

[[language]]
name = "env"
scope = "source.env"
file-types = [{ glob = ".env" }, { glob = ".env.*" }, { glob = ".envrc" }, { glob = ".envrc.*" }]
injection-regex = "env"
comment-token = "#"
indent = { tab-width = 4, unit = "\t" }
grammar = "bash"

[[language]]
name = "systemd"
scope = "source.ini"
file-types = [
  # Systemd unit files
  "service",
  "automount",
  "device",
  "mount",
  "nspawn",
  "path",
  "scope",
  "slice",
  "socket",
  "swap",
  "target",
  "timer",
  { glob = "systemd/**/*.conf" },
]
injection-regex = "systemd"
comment-token = "#"
grammar = "ini"
language-servers = ["systemd-lsp"]

[[language]]
name = "ini"
scope = "source.ini"
file-types = [
  "ini",
  "desktop",
  { glob = "mimeapps.list" },
  # Podman quadlets
  "container",
  "volume",
  "kube",
  "network",
  { glob = ".editorconfig" },
  { glob = ".npmrc" },
  { glob = "hgrc" },
  { glob = "npmrc" },
  { glob = "rclone.conf" },
  "properties",
  "cfg",
  "directory"
]
injection-regex = "ini"
comment-token = "#"
indent = { tab-width = 4, unit = "\t" }

[[grammar]]
name = "ini"
source = { git = "https://github.com/justinmk/tree-sitter-ini", rev = "32b31863f222bf22eb43b07d4e9be8017e36fb31" }

[[language]]
name = "inko"
auto-format = true
scope = "source.inko"
injection-regex = "inko"
file-types = ["inko"]
roots = ["inko.pkg"]
comment-token = "#"
indent = { tab-width = 2, unit = "  " }
formatter = { command = "inko", args = ["fmt", "-"] }

[[grammar]]
name = "inko"
source = { git = "https://github.com/inko-lang/tree-sitter-inko", rev = "f58a87ac4dc6a7955c64c9e4408fbd693e804686" }

[[language]]
name = "bicep"
scope = "source.bicep"
file-types = ["bicep","bicepparam"]
auto-format = true
comment-token = "//"
block-comment-tokens = { start = "/*", end = "*/" }
indent = { tab-width = 2, unit = " "}
language-servers = [ "bicep-langserver" ]

[[grammar]]
name = "bicep"
source = { git = "https://github.com/tree-sitter-grammars/tree-sitter-bicep", rev = "0092c7d1bd6bb22ce0a6f78497d50ea2b87f19c0" }

[[language]]
name = "qml"
scope = "source.qml"
file-types = ["qml"]
language-servers = [ "qmlls" ]
comment-token = "//"
block-comment-tokens = { start = "/*", end = "*/" }
indent = { tab-width = 4, unit = "    " }
grammar = "qmljs"

[[grammar]]
name = "qmljs"
source = { git = "https://github.com/yuja/tree-sitter-qmljs", rev = "0b2b25bcaa7d4925d5f0dda16f6a99c588a437f1" }

[[language]]
name = "mermaid"
scope = "source.mermaid"
injection-regex = "mermaid"
file-types = ["mermaid", "mmd"]
comment-token = "%%"
indent = { tab-width = 4, unit = "    " }

[[grammar]]
name = "mermaid"
source = { git = "https://github.com/monaqa/tree-sitter-mermaid", rev = "d787c66276e7e95899230539f556e8b83ee16f6d" }

[[language]]
name = "matlab"
scope = "source.m"
file-types = ["m"]
comment-token = "%"
shebangs = ["octave-cli", "matlab"]
indent = { tab-width = 2, unit = "  " }

[[grammar]]
name = "matlab"
source = { git = "https://github.com/acristoffers/tree-sitter-matlab", rev = "585b52b9b16d8e626299a76360ef6ab4f9731aed" }

[[language]]
name = "ponylang"
scope = "source.pony"
file-types = ["pony"]
injection-regex = "pony"
roots = ["corral.json", "lock.json"]
indent = { tab-width = 2, unit = "  " }
comment-token = "//"
block-comment-tokens = { start = "/*", end = "*/" }

[[grammar]]
name = "ponylang"
source = { git = "https://github.com/mfelsche/tree-sitter-ponylang", rev = "ef66b151bc2604f431b5668fcec4747db4290e11" }

[[language]]
name = "dhall"
scope = "source.dhall"
injection-regex = "dhall"
file-types = ["dhall"]
comment-token = "--"
block-comment-tokens = { start = "{-", end = "-}" }
indent = { tab-width = 2, unit = "  " }
language-servers = [ "dhall-lsp-server" ]
formatter = { command = "dhall" , args = ["format"] }

[[grammar]]
name = "dhall"
source = { git = "https://github.com/jbellerb/tree-sitter-dhall", rev = "affb6ee38d629c9296749767ab832d69bb0d9ea8" }

[[language]]
name = "sage"
scope = "source.sage"
file-types = ["sage"]
injection-regex = "sage"
comment-token = "#"
indent = { tab-width = 4, unit = "    " }
grammar = "python"

[[language]]
name = "msbuild"
scope = "source.msbuild"
injection-regex = "msbuild"
file-types = ["proj", "vbproj", "csproj", "fsproj", "targets", "props"]
indent = { tab-width = 2, unit = "  " }
block-comment-tokens = { start = "<!--", end = "-->" }
grammar = "xml"

[language.auto-pairs]
'(' = ')'
'{' = '}'
'[' = ']'
'"' = '"'
"'" = "'"
"<" = ">"

[[language]]
name = "pem"
scope = "source.pem"
file-types = ["pem", "cert", "crt"]
injection-regex = "pem"
grammar = "pem"

[[grammar]]
name = "pem"
source = { git = "https://github.com/mtoohey31/tree-sitter-pem", rev = "be67a4330a1aa507c7297bc322204f936ec1132c" }

[[language]]
name = "passwd"
scope = "source.passwd"
file-types = [{ glob = "passwd" }]

[[grammar]]
name = "passwd"
source = { git = "https://github.com/ath3/tree-sitter-passwd", rev = "20239395eacdc2e0923a7e5683ad3605aee7b716" }

[[language]]
name = "hosts"
scope = "source.hosts"
file-types = [{ glob = "hosts" }]
comment-token = "#"

[[grammar]]
name = "hosts"
source = { git = "https://github.com/ath3/tree-sitter-hosts", rev = "301b9379ce7dfc8bdbe2c2699a6887dcb73953f9" }

[[language]]
name = "uxntal"
scope = "source.tal"
injection-regex = "tal"
file-types = ["tal"]
auto-format = false
block-comment-tokens = { start = "(", end = ")" }

[[grammar]]
name = "uxntal"
source = { git = "https://github.com/Jummit/tree-sitter-uxntal", rev = "d68406066648cd6db4c6a2f11ec305af02079884" }

[[language]]
name = "yuck"
scope = "source.yuck"
injection-regex = "yuck"
file-types = ["yuck"]
comment-token = ";"
indent = { tab-width = 2, unit = "  " }

[[grammar]]
name = "yuck"
source = { git = "https://github.com/Philipp-M/tree-sitter-yuck", rev = "e3d91a3c65decdea467adebe4127b8366fa47919" }

[[language]]
name = "prql"
scope = "source.prql"
injection-regex = "prql"
file-types = ["prql"]
comment-token = "#"
indent = { tab-width = 4, unit = "    " }

[[grammar]]
name = "prql"
source = { git = "https://github.com/PRQL/tree-sitter-prql", rev = "09e158cd3650581c0af4c49c2e5b10c4834c8646" }

[[language]]
name = "po"
scope = "source.po"
file-types = ["po", "pot"]
comment-token = "#"

[[grammar]]
name = "po"
source = { git = "https://github.com/erasin/tree-sitter-po", rev = "417cee9abb2053ed26b19e7de972398f2da9b29e" }

[[language]]
name = "nasm"
scope = "source.nasm"
file-types = ["asm", "S", "nasm"]
injection-regex = "n?asm"
comment-token = ";"
indent = { tab-width = 8, unit = "        " }
language-servers = ["asm-lsp"]

[[grammar]]
name = "nasm"
source = { git = "https://github.com/naclsn/tree-sitter-nasm", rev = "570f3d7be01fffc751237f4cfcf52d04e20532d1" }

[[language]]
name = "gas"
scope = "source.gas"
file-types = ["s"]
injection-regex = "gas"
comment-token = "#"
indent = { tab-width = 8, unit = "        " }
language-servers = ["asm-lsp"]

[[grammar]]
name = "gas"
source = { git = "https://github.com/sirius94/tree-sitter-gas", rev = "60f443646b20edee3b7bf18f3a4fb91dc214259a" }

[[language]]
name = "rst"
scope = "source.rst"
comment-token = ".."
file-types = ["rst"]

[[grammar]]
name = "rst"
source = { git = "https://github.com/stsewd/tree-sitter-rst", rev = "ab09cab886a947c62a8c6fa94d3ad375f3f6a73d" }

[[language]]
name = "capnp"
scope = "source.capnp"
injection-regex = "capnp"
file-types = ["capnp"]
comment-token = "#"
indent = { tab-width = 2, unit = "  " }

[[grammar]]
name = "capnp"
source = { git = "https://github.com/amaanq/tree-sitter-capnp", rev = "fc6e2addf103861b9b3dffb82c543eb6b71061aa" }

[[language]]
name = "smithy"
scope = "source.smithy"
injection-regex = "smithy"
file-types = ["smithy"]
roots = ["smithy-build.json"]
comment-token = "//"
indent = { tab-width = 4, unit = "    " }
language-servers = [ "cs" ]

[[grammar]]
name = "smithy"
source = { git = "https://github.com/indoorvivants/tree-sitter-smithy", rev = "8327eb84d55639ffbe08c9dc82da7fff72a1ad07" }

[[language]]
name = "hdl"
scope = "source.hdl"
file-types = ["hdl"]
indent = { tab-width = 4, unit = "    " }
injection-regex = "hdl"

[[grammar]]
name = "hdl"
source = { git = "https://github.com/quantonganh/tree-sitter-hdl", rev = "7d0418fd71470b0430e6f914cc76c1a9d968491d" }

[[language]]
name = "vhdl"
scope = "source.vhdl"
file-types = ["vhd", "vhdl"]
comment-token = "--"
language-servers = [ "vhdl_ls" ]
indent = { tab-width = 2, unit = "  " }
injection-regex = "vhdl"

[[grammar]]
name = "vhdl"
source = { git = "https://github.com/jpt13653903/tree-sitter-vhdl", rev = "32d3e3daa745bf9f1665676f323be968444619e1" }

[[language]]
name = "rego"
scope = "source.rego"
injection-regex = "rego"
file-types = ["rego"]
auto-format = true
comment-token = "#"
language-servers = [ "regols" ]
grammar = "rego"

[[grammar]]
name = "rego"
source = { git = "https://github.com/FallenAngel97/tree-sitter-rego", rev = "9ac75e71b2d791e0aadeef68098319d86a2a14cf" }

[[language]]
name = "nim"
scope = "source.nim"
injection-regex = "nim"
file-types = ["nim", "nims", "nimble"]
shebangs = []
comment-token = "#"
block-comment-tokens = { start = "#[", end = "]#" }
indent = { tab-width = 2, unit = "  " }
language-servers = [ "nimlangserver" ]

[language.auto-pairs]
'(' = ')'
'[' = ']'
'"' = '"'
"'" = "'"
'{' = '}'

[[grammar]]
name = "nim"
source = { git = "https://github.com/alaviss/tree-sitter-nim", rev = "c5f0ce3b65222f5dbb1a12f9fe894524881ad590" }

[[language]]
name = "cabal"
scope = "source.cabal"
file-types = [ "cabal" ]
roots = ["cabal.project", "Setup.hs"]
indent = { tab-width = 2, unit = "  " }
comment-token = "--"
language-servers = [ "haskell-language-server" ]

[[language]]
name = "hurl"
scope = "source.hurl"
injection-regex = "hurl"
file-types = ["hurl"]
comment-token = "#"
formatter = { command = "hurlfmt" }
indent = { tab-width = 2, unit = "  " }

[[grammar]]
name = "hurl"
source = { git = "https://github.com/pfeiferj/tree-sitter-hurl", rev = "cd1a0ada92cc73dd0f4d7eedc162be4ded758591" }

[[language]]
name = "markdoc"
scope = "text.markdoc"
block-comment-tokens = { start = "<!--", end = "-->" }
file-types = ["mdoc"]
language-servers = [ "markdoc-ls" ]

[[grammar]]
name = "markdoc"
source = { git = "https://github.com/markdoc-extra/tree-sitter-markdoc", rev = "5ffe71b29e8a3f94823913ea9cea51fcfa7e3bf8" }

[[language]]
name = "opencl"
scope = "source.cl"
injection-regex = "(cl|opencl)"
file-types = ["cl"]
comment-token = "//"
language-servers = [ "clangd" ]

[[grammar]]
name = "opencl"
source = { git = "https://github.com/lefp/tree-sitter-opencl", rev = "8e1d24a57066b3cd1bb9685bbc1ca9de5c1b78fb" }

[[language]]
name = "just"
scope = "source.just"
file-types = ["just", { glob = "justfile" }, { glob = "Justfile" }, { glob = ".justfile" }, { glob = ".Justfile" }]
injection-regex = "just"
comment-token = "#"
indent = { tab-width = 4, unit = "    " }
language-servers = ["just-lsp"]
# auto-format = true
# formatter = { command = "just", args = ["--dump"] } # Please see: https://github.com/helix-editor/helix/issues/9703

[[grammar]]
name = "just"
source = { git = "https://github.com/poliorcetics/tree-sitter-just", rev = "b75dace757e5d122d25c1a1a7772cb87b560f829" }

[[language]]
name = "gn"
scope = "source.gn"
injection-regex = "gn"
file-types = ["gn", "gni"]
roots = []
comment-token = "#"
indent = { tab-width = 2, unit = "  " }
formatter = { command = "gn", args = ["format", "--stdin"] }

[[grammar]]
name = "gn"
source = { git = "https://github.com/willcassella/tree-sitter-gn", rev = "e18d6e36a79b20dafb58f19d407bd38b0e60260e" }

[[language]]
name = "blueprint"
scope = "source.blueprint"
injection-regex = "blueprint"
file-types = ["blp"]
comment-token = "//"
block-comment-tokens = { start = "/*", end = "*/" }
language-servers = [ "blueprint-compiler" ]
indent = { tab-width = 4, unit = "    " }

[[grammar]]
name = "blueprint"
source = { git = "https://gitlab.com/gabmus/tree-sitter-blueprint", rev = "863cea9f83ad5637300478e0559262f1e791684b" }

[[language]]
name = "forth"
scope = "source.forth"
injection-regex = "forth"
file-types = ["fs", "forth", "fth", "4th"]
comment-token = "\\"
language-servers = [ "forth-lsp" ]
indent = { tab-width = 3, unit = "   " }

[[grammar]]
name = "forth"
source = { git = "https://github.com/alexanderbrevig/tree-sitter-forth", rev = "90189238385cf636b9ee99ce548b9e5b5e569d48" }

[[language]]
name = "fsharp"
scope = "source.fs"
roots = ["sln", "fsproj"]
injection-regex = "fsharp"
file-types = ["fs", "fsx", "fsi", "fsscript"]
comment-token = "//"
block-comment-tokens = { start = "(*", end = "*)" }
indent = { tab-width = 4, unit = "    " }
auto-format = true
language-servers = ["fsharp-ls"]

[[grammar]]
name = "fsharp"
source = { git = "https://github.com/ionide/tree-sitter-fsharp", rev = "996ea9982bd4e490029f84682016b6793940113b" }

[[language]]
name = "t32"
scope = "source.t32"
injection-regex = "t32"
file-types = ["cmm", "t32"]
comment-token = ";"
indent = { tab-width = 2, unit = "  " }

[[grammar]]
name = "t32"
source = { git = "https://gitlab.com/xasc/tree-sitter-t32", rev = "6da5e3cbabd376b566d04282005e52ffe67ef74a" }

[[language]]
name = "webc"
scope = "text.html.webc"
injection-regex = "webc"
file-types = ["webc"]
block-comment-tokens = { start = "<!--", end = "-->" }
indent = { tab-width = 2, unit = "  " }
grammar = "html"

[[language]]
name = "typst"
scope = "source.typst"
injection-regex = "typ(st)?"
file-types = ["typst", "typ"]
comment-token = "//"
block-comment-tokens = { start = "/*", end = "*/" }
language-servers = ["tinymist"]
indent = { tab-width = 2, unit = "  " }

[language.auto-pairs]
'(' = ')'
'{' = '}'
'[' = ']'
'$' = '$'
'"' = '"'

[[grammar]]
name = "typst"
source = { git = "https://github.com/uben0/tree-sitter-typst", rev = "13863ddcbaa7b68ee6221cea2e3143415e64aea4" }

[[language]]
name = "nunjucks"
scope = "text.html.nunjucks"
injection-regex = "nunjucks"
file-types = ["njk"]
indent = { tab-width = 2, unit = "  " }
grammar = "jinja2"
block-comment-tokens = { start = "{#", end = "#}" }

[[language]]
name = "jinja"
scope = "text.html.jinja"
injection-regex = "jinja"
file-types = ["jinja", "jinja2", "j2"]
indent = { tab-width = 2, unit = "  " }
grammar = "jinja2"
block-comment-tokens = { start = "{#", end = "#}" }

[[grammar]]
name = "jinja2"
source = { git = "https://github.com/varpeti/tree-sitter-jinja2", rev = "a533cd3c33aea6acb0f9bf9a56f35dcfe6a8eb53" }

[[language]]
name = "jjconfig"
scope = "source.jjconfig"
injection-regex = "jjconfig"
grammar = "toml"
file-types = [{ glob = "jj/config.toml" }, { glob = "jj/conf.d/*.toml" }, { glob = ".jj/repo/*.toml" }]
comment-token = "#"
language-servers = [ "taplo", "tombi" ]
indent = { tab-width = 2, unit = "  " }

[[language]]
name = "jjdescription"
scope = "jj.description"
file-types = [{ glob = "*.jjdescription" }]
comment-token = "JJ:"
indent = { tab-width = 4, unit = "    " }
rulers = [51, 73]
text-width = 72

[[grammar]]
name = "jjdescription"
source = { git = "https://github.com/kareigu/tree-sitter-jjdescription", rev = "1613b8c85b6ead48464d73668f39910dcbb41911" }

[[language]]
name = "jjrevset"
scope = "jj.revset"
file-types = ["jjrevset"]

[[grammar]]
name = "jjrevset"
source = { git = "https://github.com/bryceberger/tree-sitter-jjrevset", rev = "d9af23944b884ec528b505f41d81923bb3136a51" }

[[language]]
name = "jjtemplate"
scope = "jj.template"
file-types = ["jjtemplate"]

[[grammar]]
name = "jjtemplate"
source = { git = "https://github.com/bryceberger/tree-sitter-jjtemplate", rev = "4313eda8ac31c60e550e3ad5841b100a0a686715" }

[[language]]
name = "jq"
scope = "source.jq"
injection-regex = "jq"
file-types = ["jq"]
comment-token = "#"
language-servers = ["jq-lsp"]
indent = { tab-width = 2, unit = "  " }

[[grammar]]
name = "jq"
source = { git = "https://github.com/flurie/tree-sitter-jq", rev = "13990f530e8e6709b7978503da9bc8701d366791" }

[[grammar]]
name = "wren"
source = { git = "https://git.sr.ht/~jummit/tree-sitter-wren", rev = "6748694be32f11e7ec6b5faeb1b48ca6156d4e06" }

[[language]]
name = "wren"
scope = "source.wren"
injection-regex = "wren"
file-types = ["wren"]
indent = { tab-width = 2, unit = "  "}

[[language]]
name = "unison"
scope = "source.unison"
injection-regex = "unison"
file-types = ["u"]
shebangs = []
auto-format = false
comment-token = "--"
indent = { tab-width = 4, unit = "    " }

[language.auto-pairs]
'(' = ')'
'{' = '}'
'[' = ']'
'"' = '"'
'`' = '`'

[[grammar]]
name = "unison"
source = { git = "https://github.com/kylegoetz/tree-sitter-unison", rev = "3c97db76d3cdbd002dfba493620c2d5df2fd6fa9" }

[[language]]
name = "todotxt"
scope = "text.todotxt"
# glob = "todo.txt" is too common and can conflict regular files, define in user config if necessary
file-types = [{ glob = "*.todo.txt" }, "todotxt"]
formatter = { command = "sort" }
auto-format = true

[[grammar]]
name = "todotxt"
source = { git = "https://github.com/arnarg/tree-sitter-todotxt", rev = "3937c5cd105ec4127448651a21aef45f52d19609" }

[[language]]
name = "strace"
scope = "source.strace"
file-types = ["strace"]

[[grammar]]
name = "strace"
source = { git = "https://github.com/sigmaSd/tree-sitter-strace", rev = "2b18fdf9a01e7ec292cc6006724942c81beb7fd5" }

[[language]]
name = "gemini"
scope = "source.gmi"
file-types = ["gmi"]

[[grammar]]
name = "gemini"
source = { git = "https://git.sr.ht/~nbsp/tree-sitter-gemini", rev = "3cc5e4bdf572d5df4277fc2e54d6299bd59a54b3" }

[[language]]
name = "agda"
scope = "source.agda"
injection-regex = "agda"
file-types = ["agda"]
roots = []
comment-token = "--"
# language-servers = [ "als" ]
# the agda language server is of questionable functionality.
auto-format = false
indent = { tab-width = 2, unit = "  " }

[language.auto-pairs]
'"' = '"'
"'" = "'"
'{' = '}'
'(' = ')'
'[' = ']'

# [language.debugger]
# ?? can this be used for proof assistant support? explore

[[grammar]]
name = "agda"
source = { git = "https://github.com/tree-sitter/tree-sitter-agda", rev = "c21c3a0f996363ed17b8ac99d827fe5a4821f217" }

[[language]]
name = "templ"
scope = "source.templ"
file-types = ["templ"]
roots = ["go.work", "go.mod"]
comment-token = "//"
indent = { tab-width = 2, unit = "  " }
language-servers = [ "templ" ]

[[grammar]]
name = "templ"
source = { git = "https://github.com/vrischmann/tree-sitter-templ", rev = "47594c5cbef941e6a3ccf4ddb934a68cf4c68075" }

[[language]]
name = "dbml"
scope = "source.dbml"
injection-regex = "dbml"
file-types = ["dbml"]
comment-token = ";"
indent = { tab-width = 2, unit = "  " }

[[grammar]]
name = "dbml"
source = { git = "https://github.com/dynamotn/tree-sitter-dbml", rev = "2e2fa5640268c33c3d3f27f7e676f631a9c68fd9" }

[[language]]
name = "bitbake"
language-servers = [ "bitbake-language-server" ]
scope = "source.bitbake"
file-types = ["bb", "bbappend", "bbclass", {glob = "conf/*.conf" }, {glob = "conf/*/*.{inc,conf}" }, { glob = "recipe-*/*/*.inc" }]
comment-token = "#"

[[grammar]]
name = "bitbake"
source = { git = "https://github.com/tree-sitter-grammars/tree-sitter-bitbake", rev = "10bacac929ff36a1e8f4056503fe4f8717b21b94" }

[[language]]
name = "log"
scope = "source.log"
file-types = ["log"]

[[grammar]]
name = "log"
source = { git = "https://github.com/Tudyx/tree-sitter-log", rev = "62cfe307e942af3417171243b599cc7deac5eab9" }

[[language]]
name = "hoon"
scope = "source.hoon"
injection-regex = "hoon"
file-types = ["hoon"]
comment-token = "::"
indent = {tab-width = 2, unit = "  "}

[[grammar]]
name = "hoon"
source = { git = "https://github.com/urbit-pilled/tree-sitter-hoon", rev = "1d5df35af3e0afe592832a67b9fb3feeeba1f7b6" }

[[language]]
name = "hocon"
scope = "source.conf"
file-types = [
  { glob = "**/src/*/resources/**/*.conf" },
  { glob = "*scalafmt*.conf" },
  { glob = "*scalafix*.conf" },
]
comment-token = "#"
auto-format = true
indent = { tab-width = 2, unit = "  " }

[[grammar]]
name = "hocon"
source = { git = "https://github.com/antosha417/tree-sitter-hocon", rev = "c390f10519ae69fdb03b3e5764f5592fb6924bcc" }

[[language]]
name = "koka"
scope = "source.koka"
injection-regex = "koka"
file-types = ["kk"]
comment-token = "//"
indent = { tab-width = 8, unit = "  " }
language-servers = ["koka"]

[[grammar]]
name = "koka"
source = { git = "https://github.com/koka-community/tree-sitter-koka", rev = "fd3b482274d6988349ba810ea5740e29153b1baf" }

[[language]]
name = "tact"
scope = "source.tact"
injection-regex = "tact"
file-types = ["tact"]
comment-token = "//"
indent = { tab-width = 4, unit = "    " }

[language.auto-pairs]
'"' = '"'
'{' = '}'
'(' = ')'
'<' = '>'

[[grammar]]
name = "tact"
source = { git = "https://github.com/tact-lang/tree-sitter-tact", rev = "ec57ab29c86d632639726631fb2bb178d23e1c91" }

[[language]]
name = "pkl"
scope = "source.pkl"
injection-regex = "pkl"
file-types = ["pkl", "pcf"]
comment-token = "//"
language-servers = ["pkl-lsp"]
indent = { tab-width = 2, unit = "  " }

[[grammar]]
name = "pkl"
source = { git = "https://github.com/apple/tree-sitter-pkl", rev = "c03f04a313b712f8ab00a2d862c10b37318699ae" }

[[language]]
name = "groovy"
language-id = "groovy"
scope = "source.groovy"
file-types = ["gradle", "groovy", "jenkinsfile", { glob = "Jenkinsfile" },  { glob = "Jenkinsfile.*" }]
shebangs = ["groovy"]
comment-token = "//"
indent = { tab-width = 2, unit = "  " }

[[grammar]]
name = "groovy"
source = { git = "https://github.com/murtaza64/tree-sitter-groovy", rev = "235009aad0f580211fc12014bb0846c3910130c1" }

[[language]]
name = "fidl"
scope = "source.fidl"
injection-regex = "fidl"
file-types = ["fidl"]
comment-token = "//"
indent = { tab-width = 4, unit = "    " }

[language.auto-pairs]
'"' = '"'
'{' = '}'
'(' = ')'
'<' = '>'

[[grammar]]
name = "fidl"
source = { git = "https://github.com/google/tree-sitter-fidl", rev = "bdbb635a7f5035e424f6173f2f11b9cd79703f8d" }

[[language]]
name = "powershell"
scope = "source.powershell"
injection-regex = "(pwsh|powershell)"
file-types = [ "ps1", "psm1", "psd1", "pscc", "psrc" ]
shebangs = [ "pwsh", "powershell" ]
comment-token = '#'
block-comment-tokens = { start = "<#", end = "#>" }
indent = { tab-width = 4, unit = "    " }

[[grammar]]
name = "powershell"
source = { git = "https://github.com/airbus-cert/tree-sitter-powershell", rev = "c9316be0faca5d5b9fd3b57350de650755f42dc0" }

[[language]]
name = "ld"
scope = "source.ld"
injection-regex = "ld"
file-types = ["ld"]
block-comment-tokens = { start = "/*", end = "*/" }
indent = { tab-width = 2, unit = "  " }

[[grammar]]
name = "ld"
source = { git = "https://github.com/mtoohey31/tree-sitter-ld", rev = "0e9695ae0ede47b8744a8e2ad44d4d40c5d4e4c9" }

[[language]]
name = "hyprlang"
scope = "source.hyprlang"
roots = ["hyprland.conf"]
file-types = [ { glob = "hypr/*.conf" }]
comment-token = "#"
grammar = "hyprlang"
language-servers = ["hyprls"]

[[grammar]]
name = "hyprlang"
source = { git = "https://github.com/tree-sitter-grammars/tree-sitter-hyprlang", rev = "27af9b74acf89fa6bed4fb8cb8631994fcb2e6f3"}

[[language]]
name = "tcl"
scope = "source.tcl"
injection-regex = "tcl"
file-types = [ "tcl" ]
shebangs = [ "tclsh", "tclish", "jimsh", "wish" ]
comment-token = '#'

[[grammar]]
name = "tcl"
source = { git = "https://github.com/tree-sitter-grammars/tree-sitter-tcl", rev = "56ad1fa6a34ba800e5495d1025a9b0fda338d5b8" }

[[language]]
name = "supercollider"
scope = "source.supercollider"
injection-regex = "supercollider"
file-types = ["scd", "sc", "quark"]
comment-token = "//"
indent = { tab-width = 4, unit = "\t" }

[[grammar]]
name = "supercollider"
source = { git = "https://github.com/madskjeldgaard/tree-sitter-supercollider", rev = "3b35bd0fded4423c8fb30e9585c7bacbcd0e8095" }

[[language]]
name = "pkgbuild"
scope = "source.bash"
file-types = [{ glob = "PKGBUILD" }]
comment-token = "#"
grammar = "bash"
language-servers = [
  "termux-language-server",
  { except-features = [
    "diagnostics",
  ], name = "bash-language-server" },
]

[[language]]
name = "helm"
grammar = "gotmpl"
scope = "source.helm"
roots = ["Chart.yaml"]
comment-token = "#"
language-servers = ["helm_ls"]
file-types = [ { glob = "templates/*.yaml" }, { glob = "templates/*.yml" }, { glob = "templates/_*.tpl"}, { glob = "templates/NOTES.txt" } ]

[[language]]
name = "glimmer"
scope = "source.glimmer"
injection-regex = "hbs"
file-types = [{ glob = "{app,addon}/{components,templates}/*.hbs" }]
block-comment-tokens = { start = "{{!", end = "}}" }
roots = ["package.json", "ember-cli-build.js"]
grammar = "glimmer"
language-servers = ["ember-language-server"]
formatter = { command = "prettier", args = ['--parser', 'glimmer'] }

[language.auto-pairs]
'"' = '"'
'{' = '}'
'(' = ')'
'<' = '>'
"'" = "'"

[[grammar]]
name = "glimmer"
source = { git = "https://github.com/ember-tooling/tree-sitter-glimmer", rev = "5dc6d1040e8ff8978ff3680e818d85447bbc10aa" }

[[language]]
name = "ohm"
scope = "source.ohm"
injection-regex = "ohm"
file-types = ["ohm"]
comment-token = "//"
block-comment-tokens = [
  { start = "/*", end = "*/" },
  { start = "/**", end = "*/" },
]
indent = { tab-width = 2, unit = "  " }

[language.auto-pairs]
'"' = '"'
'{' = '}'
'(' = ')'
'<' = '>'

[[grammar]]
name = "ohm"
source = { git = "https://github.com/novusnota/tree-sitter-ohm", rev = "80f14f0e477ddacc1e137d5ed8e830329e3fb7a3" }

[[language]]
name = "earthfile"
scope = "source.earthfile"
injection-regex = "earthfile"
roots = ["Earthfile"]
file-types = [
  { glob = "Earthfile" },
]
comment-token = "#"
indent = { tab-width = 2, unit = "  " }
language-servers = ["earthlyls"]

[[grammar]]
name = "earthfile"
source = { git = "https://github.com/glehmann/tree-sitter-earthfile", rev = "dbfb970a59cd87b628d087eb8e3fbe19c8e20601" }

[[language]]
name = "adl"
scope = "source.adl"
injection-regex = "adl"
file-types = ["adl"]
roots = []
comment-token = "//"
indent = { tab-width = 2, unit = "  " }

[language.auto-pairs]
'"' = '"'
'{' = '}'
'<' = '>'

[[grammar]]
name = "adl"
source = { git = "https://github.com/adl-lang/tree-sitter-adl", rev = "2787d04beadfbe154d3f2da6e98dc45a1b134bbf" }

[[language]]
name = "ldif"
scope = "source.ldif"
injection-regex = "ldif"
file-types = ["ldif"]
comment-token = "#"

[[grammar]]
name = "ldif"
source = { git = "https://github.com/kepet19/tree-sitter-ldif", rev = "0a917207f65ba3e3acfa9cda16142ee39c4c1aaa" }

[[language]]
name = "xtc"
scope = "source.xtc"
# Accept Xena Traffic Configuration, Xena Port Configuration and Xena OpenAutomation
file-types = [ "xtc", "xpc", "xoa" ]
comment-token = ";"

[[grammar]]
name = "xtc"
source = { git = "https://github.com/Alexis-Lapierre/tree-sitter-xtc", rev = "7bc11b736250c45e25cfb0215db2f8393779957e" }

[[language]]
name = "move"
scope = "source.move"
injection-regex = "move"
roots = ["Move.toml"]
file-types = ["move"]
comment-token = "//"
indent = { tab-width = 4, unit = "    " }
language-servers = []

[[grammar]]
name = "move"
source = { git = "https://github.com/tzakian/tree-sitter-move", rev = "8bc0d1692caa8763fef54d48068238d9bf3c0264" }

[[language]]
name = "pest"
scope = "source.pest"
injection-regex = "pest"
file-types = ["pest"]
comment-tokens = ["//", "///", "//!"]
block-comment-tokens = { start = "/*", end = "*/" }
indent = { tab-width = 4, unit = "    " }
language-servers = ["pest-language-server"]

[language.auto-pairs]
'(' = ')'
'{' = '}'
'[' = ']'
'"' = '"'

[[grammar]]
name = "pest"
source = { git = "https://github.com/pest-parser/tree-sitter-pest", rev = "a8a98a824452b1ec4da7f508386a187a2f234b85" }

[[language]]
name = "elisp"
scope = "source.elisp"
file-types = ["el"]
comment-tokens = [";"]

[language.auto-pairs]
'(' = ')'
'"' = '"'

[[grammar]]
name = "elisp"
source = { git = "https://github.com/Wilfred/tree-sitter-elisp", rev = "e5524fdccf8c22fc726474a910e4ade976dfc7bb" }

[[language]]
name = "gjs"
scope = "source.gjs"
file-types = ["gjs"]
roots = ["package.json", "ember-cli-build.js"]
comment-token = "//"
block-comment-tokens = { start = "/*", end = "*/" }
language-servers = [
    { except-features = [
        "format", "diagnostics",
    ], name = "typescript-language-server" },
    "vscode-eslint-language-server",
    "ember-language-server",
]
indent = { tab-width = 2, unit = "  " }
grammar = "javascript"

[language.auto-pairs]
'<' = '>'
"'" = "'"
"{" = "}"
"(" = ")"
'"' = '"'

[[language]]
name = "gts"
scope = "source.gts"
file-types = ["gts"]
roots = ["package.json", "ember-cli-build.js"]
comment-token = "//"
block-comment-tokens = { start = "/*", end = "*/" }
language-servers = [
    { except-features = [
        "format", "diagnostics",
    ], name = "typescript-language-server" },
    "vscode-eslint-language-server",
    "ember-language-server",
]
indent = { tab-width = 2, unit = "  " }
grammar = "typescript"

[language.auto-pairs]
'<' = '>'
"'" = "'"
"{" = "}"
"(" = ")"
'"' = '"'

[[language]]
name = "gherkin"
scope = "source.feature"
file-types = ["feature"]
comment-token = "#"
indent = { tab-width = 2, unit = "  " }

[[grammar]]
name = "gherkin"
source = { git = "https://github.com/SamyAB/tree-sitter-gherkin", rev = "43873ee8de16476635b48d52c46f5b6407cb5c09" }

[[language]]
name = "thrift"
scope = "source.thrift"
file-types = ["thrift"]
comment-token = "//"
block-comment-tokens = { start = "/*", end = "*/" }
indent = { tab-width = 2, unit = "  " }

[[grammar]]
name = "thrift"
source = { git = "https://github.com/tree-sitter-grammars/tree-sitter-thrift" , rev = "68fd0d80943a828d9e6f49c58a74be1e9ca142cf" }

[[language]]
name             = "circom"
scope            = "source.circom"
injection-regex  = "circom"
file-types       = ["circom"]
roots            = ["package.json"]
comment-tokens   = "//"
indent           = { tab-width = 4, unit = "    " }
auto-format      = false
language-servers = ["circom-lsp"]

[[grammar]]
name   = "circom"
source = { git = "https://github.com/Decurity/tree-sitter-circom", rev = "02150524228b1e6afef96949f2d6b7cc0aaf999e" }

[[language]]
name = "snakemake"
scope = "source.snakemake"
roots = ["Snakefile", "config.yaml", "environment.yaml", "workflow/"]
file-types = ["smk", { glob = "Snakefile" } ]
comment-tokens = ["#", "##"]
indent = { tab-width = 2, unit = "  " }
language-servers = ["pylsp" ]

[language.formatter]
command = "snakefmt"
args = ["-"]

[[grammar]]
name = "snakemake"
source = { git = "https://github.com/osthomas/tree-sitter-snakemake", rev = "e909815acdbe37e69440261ebb1091ed52e1dec6" }

[[language]]
name = "cylc"
scope = "source.cylc"
injection-regex = "cylc"
file-types = ["cylc", { glob = "suite.rc" }]
comment-tokens = "#"
indent = { tab-width = 4, unit = "    " }

[[grammar]]
name = "cylc"
source = { git = "https://github.com/elliotfontaine/tree-sitter-cylc", rev = "30dd40d9bf23912e4aefa93eeb4c7090bda3d0f6" }

[[language]]
name = "quint"
scope = "source.quint"
file-types = ["qnt"]
language-servers = ["quint-language-server"]
comment-token = "//"
block-comment-tokens = { start = "/*", end = "*/" }
indent = { tab-width = 2, unit = "  " }

[[grammar]]
name = "quint"
source = { git = "https://github.com/gruhn/tree-sitter-quint", rev = "eebbd01edfeff6404778c92efe5554e42e506a18" }

[[language]]
name = "spade"
scope = "source.spade"
roots = ["swim.toml"]
file-types = ['spade']
injection-regex = "spade"
comment-tokens = ["//", "///"]
block-comment-tokens = [
  { start = "/*", end = "*/" },
  { start = "/**", end = "*/" },
]
language-servers = [ "spade-language-server" ]
indent = { tab-width = 4, unit = "    " }

[language.auto-pairs]
'(' = ')'
'{' = '}'
'[' = ']'
'"' = '"'
'<' = '>'

[[grammar]]
name = "spade"
source = { git = "https://gitlab.com/spade-lang/tree-sitter-spade", rev = "78bf09a88fc1d396f66b69879f908fc6bd2e6934" }

[[language]]
name = "amber"
scope = "source.ab"
file-types = ["ab"]
comment-token = ["//", "///"]
indent = { tab-width = 4, unit = "    " }
language-servers = ["amber-lsp"]

[[grammar]]
name = "amber"
source = { git = "https://github.com/amber-lang/tree-sitter-amber", rev = "c6df3ec2ec243ed76550c525e7ac3d9a10c6c814" }

[[language]]
name = "koto"
scope = "source.koto"
injection-regex = "koto"
file-types = ["koto"]
comment-token = "#"
block-comment-tokens = ["#-", "-#"]
indent = { tab-width = 2, unit = "  " }
language-servers = ["koto-ls"]
formatter = {command = "koto", args = ["--format"]}

[[grammar]]
name = "koto"
source = { git = "https://github.com/koto-lang/tree-sitter-koto", rev = "2ffc77c14f0ac1674384ff629bfc207b9c57ed89" }

[[language]]
name = "gpr"
scope = "source.gpr"
injection-regex = "gpr"
file-types = ["gpr"]
roots = ["alire.toml"]
comment-token = "--"
indent = { tab-width = 3, unit = "   " }
language-servers = ["ada-gpr-language-server"]

[[grammar]]
name = "gpr"
source = { git = "https://github.com/brownts/tree-sitter-gpr", rev = "cea857d3c18d1385d1f5b66cd09ea1e44173945c" }

[[language]]
name = "vento"
scope = "text.html.vto"
file-types = ["vto"]
block-comment-tokens = { start = "{{#", end = "#}}" }
indent = { tab-width = 4, unit = "    " }

[[grammar]]
name = "vento"
source = { git = "https://github.com/ventojs/tree-sitter-vento", rev = "3b32474bc29584ea214e4e84b47102408263fe0e" }

[[language]]
name = "nginx"
scope = "source.nginx"
injection-regex = "nginx"
file-types = [
  { glob = "sites-available/*.conf" },
  { glob = "sites-enabled/*.conf" },
  { glob = "nginx.conf" },
  { glob = "conf.d/*.conf" }
]
roots = ["nginx.conf"]
comment-token = "#"
indent = { tab-width = 4, unit = "    " }

[[grammar]]
name = "nginx"
source = { git = "https://gitlab.com/joncoole/tree-sitter-nginx", rev = "b4b61db443602b69410ab469c122c01b1e685aa0" }

[[language]]
name = "codeql"
scope = "source.ql"
file-types = ["ql", "qll"]
comment-token = "//"
block-comment-tokens = { start = "/*", end = "*/" }
indent = { tab-width = 2, unit = "  " }
injection-regex = "codeql"
grammar = "ql"
language-servers = ["codeql"]

[[grammar]]
name = "ql"
source = { git = "https://github.com/tree-sitter/tree-sitter-ql", rev = "1fd627a4e8bff8c24c11987474bd33112bead857" }

[[language]]
name = "gren"
scope = "source.gren"
injection-regex = "gren"
file-types = ["gren"]
roots = ["gren.json"]
comment-tokens = "--"
block-comment-tokens = { start = "{-", end = "-}" }
indent = { tab-width = 4, unit = "    " }

[[grammar]]
name = "gren"
source = { git = "https://github.com/MaeBrooks/tree-sitter-gren", rev = "76554f4f2339f5a24eed19c58f2079b51c694152" }

[[language]]
name = "ghostty"
scope = "source.ghostty"
file-types = [{ glob = "ghostty/config" }]
comment-tokens = "#"
indent = { tab-width = 2, unit = "  " }

[[grammar]]
name = "ghostty"
source = { git = "https://github.com/bezhermoso/tree-sitter-ghostty" , rev = "8438a93b44367e962b2ea3a3b6511885bebd196a" }

[[language]]
name = "tera"
scope = "source.tera"
file-types = ["tera"]
block-comment-tokens = [
  { start = "{#", end = "#}" },
  { start = "{#-", end = "-#}" },
  { start = "{#", end = "-#}" },
  { start = "{#-", end = "#}" },
]
indent = { tab-width = 4, unit = "    " }

[[grammar]]
name = "tera"
source = { git = "https://github.com/uncenter/tree-sitter-tera", rev = "e8d679a29c03e64656463a892a30da626e19ed8e" }

[[language]]
name = "fga"
scope = "source.fga"
injection-regex = "fga"
file-types = ["fga"]
comment-token = "#"
indent = { tab-width = 2, unit = "  " }

[[grammar]]
name = "fga"
source = { git = "https://github.com/matoous/tree-sitter-fga", rev = "5005e8dd976e1f67beb3d23204580eb6f8b4c965" }

[[language]]
name = "csv"
file-types = ["csv"]
scope = "source.csv"

[[grammar]]
name = "csv"
source = { git = "https://github.com/weartist/rainbow-csv-tree-sitter", rev = "d3dbf916446131417e4c2ea9eb8591b23b466d27" }

[[language]]
name = "yara"
scope = "source.yara"
file-types = ["yara", "yar"]
indent = { tab-width = 2, unit = "  " }
comment-tokens = "//"
block-comment-tokens = { start = "/*", end = "*/"}
language-servers = [ "yls" ]

[[grammar]]
name = "yara"
source = { git = "https://github.com/egibs/tree-sitter-yara", rev = "eb3ede203275c38000177f72ec0f9965312806ef" }

[[language]]
name = "ink"
scope = "source.ink"
file-types = ["ink"]
injection-regex = "ink"
comment-token = "//"
block-comment-tokens = { start = "/*", end = "*/"}
indent = { tab-width = 4, unit = "\t" }
soft-wrap = { enable = true }

[[grammar]]
name = "ink"
source = { git = "https://github.com/rhizoome/tree-sitter-ink", rev = "8486e9b1627b0bc6b2deb9ee8102277a7c1281ac" }

[[language]]
name = "sourcepawn"
scope = "source.sourcepawn"
file-types = ["sp", "inc"]
comment-token = "//"
indent = {tab-width = 4, unit = "  "}
language-servers = ["sourcepawn-studio"]

[[grammar]]
name = "sourcepawn"
source = { git = "https://github.com/nilshelmig/tree-sitter-sourcepawn", rev = "f2af8d0dc14c6790130cceb2a20027eb41a8297c" }


[[grammar]]
name = "vim"
source = { git = "https://github.com/tree-sitter-grammars/tree-sitter-vim", rev = "f3cd62d8bd043ef20507e84bb6b4b53731ccf3a7" }

[[language]]
name = "vim"
scope = "source.vim"
injection-regex = "vim"
comment-token = '"'
indent = { tab-width = 4, unit = "\t" }
file-types = [
  "vim",
  { glob = ".vimrc" },
]

[[language]]
name = "tlaplus"
scope = "scope.tlaplus"
injection-regex = "tla"
file-types = ["tla"]
comment-tokens = "\\*"
block-comment-tokens = {start = "(*", end="*)"}
indent = {tab-width = 4, unit = " "}
formatter = {command = "tlafmt", args = ["--stdin"]}

[[grammar]]
name = "tlaplus"
source = { git = "https://github.com/tlaplus-community/tree-sitter-tlaplus", rev = "4ba91b07b97741a67f61221d0d50e6d962e4987e"}

[[language]]
name = "werk"
scope = "source.werk"
file-types = [ "werk", { glob = "Werkfile" } ]
comment-token = "#"
indent = { tab-width = 2, unit = "  " }

[[grammar]]
name = "werk"
source = { git = "https://github.com/little-bonsai/tree-sitter-werk", rev = "92b0f7fe98465c4c435794a58e961306193d1c1e" }

[[language]]
name = "debian"
scope = "text.debian"
file-types = [
  "dsc",
  "changes",
  { glob = "debian/**/control" },
  { glob = "etc/apt/sources.list.d/*.sources"}
]
comment-tokens = "#"

[[grammar]]
name = "debian"
source = { git = "https://gitlab.com/MggMuggins/tree-sitter-debian", rev = "9b3f4b78c45aab8a2f25a5f9e7bbc00995bc3dde" }

[[language]]
name = "pug"
scope = "source.pug"
file-types = ["pug"]
comment-tokens = ["//", "//-"]
indent = { tab-width = 2, unit = "  " }

[[grammar]]
name = "pug"
source = { git = "https://github.com/zealot128/tree-sitter-pug", rev = "13e9195370172c86a8b88184cc358b23b677cc46" }

[[language]]
name = "dunstrc"
scope = "source.dunstrc"
comment-tokens = ["#", ";"]
file-types = [ { glob = "dunst/dunstrc" } ]

[[grammar]]
name = "dunstrc"
source = { git = "https://github.com/rotmh/tree-sitter-dunstrc", rev = "9cb9d5cc51cf5e2a47bb2a0e2f2e519ff11c1431" }

[[language]]
name = "rust-format-args"
scope = "source.rust-format-args"
file-types = []
injection-regex = "rust-format-args"

[[grammar]]
name = "rust-format-args"
source = { git = "https://github.com/nik-rev/tree-sitter-rust-format-args", rev = "84ffe550e261cf5ea40a0ec31849ba2443bae99f" }

[[language]]
name = "rust-format-args-macro"
scope = "source.rust-format-args-macro"
file-types = []
grammar = "rust"

[[language]]
name = "clarity"
scope = "source.clar"
injection-regex = "clarity"
file-types = ["clar"]
roots = ["Clarinet.toml"]
comment-tokens = ";;"
indent = { tab-width = 2, unit = "  " }
language-servers = [ "clarinet" ]

[[grammar]]
name = "clarity"
source = { git = "https://github.com/xlittlerag/tree-sitter-clarity", rev = "7fa54825fdd971a1a676f885384f024fe2b7384a" }

[[language]]
name = "alloy"
scope = "source.alloy"
injection-regex = "alloy"
file-types = ["alloy"]
comment-token = "//"
block-comment-tokens = { start = "/*", end = "*/" }
indent = { tab-width = 2, unit = "  " }

[[grammar]]
name = "alloy"
source = { git = "https://github.com/mattsre/tree-sitter-alloy", rev = "3e18eb4e97f06c57a3925f3d20bef6329a6eaef3" }

[[language]]
name = "luau"
scope = "source.luau"
injection-regex = "^luau$"
file-types = ["luau"]
comment-tokens = ["--", "---"]
block-comment-tokens = [
  {start = "--[[", end = "]]"},
  {start = "--[=[", end = "]=]"},
  {start = "--[==[", end = "]==]"}
]
indent = { tab-width = 2, unit = "  "}
roots = [ "aftman.toml", "default.project.json", "wally.toml", "rokit.toml", "selene.toml", ".darklua.json", "foreman.toml", ".luaurc" ]
language-servers = [ "luau" ]

[[grammar]]
name = "luau"
source = { git = "https://github.com/polychromatist/tree-sitter-luau", rev = "ec187cafba510cddac265329ca7831ec6f3b9955" }

[[language]]
name = "caddyfile"
scope = "source.caddyfile"
injection-regex = "caddyfile"
file-types = [{ glob = "Caddyfile" }]
comment-tokens = ["#"]
indent = { tab-width = 4, unit = "    " }
formatter = { command = "caddy", args = ["fmt", "-"] }
auto-format = true

[[grammar]]
name = "caddyfile"
source = { git = "https://github.com/caddyserver/tree-sitter-caddyfile", rev = "b04bdb4ec53e40c44afbf001e15540f60a296aef" }

[[language]]
name = "properties"
scope = "source.properties"
injection-regex = "properties"
file-types = ["properties", "prefs"]
comment-tokens = ["#"]

[[grammar]]
name = "properties"
source = { git = "https://github.com/tree-sitter-grammars/tree-sitter-properties", rev = "579b62f5ad8d96c2bb331f07d1408c92767531d9" }

[[language]]
<<<<<<< HEAD
name = "doxyfile"
scope = "source.doxyfile"
injection-regex = "[Dd]oxyfile"
file-types = [{ glob = "Doxyfile" }]
comment-token = "#"
indent = { tab-width = 4, unit = "    " }

[[grammar]]
name = "doxyfile"
source = { git = "https://github.com/tingerrr/tree-sitter-doxyfile/", rev = "18e44c6da639632a4e42264c7193df34be915f34" }
=======
name = "robots.txt"
scope = "source.robots.txt"
file-types = [{ glob = "robots.txt" }]
injection-regex = "robots[\\.-]txt"
grammar = "robots"
comment-token = "#"

[[grammar]]
name = "robots"
source = { git = "https://github.com/opa-oz/tree-sitter-robots-txt", rev = "8e3a4205b76236bb6dbebdbee5afc262ce38bb62" }

[[language]]
name = "pip-requirements"
scope = "source.pip-requirements"
injection-regex = "(pip-)?requirements(\\.txt)?"
grammar = "requirements"
file-types = [{ glob = "requirements.txt" }, { glob = "constraints.txt" }]

[[grammar]]
name = "requirements"
source = { git = "https://github.com/tree-sitter-grammars/tree-sitter-requirements", rev = "caeb2ba854dea55931f76034978de1fd79362939" }
>>>>>>> 2b9cc20d
<|MERGE_RESOLUTION|>--- conflicted
+++ resolved
@@ -4618,18 +4618,6 @@
 source = { git = "https://github.com/tree-sitter-grammars/tree-sitter-properties", rev = "579b62f5ad8d96c2bb331f07d1408c92767531d9" }
 
 [[language]]
-<<<<<<< HEAD
-name = "doxyfile"
-scope = "source.doxyfile"
-injection-regex = "[Dd]oxyfile"
-file-types = [{ glob = "Doxyfile" }]
-comment-token = "#"
-indent = { tab-width = 4, unit = "    " }
-
-[[grammar]]
-name = "doxyfile"
-source = { git = "https://github.com/tingerrr/tree-sitter-doxyfile/", rev = "18e44c6da639632a4e42264c7193df34be915f34" }
-=======
 name = "robots.txt"
 scope = "source.robots.txt"
 file-types = [{ glob = "robots.txt" }]
@@ -4651,4 +4639,15 @@
 [[grammar]]
 name = "requirements"
 source = { git = "https://github.com/tree-sitter-grammars/tree-sitter-requirements", rev = "caeb2ba854dea55931f76034978de1fd79362939" }
->>>>>>> 2b9cc20d
+
+[[language]]
+name = "doxyfile"
+scope = "source.doxyfile"
+injection-regex = "[Dd]oxyfile"
+file-types = [{ glob = "Doxyfile" }]
+comment-token = "#"
+indent = { tab-width = 4, unit = "    " }
+
+[[grammar]]
+name = "doxyfile"
+source = { git = "https://github.com/tingerrr/tree-sitter-doxyfile/", rev = "18e44c6da639632a4e42264c7193df34be915f34" }