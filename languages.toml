[[language]]
name = "rust"
scope = "source.rust"
injection-regex = "rust"
file-types = ["rs"]
roots = []
auto-format = true
comment-token = "//"
language-server = { command = "rust-analyzer" }
indent = { tab-width = 4, unit = "    " }
[language.config]
cargo = { loadOutDirsFromCheck = true }
procMacro = { enable = false }
diagnostics = { disabled = ["unresolved-proc-macro"] }

[[language]]
name = "toml"
scope = "source.toml"
injection-regex = "toml"
file-types = ["toml"]
roots = []
comment-token = "#"

indent = { tab-width = 2, unit = "  " }

[[language]]
name = "protobuf"
scope = "source.proto"
injection-regex = "protobuf"
file-types = ["proto"]
roots = []
comment-token = "//"

indent = { tab-width = 2, unit = "  " }

[[language]]
name = "elixir"
scope = "source.elixir"
injection-regex = "elixir"
file-types = ["ex", "exs"]
shebangs = ["elixir"]
roots = []
comment-token = "#"

language-server = { command = "elixir-ls" }
indent = { tab-width = 2, unit = "  " }

[[language]]
name = "mint"
scope = "source.mint"
injection-regex = "mint"
file-types = ["mint"]
shebangs = []
roots = []
comment-token = "//"

language-server = { command = "mint", args = ["ls"] }
indent = { tab-width = 2, unit = "  " }

[[language]]
name = "json"
scope = "source.json"
injection-regex = "json"
file-types = ["json"]
roots = []

indent = { tab-width = 2, unit = "  " }

[[language]]
name = "c"
scope = "source.c"
injection-regex = "c"
file-types = ["c"] # TODO: ["h"]
roots = []
comment-token = "//"

language-server = { command = "clangd" }
indent = { tab-width = 2, unit = "  " }

[[language]]
name = "cpp"
scope = "source.cpp"
injection-regex = "cpp"
file-types = ["cc", "hh", "cpp", "hpp", "h", "ipp", "tpp", "cxx", "hxx", "ixx", "txx", "ino"]
roots = []
comment-token = "//"

language-server = { command = "clangd" }
indent = { tab-width = 2, unit = "  " }

[[language]]
name = "c-sharp"
scope = "source.csharp"
injection-regex = "c-?sharp"
file-types = ["cs"]
roots = []
comment-token = "//"

indent = { tab-width = 4, unit = "\t" }

[[language]]
name = "go"
scope = "source.go"
injection-regex = "go"
file-types = ["go"]
roots = ["Gopkg.toml", "go.mod"]
auto-format = true
comment-token = "//"

language-server = { command = "gopls" }
# TODO: gopls needs utf-8 offsets?
indent = { tab-width = 4, unit = "\t" }

[[language]]
name = "javascript"
scope = "source.js"
injection-regex = "^(js|javascript)$"
file-types = ["js", "mjs"]
shebangs = ["node"]
roots = []
comment-token = "//"
# TODO: highlights-jsx, highlights-params

indent = { tab-width = 2, unit = "  " }

[[language]]
name = "typescript"
scope = "source.ts"
injection-regex = "^(ts|typescript)$"
file-types = ["ts"]
shebangs = []
roots = []
# TODO: highlights-jsx, highlights-params

language-server = { command = "typescript-language-server", args = ["--stdio"] }
indent = { tab-width = 2, unit = "  " }

[[language]]
name = "tsx"
scope = "source.tsx"
injection-regex = "^(tsx)$" # |typescript
file-types = ["tsx"]
roots = []
# TODO: highlights-jsx, highlights-params

language-server = { command = "typescript-language-server", args = ["--stdio"] }
indent = { tab-width = 2, unit = "  " }

[[language]]
name = "css"
scope = "source.css"
injection-regex = "css"
file-types = ["css"]
roots = []

indent = { tab-width = 2, unit = "  " }

[[language]]
name = "html"
scope = "text.html.basic"
injection-regex = "html"
file-types = ["html"]
roots = []

indent = { tab-width = 2, unit = "  " }

[[language]]
name = "python"
scope = "source.python"
injection-regex = "python"
file-types = ["py"]
shebangs = ["python"]
roots = []
comment-token = "#"

language-server = { command = "pylsp" }
# TODO: pyls needs utf-8 offsets
indent = { tab-width = 4, unit = "    " }

[[language]]
name = "nix"
scope = "source.nix"
injection-regex = "nix"
file-types = ["nix"]
shebangs = []
roots = []
comment-token = "#"

language-server = { command = "rnix-lsp" }
indent = { tab-width = 2, unit = "  " }

[[language]]
name = "ruby"
scope = "source.ruby"
injection-regex = "ruby"
file-types = ["rb"]
shebangs = ["ruby"]
roots = []
comment-token = "#"

language-server = { command = "solargraph", args = ["stdio"] }
indent = { tab-width = 2, unit = "  " }

[[language]]
name = "bash"
scope = "source.bash"
injection-regex = "bash"
file-types = ["sh", "bash"]
shebangs = ["sh", "bash", "dash"]
roots = []
comment-token = "#"

language-server = { command = "bash-language-server", args = ["start"] }
indent = { tab-width = 2, unit = "  " }

[[language]]
name = "php"
scope = "source.php"
injection-regex = "php"
file-types = ["php"]
shebangs = ["php"]
roots = []

indent = { tab-width = 4, unit = "    " }

[[language]]
name = "latex"
scope = "source.tex"
injection-regex = "tex"
file-types = ["tex"]
roots = []
comment-token = "%"

indent = { tab-width = 4, unit = "\t" }

[[language]]
name = "julia"
scope = "source.julia"
injection-regex = "julia"
file-types = ["jl"]
roots = []
comment-token = "#"
language-server = { command = "julia", args = [
        "--startup-file=no",
        "--history-file=no",
        "--quiet",
        "-e",
        """
                using LanguageServer;
                using Pkg;
                import StaticLint;
                env_path = dirname(Pkg.Types.Context().env.project_file);
                server = LanguageServer.LanguageServerInstance(stdin, stdout, env_path, "");
                server.runlinter = true;
                run(server);
        """,
        ] }
indent = { tab-width = 2, unit = "  " }

[[language]]
name = "java"
scope = "source.java"
injection-regex = "java"
file-types = ["java"]
roots = []
indent = { tab-width = 4, unit = "    " }

[[language]]
name = "ledger"
scope = "source.ledger"
injection-regex = "ledger"
file-types = ["ldg", "ledger", "journal"]
roots = []
comment-token = ";"
indent = { tab-width = 4, unit = "    " }

[[language]]
name = "ocaml"
scope = "source.ocaml"
injection-regex = "ocaml"
file-types = ["ml"]
shebangs = []
roots = []
comment-token = "(**)"
indent = { tab-width = 2, unit = "  " }

[[language]]
name = "ocaml-interface"
scope = "source.ocaml.interface"
file-types = ["mli"]
shebangs = []
roots = []
comment-token = "(**)"
indent = { tab-width = 2, unit = "  "}

[[language]]
name = "lua"
scope = "source.lua"
file-types = ["lua"]
shebangs = ["lua"]
roots = []
comment-token = "--"
indent = { tab-width = 2, unit = "  " }

[[language]]
name = "svelte"
scope = "source.svelte"
injection-regex = "svelte"
file-types = ["svelte"]
roots = []
indent = { tab-width = 2, unit = "  " }
language-server = { command = "svelteserver", args = ["--stdio"] }


[[language]]
name = "vue"
scope = "source.vue"
injection-regex = "vue"
file-types = ["vue"]
roots = []
indent = { tab-width = 2, unit = "  " }

[[language]]
name = "yaml"
scope = "source.yaml"
file-types = ["yml", "yaml"]
roots = []
comment-token = "#"
indent = { tab-width = 2, unit = "  " }

# [[language]]
# name = "haskell"
# scope = "source.haskell"
# injection-regex = "haskell"
# file-types = ["hs"]
# roots = []
# comment-token = "--"
#
# indent = { tab-width = 2, unit = "  " }

[[language]]
name = "zig"
scope = "source.zig"
injection-regex = "zig"
file-types = ["zig"]
roots = ["build.zig"]
auto-format = true
comment-token = "//"

language-server = { command = "zls" }
indent = { tab-width = 4, unit = "    " }

[[language]]
name = "prolog"
scope = "source.prolog"
roots = []
file-types = ["pl", "prolog"]
shebangs = ["swipl"]
comment-token = "%"

language-server = { command = "swipl", args = [
    "-g", "use_module(library(lsp_server))",
    "-g", "lsp_server:main",
    "-t", "halt", "--", "stdio"] }

[[language]]
name = "tsq"
scope = "source.tsq"
file-types = ["scm"]
roots = []
comment-token = ";"
indent = { tab-width = 2, unit = "  " }

[[language]]
name = "cmake"
scope = "source.cmake"
file-types = ["cmake", "CMakeLists.txt"]
roots = []
comment-token = "#"
indent = { tab-width = 2, unit = "  " }
language-server = { command = "cmake-language-server" }

[[language]]
name = "glsl"
scope = "source.glsl"
file-types = ["glsl", "vert", "tesc", "tese", "geom", "frag", "comp" ]
roots = []
comment-token = "//"
indent = { tab-width = 4, unit = "    " }

[[language]]
name = "perl"
scope = "source.perl"
file-types = ["pl", "pm"]
shebangs = ["perl"]
roots = []
comment-token = "#"
indent = { tab-width = 2, unit = "  " }

[[language]]
name = "racket"
scope = "source.rkt"
roots = []
file-types = ["rkt"]
shebangs = ["racket"]
comment-token = ";"
language-server = { command = "racket", args = ["-l", "racket-langserver"] }

[[language]]
<<<<<<< HEAD
name = "comment"
scope = "scope.comment"
roots = []
file-types = []
injection-regex = "comment"
=======
name = "wgsl"
scope = "source.wgsl"
file-types = ["wgsl"]
roots = []
comment-token = "//"
indent = { tab-width = 4, unit = "    " }

[[language]]
name = "llvm"
scope = "source.llvm"
roots = []
file-types = ["ll"]
comment-token = ";"
indent = { tab-width = 2, unit = "  " }

[[language]]
name = "markdown"
scope = "source.md"
injection-regex = "md|markdown"
file-types = ["md"]
roots = []

indent = { tab-width = 2, unit = "  " }

[[language]]
name = "dart"
scope = "source.dart"
file-types = ["dart"]
roots = ["pubspec.yaml"]
auto-format = true
comment-token = "//"
language-server = { command = "dart", args = ["language-server", "--client-id=helix"] }
indent = { tab-width = 2, unit = "  " }

[[language]]
name = "scala"
scope = "source.scala"
roots = ["build.sbt"]
file-types = ["scala", "sbt"]
comment-token = "//"
indent = { tab-width = 2, unit = "  " }
language-server = { command = "metals" }
>>>>>>> d52eda5d
<|MERGE_RESOLUTION|>--- conflicted
+++ resolved
@@ -407,13 +407,13 @@
 language-server = { command = "racket", args = ["-l", "racket-langserver"] }
 
 [[language]]
-<<<<<<< HEAD
 name = "comment"
 scope = "scope.comment"
 roots = []
 file-types = []
 injection-regex = "comment"
-=======
+
+[[language]]
 name = "wgsl"
 scope = "source.wgsl"
 file-types = ["wgsl"]
@@ -455,5 +455,4 @@
 file-types = ["scala", "sbt"]
 comment-token = "//"
 indent = { tab-width = 2, unit = "  " }
-language-server = { command = "metals" }
->>>>>>> d52eda5d
+language-server = { command = "metals" }