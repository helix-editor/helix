[[language]]
name = "rust"
scope = "source.rust"
injection-regex = "rust"
file-types = ["rs"]
roots = []
auto-format = true
<<<<<<< HEAD
comment_token = "//"
=======
config = """
{
  "cargo": {
    "loadOutDirsFromCheck": true
  },
  "procMacro": {
    "enable": false
  }
}
"""
>>>>>>> 0aa43902

language-server = { command = "rust-analyzer" }
indent = { tab-width = 4, unit = "    " }

[[language]]
name = "toml"
scope = "source.toml"
injection-regex = "toml"
file-types = ["toml"]
roots = []
comment_token = "#"

indent = { tab-width = 2, unit = "  " }

[[language]]
name = "elixir"
scope = "source.elixir"
injection-regex = "elixir"
file-types = ["ex", "exs"]
roots = []

indent = { tab-width = 2, unit = "  " }

[[language]]
name = "json"
scope = "source.json"
injection-regex = "json"
file-types = ["json"]
roots = []

indent = { tab-width = 2, unit = "  " }

[[language]]
name = "c"
scope = "source.c"
injection-regex = "c"
file-types = ["c"] # TODO: ["h"]
roots = []
comment_token = "//"

language-server = { command = "clangd" }
indent = { tab-width = 2, unit = "  " }

[[language]]
name = "cpp"
scope = "source.cpp"
injection-regex = "cpp"
file-types = ["cc", "cpp", "hpp", "h"]
roots = []
comment_token = "//"

language-server = { command = "clangd" }
indent = { tab-width = 2, unit = "  " }

[[language]]
name = "go"
scope = "source.go"
injection-regex = "go"
file-types = ["go"]
roots = ["Gopkg.toml", "go.mod"]
auto-format = true
comment_token = "//"

language-server = { command = "gopls" }
# TODO: gopls needs utf-8 offsets?
indent = { tab-width = 4, unit = "\t" }

[[language]]
name = "javascript"
scope = "source.js"
injection-regex = "^(js|javascript)$"
file-types = ["js"]
roots = []
comment_token = "//"
# TODO: highlights-jsx, highlights-params

indent = { tab-width = 2, unit = "  " }

[[language]]
name = "typescript"
scope = "source.ts"
injection-regex = "^(ts|typescript)$"
file-types = ["ts"]
roots = []
# TODO: highlights-jsx, highlights-params

language-server = { command = "typescript-language-server", args = ["--stdio"] }
indent = { tab-width = 2, unit = "  " }

[[language]]
name = "css"
scope = "source.css"
injection-regex = "css"
file-types = ["css"]
roots = []

indent = { tab-width = 2, unit = "  " }

[[language]]
name = "html"
scope = "text.html.basic"
injection-regex = "html"
file-types = ["html"]
roots = []

indent = { tab-width = 2, unit = "  " }

[[language]]
name = "python"
scope = "source.python"
injection-regex = "python"
file-types = ["py"]
roots = []
comment_token = "#"

language-server = { command = "pyls" }
# TODO: pyls needs utf-8 offsets
indent = { tab-width = 4, unit = "    " }

[[language]]
name = "nix"
scope = "source.nix"
injection-regex = "nix"
file-types = ["nix"]
roots = []

indent = { tab-width = 2, unit = "  " }

[[language]]
name = "ruby"
scope = "source.ruby"
injection-regex = "ruby"
file-types = ["rb"]
roots = []
comment_token = "#"

language-server = { command = "solargraph", args = ["stdio"] }
indent = { tab-width = 2, unit = "  " }

[[language]]
name = "bash"
scope = "source.bash"
injection-regex = "bash"
file-types = ["sh", "bash"]
roots = []
comment_token = "#"

language-server = { command = "bash-language-server", args = ["start"] }
indent = { tab-width = 2, unit = "  " }

[[language]]
name = "php"
scope = "source.php"
injection-regex = "php"
file-types = ["php"]
roots = []

indent = { tab-width = 2, unit = "  " }

[[language]]
name = "latex"
scope = "source.tex"
injection-regex = "tex"
file-types = ["tex"]
roots = []
comment_token = "%"

indent = { tab-width = 4, unit = "\t" }

[[language]]
name = "julia"
scope = "source.julia"
injection-regex = "julia"
file-types = ["jl"]
roots = []
comment_token = "#"
language-server = { command = "julia", args = [ "--startup-file=no", "--history-file=no", "-e", "using LanguageServer;using Pkg;import StaticLint;import SymbolServer;env_path = dirname(Pkg.Types.Context().env.project_file);server = LanguageServer.LanguageServerInstance(stdin, stdout, env_path, \"\");server.runlinter = true;run(server);" ] }
indent = { tab-width = 2, unit = "  " }

# [[language]]
# name = "haskell"
# scope = "source.haskell"
# injection-regex = "haskell"
# file-types = ["hs"]
# roots = []
# comment_token = "--"
#
# indent = { tab-width = 2, unit = "  " }<|MERGE_RESOLUTION|>--- conflicted
+++ resolved
@@ -5,9 +5,7 @@
 file-types = ["rs"]
 roots = []
 auto-format = true
-<<<<<<< HEAD
-comment_token = "//"
-=======
+comment_token = "//"
 config = """
 {
   "cargo": {
@@ -18,7 +16,6 @@
   }
 }
 """
->>>>>>> 0aa43902
 
 language-server = { command = "rust-analyzer" }
 indent = { tab-width = 4, unit = "    " }
