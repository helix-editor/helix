--- conflicted
+++ resolved
@@ -225,7 +225,6 @@
 indent = { tab-width = 4, unit = "    " }
 
 [[language]]
-<<<<<<< HEAD
 name = "ocaml"
 scope = "source.ocaml"
 injection-regex = "ocaml"
@@ -241,7 +240,8 @@
 roots = []
 comment-token = "(**)"
 indent = { tab-width = 2, unit = "  "}
-=======
+
+[[language]]
 name = "lua"
 scope = "source.lua"
 file-types = ["lua"]
@@ -256,7 +256,6 @@
 roots = []
 comment-token = "#"
 indent = { tab-width = 2, unit = "  " }
->>>>>>> 825bceea
 
 # [[language]]
 # name = "haskell"
