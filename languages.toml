# Language support configuration.
# See the languages documentation: https://docs.helix-editor.com/master/languages.html

[language-server]

awk-language-server = { command = "awk-language-server" }
bash-language-server = { command = "bash-language-server", args = ["start"] }
bass = { command = "bass", args = ["--lsp"] }
bicep-langserver = { command = "bicep-langserver" }
bufls = { command = "bufls", args = ["serve"] }
cairo-language-server = { command = "cairo-language-server", args = [] }
cl-lsp = { command = "cl-lsp", args = [ "stdio" ] }
clangd = { command = "clangd" }
clojure-lsp = { command = "clojure-lsp" }
cmake-language-server = { command = "cmake-language-server" }
crystalline = { command = "crystalline", args = ["--stdio"] }
cs = { command = "cs", args = ["launch", "--contrib", "smithy-language-server", "--", "0"] }
csharp-ls = { command = "csharp-ls" }
cuelsp = { command = "cuelsp" }
dart = { command = "dart", args = ["language-server", "--client-id=helix"] }
dhall-lsp-server = { command = "dhall-lsp-server" }
docker-langserver = { command = "docker-langserver", args = ["--stdio"] }
dot-language-server = { command = "dot-language-server", args = ["--stdio"] }
elixir-ls = { command = "elixir-ls", config = { elixirLS.dialyzerEnabled = false } }
elm-language-server = { command = "elm-language-server" }
elvish = { command = "elvish", args = ["-lsp"] }
erlang-ls = { command = "erlang_ls" }
forc = { command = "forc", args = ["lsp"] }
forth-lsp = { command = "forth-lsp" }
fortls = { command = "fortls", args = ["--lowercase_intrinsics"] }
fsharp-ls = { command = "fsautocomplete", config = { AutomaticWorkspaceInit = true } }
gleam = { command = "gleam", args = ["lsp"] }
haskell-language-server = { command = "haskell-language-server-wrapper", args = ["--lsp"] }
idris2-lsp = { command = "idris2-lsp" }
intelephense = { command = "intelephense", args = ["--stdio"] }
jdtls = { command = "jdtls" }
jsonnet-language-server = { command = "jsonnet-language-server", args= ["-t", "--lint"] }
julia = { command = "julia", timeout = 60, args = [ "--startup-file=no", "--history-file=no", "--quiet", "-e", "using LanguageServer; runserver()", ] }
kotlin-language-server = { command = "kotlin-language-server" }
lean = { command = "lean", args = [ "--server" ] }
ltex-ls = { command = "ltex-ls" }
markdoc-ls = { command = "markdoc-ls", args = ["--stdio"] }
marksman = { command = "marksman", args = ["server"] }
metals = { command = "metals", config = { "isHttpEnabled" = true } }
mint = { command = "mint", args = ["ls"] }
nil = { command = "nil" }
nimlangserver = { command = "nimlangserver" }
nls = { command = "nls" }
ocamllsp = { command = "ocamllsp" }
ols = { command = "ols", args = [] }
omnisharp = { command = "OmniSharp", args = [ "--languageserver" ] }
openscad-lsp = { command = "openscad-lsp", args = ["--stdio"] }
pasls = { command = "pasls", args = [] }
pbkit = { command = "pb", args = [ "lsp" ] }
perlnavigator = { command = "perlnavigator", args= ["--stdio"] }
prisma-language-server = { command = "prisma-language-server", args = ["--stdio"] }
purescript-language-server = { command = "purescript-language-server", args = ["--stdio"] }
pylsp = { command = "pylsp" }
pyright = { command = "pyright-langserver", args = ["--stdio"], config = {} }
pylyzer = { command = "pylyzer", args = ["--server"] }
qmlls = { command = "qmlls" }
r = { command = "R", args = ["--no-echo", "-e", "languageserver::run()"] }
racket = { command = "racket", args = ["-l", "racket-langserver"] }
regols = { command = "regols" }
rescript-language-server = { command = "rescript-language-server", args = ["--stdio"] }
robotframework_ls = { command = "robotframework_ls" }
serve-d = { command = "serve-d" }
slint-lsp = { command = "slint-lsp", args = [] }
solargraph = { command = "solargraph", args = ["stdio"] }
solc = { command = "solc", args = ["--lsp"] }
sourcekit-lsp = { command = "sourcekit-lsp" }
svlangserver = { command = "svlangserver", args = [] }
swipl = { command = "swipl", args = [ "-g", "use_module(library(lsp_server))", "-g", "lsp_server:main", "-t", "halt", "--", "stdio" ] }
taplo = { command = "taplo", args = ["lsp", "stdio"] }
terraform-ls = { command = "terraform-ls", args = ["serve"] }
texlab = { command = "texlab" }
vala-language-server = { command = "vala-language-server" }
vhdl_ls = { command = "vhdl_ls", args = [] }
vlang-language-server = { command = "v-analyzer" }
vscode-css-language-server = { command = "vscode-css-language-server", args = ["--stdio"], config = { "provideFormatter" = true }}
vscode-html-language-server = { command = "vscode-html-language-server", args = ["--stdio"], config = { provideFormatter = true } }
vscode-json-language-server =  { command = "vscode-json-language-server", args = ["--stdio"], config = { provideFormatter = true } }
vuels = { command = "vue-language-server", args = ["--stdio"], config = { typescript = { tsdk = "node_modules/typescript/lib/" } } }
wgsl_analyzer = { command = "wgsl_analyzer" }
yaml-language-server = { command = "yaml-language-server", args = ["--stdio"] }
zls = { command = "zls" }
blueprint-compiler = { command = "blueprint-compiler", args = ["lsp"] }
typst-lsp = { command = "typst-lsp" }


[language-server.lua-language-server]
command = "lua-language-server" 

[language-server.lua-language-server.config.Lua.hint]
enable = true
arrayIndex = "Enable"
setType = true
paramName = "All"
paramType = true
await = true


[language-server.gopls]
command = "gopls"

[language-server.gopls.config.hints]
assignVariableTypes = true
compositeLiteralFields = true
constantValues = true
functionTypeParameters = true
parameterNames = true
rangeVariableTypes = true


[language-server.rust-analyzer]
command = "rust-analyzer"

[language-server.rust-analyzer.config]
inlayHints.bindingModeHints.enable = false
inlayHints.closingBraceHints.minLines = 10
inlayHints.closureReturnTypeHints.enable = "with_block"
inlayHints.discriminantHints.enable = "fieldless"
inlayHints.lifetimeElisionHints.enable = "skip_trivial"
inlayHints.typeHints.hideClosureInitialization = false


[language-server.typescript-language-server]
command = "typescript-language-server"
args = ["--stdio"]
config.hostInfo = "helix"

[language-server.typescript-language-server.config.typescript.inlayHints]
includeInlayEnumMemberValueHints = true
includeInlayFunctionLikeReturnTypeHints = true
includeInlayFunctionParameterTypeHints = true
includeInlayParameterNameHints = "all"
includeInlayParameterNameHintsWhenArgumentMatchesName = true
includeInlayPropertyDeclarationTypeHints = true
includeInlayVariableTypeHints = true

[language-server.typescript-language-server.config.javascript.inlayHints]
includeInlayEnumMemberValueHints = true
includeInlayFunctionLikeReturnTypeHints = true
includeInlayFunctionParameterTypeHints = true
includeInlayParameterNameHints = "all"
includeInlayParameterNameHintsWhenArgumentMatchesName = true
includeInlayPropertyDeclarationTypeHints = true
includeInlayVariableTypeHints = true

[language-server.svelteserver]
command = "svelteserver"
args = ["--stdio"]

[language-server.svelteserver.config.configuration.typescript]
inlayHints.parameterTypes.enabled = true
inlayHints.variableTypes.enabled = true
inlayHints.propertyDeclarationTypes.enabled = true
inlayHints.functionLikeReturnTypes.enabled = true
inlayHints.enumMemberValues.enabled = true
inlayHints.parameterNames.enabled = "all"

[language-server.svelteserver.config.configuration.javascript]
inlayHints.parameterTypes.enabled = true
inlayHints.variableTypes.enabled = true
inlayHints.propertyDeclarationTypes.enabled = true
inlayHints.functionLikeReturnTypes.enabled = true
inlayHints.enumMemberValues.enabled = true
inlayHints.parameterNames.enabled = "all"

[[language]]
name = "rust"
scope = "source.rust"
injection-regex = "rust"
file-types = ["rs"]
roots = ["Cargo.toml", "Cargo.lock"]
auto-format = true
comment-token = "//"
language-servers = [ "rust-analyzer" ]
indent = { tab-width = 4, unit = "    " }

[language.auto-pairs]
'(' = ')'
'{' = '}'
'[' = ']'
'"' = '"'
'`' = '`'

[language.debugger]
name = "lldb-vscode"
transport = "stdio"
command = "lldb-vscode"

[[language.debugger.templates]]
name = "binary"
request = "launch"
completion = [ { name = "binary", completion = "filename" } ]
args = { program = "{0}" }

[[language.debugger.templates]]
name = "binary (terminal)"
request = "launch"
completion = [ { name = "binary", completion = "filename" } ]
args = { program = "{0}", runInTerminal = true }

[[language.debugger.templates]]
name = "attach"
request = "attach"
completion = [ "pid" ]
args = { pid = "{0}" }

[[language.debugger.templates]]
name = "gdbserver attach"
request = "attach"
completion = [ { name = "lldb connect url", default = "connect://localhost:3333" }, { name = "file", completion = "filename" }, "pid" ]
args = { attachCommands = [ "platform select remote-gdb-server", "platform connect {0}", "file {1}", "attach {2}" ] }

[[grammar]]
name = "rust"
source = { git = "https://github.com/tree-sitter/tree-sitter-rust", rev = "0431a2c60828731f27491ee9fdefe25e250ce9c9" }

[[language]]
name = "sway"
scope = "source.sway"
injection-regex = "sway"
file-types = ["sw"]
language-servers = [ "forc" ]
roots = ["Forc.toml", "Forc.lock"]
indent = { tab-width = 4, unit = "    " }
comment-token = "//"

[[grammar]]
name = "sway"
source = { git = "https://github.com/FuelLabs/tree-sitter-sway", rev = "e491a005ee1d310f4c138bf215afd44cfebf959c" }

[[language]]
name = "toml"
scope = "source.toml"
injection-regex = "toml"
file-types = ["toml", "poetry.lock", "Cargo.lock"]
roots = []
comment-token = "#"
language-servers = [ "taplo" ]
indent = { tab-width = 2, unit = "  " }

[[grammar]]
name = "toml"
source = { git = "https://github.com/ikatyang/tree-sitter-toml", rev = "7cff70bbcbbc62001b465603ca1ea88edd668704" }

[[language]]
name = "awk"
scope = "source.awk"
injection-regex = "awk"
file-types = ["awk", "gawk", "nawk", "mawk"]
roots = []
comment-token = "#"
language-servers = [ "awk-language-server" ]
indent = { tab-width = 2, unit = "  " }

[[grammar]]
name = "awk"
source = { git = "https://github.com/Beaglefoot/tree-sitter-awk", rev = "a799bc5da7c2a84bc9a06ba5f3540cf1191e4ee3" }

[[language]]
name = "protobuf"
scope = "source.proto"
injection-regex = "protobuf"
file-types = ["proto"]
language-servers = [ "bufls", "pbkit" ]
roots = []
comment-token = "//"
indent = { tab-width = 2, unit = "  " }

[[grammar]]
name = "protobuf"
source = { git = "https://github.com/yusdacra/tree-sitter-protobuf", rev = "19c211a01434d9f03efff99f85e19f967591b175"}

[[language]]
name = "elixir"
scope = "source.elixir"
injection-regex = "(elixir|ex)"
file-types = ["ex", "exs", "mix.lock"]
shebangs = ["elixir"]
roots = ["mix.exs", "mix.lock"]
comment-token = "#"
language-servers = [ "elixir-ls" ]
indent = { tab-width = 2, unit = "  " }

[[grammar]]
name = "elixir"
source = { git = "https://github.com/elixir-lang/tree-sitter-elixir", rev = "b20eaa75565243c50be5e35e253d8beb58f45d56"  }

[[language]]
name = "fish"
scope = "source.fish"
injection-regex = "fish"
file-types = ["fish"]
shebangs = ["fish"]
roots = []
comment-token = "#"
indent = { tab-width = 4, unit = "    " }

[[grammar]]
name = "fish"
source = { git = "https://github.com/ram02z/tree-sitter-fish", rev = "84436cf24c2b3176bfbb220922a0fdbd0141e406" }

[[language]]
name = "mint"
scope = "source.mint"
injection-regex = "mint"
file-types = ["mint"]
shebangs = []
roots = []
comment-token = "//"
language-servers = [ "mint" ]
indent = { tab-width = 2, unit = "  " }

[[language]]
name = "json"
scope = "source.json"
injection-regex = "json"
file-types = ["json", "jsonc", "arb", "ipynb", "geojson", "gltf", "flake.lock", ".babelrc"]
roots = []
language-servers = [ "vscode-json-language-server" ]
auto-format = true
indent = { tab-width = 2, unit = "  " }

[[grammar]]
name = "json"
source = { git = "https://github.com/tree-sitter/tree-sitter-json", rev = "73076754005a460947cafe8e03a8cf5fa4fa2938" }

[[language]]
name = "c"
scope = "source.c"
injection-regex = "c"
file-types = ["c"] # TODO: ["h"]
roots = []
comment-token = "//"
language-servers = [ "clangd" ]
indent = { tab-width = 2, unit = "  " }

[language.debugger]
name = "lldb-vscode"
transport = "stdio"
command = "lldb-vscode"

[[language.debugger.templates]]
name = "binary"
request = "launch"
completion = [ { name = "binary", completion = "filename" } ]
args = { console = "internalConsole", program = "{0}" }

[[language.debugger.templates]]
name = "attach"
request = "attach"
completion = [ "pid" ]
args = { console = "internalConsole", pid = "{0}" }

[[language.debugger.templates]]
name = "gdbserver attach"
request = "attach"
completion = [ { name = "lldb connect url", default = "connect://localhost:3333" }, { name = "file", completion = "filename" }, "pid" ]
args = { console = "internalConsole", attachCommands = [ "platform select remote-gdb-server", "platform connect {0}", "file {1}", "attach {2}" ] }

[[grammar]]
name = "c"
source = { git = "https://github.com/tree-sitter/tree-sitter-c", rev = "7175a6dd5fc1cee660dce6fe23f6043d75af424a" }

[[language]]
name = "cpp"
scope = "source.cpp"
injection-regex = "cpp"
file-types = ["cc", "hh", "c++", "cpp", "hpp", "h", "ipp", "tpp", "cxx", "hxx", "ixx", "txx", "ino", "C", "H", "cu", "cuh", "cppm"]
roots = []
comment-token = "//"
language-servers = [ "clangd" ]
indent = { tab-width = 2, unit = "  " }

[language.debugger]
name = "lldb-vscode"
transport = "stdio"
command = "lldb-vscode"

[[language.debugger.templates]]
name = "binary"
request = "launch"
completion = [ { name = "binary", completion = "filename" } ]
args = { console = "internalConsole", program = "{0}" }

[[language.debugger.templates]]
name = "attach"
request = "attach"
completion = [ "pid" ]
args = { console = "internalConsole", pid = "{0}" }

[[language.debugger.templates]]
name = "gdbserver attach"
request = "attach"
completion = [ { name = "lldb connect url", default = "connect://localhost:3333" }, { name = "file", completion = "filename" }, "pid" ]
args = { console = "internalConsole", attachCommands = [ "platform select remote-gdb-server", "platform connect {0}", "file {1}", "attach {2}" ] }

[[grammar]]
name = "cpp"
source = { git = "https://github.com/tree-sitter/tree-sitter-cpp", rev = "670404d7c689be1c868a46f919ba2a3912f2b7ef" }

[[language]]
name = "crystal"
scope = "source.cr"
file-types = ["cr"]
roots = ["shard.yml", "shard.lock"]
comment-token = "#"
indent = { tab-width = 2, unit = "  " }
grammar = "ruby"
language-servers = [ "crystalline" ]

[[language]]
name = "c-sharp"
scope = "source.csharp"
injection-regex = "c-?sharp"
file-types = ["cs"]
roots = ["sln", "csproj"]
comment-token = "//"
indent = { tab-width = 4, unit = "\t" }
language-servers = [ "omnisharp" ]

[language.debugger]
name = "netcoredbg"
transport = "tcp"
command = "netcoredbg"
args = [ "--interpreter=vscode" ]
port-arg = "--server={}"

[[language.debugger.templates]]
name = "launch"
request = "launch"
completion = [ { name = "path to dll", completion = "filename" } ]
args = { type = "coreclr", console = "internalConsole", internalConsoleOptions = "openOnSessionStart", program = "{0}" }

[[language.debugger.templates]]
name = "attach"
request = "attach"
completion = [ "pid" ]
args = { processId = "{0}" }

[[grammar]]
name = "c-sharp"
source = { git = "https://github.com/tree-sitter/tree-sitter-c-sharp", rev = "5b60f99545fea00a33bbfae5be956f684c4c69e2" }

[[language]]
name = "go"
scope = "source.go"
injection-regex = "go"
file-types = ["go"]
roots = ["go.work", "go.mod"]
auto-format = true
comment-token = "//"
language-servers = [ "gopls" ]
# TODO: gopls needs utf-8 offsets?
indent = { tab-width = 4, unit = "\t" }

[language.debugger]
name = "go"
transport = "tcp"
command = "dlv"
args = ["dap"]
port-arg = "-l 127.0.0.1:{}"

[[language.debugger.templates]]
name = "source"
request = "launch"
completion = [ { name = "entrypoint", completion = "filename", default = "." } ]
args = { mode = "debug", program = "{0}" }

[[language.debugger.templates]]
name = "binary"
request = "launch"
completion = [ { name = "binary", completion = "filename" } ]
args = { mode = "exec", program = "{0}" }

[[language.debugger.templates]]
name = "test"
request = "launch"
completion = [ { name = "tests", completion = "directory", default = "." } ]
args = { mode = "test", program = "{0}" }

[[language.debugger.templates]]
name = "attach"
request = "attach"
completion = [ "pid" ]
args = { mode = "local", processId = "{0}" }

[[language.debugger.templates]]
name = "core"
request = "launch"
completion = [ { name = "binary", completion = "filename" }, { name = "core", completion = "filename" } ]
args = { mode = "core", program = "{0}", coreFilePath = "{1}" }

[[grammar]]
name = "go"
source = { git = "https://github.com/tree-sitter/tree-sitter-go", rev = "64457ea6b73ef5422ed1687178d4545c3e91334a" }

[[language]]
name = "gomod"
scope = "source.gomod"
injection-regex = "gomod"
file-types = ["go.mod"]
roots = []
auto-format = true
comment-token = "//"
language-servers = [ "gopls" ]
indent = { tab-width = 4, unit = "\t" }

[[grammar]]
name = "gomod"
source = { git = "https://github.com/camdencheek/tree-sitter-go-mod", rev = "e8f51f8e4363a3d9a427e8f63f4c1bbc5ef5d8d0" }

[[language]]
name = "gotmpl"
scope = "source.gotmpl"
injection-regex = "gotmpl"
file-types = ["gotmpl"]
roots = []
comment-token = "//"
language-servers = [ "gopls" ]
indent = { tab-width = 2, unit = " " }

[[grammar]]
name = "gotmpl"
source = { git = "https://github.com/dannylongeuay/tree-sitter-go-template", rev = "395a33e08e69f4155156f0b90138a6c86764c979" }

[[language]]
name = "gowork"
scope = "source.gowork"
injection-regex = "gowork"
file-types = ["go.work"]
roots = []
auto-format = true
comment-token = "//"
language-servers = [ "gopls" ]
indent = { tab-width = 4, unit = "\t" }

[[grammar]]
name = "gowork"
source = { git = "https://github.com/omertuc/tree-sitter-go-work", rev = "6dd9dd79fb51e9f2abc829d5e97b15015b6a8ae2" }

[[language]]
name = "javascript"
scope = "source.js"
injection-regex = "(js|javascript)"
language-id = "javascript"
file-types = ["js", "mjs", "cjs"]
shebangs = ["node"]
roots = []
comment-token = "//"
language-servers = [ "typescript-language-server" ]
indent = { tab-width = 2, unit = "  " }

[language.debugger]
name = "node-debug2"
transport = "stdio"
# args consisting of cmd (node) and path to adapter should be added to user's configuration
quirks = { absolute-paths = true }

[[language.debugger.templates]]
name = "source"
request = "launch"
completion = [ { name = "main", completion = "filename", default = "index.js" } ]
args = { program = "{0}" }

[[grammar]]
name = "javascript"
source = { git = "https://github.com/tree-sitter/tree-sitter-javascript", rev = "f772967f7b7bc7c28f845be2420a38472b16a8ee" }

[[language]]
name = "jsx"
scope = "source.jsx"
injection-regex = "jsx"
language-id = "javascriptreact"
file-types = ["jsx"]
roots = []
comment-token = "//"
language-servers = [ "typescript-language-server" ]
indent = { tab-width = 2, unit = "  " }
grammar = "javascript"

[[language]]
name = "typescript"
scope = "source.ts"
injection-regex = "(ts|typescript)"
file-types = ["ts", "mts", "cts"]
language-id = "typescript"
shebangs = ["deno", "ts-node"]
roots = []
language-servers = [ "typescript-language-server" ]
indent = { tab-width = 2, unit = "  " }

[[grammar]]
name = "typescript"
source = { git = "https://github.com/tree-sitter/tree-sitter-typescript", rev = "b1bf4825d9eaa0f3bdeb1e52f099533328acfbdf", subpath = "typescript" }

[[language]]
name = "tsx"
scope = "source.tsx"
injection-regex = "(tsx)" # |typescript
language-id = "typescriptreact"
file-types = ["tsx"]
roots = []
language-servers = [ "typescript-language-server" ]
indent = { tab-width = 2, unit = "  " }

[[grammar]]
name = "tsx"
source = { git = "https://github.com/tree-sitter/tree-sitter-typescript", rev = "b1bf4825d9eaa0f3bdeb1e52f099533328acfbdf", subpath = "tsx" }

[[language]]
name = "css"
scope = "source.css"
injection-regex = "css"
file-types = ["css", "scss"]
roots = []
language-servers = [ "vscode-css-language-server" ]
auto-format = true
indent = { tab-width = 2, unit = "  " }

[[grammar]]
name = "css"
source = { git = "https://github.com/tree-sitter/tree-sitter-css", rev = "769203d0f9abe1a9a691ac2b9fe4bb4397a73c51" }

[[language]]
name = "scss"
scope = "source.scss"
injection-regex = "scss"
file-types = ["scss"]
roots = []
language-servers = [ "vscode-css-language-server" ]
auto-format = true
indent = { tab-width = 2, unit = "  " }

[[grammar]]
name = "scss"
source = { git = "https://github.com/serenadeai/tree-sitter-scss", rev = "c478c6868648eff49eb04a4df90d703dc45b312a" }

[[language]]
name = "html"
scope = "text.html.basic"
injection-regex = "html"
file-types = ["html"]
roots = []
language-servers = [ "vscode-html-language-server" ]
auto-format = true
indent = { tab-width = 2, unit = "  " }

[[grammar]]
name = "html"
source = { git = "https://github.com/tree-sitter/tree-sitter-html", rev = "29f53d8f4f2335e61bf6418ab8958dac3282077a" }

[[language]]
name = "python"
scope = "source.python"
injection-regex = "python"
file-types = ["py","pyi","py3","pyw","ptl",".pythonstartup",".pythonrc","SConstruct"]
shebangs = ["python"]
roots = ["pyproject.toml", "setup.py", "poetry.lock", "pyrightconfig.json"]
comment-token = "#"
language-servers = [ "pylsp" ]
# TODO: pyls needs utf-8 offsets
indent = { tab-width = 4, unit = "    " }

[[grammar]]
name = "python"
source = { git = "https://github.com/tree-sitter/tree-sitter-python", rev = "de221eccf9a221f5b85474a553474a69b4b5784d" }

[[language]]
name = "nickel"
scope = "source.nickel"
injection-regex = "nickel"
file-types = ["ncl"]
shebangs = []
roots = []
comment-token = "#"
language-servers = [ "nls" ]
indent = { tab-width = 2, unit = "  " }

[language.auto-pairs]
'(' = ')'
'{' = '}'
'[' = ']'
'"' = '"'

[[grammar]]
name = "nickel"
source = { git = "https://github.com/nickel-lang/tree-sitter-nickel", rev = "e1d9337864d209898a08c26b8cd4c2dd14c15148" }

[[language]]
name = "nix"
scope = "source.nix"
injection-regex = "nix"
file-types = ["nix"]
shebangs = []
roots = []
comment-token = "#"
language-servers = [ "nil" ]
indent = { tab-width = 2, unit = "  " }

[[grammar]]
name = "nix"
source = { git = "https://github.com/nix-community/tree-sitter-nix", rev = "1b69cf1fa92366eefbe6863c184e5d2ece5f187d" }

[[language]]
name = "ruby"
scope = "source.ruby"
injection-regex = "ruby"
file-types = ["rb", "rake", "rakefile", "irb", "gemfile", "gemspec", "Rakefile", "Gemfile", "rabl", "jbuilder", "jb", "Podfile", "podspec", "Vagrantfile", "Brewfile"]
shebangs = ["ruby"]
roots = []
comment-token = "#"
language-servers = [ "solargraph" ]
indent = { tab-width = 2, unit = "  " }

[[grammar]]
name = "ruby"
source = { git = "https://github.com/tree-sitter/tree-sitter-ruby", rev = "206c7077164372c596ffa8eaadb9435c28941364" }

[[language]]
name = "bash"
scope = "source.bash"
injection-regex = "(shell|bash|zsh|sh)"
file-types = ["sh", "bash", "zsh", ".bash_login", ".bash_logout", ".bash_profile", ".bashrc", ".profile", ".zshenv", "zshenv", ".zlogin", "zlogin", ".zlogout", "zlogout", ".zprofile", "zprofile", ".zshrc", "zshrc", ".zimrc", "APKBUILD", "PKGBUILD", "eclass", "ebuild", "bazelrc", ".bash_aliases", "Renviron", ".Renviron"]
shebangs = ["sh", "bash", "dash", "zsh"]
roots = []
comment-token = "#"
language-servers = [ "bash-language-server" ]
indent = { tab-width = 2, unit = "  " }

[[grammar]]
name = "bash"
source = { git = "https://github.com/tree-sitter/tree-sitter-bash", rev = "275effdfc0edce774acf7d481f9ea195c6c403cd" }

[[language]]
name = "php"
scope = "source.php"
injection-regex = "php"
file-types = ["php", "inc"]
shebangs = ["php"]
roots = ["composer.json", "index.php"]
language-servers = [ "intelephense" ]
indent = { tab-width = 4, unit = "    " }

[[grammar]]
name = "php"
source = { git = "https://github.com/tree-sitter/tree-sitter-php", rev = "f860e598194f4a71747f91789bf536b393ad4a56" }

[[language]]
name = "twig"
scope = "source.twig"
injection-regex = "twig"
file-types = ["twig"]
roots = []
indent = { tab-width = 2, unit = "  " }

[[grammar]]
name = "twig"
source = { git = "https://github.com/gbprod/tree-sitter-twig", rev = "807b293fec3fead64f54c64fdf6fb05516c032b9" }

[[language]]
name = "latex"
scope = "source.tex"
injection-regex = "tex"
file-types = ["tex", "sty", "cls", "Rd"]
roots = []
comment-token = "%"
language-servers = [ "texlab" ]
indent = { tab-width = 4, unit = "\t" }

[[grammar]]
name = "latex"
source = { git = "https://github.com/latex-lsp/tree-sitter-latex", rev = "8c75e93cd08ccb7ce1ccab22c1fbd6360e3bcea6" }

[[language]]
name = "bibtex"
scope = "source.bib"
injection-regex = "bib"
file-types = ["bib"]
roots = []
comment-token = "%"
language-servers = [ "texlab" ]
indent = { tab-width = 4, unit = "\t" }
auto-format = true

[language.formatter]
command = 'bibtex-tidy'
args = [
  "-",
  "--curly",
  "--drop-all-caps",
  "--remove-empty-fields",
  "--sort-fields",
  "--sort=year,author,id",
  "--strip-enclosing-braces",
  "--trailing-commas",
]

[[grammar]]
name = "bibtex"
source = { git = "https://github.com/latex-lsp/tree-sitter-bibtex", rev = "ccfd77db0ed799b6c22c214fe9d2937f47bc8b34" }

[[language]]
name = "lean"
scope = "source.lean"
injection-regex = "lean"
file-types = ["lean"]
roots = [ "lakefile.lean" ]
comment-token = "--"
language-servers = [ "lean" ]
indent = { tab-width = 2, unit = "  " }

[[grammar]]
name = "lean"
source = { git = "https://github.com/Julian/tree-sitter-lean", rev = "d98426109258b266e1e92358c5f11716d2e8f638" }

[[language]]
name = "julia"
scope = "source.julia"
injection-regex = "julia"
file-types = ["jl"]
shebangs = ["julia"]
roots = ["Manifest.toml", "Project.toml"]
comment-token = "#"
language-servers = [ "julia" ]
indent = { tab-width = 4, unit = "    " }

[[grammar]]
name = "julia"
source = { git = "https://github.com/tree-sitter/tree-sitter-julia", rev = "8fb38abff74652c4faddbf04d2d5bbbc6b4bae25" }

[[language]]
name = "java"
scope = "source.java"
injection-regex = "java"
file-types = ["java", "jav"]
roots = ["pom.xml", "build.gradle", "build.gradle.kts"]
language-servers = [ "jdtls" ]
indent = { tab-width = 2, unit = "  " }

[[grammar]]
name = "java"
source = { git = "https://github.com/tree-sitter/tree-sitter-java", rev = "09d650def6cdf7f479f4b78f595e9ef5b58ce31e" }

[[language]]
name = "ledger"
scope = "source.ledger"
injection-regex = "ledger"
file-types = ["ldg", "ledger", "journal"]
roots = []
comment-token = ";"
indent = { tab-width = 4, unit = "    " }

[[grammar]]
name = "ledger"
source = { git = "https://github.com/cbarrete/tree-sitter-ledger", rev = "1f864fb2bf6a87fe1b48545cc6adc6d23090adf7" }

[[language]]
name = "beancount"
scope = "source.beancount"
injection-regex = "beancount"
file-types = ["beancount", "bean"]
roots = []
comment-token = ";"
indent = { tab-width = 2, unit = "  " }

[[grammar]]
name = "beancount"
source = { git = "https://github.com/polarmutex/tree-sitter-beancount", rev = "4cbd1f09cd07c1f1fabf867c2cf354f9da53cc4c" }

[[language]]
name = "ocaml"
scope = "source.ocaml"
injection-regex = "ocaml"
file-types = ["ml"]
shebangs = ["ocaml", "ocamlrun", "ocamlscript"]
roots = []
comment-token = "(**)"
language-servers = [ "ocamllsp" ]
indent = { tab-width = 2, unit = "  " }

[language.auto-pairs]
'(' = ')'
'{' = '}'
'[' = ']'
'"' = '"'

[[grammar]]
name = "ocaml"
source = { git = "https://github.com/tree-sitter/tree-sitter-ocaml", rev = "23d419ba45789c5a47d31448061557716b02750a", subpath = "ocaml" }

[[language]]
name = "ocaml-interface"
scope = "source.ocaml.interface"
file-types = ["mli"]
shebangs = []
roots = []
comment-token = "(**)"
language-servers = [ "ocamllsp" ]
indent = { tab-width = 2, unit = "  " }

[language.auto-pairs]
'(' = ')'
'{' = '}'
'[' = ']'
'"' = '"'

[[grammar]]
name = "ocaml-interface"
source = { git = "https://github.com/tree-sitter/tree-sitter-ocaml", rev = "23d419ba45789c5a47d31448061557716b02750a", subpath = "interface" }

[[language]]
name = "lua"
injection-regex = "lua"
scope = "source.lua"
file-types = ["lua"]
shebangs = ["lua"]
roots = [".luarc.json", ".luacheckrc", ".stylua.toml", "selene.toml", ".git"]
comment-token = "--"
indent = { tab-width = 2, unit = "  " }
language-servers = [ "lua-language-server" ]

[[grammar]]
name = "lua"
source = { git = "https://github.com/MunifTanjim/tree-sitter-lua", rev = "887dfd4e83c469300c279314ff1619b1d0b85b91" }

[[language]]
name = "svelte"
scope = "source.svelte"
injection-regex = "svelte"
file-types = ["svelte"]
roots = []
indent = { tab-width = 2, unit = "  " }
language-servers = [ "svelteserver" ]

[[grammar]]
name = "svelte"
source = { git = "https://github.com/Himujjal/tree-sitter-svelte", rev = "be7f2e7db1fc19f0852265ec60923fc058380739" }

[[language]]
name = "vue"
scope = "source.vue"
injection-regex = "vue"
file-types = ["vue"]
roots = ["package.json"]
indent = { tab-width = 2, unit = "  " }
language-servers = [ "vuels" ]

[[grammar]]
name = "vue"
source = { git = "https://github.com/ikatyang/tree-sitter-vue", rev = "91fe2754796cd8fba5f229505a23fa08f3546c06" }

[[language]]
name = "yaml"
scope = "source.yaml"
file-types = ["yml", "yaml"]
roots = []
comment-token = "#"
indent = { tab-width = 2, unit = "  " }
language-servers = [ "yaml-language-server" ]
injection-regex = "yml|yaml"

[[grammar]]
name = "yaml"
source = { git = "https://github.com/ikatyang/tree-sitter-yaml", rev = "0e36bed171768908f331ff7dff9d956bae016efb" }

[[language]]
name = "haskell"
scope = "source.haskell"
injection-regex = "haskell"
file-types = ["hs", "hs-boot"]
roots = ["Setup.hs", "stack.yaml", "cabal.project"]
comment-token = "--"
language-servers = [ "haskell-language-server" ]
indent = { tab-width = 2, unit = "  " }

[[grammar]]
name = "haskell"
source = { git = "https://github.com/tree-sitter/tree-sitter-haskell", rev = "98fc7f59049aeb713ab9b72a8ff25dcaaef81087" }

[[language]]
name = "haskell-persistent"
scope = "source.persistentmodels"
file-types = ["persistentmodels"]
roots = []
comment-token = "--"
indent = { tab-width = 2, unit = "  " }

[[grammar]]
name = "haskell-persistent"
source = { git = "https://github.com/MercuryTechnologies/tree-sitter-haskell-persistent", rev = "58a6ccfd56d9f1de8fb9f77e6c42151f8f0d0f3d" }

[[language]]
name = "purescript"
scope = "source.purescript"
injection-regex = "purescript"
file-types = ["purs"]
roots = ["spago.dhall", "bower.json"]
comment-token = "--"
language-servers = [ "purescript-language-server" ]
indent = { tab-width = 2, unit = "  " }
auto-format = true
formatter = { command = "purs-tidy", args = ["format"] }

[[grammar]]
name = "purescript"
source = { git = "https://github.com/maskhjarna/tree-sitter-purescript", rev = "5f5a030826849b7be17596d372967f60051b42bd" }

[[language]]
name = "zig"
scope = "source.zig"
injection-regex = "zig"
file-types = ["zig"]
roots = ["build.zig"]
auto-format = true
comment-token = "//"
language-servers = [ "zls" ]
indent = { tab-width = 4, unit = "    " }
formatter = { command = "zig" , args = ["fmt", "--stdin"] }

[language.debugger]
name = "lldb-vscode"
transport = "stdio"
command = "lldb-vscode"

[[language.debugger.templates]]
name = "binary"
request = "launch"
completion = [ { name = "binary", completion = "filename" } ]
args = { console = "internalConsole", program = "{0}" }

[[language.debugger.templates]]
name = "attach"
request = "attach"
completion = [ "pid" ]
args = { console = "internalConsole", pid = "{0}" }

[[language.debugger.templates]]
name = "gdbserver attach"
request = "attach"
completion = [ { name = "lldb connect url", default = "connect://localhost:3333" }, { name = "file", completion = "filename" }, "pid" ]
args = { console = "internalConsole", attachCommands = [ "platform select remote-gdb-server", "platform connect {0}", "file {1}", "attach {2}" ] }

[[grammar]]
name = "zig"
source = { git = "https://github.com/maxxnino/tree-sitter-zig", rev = "0d08703e4c3f426ec61695d7617415fff97029bd" }

[[language]]
name = "prolog"
scope = "source.prolog"
roots = []
file-types = ["pl", "prolog"]
shebangs = ["swipl"]
comment-token = "%"
language-servers = [ "swipl" ]

[[language]]
name = "tsq"
scope = "source.tsq"
file-types = ["tsq"]
roots = []
comment-token = ";"
injection-regex = "tsq"
indent = { tab-width = 2, unit = "  " }

[[grammar]]
name = "tsq"
source = { git = "https://github.com/the-mikedavis/tree-sitter-tsq", rev = "48b5e9f82ae0a4727201626f33a17f69f8e0ff86" }

[[language]]
name = "cmake"
scope = "source.cmake"
file-types = ["cmake", "CMakeLists.txt"]
roots = []
comment-token = "#"
indent = { tab-width = 2, unit = "  " }
language-servers = [ "cmake-language-server" ]
injection-regex = "cmake"

[[grammar]]
name = "cmake"
source = { git = "https://github.com/uyha/tree-sitter-cmake", rev = "6e51463ef3052dd3b328322c22172eda093727ad" }

[[language]]
name = "make"
scope = "source.make"
file-types = ["Makefile", "makefile", "make", "mk"]
injection-regex = "(make|makefile|Makefile|mk)"
roots = []
comment-token = "#"
indent = { tab-width = 4, unit = "\t" }

[[grammar]]
name = "make"
source = { git = "https://github.com/alemuller/tree-sitter-make", rev = "a4b9187417d6be349ee5fd4b6e77b4172c6827dd" }

[[language]]
name = "glsl"
scope = "source.glsl"
file-types = ["glsl", "vert", "tesc", "tese", "geom", "frag", "comp" ]
roots = []
comment-token = "//"
indent = { tab-width = 4, unit = "    " }
injection-regex = "glsl"

[[grammar]]
name = "glsl"
source = { git = "https://github.com/theHamsta/tree-sitter-glsl", rev = "88408ffc5e27abcffced7010fc77396ae3636d7e" }

[[language]]
name = "perl"
scope = "source.perl"
file-types = ["pl", "pm", "t"]
shebangs = ["perl"]
roots = []
comment-token = "#"
language-servers = [ "perlnavigator" ]
indent = { tab-width = 2, unit = "  " }

[[grammar]]
name = "perl"
source = { git = "https://github.com/tree-sitter-perl/tree-sitter-perl", rev = "9f3166800d40267fa68ed8273e96baf74f390517" }

[[language]]
name = "pod"
scope = "source.pod"
injection-regex = "pod"
roots = []
file-types = ["pod"]

[[grammar]]
name = "pod"
source = { git = "https://github.com/tree-sitter-perl/tree-sitter-pod", rev = "d466b84009a63986834498073ec05d58d727d55f" }

[[language]]
name = "racket"
scope = "source.racket"
roots = []
file-types = ["rkt", "rktd", "rktl", "scrbl"]
shebangs = ["racket"]
comment-token = ";"
language-servers = [ "racket" ]
grammar = "scheme"

[[language]]
name = "common-lisp"
scope = "source.lisp"
roots = []
file-types = ["lisp", "asd", "cl", "l", "lsp", "ny", "podsl", "sexp"]
shebangs = ["lisp", "sbcl", "ccl", "clisp", "ecl"]
comment-token = ";"
indent = { tab-width = 2, unit = "  " }
language-servers = [ "cl-lsp" ]
grammar = "scheme"

[language.auto-pairs]
'(' = ')'
'{' = '}'
'[' = ']'
'"' = '"'

[[language]]
name = "comment"
scope = "scope.comment"
roots = []
file-types = []
injection-regex = "comment"

[[grammar]]
name = "comment"
source = { git = "https://github.com/stsewd/tree-sitter-comment", rev = "5dd3c62f1bbe378b220fe16b317b85247898639e" }

[[language]]
name = "wgsl"
scope = "source.wgsl"
file-types = ["wgsl"]
roots = []
comment-token = "//"
language-servers = [ "wgsl_analyzer" ]
indent = { tab-width = 4, unit = "    " }

[[grammar]]
name = "wgsl"
source = { git = "https://github.com/szebniok/tree-sitter-wgsl", rev = "272e89ef2aeac74178edb9db4a83c1ffef80a463" }

[[language]]
name = "llvm"
scope = "source.llvm"
roots = []
file-types = ["ll"]
comment-token = ";"
indent = { tab-width = 2, unit = "  " }
injection-regex = "llvm"

[[grammar]]
name = "llvm"
source = { git = "https://github.com/benwilliamgraham/tree-sitter-llvm", rev = "3b213925b9c4f42c1acfe2e10bfbb438d9c6834d" }

[[language]]
name = "llvm-mir"
scope = "source.llvm_mir"
roots = []
file-types = []
comment-token = ";"
indent = { tab-width = 2, unit = "  " }
injection-regex = "mir"

[[grammar]]
name = "llvm-mir"
source = { git = "https://github.com/Flakebi/tree-sitter-llvm-mir", rev = "06fabca19454b2dc00c1b211a7cb7ad0bc2585f1" }

[[language]]
name = "llvm-mir-yaml"
# TODO allow languages to point to their grammar like so:
#
#     grammar = "yaml"
scope = "source.yaml"
roots = []
file-types = ["mir"]
comment-token = "#"
indent = { tab-width = 2, unit = "  " }

[[language]]
name = "tablegen"
scope = "source.tablegen"
roots = []
file-types = ["td"]
comment-token = "//"
indent = { tab-width = 2, unit = "  " }
injection-regex = "tablegen"

[[grammar]]
name = "tablegen"
source = { git = "https://github.com/Flakebi/tree-sitter-tablegen", rev = "568dd8a937347175fd58db83d4c4cdaeb6069bd2" }

[[language]]
name = "markdown"
scope = "source.md"
injection-regex = "md|markdown"
file-types = ["md", "markdown", "PULLREQ_EDITMSG"]
roots = [".marksman.toml"]
language-servers = [ "marksman" ]
indent = { tab-width = 2, unit = "  " }

[[grammar]]
name = "markdown"
source = { git = "https://github.com/MDeiml/tree-sitter-markdown", rev = "fa6bfd51727e4bef99f7eec5f43947f73d64ea7d", subpath = "tree-sitter-markdown" }

[[language]]
name = "markdown.inline"
scope = "source.markdown.inline"
injection-regex = "markdown\\.inline"
file-types = []
roots = []
grammar = "markdown_inline"

[[grammar]]
name = "markdown_inline"
source = { git = "https://github.com/MDeiml/tree-sitter-markdown", rev = "fa6bfd51727e4bef99f7eec5f43947f73d64ea7d", subpath = "tree-sitter-markdown-inline" }

[[language]]
name = "dart"
scope = "source.dart"
file-types = ["dart"]
roots = ["pubspec.yaml"]
auto-format = true
comment-token = "//"
language-servers = [ "dart" ]
indent = { tab-width = 2, unit = "  " }

[[grammar]]
name = "dart"
source = { git = "https://github.com/UserNobody14/tree-sitter-dart", rev = "e398400a0b785af3cf571f5a57eccab242f0cdf9" }

[[language]]
name = "scala"
scope = "source.scala"
roots = ["build.sbt", "build.sc", "build.gradle", "build.gradle.kts", "pom.xml", ".scala-build"]
file-types = ["scala", "sbt", "sc"]
comment-token = "//"
indent = { tab-width = 2, unit = "  " }
language-servers = [ "metals" ]

[[grammar]]
name = "scala"
source = { git = "https://github.com/tree-sitter/tree-sitter-scala", rev = "23d21310fe4ab4b3273e7a6810e781224a3e7fe1" }

[[language]]
name = "dockerfile"
scope = "source.dockerfile"
injection-regex = "docker|dockerfile"
roots = ["Dockerfile", "Containerfile"]
file-types = ["Dockerfile", "dockerfile", "Containerfile", "containerfile"]
comment-token = "#"
indent = { tab-width = 2, unit = "  " }
language-servers = [ "docker-langserver" ]

[[grammar]]
name = "dockerfile"
source = { git = "https://github.com/camdencheek/tree-sitter-dockerfile", rev = "8ee3a0f7587b2bd8c45c8cb7d28bd414604aec62" }

[[language]]
name = "git-commit"
scope = "git.commitmsg"
roots = []
file-types = ["COMMIT_EDITMSG"]
comment-token = "#"
indent = { tab-width = 2, unit = "  " }
rulers = [51, 73]
text-width = 72

[[grammar]]
name = "git-commit"
source = { git = "https://github.com/the-mikedavis/tree-sitter-git-commit", rev = "6f193a66e9aa872760823dff020960c6cedc37b3" }

[[language]]
name = "diff"
scope = "source.diff"
roots = []
file-types = ["diff", "patch"]
injection-regex = "diff"
comment-token = "#"
indent = { tab-width = 2, unit = "  " }

[[grammar]]
name = "diff"
source = { git = "https://github.com/the-mikedavis/tree-sitter-diff", rev = "fd74c78fa88a20085dbc7bbeaba066f4d1692b63" }

[[language]]
name = "git-rebase"
scope = "source.gitrebase"
roots = []
file-types = ["git-rebase-todo"]
injection-regex = "git-rebase"
comment-token = "#"
indent = { tab-width = 2, unit = "y" }

[[grammar]]
name = "git-rebase"
source = { git = "https://github.com/the-mikedavis/tree-sitter-git-rebase", rev = "d8a4207ebbc47bd78bacdf48f883db58283f9fd8" }

[[language]]
name = "regex"
scope = "source.regex"
injection-regex = "regex"
file-types = ["regex", ".Rbuildignore"]
roots = []

[[grammar]]
name = "regex"
source = { git = "https://github.com/tree-sitter/tree-sitter-regex", rev = "e1cfca3c79896ff79842f057ea13e529b66af636" }

[[language]]
name = "git-config"
scope = "source.gitconfig"
roots = []
file-types = [".gitmodules", ".gitconfig", { suffix = ".git/config" }, { suffix = ".config/git/config" }]
injection-regex = "git-config"
comment-token = "#"
indent = { tab-width = 4, unit = "\t" }

[[grammar]]
name = "git-config"
source = { git = "https://github.com/the-mikedavis/tree-sitter-git-config", rev = "0e4f0baf90b57e5aeb62dcdbf03062c6315d43ea" }

[[language]]
name = "git-attributes"
scope = "source.gitattributes"
roots = []
file-types = [".gitattributes"]
injection-regex = "git-attributes"
comment-token = "#"
grammar = "gitattributes"

[[grammar]]
name = "gitattributes"
source = { git = "https://github.com/mtoohey31/tree-sitter-gitattributes", rev = "3dd50808e3096f93dccd5e9dc7dc3dba2eb12dc4" }

[[language]]
name = "git-ignore"
scope = "source.gitignore"
roots = []
file-types = [".gitignore", ".gitignore_global", ".ignore", ".prettierignore", ".eslintignore", ".npmignore", "CODEOWNERS"]
injection-regex = "git-ignore"
comment-token = "#"
grammar = "gitignore"

[[grammar]]
name = "gitignore"
source = { git = "https://github.com/shunsambongi/tree-sitter-gitignore", rev = "f4685bf11ac466dd278449bcfe5fd014e94aa504" }

[[language]]
name = "graphql"
scope = "source.graphql"
injection-regex = "graphql"
file-types = ["gql", "graphql", "graphqls"]
roots = []
indent = { tab-width = 2, unit = "  " }

[[grammar]]
name = "graphql"
source = { git = "https://github.com/bkegley/tree-sitter-graphql", rev = "5e66e961eee421786bdda8495ed1db045e06b5fe" }

[[language]]
name = "elm"
scope = "source.elm"
injection-regex = "elm"
file-types = ["elm"]
roots = ["elm.json"]
auto-format = true
comment-token = "--"
language-servers = [ "elm-language-server" ]
indent = { tab-width = 4, unit = "    " }

[[grammar]]
name = "elm"
source = { git = "https://github.com/elm-tooling/tree-sitter-elm", rev = "df4cb639c01b76bc9ac9cc66788709a6da20002c" }

[[language]]
name = "iex"
scope = "source.iex"
injection-regex = "iex"
file-types = ["iex"]
roots = []

[[grammar]]
name = "iex"
source = { git = "https://github.com/elixir-lang/tree-sitter-iex", rev = "39f20bb51f502e32058684e893c0c0b00bb2332c" }

[[language]]
name = "rescript"
scope = "source.rescript"
injection-regex = "rescript"
file-types = ["res"]
roots = ["bsconfig.json"]
auto-format = true
comment-token = "//"
language-servers = [ "rescript-language-server" ]
indent = { tab-width = 2, unit = "  " }

[[grammar]]
name = "rescript"
source = { git = "https://github.com/jaredramirez/tree-sitter-rescript", rev = "65609807c628477f3b94052e7ef895885ac51c3c" }

[[language]]
name = "erlang"
scope = "source.erlang"
injection-regex = "erl(ang)?"
file-types = ["erl", "hrl", "app", "rebar.config", "rebar.lock"]
roots = ["rebar.config"]
shebangs = ["escript"]
comment-token = "%%"
indent = { tab-width = 4, unit = "    " }
language-servers = [ "erlang-ls" ]

[language.auto-pairs]
'(' = ')'
'{' = '}'
'[' = ']'
'"' = '"'
"'" = "'"
'`' = "'"

[[grammar]]
name = "erlang"
source = { git = "https://github.com/the-mikedavis/tree-sitter-erlang", rev = "ce0ed253d72c199ab93caba7542b6f62075339c4" }

[[language]]
name = "kotlin"
scope = "source.kotlin"
file-types = ["kt", "kts"]
roots = ["settings.gradle", "settings.gradle.kts"]
comment-token = "//"
indent = { tab-width = 4, unit = "    " }
language-servers = [ "kotlin-language-server" ]

[[grammar]]
name = "kotlin"
source = { git = "https://github.com/fwcd/tree-sitter-kotlin", rev = "a4f71eb9b8c9b19ded3e0e9470be4b1b77c2b569" }

[[language]]
name = "hcl"
scope = "source.hcl"
injection-regex = "(hcl|tf|nomad)"
language-id = "terraform"
file-types = ["hcl", "tf", "nomad"]
roots = []
comment-token = "#"
indent = { tab-width = 2, unit = "  " }
language-servers = [ "terraform-ls" ]
auto-format = true

[[grammar]]
name = "hcl"
source = { git = "https://github.com/MichaHoffmann/tree-sitter-hcl", rev = "3cb7fc28247efbcb2973b97e71c78838ad98a583" }

[[language]]
name = "tfvars"
scope = "source.tfvars"
language-id = "terraform-vars"
file-types = ["tfvars"]
roots = []
comment-token = "#"
indent = { tab-width = 2, unit = "  " }
language-servers = [ "terraform-ls" ]
auto-format = true
grammar = "hcl"

[[language]]
name = "org"
scope = "source.org"
injection-regex = "org"
file-types = ["org"]
roots = []
indent = { tab-width = 2, unit = "  " }

[[grammar]]
name = "org"
source = { git = "https://github.com/milisims/tree-sitter-org", rev = "698bb1a34331e68f83fc24bdd1b6f97016bb30de" }

[[language]]
name = "solidity"
scope = "source.sol"
injection-regex = "(sol|solidity)"
file-types = ["sol"]
roots = []
comment-token = "//"
indent = { tab-width = 4, unit = "    " }
language-servers = [ "solc" ]

[[grammar]]
name = "solidity"
source = { git = "https://github.com/JoranHonig/tree-sitter-solidity", rev = "9004b86531cb424bd379424cf7266a4585f2af7d" }

[[language]]
name = "gleam"
scope = "source.gleam"
injection-regex = "gleam"
file-types = ["gleam"]
roots = ["gleam.toml"]
comment-token = "//"
indent = { tab-width = 2, unit = "  " }
language-servers = [ "gleam" ]
auto-format = true

[[grammar]]
name = "gleam"
source = { git = "https://github.com/gleam-lang/tree-sitter-gleam", rev = "a59aadf3d7c11702cad244e7cd6b67b34ca9c16a" }

[[language]]
name = "ron"
scope = "source.ron"
injection-regex = "ron"
file-types = ["ron"]
roots = []
comment-token = "//"
indent = { tab-width = 4, unit = "    " }
grammar = "rust"

[[language]]
name = "robot"
scope = "source.robot"
injection-regex = "robot"
file-types = ["robot", "resource"]
comment-token = "#"
roots = []
indent = { tab-width = 4, unit = " " }
language-servers = [ "robotframework_ls" ]

[[grammar]]
name = "robot"
source = { git = "https://github.com/Hubro/tree-sitter-robot", rev = "322e4cc65754d2b3fdef4f2f8a71e0762e3d13af" }

[[language]]
name = "r"
scope = "source.r"
injection-regex = "(r|R)"
file-types = ["r", "R", ".Rprofile", "Rprofile.site"]
shebangs = ["r", "R"]
roots = []
comment-token = "#"
indent = { tab-width = 2, unit = "  " }
language-servers = [ "r" ]

[[grammar]]
name = "r"
source = { git = "https://github.com/r-lib/tree-sitter-r", rev = "cc04302e1bff76fa02e129f332f44636813b0c3c" }

[[language]]
name = "rmarkdown"
scope = "source.rmd"
injection-regex = "(r|R)md"
file-types = ["rmd", "Rmd"]
roots = []
indent = { tab-width = 2, unit = "  " }
grammar = "markdown"
language-servers = [ "r" ]

[[language]]
name = "swift"
scope = "source.swift"
injection-regex = "swift"
file-types = ["swift"]
roots = [ "Package.swift" ]
comment-token = "//"
auto-format = true
language-servers = [ "sourcekit-lsp" ]

[[grammar]]
name = "swift"
source = { git = "https://github.com/alex-pinkus/tree-sitter-swift", rev = "77c6312c8438f4dbaa0350cec92b3d6dd3d74a66" }

[[language]]
name = "erb"
scope = "text.html.erb"
injection-regex = "erb"
file-types = ["erb"]
roots = []
indent = { tab-width = 2, unit = "  " }
grammar = "embedded-template"

[[language]]
name = "ejs"
scope = "text.html.ejs"
injection-regex = "ejs"
file-types = ["ejs"]
roots = []
indent = { tab-width = 2, unit = "  " }
grammar = "embedded-template"

[[grammar]]
name = "embedded-template"
source = { git = "https://github.com/tree-sitter/tree-sitter-embedded-template", rev = "d21df11b0ecc6fd211dbe11278e92ef67bd17e97" }

[[language]]
name = "eex"
scope = "source.eex"
injection-regex = "eex"
file-types = ["eex"]
roots = ["mix.exs", "mix.lock"]
indent = { tab-width = 2, unit = "  " }

[[grammar]]
name = "eex"
source = { git = "https://github.com/connorlay/tree-sitter-eex", rev = "f742f2fe327463335e8671a87c0b9b396905d1d1" }

[[language]]
name = "heex"
scope = "source.heex"
injection-regex = "heex"
file-types = ["heex"]
roots = ["mix.exs", "mix.lock"]
indent = { tab-width = 2, unit = "  " }
language-servers = [ "elixir-ls" ]

[[grammar]]
name = "heex"
source = { git = "https://github.com/phoenixframework/tree-sitter-heex", rev = "2e1348c3cf2c9323e87c2744796cf3f3868aa82a" }

[[language]]
name = "sql"
scope = "source.sql"
file-types = ["sql"]
roots = []
comment-token = "--"
indent = { tab-width = 4, unit = "    " }
injection-regex = "sql"

[[grammar]]
name = "sql"
source = { git = "https://github.com/DerekStride/tree-sitter-sql", rev = "7cbac0472e5b8f8486ce64ffbcf1982d5cd5fc8d" }

[[language]]
name = "gdscript"
scope = "source.gdscript"
injection-regex = "gdscript"
file-types = ["gd"]
shebangs = []
roots = ["project.godot"]
auto-format = true
formatter = { command = "gdformat", args = ["-"] }
comment-token = "#"
indent = { tab-width = 4, unit = "\t" }

[[grammar]]
name = "gdscript"
source = { git = "https://github.com/PrestonKnopp/tree-sitter-gdscript", rev = "a4b57cc3bcbfc24550e858159647e9238e7ad1ac" }

[[language]]
name = "godot-resource"
scope = "source.tscn"
injection-regex = "godot"
file-types = ["tscn", "tres", "godot", "gdextension"]
shebangs = []
roots = ["project.godot"]
auto-format = false
comment-token = ";"
indent = { tab-width = 4, unit = "\t" }

[[grammar]]
name = "godot-resource"
source = { git = "https://github.com/PrestonKnopp/tree-sitter-godot-resource", rev = "b6ef0768711086a86b3297056f9ffb5cc1d77b4a" }

[[language]]
name = "nu"
scope = "source.nu"
injection-regex = "nu"
file-types = ["nu"]
shebangs = ["nu"]
roots = []
comment-token = "#"
indent = { tab-width = 2, unit = "  " }

[[grammar]]
name = "nu"
source = { git = "https://github.com/nushell/tree-sitter-nu", rev = "98c11c491e3405c75affa1cf004097692da3dda2" }

[[language]]
name = "vala"
scope = "source.vala"
injection-regex = "vala"
file-types = ["vala", "vapi"]
roots = []
comment-token = "//"
indent = { tab-width = 2, unit = "  " }
language-servers = [ "vala-language-server" ]

[[grammar]]
name = "vala"
source = { git = "https://github.com/vala-lang/tree-sitter-vala", rev = "c9eea93ba2ec4ec1485392db11945819779745b3" }

[[language]]
name = "hare"
scope = "source.hare"
injection-regex = "hare"
file-types = ["ha"]
roots = []
comment-token = "//"
indent = { tab-width = 8, unit = "\t" }

[[grammar]]
name = "hare"
source = { git = "https://git.sr.ht/~ecmma/tree-sitter-hare", rev = "2495958aaf3f93581c87ec020164255e80655331" }

[[language]]
name = "devicetree"
scope = "source.devicetree"
injection-regex = "(dtsi?|devicetree|fdt)"
file-types = ["dts", "dtsi"]
roots = []
comment-token = "//"
indent = { tab-width = 4, unit = "\t" }

[[grammar]]
name = "devicetree"
source = { git = "https://github.com/joelspadin/tree-sitter-devicetree", rev = "877adbfa0174d25894c40fa75ad52d4515a36368" }

[[language]]
name = "cairo"
scope = "source.cairo"
injection-regex = "cairo"
file-types = ["cairo"]
roots = []
comment-token = "//"
indent = { tab-width = 4, unit = "    " }
# auto-format = true
grammar = "rust"
language-servers = [ "cairo-language-server" ]

[[language]]
name = "cpon"
scope = "scope.cpon"
injection-regex = "cpon"
file-types = ["cpon", "cp"]
roots = []
auto-format = true
comment-token = "//"
indent = { tab-width = 2, unit = "  " }

[[grammar]]
name = "cpon"
source = { git = "https://github.com/fvacek/tree-sitter-cpon", rev = "0d01fcdae5a53191df5b1349f9bce053833270e7" }

[[language]]
name = "odin"
auto-format = false
scope = "source.odin"
file-types = ["odin"]
roots = ["ols.json"]
language-servers = [ "ols" ]
comment-token = "//"
indent = { tab-width = 4, unit = "\t" }

[[grammar]]
name = "odin"
source = { git = "https://github.com/ap29600/tree-sitter-odin", rev = "b219207e49ffca2952529d33e94ed63b1b75c4f1" }

[[language]]
name = "meson"
scope = "source.meson"
injection-regex = "meson"
file-types = ["meson.build"]
roots = []
comment-token = "#"
indent = { tab-width = 2, unit = "  " }

[[grammar]]
name = "meson"
source = { git = "https://github.com/staysail/tree-sitter-meson", rev = "32a83e8f200c347232fa795636cfe60dde22957a" }

[[language]]
name = "sshclientconfig"
scope = "source.sshclientconfig"
file-types = [{ suffix = ".ssh/config" }, { suffix = "/etc/ssh/ssh_config" }]
roots = []
comment-token = "#"

[[grammar]]
name = "sshclientconfig"
source = { git = "https://github.com/metio/tree-sitter-ssh-client-config", rev = "e45c6d5c71657344d4ecaf87dafae7736f776c57" }

[[language]]
name = "scheme"
scope = "source.scheme"
injection-regex = "scheme"
file-types = ["ss", "scm"]
shebangs = ["scheme", "guile", "chicken"]
roots = []
comment-token = ";"
indent = { tab-width = 2, unit = "  " }

[[grammar]]
name = "scheme"
source = { git = "https://github.com/6cdh/tree-sitter-scheme", rev = "af3af6c9356b936f8a515a1e449c32e804c2b1a8" }

[[language]]
name = "v"
scope = "source.v"
file-types = ["v", "vv", "vsh"]
shebangs = ["v run"]
roots = ["v.mod"]
language-servers = [ "vlang-language-server" ]
auto-format = true
comment-token = "//"
indent = { tab-width = 4, unit = "\t" }

[[grammar]]
name = "v"
source = {git = "https://github.com/v-analyzer/v-analyzer", subpath = "tree_sitter_v", rev = "e14fdf6e661b10edccc744102e4ccf0b187aa8ad"}

[[language]]
name = "verilog"
scope = "source.verilog"
file-types = ["v", "vh", "sv", "svh"]
roots = []
comment-token = "//"
language-servers = [ "svlangserver" ]
indent = { tab-width = 2, unit = "  " }
injection-regex = "verilog"

[[grammar]]
name = "verilog"
source = { git = "https://github.com/tree-sitter/tree-sitter-verilog", rev = "4457145e795b363f072463e697dfe2f6973c9a52" }

[[language]]
name = "edoc"
scope = "source.edoc"
file-types = ["edoc", "edoc.in"]
injection-regex = "edoc"
roots = []
indent = { tab-width = 4, unit = "    " }

[[grammar]]
name = "edoc"
source = { git = "https://github.com/the-mikedavis/tree-sitter-edoc", rev = "74774af7b45dd9cefbf9510328fc6ff2374afc50" }

[[language]]
name = "jsdoc"
scope = "source.jsdoc"
injection-regex = "jsdoc"
file-types = ["jsdoc"]
roots = []
indent = { tab-width = 2, unit = "  " }

[[grammar]]
name = "jsdoc"
source = { git = "https://github.com/tree-sitter/tree-sitter-jsdoc", rev = "189a6a4829beb9cdbe837260653b4a3dfb0cc3db" }

[[language]]
name = "openscad"
scope = "source.openscad"
injection-regex = "openscad"
file-types = ["scad"]
roots = []
comment-token = "//"
language-servers = [ "openscad-lsp" ]
indent = { tab-width = 2, unit = "\t" }

[[grammar]]
name = "openscad"
source = { git = "https://github.com/bollian/tree-sitter-openscad", rev = "5c3ce93df0ac1da7197cf6ae125aade26d6b8972" }

[[language]]
name = "prisma"
scope = "source.prisma"
injection-regex = "prisma"
file-types = ["prisma"]
roots = ["package.json"]
comment-token = "//"
language-servers = [ "prisma-language-server" ]
indent = { tab-width = 2, unit = "  " }

[[grammar]]
name = "prisma"
source = { git = "https://github.com/victorhqc/tree-sitter-prisma", rev = "eca2596a355b1a9952b4f80f8f9caed300a272b5" }

[[language]]
name = "clojure"
scope = "source.clojure"
injection-regex = "(clojure|clj|edn|boot)"
file-types = ["clj", "cljs", "cljc", "clje", "cljr", "cljx", "edn", "boot"]
roots = ["project.clj", "build.boot", "deps.edn", "shadow-cljs.edn"]
comment-token = ";"
language-servers = [ "clojure-lsp" ]
indent = { tab-width = 2, unit = "  " }

[[grammar]]
name = "clojure"
source = { git = "https://github.com/sogaiu/tree-sitter-clojure", rev = "e57c569ae332ca365da623712ae1f50f84daeae2" }

[[language]]
name = "starlark"
scope = "source.starlark"
injection-regex = "(starlark|bzl|bazel)"
file-types = ["bzl", "bazel", "BUILD", "star"]
roots = []
comment-token = "#"
indent = { tab-width = 4, unit = "    " }
grammar = "python"

[[language]]
name = "elvish"
scope = "source.elvish"
file-types = ["elv"]
roots = []
comment-token = "#"
indent = { tab-width = 2, unit = "  " }
language-servers = [ "elvish" ]
grammar = "elvish"

[[grammar]]
name = "elvish"
source = { git = "https://github.com/ckafi/tree-sitter-elvish", rev = "e50787cadd3bc54f6d9c0704493a79078bb8a4e5" }

[[language]]
name = "idris"
scope = "source.idr"
injection-regex = "idr"
file-types = ["idr"]
shebangs = []
roots = []
comment-token = "--"
indent = { tab-width = 2, unit = "  " }
language-servers = [ "idris2-lsp" ]

[[language]]
name = "fortran"
scope = "source.fortran"
injection-regex = "fortran"
file-types = ["f", "for", "f90", "f95", "f03"]
roots = ["fpm.toml"]
comment-token = "!"
indent = { tab-width = 4, unit = "    "}
language-servers = [ "fortls" ]

[[grammar]]
name = "fortran"
source = { git = "https://github.com/stadelmanma/tree-sitter-fortran", rev = "f0f2f100952a353e64e26b0fa710b4c296d7af13" }

[[language]]
name = "ungrammar"
scope = "source.ungrammar"
injection-regex = "ungrammar"
file-types = ["ungram", "ungrammar"]
roots = []
comment-token = "//"
indent = { tab-width = 2, unit = "  " }

[[grammar]]
name = "ungrammar"
source = { git = "https://github.com/Philipp-M/tree-sitter-ungrammar", rev = "0113de880a58ea14f2a75802e9b99fcc25003d9c" }

[[language]]
name = "dot"
scope = "source.dot"
injection-regex = "dot"
file-types = ["dot"]
roots = []
comment-token = "//"
indent = { tab-width = 4, unit = "    " }
language-servers = [ "dot-language-server" ]

[[grammar]]
name = "dot"
source = { git = "https://github.com/rydesun/tree-sitter-dot", rev = "917230743aa10f45a408fea2ddb54bbbf5fbe7b7" }

[[language]]
name = "cue"
scope = "source.cue"
injection-regex = "cue"
file-types = ["cue"]
roots = ["cue.mod"]
auto-format = true
comment-token = "//"
language-servers = [ "cuelsp" ]
indent = { tab-width = 4, unit = "\t" }
formatter = { command = "cue", args = ["fmt", "-"] }

[[grammar]]
name = "cue"
source = { git = "https://github.com/eonpatapon/tree-sitter-cue", rev = "61843e3beebf19417e4fede4e8be4df1084317ad" }

[[language]]
name = "slint"
scope = "source.slint"
injection-regex = "slint"
file-types = ["slint"]
roots = []
comment-token = "//"
indent = { tab-width = 4, unit = "    " }
language-servers = [ "slint-lsp" ]

[[grammar]]
name = "slint"
source = { git = "https://github.com/jrmoulton/tree-sitter-slint", rev = "00c8a2d3645766f68c0d0460086c0a994e5b0d85" }

[[language]]
name = "task"
scope = "source.task"
injection-regex = "task"
file-types = ["task"]
roots = []
comment-token = "#"
indent = { tab-width = 2, unit = "  " }

[[grammar]]
name = "task"
source = { git = "https://github.com/alexanderbrevig/tree-sitter-task", rev = "f2cb435c5dbf3ee19493e224485d977cb2d36d8b" }

[[language]]
name = "xit"
scope = "source.xit"
injection-regex = "xit"
file-types = ["xit"]
roots = []
indent = { tab-width = 4, unit = "    " }

[[grammar]]
name = "xit"
source = { git = "https://github.com/synaptiko/tree-sitter-xit", rev = "7d7902456061bc2ad21c64c44054f67b5515734c" }

[[language]]
name = "esdl"
scope = "source.esdl"
injection-regex = "esdl"
file-types = ["esdl"]
comment-token = "#"
indent = { tab-width = 2, unit = "  " }
roots = ["edgedb.toml"]

[[grammar]]
name ="esdl"
source = { git = "https://github.com/greym0uth/tree-sitter-esdl", rev = "df83acc8cacd0cfb139eecee0e718dc32c4f92e2" }

[[language]]
name = "pascal"
scope = "source.pascal"
injection-regex = "pascal"
file-types = ["pas", "pp", "inc", "lpr", "lfm"]
roots = []
comment-token = "//"
indent = { tab-width = 2, unit = "  " }
language-servers = [ "pasls" ]

[[grammar]]
name = "pascal"
source = { git = "https://github.com/Isopod/tree-sitter-pascal", rev = "2fd40f477d3e2794af152618ccfac8d92eb72a66" }

[[language]]
name = "sml"
scope = "source.sml"
injection-regex = "sml"
file-types = ["sml"]
comment-token = "(*"
roots = []

[[grammar]]
name = "sml"
source = { git = "https://github.com/Giorbo/tree-sitter-sml", rev = "bd4055d5554614520d4a0706b34dc0c317c6b608" }

[[language]]
name = "jsonnet"
scope = "source.jsonnet"
file-types = ["libsonnet", "jsonnet"]
roots = ["jsonnetfile.json"]
comment-token = "//"
indent = { tab-width = 2, unit = "  " }
language-servers = [ "jsonnet-language-server" ]

[[grammar]]
name = "jsonnet"
source = { git = "https://github.com/sourcegraph/tree-sitter-jsonnet", rev = "0475a5017ad7dc84845d1d33187f2321abcb261d" }

[[language]]
name = "astro"
scope = "source.astro"
injection-regex = "astro"
file-types = ["astro"]
roots = []
indent = { tab-width = 2, unit = "  " }

[[grammar]]
name = "astro"
source = { git = "https://github.com/virchau13/tree-sitter-astro", rev = "5f5c3e73c45967df9aa42f861fad2d77cd4e0900" }

[[language]]
name = "bass"
scope = "source.bass"
injection-regex = "bass"
file-types = ["bass"]
roots = []
comment-token = ";"
indent = { tab-width = 2, unit = "  " }
language-servers = [ "bass" ]

[[grammar]]
name = "bass"
source = { git = "https://github.com/vito/tree-sitter-bass", rev = "501133e260d768ed4e1fd7374912ed5c86d6fd90" }

[[language]]
name = "wat"
scope = "source.wat"
comment-token = ";;"
file-types = ["wat"]
roots = []

[[grammar]]
name = "wat"
source = { git = "https://github.com/wasm-lsp/tree-sitter-wasm", rev = "2ca28a9f9d709847bf7a3de0942a84e912f59088", subpath = "wat" }

[[language]]
name = "wast"
scope = "source.wast"
comment-token = ";;"
file-types = ["wast"]
roots = []

[[grammar]]
name = "wast"
source = { git = "https://github.com/wasm-lsp/tree-sitter-wasm", rev = "2ca28a9f9d709847bf7a3de0942a84e912f59088", subpath = "wast" }

[[language]]
name = "d"
scope = "source.d"
file-types = [ "d", "dd" ]
roots = []
comment-token = "//"
injection-regex = "d"
indent = { tab-width = 4, unit = "    "}
language-servers = [ "serve-d" ]
formatter = { command = "dfmt" }

[[grammar]]
name = "d"
source = { git = "https://github.com/gdamore/tree-sitter-d", rev="601c4a1e8310fb2f3c43fa8a923d0d27497f3c04" }

[[language]]
name = "vhs"
scope = "source.vhs"
file-types = ["tape"]
roots = []
comment-token = "#"
indent = { tab-width = 2, unit = "  " }
grammar = "vhs"

[[grammar]]
name = "vhs"
source = { git = "https://github.com/charmbracelet/tree-sitter-vhs", rev = "c6d81f34c011c29ee86dd73b45a8ecc9f2e2bdaf" }

[[language]]
name = "kdl"
scope = "source.kdl"
file-types = ["kdl"]
roots = []
comment-token = "//"
injection-regex = "kdl"

[[grammar]]
name = "kdl"
source = { git = "https://github.com/Unoqwy/tree-sitter-kdl", rev = "e1cd292c6d15df6610484e1d4b5c987ecad52373" }

[[language]]
name = "xml"
scope = "source.xml"
injection-regex = "xml"
file-types = ["xml", "mobileconfig", "plist", "xib", "storyboard", "svg", "xsd", "gml", "xaml", "gir", "rss", "atom", "opml"]
indent = { tab-width = 2, unit = "  " }
roots = []

[language.auto-pairs]
'(' = ')'
'{' = '}'
'[' = ']'
'"' = '"'
"'" = "'"
"<" = ">"

[[grammar]]
name = "xml"
source = { git = "https://github.com/RenjiSann/tree-sitter-xml", rev = "48a7c2b6fb9d515577e115e6788937e837815651" }


[[language]]
name = "dtd"
scope = "source.dtd"
injection-regex = "dtd"
file-types = ["dtd", "ent"]
indent = {tab-width = 2, unit = "  "}
roots = []

[language.auto-pairs]
'(' = ')'
'[' = ']'
'"' = '"'
"'" = "'"
'<' = '>'

[[grammar]]
name = "dtd"
source = { git = "https://github.com/KMikeeU/tree-sitter-dtd", rev = "6116becb02a6b8e9588ef73d300a9ba4622e156f"}

[[language]]
name = "wit"
scope = "source.wit"
injection-regex = "wit"
file-types = ["wit"]
roots = []
comment-token = "//"
indent = { tab-width = 2, unit = "  " }

[language.auto-pairs]
'(' = ')'
'{' = '}'
'[' = ']'
'"' = '"'
"'" = "'"
"<" = ">"

[[grammar]]
name = "wit"
source = { git = "https://github.com/hh9527/tree-sitter-wit", rev = "c917790ab9aec50c5fd664cbfad8dd45110cfff3" }

[[language]]
name = "env"
scope = "source.env"
file-types = [".env", ".env.local", ".env.development", ".env.production", ".env.dist", ".envrc"]
injection-regex = "env"
comment-token = "#"
indent = { tab-width = 4, unit = "\t" }
roots = []
grammar = "bash"

[[language]]
name = "ini"
scope = "source.ini"
file-types = [
  "ini",
  # Systemd unit files
  "service",
  "automount",
  "device",
  "mount",
  "path",
  "service",
  "slice",
  "socket",
  "swap",
  "target",
  "timer",
  # Podman quadlets
  "container",
  "volume",
  "kube",
  "network",
  ".editorconfig"
]
injection-regex = "ini"
comment-token = "#"
indent = { tab-width = 4, unit = "\t" }
roots = []

[[grammar]]
name = "ini"
source = { git = "https://github.com/justinmk/tree-sitter-ini", rev = "4d247fb876b4ae6b347687de4a179511bf67fcbc" }

[[language]]
name = "bicep"
scope = "source.bicep"
file-types = ["bicep"]
roots = []
auto-format = true
comment-token = "//"
indent = { tab-width = 2, unit = " "}
language-servers = [ "bicep-langserver" ]

[[grammar]]
name = "bicep"
source = { git = "https://github.com/the-mikedavis/tree-sitter-bicep", rev = "d8e097fcfa143854861ef737161163a09cc2916b" }

[[language]]
name = "qml"
scope = "source.qml"
file-types = ["qml"]
roots = []
language-servers = [ "qmlls" ]
indent = { tab-width = 4, unit = "    " }
grammar = "qmljs"

[[grammar]]
name = "qmljs"
source = { git = "https://github.com/yuja/tree-sitter-qmljs", rev = "0b2b25bcaa7d4925d5f0dda16f6a99c588a437f1" }

[[language]]
name = "mermaid"
scope = "source.mermaid"
injection-regex = "mermaid"
file-types = ["mermaid"]
roots = []
comment-token = "%%"
indent = { tab-width = 4, unit = "    " }

[[grammar]]
name = "mermaid"
source = { git = "https://github.com/monaqa/tree-sitter-mermaid", rev = "d787c66276e7e95899230539f556e8b83ee16f6d" }

[[language]]
name = "matlab"
scope = "source.m"
file-types = ["m"]
comment-token = "%"
shebangs = ["octave-cli", "matlab"]
roots = []
indent = { tab-width = 2, unit = "  " }

[[grammar]]
name = "matlab"
source = { git = "https://github.com/acristoffers/tree-sitter-matlab", rev = "6071891a8c39600203eba20513666cf93b4d650a" }

[[language]]
name = "ponylang"
scope = "source.pony"
file-types = ["pony"]
injection-regex = "pony"
roots = ["corral.json", "lock.json"]
indent = { tab-width = 2, unit = "  " }
comment-token = "//"

[[grammar]]
name = "ponylang"
source = { git = "https://github.com/mfelsche/tree-sitter-ponylang", rev = "ef66b151bc2604f431b5668fcec4747db4290e11" }

[[language]]
name = "dhall"
scope = "source.dhall"
injection-regex = "dhall"
file-types = ["dhall"]
roots = []
comment-token = "--"
indent = { tab-width = 2, unit = "  " }
language-servers = [ "dhall-lsp-server" ]
formatter = { command = "dhall" , args = ["format"] }

[[grammar]]
name = "dhall"
source = { git = "https://github.com/jbellerb/tree-sitter-dhall", rev = "affb6ee38d629c9296749767ab832d69bb0d9ea8" }

[[language]]
name = "sage"
scope = "source.sage"
file-types = ["sage"]
injection-regex = "sage"
roots = []
comment-token = "#"
indent = { tab-width = 4, unit = "    " }
grammar = "python"

[[language]]
name = "msbuild"
scope = "source.msbuild"
injection-regex = "msbuild"
file-types = ["proj", "vbproj", "csproj", "fsproj", "targets", "props"]
indent = { tab-width = 2, unit = "  " }
roots = []
grammar = "xml"

[language.auto-pairs]
'(' = ')'
'{' = '}'
'[' = ']'
'"' = '"'
"'" = "'"
"<" = ">"

[[language]]
name = "pem"
scope = "source.pem"
file-types = ["pem", "cert", "crt"]
injection-regex = "pem"
roots = []
grammar = "pem"

[[grammar]]
name = "pem"
source = { git = "https://github.com/mtoohey31/tree-sitter-pem", rev = "be67a4330a1aa507c7297bc322204f936ec1132c" }

[[language]]
name = "passwd"
scope = "source.passwd"
file-types = ["passwd"]
roots = []

[[grammar]]
name = "passwd"
source = { git = "https://github.com/ath3/tree-sitter-passwd", rev = "20239395eacdc2e0923a7e5683ad3605aee7b716" }

[[language]]
name = "hosts"
scope = "source.hosts"
file-types = ["hosts"]
roots = []
comment-token = "#"

[[grammar]]
name = "hosts"
source = { git = "https://github.com/ath3/tree-sitter-hosts", rev = "301b9379ce7dfc8bdbe2c2699a6887dcb73953f9" }

[[language]]
name = "uxntal"
scope = "source.tal"
injection-regex = "tal"
file-types = ["tal"]
roots = []
auto-format = false
comment-token = "("

[[grammar]]
name = "uxntal"
source = { git = "https://github.com/Jummit/tree-sitter-uxntal", rev = "9297e95ef74380b0ad84c4fd98f91e9f6e4319e6" }

[[language]]
name = "yuck"
scope = "source.yuck"
injection-regex = "yuck"
file-types = ["yuck"]
roots = []
comment-token = ";"
indent = { tab-width = 2, unit = "  " }

[[grammar]]
name = "yuck"
source = { git = "https://github.com/Philipp-M/tree-sitter-yuck", rev = "e3d91a3c65decdea467adebe4127b8366fa47919" }

[[language]]
name = "prql"
scope = "source.prql"
injection-regex = "prql"
file-types = ["prql"]
roots = []
comment-token = "#"
indent = { tab-width = 4, unit = "    " }

[[grammar]]
name = "prql"
source = { git = "https://github.com/PRQL/tree-sitter-prql", rev = "09e158cd3650581c0af4c49c2e5b10c4834c8646" }

[[language]]
name = "po"
scope = "source.po"
file-types = ["po", "pot"]
roots = []
comment-token = "#"

[[grammar]]
name = "po"
source = { git = "https://github.com/erasin/tree-sitter-po", rev = "417cee9abb2053ed26b19e7de972398f2da9b29e" }

[[language]]
name = "nasm"
scope = "source.nasm"
file-types = ["asm", "S", "nasm"]
injection-regex = "n?asm"
roots = []
comment-token = ";"
indent = { tab-width = 8, unit = "        " }

[[grammar]]
name = "nasm"
source = { git = "https://github.com/naclsn/tree-sitter-nasm", rev = "a0db15db6fcfb1bf2cc8702500e55e558825c48b" }

[[language]]
name = "gas"
scope = "source.gas"
file-types = ["s"]
injection-regex = "gas"
roots = []
comment-token = "#"
indent = { tab-width = 8, unit = "        " }

[[grammar]]
name = "gas"
source = { git = "https://github.com/sirius94/tree-sitter-gas", rev = "60f443646b20edee3b7bf18f3a4fb91dc214259a" }

[[language]]
name = "rst"
scope = "source.rst"
comment-token = ".."
file-types = ["rst"]
roots = []

[[grammar]]
name = "rst"
source = { git = "https://github.com/stsewd/tree-sitter-rst", rev = "25e6328872ac3a764ba8b926aea12719741103f1" }

[[language]]
name = "capnp"
scope = "source.capnp"
injection-regex = "capnp"
file-types = ["capnp"]
roots = []
comment-token = "#"
indent = { tab-width = 2, unit = "  " }

[[grammar]]
name = "capnp"
source = { git = "https://github.com/amaanq/tree-sitter-capnp", rev = "fc6e2addf103861b9b3dffb82c543eb6b71061aa" }

[[language]]
name = "smithy"
scope = "source.smithy"
injection-regex = "smithy"
file-types = ["smithy"]
roots = ["smithy-build.json"]
comment-token = "//"
indent = { tab-width = 4, unit = "    " }
language-servers = [ "cs" ]

[[grammar]]
name = "smithy"
source = { git = "https://github.com/indoorvivants/tree-sitter-smithy", rev = "cf8c7eb9faf7c7049839585eac19c94af231e6a0" }

[[language]]
name = "vhdl"
scope = "source.vhdl"
file-types = ["vhd", "vhdl"]
roots = []
comment-token = "--"
language-servers = [ "vhdl_ls" ]
indent = { tab-width = 2, unit = "  " }
injection-regex = "vhdl"

[[grammar]]
name = "vhdl"
source = { git = "https://github.com/teburd/tree-sitter-vhdl", rev = "c57313adee2231100db0a7880033f6865deeadb2" }

[[language]]
name = "rego"
roots = []
scope = "source.rego"
injection-regex = "rego"
file-types = ["rego"]
auto-format = true
comment-token = "#"
language-servers = [ "regols" ]
grammar = "rego"

[[grammar]]
name = "rego"
source = { git = "https://github.com/FallenAngel97/tree-sitter-rego", rev = "b2667c975f07b33be3ceb83bea5cfbad88095866" }

[[language]]
name = "nim"
scope = "source.nim"
injection-regex = "nim"
file-types = ["nim", "nims", "nimble"]
shebangs = []
roots = []
comment-token = "#"
indent = { tab-width = 2, unit = "  " }
language-servers = [ "nimlangserver" ]

[language.auto-pairs]
'(' = ')'
'[' = ']'
'"' = '"'
"'" = "'"
'{' = '}'

# Nim's tree-sitter grammar is in heavy development.
[[grammar]]
name = "nim"
source = { git = "https://github.com/aMOPel/tree-sitter-nim", rev = "240239b232550e431d67de250d1b5856209e7f06" }

[[language]]
name = "cabal"
scope = "source.cabal"
file-types = [ "cabal" ]
roots = ["cabal.project", "Setup.hs"]
indent = { tab-width = 2, unit = "  " }
comment-token = "--"

[[language]]
name = "hurl"
scope = "source.hurl"
injection-regex = "hurl"
file-types = ["hurl"]
roots = []
comment-token = "#"
indent = { tab-width = 2, unit = "  " }

[[grammar]]
name = "hurl"
source = { git = "https://github.com/pfeiferj/tree-sitter-hurl", rev = "264c42064b61ee21abe88d0061f29a0523352e22" }

[[language]]
name = "markdoc"
scope = "text.markdoc"
roots = []
file-types = ["mdoc"]
language-servers = [ "markdoc-ls" ]

[[grammar]]
name = "markdoc"
source = { git = "https://github.com/markdoc-extra/tree-sitter-markdoc", rev = "5ffe71b29e8a3f94823913ea9cea51fcfa7e3bf8" }

[[language]]
name = "opencl"
scope = "source.cl"
injection-regex = "(cl|opencl)"
file-types = ["cl"]
roots = []
comment-token = "//"
language-servers = [ "clangd" ]

[[grammar]]
name = "opencl"
source = { git = "https://github.com/lefp/tree-sitter-opencl", rev = "8e1d24a57066b3cd1bb9685bbc1ca9de5c1b78fb" }

[[language]]
name = "just"
scope = "source.just"
file-types = ["justfile", "Justfile", ".justfile", ".Justfile"]
injection-regex = "just"
roots = []
comment-token = "#"
indent = { tab-width = 4, unit = "\t" }

[[grammar]]
name = "just"
source = { git = "https://github.com/IndianBoy42/tree-sitter-just", rev = "8af0aab79854aaf25b620a52c39485849922f766" }

[[language]]
name = "blueprint"
scope = "source.blueprint"
injection-regex = "blueprint"
file-types = ["blp"]
roots = []
comment-token = "//"
language-servers = [ "blueprint-compiler" ]
indent = { tab-width = 4, unit = "    " }

[[grammar]]
name = "blueprint"
source = { git = "https://gitlab.com/gabmus/tree-sitter-blueprint", rev = "863cea9f83ad5637300478e0559262f1e791684b" }

[[language]]
name = "forth"
scope = "source.forth"
injection-regex = "forth"
file-types = ["fs", "forth", "fth", "4th"]
roots = []
comment-token = "\\"
language-servers = [ "forth-lsp" ]
indent = { tab-width = 3, unit = "   " }

[[grammar]]
name = "forth"
source = { git = "https://github.com/alexanderbrevig/tree-sitter-forth", rev = "304ed77beb113e37af38b20ff14e3c37bf350d10" }

[[language]]
name = "fsharp"
scope = "source.fs"
roots = ["sln", "fsproj"]
injection-regex = "fsharp"
file-types = ["fs", "fsx"]
comment-token = "//"
indent = { tab-width = 4, unit = "    " }
auto-format = true
language-servers = ["fsharp-ls"]

[[grammar]]
name = "fsharp"
source = { git = "https://github.com/kaashyapan/tree-sitter-fsharp", rev = "18da392fd9bd5e79f357abcce13f61f3a15e3951" }

[[language]]
name = "t32"
scope = "source.t32"
injection-regex = "t32"
file-types = ["cmm", "t32"]
roots = []
comment-token = ";"
indent = { tab-width = 2, unit = "  " }

[[grammar]]
name = "t32"
source = { git = "https://gitlab.com/xasc/tree-sitter-t32", rev = "6da5e3cbabd376b566d04282005e52ffe67ef74a" }

[[language]]
name = "webc"
scope = "text.html.webc"
injection-regex = "webc"
file-types = ["webc"]
roots = []
indent = { tab-width = 2, unit = "  " }
grammar = "html"

[[language]]
<<<<<<< HEAD
name = "typst"
scope = "source.typst"
injection-regex = "typst"
file-types = ["typst", "typ"]
roots = []
comment-token = "//"
language-servers = ["typst-lsp"]
indent = { tab-width = 2, unit = "  " }

[[grammar]]
name = "typst"
source = { git = "https://github.com/SeniorMars/tree-sitter-typst", rev = "2e66ef4b798a26f0b82144143711f3f7a9e8ea35" }
=======
name = "nunjucks"
scope = "text.html.nunjucks"
injection-regex = "nunjucks"
file-types = ["njk"]
roots = []
indent = { tab-width = 2, unit = "  " }
grammar = "jinja2"

[[language]]
name = "jinja"
scope = "text.html.jinja"
injection-regex = "jinja"
file-types = ["jinja", "jinja2", "j2"]
roots = []
indent = { tab-width = 2, unit = "  " }
grammar = "jinja2"

[[grammar]]
name = "jinja2"
source = { git = "https://github.com/varpeti/tree-sitter-jinja2", rev = "a533cd3c33aea6acb0f9bf9a56f35dcfe6a8eb53" }

[[grammar]]
name = "wren"
source = { git = "https://git.sr.ht/~jummit/tree-sitter-wren", rev = "793d58266924e6efcc40e411663393e9d72bec87"}

[[language]]
name = "wren"
scope = "source.wren"
injection-regex = "wren"
file-types = ["wren"]
roots = []
indent = { tab-width = 2, unit = "  "}

[[language]]
name = "unison"
scope = "source.unison"
injection-regex = "unison"
file-types = ["u"]
shebangs = []
roots = []
auto-format = false
comment-token = "--"
indent = { tab-width = 4, unit = "    " }

[language.auto-pairs]
'(' = ')'
'{' = '}'
'[' = ']'
'"' = '"'
'`' = '`'

[[grammar]]
name = "unison"
source = { git = "https://github.com/kylegoetz/tree-sitter-unison", rev = "98c4e8bc5c9f5989814a720457cf36963cf4043d" }

[[language]]
name = "todotxt"
scope = "text.todotxt"
file-types = [{ suffix = ".todo.txt" }, "todotxt"]
roots = []
formatter = { command = "sort" }
auto-format = true

[[grammar]]
name = "todotxt"
source = { git = "https://github.com/arnarg/tree-sitter-todotxt", rev = "0207f6a4ab6aeafc4b091914d31d8235049a2578" }

[[language]]
name = "strace"
scope = "source.strace"
file-types = ["strace"]
roots = []

[[grammar]]
name = "strace"
source = { git = "https://github.com/sigmaSd/tree-sitter-strace", rev = "2b18fdf9a01e7ec292cc6006724942c81beb7fd5" }

[[language]]
name = "gemini"
scope = "source.gmi"
file-types = ["gmi"]
roots = []

[[grammar]]
name = "gemini"
source = { git = "https://git.sr.ht/~sfr/tree-sitter-gemini", rev = "3cc5e4bdf572d5df4277fc2e54d6299bd59a54b3" }
>>>>>>> 7fa5f341
<|MERGE_RESOLUTION|>--- conflicted
+++ resolved
@@ -2737,7 +2737,6 @@
 grammar = "html"
 
 [[language]]
-<<<<<<< HEAD
 name = "typst"
 scope = "source.typst"
 injection-regex = "typst"
@@ -2747,10 +2746,18 @@
 language-servers = ["typst-lsp"]
 indent = { tab-width = 2, unit = "  " }
 
+[language.auto-pairs]
+'(' = ')'
+'{' = '}'
+'[' = ']'
+'$' = '$'
+'"' = '"'
+
 [[grammar]]
 name = "typst"
 source = { git = "https://github.com/SeniorMars/tree-sitter-typst", rev = "2e66ef4b798a26f0b82144143711f3f7a9e8ea35" }
-=======
+
+[[language]]
 name = "nunjucks"
 scope = "text.html.nunjucks"
 injection-regex = "nunjucks"
@@ -2836,5 +2843,4 @@
 
 [[grammar]]
 name = "gemini"
-source = { git = "https://git.sr.ht/~sfr/tree-sitter-gemini", rev = "3cc5e4bdf572d5df4277fc2e54d6299bd59a54b3" }
->>>>>>> 7fa5f341
+source = { git = "https://git.sr.ht/~sfr/tree-sitter-gemini", rev = "3cc5e4bdf572d5df4277fc2e54d6299bd59a54b3" }