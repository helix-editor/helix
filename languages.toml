# Language support configuration.
# See the languages documentation: https://docs.helix-editor.com/master/languages.html

use-grammars = { except = [ "wren", "gemini" ] }

[language-server]

als = { command = "als" }
ada-language-server = { command = "ada_language_server" }
ada-gpr-language-server = {command = "ada_language_server", args = ["--language-gpr"]}
angular = {command = "ngserver", args = ["--stdio", "--tsProbeLocations", ".", "--ngProbeLocations", ".",]}
asm-lsp = { command = "asm-lsp" }
awk-language-server = { command = "awk-language-server" }
bash-language-server = { command = "bash-language-server", args = ["start"] }
bass = { command = "bass", args = ["--lsp"] }
beancount-language-server = { command = "beancount-language-server" }
bicep-langserver = { command = "bicep-langserver" }
bitbake-language-server = { command = "bitbake-language-server" }
buf = { command = "buf", args = ["beta", "lsp", "--timeout", "0"] }
cairo-language-server = { command = "cairo-language-server", args = [] }
circom-lsp = { command = "circom-lsp" }
cl-lsp = { command = "cl-lsp" }
clangd = { command = "clangd" }
clojure-lsp = { command = "clojure-lsp" }
cmake-language-server = { command = "cmake-language-server" }
codeql = { command = "codeql", args = ["execute", "language-server", "--check-errors=ON_CHANGE"] }
crystalline = { command = "crystalline", args = ["--stdio"] }
cs = { command = "cs", args = ["launch", "--contrib", "smithy-language-server", "--", "0"] }
csharp-ls = { command = "csharp-ls" }
cuelsp = { command = "cuelsp" }
dart = { command = "dart", args = ["language-server", "--client-id=helix"] }
dhall-lsp-server = { command = "dhall-lsp-server" }
docker-langserver = { command = "docker-langserver", args = ["--stdio"] }
docker-compose-langserver = { command = "docker-compose-langserver", args = ["--stdio"]}
dot-language-server = { command = "dot-language-server", args = ["--stdio"] }
earthlyls = { command = "earthlyls" }
elixir-ls = { command = "elixir-ls", config = { elixirLS.dialyzerEnabled = false } }
elm-language-server = { command = "elm-language-server" }
elp = { command = "elp", args = ["server"] }
elvish = { command = "elvish", args = ["-lsp"] }
erlang-ls = { command = "erlang_ls" }
fish-lsp = { command = "fish-lsp", args = ["start"], environment = { fish_lsp_show_client_popups = "false" } }
forc = { command = "forc", args = ["lsp"] }
forth-lsp = { command = "forth-lsp" }
fortls = { command = "fortls", args = ["--lowercase_intrinsics"] }
fsharp-ls = { command = "fsautocomplete", config = { AutomaticWorkspaceInit = true } }
gleam = { command = "gleam", args = ["lsp"] }
glsl_analyzer = { command = "glsl_analyzer" }
graphql-language-service = { command = "graphql-lsp", args = ["server", "-m", "stream"] }
harper-ls = { command = "harper-ls", args = ["--stdio"] }
haskell-language-server = { command = "haskell-language-server-wrapper", args = ["--lsp"] }
hyprls = { command = "hyprls" }
idris2-lsp = { command = "idris2-lsp" }
intelephense = { command = "intelephense", args = ["--stdio"] }
jdtls = { command = "jdtls" }
jedi = { command = "jedi-language-server" }
jq-lsp = { command = "jq-lsp" }
jsonnet-language-server = { command = "jsonnet-language-server", args= ["-t", "--lint"] }
julia = { command = "julia", timeout = 60, args = [ "--startup-file=no", "--history-file=no", "--quiet", "-e", "using LanguageServer; runserver()", ] }
just-lsp = { command = "just-lsp" }
koka = { command = "koka", args = ["--language-server", "--lsstdio"] }
koto-ls = { command = "koto-ls" }
kotlin-language-server = { command = "kotlin-language-server" }
lean = { command = "lean", args = [ "--server", "--memory=1024" ] }
ltex-ls = { command = "ltex-ls" }
ltex-ls-plus = { command = "ltex-ls-plus" }
markdoc-ls = { command = "markdoc-ls", args = ["--stdio"] }
markdown-oxide = { command = "markdown-oxide" }
marksman = { command = "marksman", args = ["server"] }
metals = { command = "metals", config = { "isHttpEnabled" = true, metals = { inlayHints = { typeParameters = {enable = true} , hintsInPatternMatch = {enable = true} }  } } }
mesonlsp = { command = "mesonlsp", args = ["--lsp"] }
mint = { command = "mint", args = ["tool", "ls"] }
mojo-lsp = { command = "magic", args = ["run", "mojo-lsp-server"] }
nil = { command = "nil" }
nimlangserver = { command = "nimlangserver" }
nimlsp = { command = "nimlsp" }
nixd = { command = "nixd" }
nls = { command = "nls" }
nu-lsp = { command = "nu", args = [ "--lsp" ] }
ocamllsp = { command = "ocamllsp" }
ols = { command = "ols", args = [] }
omnisharp = { command = "OmniSharp", args = [ "--languageserver" ] }
openscad-lsp = { command = "openscad-lsp", args = ["--stdio"] }
pasls = { command = "pasls", args = [] }
pbkit = { command = "pb", args = [ "lsp" ] }
perlnavigator = { command = "perlnavigator", args= ["--stdio"] }
pest-language-server = { command = "pest-language-server" }
pkl-lsp = { command = "pkl-lsp" }
prisma-language-server = { command = "prisma-language-server", args = ["--stdio"] }
purescript-language-server = { command = "purescript-language-server", args = ["--stdio"] }
pylsp = { command = "pylsp" }
pyright = { command = "pyright-langserver", args = ["--stdio"], config = {} }
protols = { command = "protols", args = [] }
basedpyright = { command = "basedpyright-langserver", args = ["--stdio"], config = {} }
pylyzer = { command = "pylyzer", args = ["--server"] }
qmlls = { command = "qmlls" }
quint-language-server = { command = "quint-language-server", args = ["--stdio"] }
r = { command = "R", args = ["--no-echo", "-e", "languageserver::run()"] }
racket = { command = "racket", args = ["-l", "racket-langserver"] }
regols = { command = "regols" }
rescript-language-server = { command = "rescript-language-server", args = ["--stdio"] }
robotframework_ls = { command = "robotframework_ls" }
ruff = { command = "ruff", args = ["server"] }
ruby-lsp = { command = "ruby-lsp" }
serve-d = { command = "serve-d" }
slint-lsp = { command = "slint-lsp", args = [] }
solargraph = { command = "solargraph", args = ["stdio"] }
solc = { command = "solc", args = ["--lsp"] }
sourcekit-lsp = { command = "sourcekit-lsp" }
spade-language-server = {command = "spade-language-server"}
starpls = {command = "starpls"}
svlangserver = { command = "svlangserver", args = [] }
swipl = { command = "swipl", args = [ "-g", "use_module(library(lsp_server))", "-g", "lsp_server:main", "-t", "halt", "--", "stdio" ] }
superhtml = {  command = "superhtml", args = ["lsp"]}
tailwindcss-ls = { command = "tailwindcss-language-server", args = ["--stdio"] }
taplo = { command = "taplo", args = ["lsp", "stdio"] }
templ = { command = "templ", args = ["lsp"] }
terraform-ls = { command = "terraform-ls", args = ["serve"] }
texlab = { command = "texlab" }
typespec = { command = "tsp-server", args = ["--stdio"] }
vala-language-server = { command = "vala-language-server" }
vale-ls = { command = "vale-ls" }
vhdl_ls = { command = "vhdl_ls", args = [] }
vlang-language-server = { command = "v-analyzer" }
vscode-css-language-server = { command = "vscode-css-language-server", args = ["--stdio"], config = { provideFormatter = true, css = { validate = { enable = true } } } }
vscode-html-language-server = { command = "vscode-html-language-server", args = ["--stdio"], config = { provideFormatter = true } }
vscode-json-language-server = { command = "vscode-json-language-server", args = ["--stdio"], config = { provideFormatter = true, json = { validate = { enable = true } } } }
vuels = { command = "vue-language-server", args = ["--stdio"], config = { typescript = { tsdk = "node_modules/typescript/lib/" } } }
wgsl-analyzer = { command = "wgsl-analyzer" }
yaml-language-server = { command = "yaml-language-server", args = ["--stdio"] }
yls = { command = "yls", args = ["-vv"] }
zls = { command = "zls" }
blueprint-compiler = { command = "blueprint-compiler", args = ["lsp"] }
tinymist = { command = "tinymist" }
ts_query_ls = { command = "ts_query_ls" }
termux-language-server = { command = "termux-language-server" }
helm_ls = { command = "helm_ls", args = ["serve"] }
ember-language-server = { command = "ember-language-server", args = ["--stdio"] }
teal-language-server = { command = "teal-language-server" }
wasm-language-tools = { command = "wat_server" }
sourcepawn-studio = { command = "sourcepawn-studio" }

[language-server.ansible-language-server]
command = "ansible-language-server"
args = ["--stdio"]

[language-server.astro-ls]
command = "astro-ls"
args = [ "--stdio" ]
config = { typescript = { tsdk = "node_modules/typescript/lib" } }

[language-server.lua-language-server]
command = "lua-language-server"

[language-server.lua-language-server.config.Lua.hint]
enable = true
arrayIndex = "Enable"
setType = true
paramName = "All"
paramType = true
await = true


[language-server.gopls]
command = "gopls"

[language-server.gopls.config.hints]
assignVariableTypes = true
compositeLiteralFields = true
constantValues = true
functionTypeParameters = true
parameterNames = true
rangeVariableTypes = true

[language-server.golangci-lint-lsp]
command = "golangci-lint-langserver"

[language-server.golangci-lint-lsp.config]
command = ["golangci-lint", "run", "--output.json.path=stdout", "--show-stats=false", "--issues-exit-code=1"]


[language-server.rust-analyzer]
command = "rust-analyzer"

[language-server.rust-analyzer.config]
inlayHints.bindingModeHints.enable = false
inlayHints.closingBraceHints.minLines = 10
inlayHints.closureReturnTypeHints.enable = "with_block"
inlayHints.discriminantHints.enable = "fieldless"
inlayHints.lifetimeElisionHints.enable = "skip_trivial"
inlayHints.typeHints.hideClosureInitialization = false


[language-server.typescript-language-server]
command = "typescript-language-server"
args = ["--stdio"]
config.hostInfo = "helix"

[language-server.typescript-language-server.config.typescript.inlayHints]
includeInlayEnumMemberValueHints = true
includeInlayFunctionLikeReturnTypeHints = true
includeInlayFunctionParameterTypeHints = true
includeInlayParameterNameHints = "all"
includeInlayParameterNameHintsWhenArgumentMatchesName = true
includeInlayPropertyDeclarationTypeHints = true
includeInlayVariableTypeHints = true

[language-server.typescript-language-server.config.javascript.inlayHints]
includeInlayEnumMemberValueHints = true
includeInlayFunctionLikeReturnTypeHints = true
includeInlayFunctionParameterTypeHints = true
includeInlayParameterNameHints = "all"
includeInlayParameterNameHintsWhenArgumentMatchesName = true
includeInlayPropertyDeclarationTypeHints = true
includeInlayVariableTypeHints = true

[language-server.svelteserver]
command = "svelteserver"
args = ["--stdio"]

[language-server.svelteserver.config.configuration.typescript]
inlayHints.parameterTypes.enabled = true
inlayHints.variableTypes.enabled = true
inlayHints.propertyDeclarationTypes.enabled = true
inlayHints.functionLikeReturnTypes.enabled = true
inlayHints.enumMemberValues.enabled = true
inlayHints.parameterNames.enabled = "all"

[language-server.svelteserver.config.configuration.javascript]
inlayHints.parameterTypes.enabled = true
inlayHints.variableTypes.enabled = true
inlayHints.propertyDeclarationTypes.enabled = true
inlayHints.functionLikeReturnTypes.enabled = true
inlayHints.enumMemberValues.enabled = true
inlayHints.parameterNames.enabled = "all"

[language-server.vscode-eslint-language-server]
command = "vscode-eslint-language-server"
args = ["--stdio"]

[language-server.vscode-eslint-language-server.config]
validate = "on"
experimental = { useFlatConfig = false }
rulesCustomizations = []
run = "onType"
problems = { shortenToSingleLine = false }
nodePath = ""

[language-server.vscode-eslint-language-server.config.codeAction.disableRuleComment]
enable = true
location = "separateLine"

[language-server.vscode-eslint-language-server.config.codeAction.showDocumentation]
enable = true

[language-server.vscode-eslint-language-server.config.workingDirectory]
mode = "location"

[[language]]
name = "rust"
scope = "source.rust"
injection-regex = "rs|rust"
file-types = ["rs"]
roots = ["Cargo.toml", "Cargo.lock"]
shebangs = ["rust-script", "cargo"]
auto-format = true
comment-tokens = ["//", "///", "//!"]
block-comment-tokens = [
  { start = "/*", end = "*/" },
  { start = "/**", end = "*/" },
  { start = "/*!", end = "*/" },
]
language-servers = [ "rust-analyzer" ]
indent = { tab-width = 4, unit = "    " }
persistent-diagnostic-sources = ["rustc", "clippy"]

[language.auto-pairs]
'(' = ')'
'{' = '}'
'[' = ']'
'"' = '"'
'`' = '`'

[language.debugger]
name = "lldb-dap"
transport = "stdio"
command = "lldb-dap"

[[language.debugger.templates]]
name = "binary"
request = "launch"
completion = [ { name = "binary", completion = "filename" } ]
args = { program = "{0}" }

[[language.debugger.templates]]
name = "binary (terminal)"
request = "launch"
completion = [ { name = "binary", completion = "filename" } ]
args = { program = "{0}", runInTerminal = true }

[[language.debugger.templates]]
name = "attach"
request = "attach"
completion = [ "pid" ]
args = { pid = "{0}" }

[[language.debugger.templates]]
name = "gdbserver attach"
request = "attach"
completion = [ { name = "lldb connect url", default = "connect://localhost:3333" }, { name = "file", completion = "filename" }, "pid" ]
args = { attachCommands = [ "platform select remote-gdb-server", "platform connect {0}", "file {1}", "attach {2}" ] }

[[grammar]]
name = "rust"
source = { git = "https://github.com/tree-sitter/tree-sitter-rust", rev = "1f63b33efee17e833e0ea29266dd3d713e27e321" }

[[language]]
name = "sway"
scope = "source.sway"
injection-regex = "sway"
file-types = ["sw"]
language-servers = [ "forc" ]
roots = ["Forc.toml", "Forc.lock"]
indent = { tab-width = 4, unit = "    " }
comment-token = "//"

[[grammar]]
name = "sway"
source = { git = "https://github.com/FuelLabs/tree-sitter-sway", rev = "e491a005ee1d310f4c138bf215afd44cfebf959c" }

[[language]]
name = "toml"
scope = "source.toml"
injection-regex = "toml"
file-types = ["toml", { glob = "pdm.lock" }, { glob = "poetry.lock" }, { glob = "Cargo.lock" }, { glob = "uv.lock" }]
comment-token = "#"
language-servers = [ "taplo" ]
indent = { tab-width = 2, unit = "  " }

[[grammar]]
name = "toml"
source = { git = "https://github.com/ikatyang/tree-sitter-toml", rev = "7cff70bbcbbc62001b465603ca1ea88edd668704" }

[[language]]
name = "awk"
scope = "source.awk"
injection-regex = "awk"
file-types = ["awk", "gawk", "nawk", "mawk"]
comment-token = "#"
language-servers = [ "awk-language-server" ]
indent = { tab-width = 2, unit = "  " }

[[grammar]]
name = "awk"
source = { git = "https://github.com/Beaglefoot/tree-sitter-awk", rev = "a799bc5da7c2a84bc9a06ba5f3540cf1191e4ee3" }

[[language]]
name = "protobuf"
scope = "source.proto"
injection-regex = "proto"
file-types = ["proto"]
language-servers = [ "buf", "pbkit", "protols" ]
comment-token = "//"
block-comment-tokens = { start = "/*", end = "*/" }
indent = { tab-width = 2, unit = "  " }
grammar = "proto"

[[grammar]]
name = "proto"
source = { git = "https://github.com/sdoerner/tree-sitter-proto", rev = "778ab6ed18a7fcf82c83805a87d63376c51e80bc"}

[[language]]
name = "textproto"
file-types = ["txtpb", "textpb", "textproto"]
comment-token = "#"
scope = "source.textproto"
indent = { tab-width = 2, unit = "  " }
formatter = { command = "txtpbfmt" }
auto-format = true

[[grammar]]
name = "textproto"
source = { git = "https://github.com/PorterAtGoogle/tree-sitter-textproto", rev = "568471b80fd8793d37ed01865d8c2208a9fefd1b"}

[[language]]
name = "elixir"
scope = "source.elixir"
injection-regex = "(elixir|ex)"
file-types = ["ex", "exs", { glob = "mix.lock" }]
shebangs = ["elixir"]
roots = ["mix.exs", "mix.lock"]
comment-token = "#"
language-servers = [ "elixir-ls" ]
indent = { tab-width = 2, unit = "  " }

[[grammar]]
name = "elixir"
source = { git = "https://github.com/elixir-lang/tree-sitter-elixir", rev = "02a6f7fd4be28dd94ee4dd2ca19cb777053ea74e" }

[[language]]
name = "fish"
scope = "source.fish"
injection-regex = "fish"
file-types = ["fish"]
shebangs = ["fish"]
comment-token = "#"
language-servers = ["fish-lsp"]
indent = { tab-width = 4, unit = "    " }
auto-format = true
formatter = { command = "fish_indent" }

[[grammar]]
name = "fish"
source = { git = "https://github.com/ram02z/tree-sitter-fish", rev = "a78aef9abc395c600c38a037ac779afc7e3cc9e0" }

[[language]]
name = "mint"
scope = "source.mint"
injection-regex = "mint"
file-types = ["mint"]
shebangs = []
comment-token = "//"
block-comment-tokens = { start = "/*", end = "*/" }
language-servers = [ "mint" ]
indent = { tab-width = 2, unit = "  " }

[[language]]
name = "mojo"
scope = "source.mojo"
roots = ["__init__.mojo"]
injection-regex = "mojo"
file-types = ["mojo", "🔥"]
language-servers = [ "mojo-lsp" ]
comment-token = "#"
indent = { tab-width = 4, unit = "    " }
auto-format = true
formatter = { command = "magic", args = ["run", "mojo" , "format", "-q", "-"]}

[[grammar]]
name = "mojo"
source = { git = "https://github.com/lsh/tree-sitter-mojo", rev = "3d7c53b8038f9ebbb57cd2e61296180aa5c1cf64" }

[[language]]
name = "janet"
scope = "source.janet"
injection-regex = "janet"
file-types = ["cgen", "janet", "jdn"]
shebangs = ["janet"]
roots = ["project.janet"]
comment-token = "#"
indent = { tab-width = 2, unit = "  " }
formatter = { command = "janet-format" }
grammar = "janet-simple"

[language.auto-pairs]
'"' = '"'
'(' = ')'
'[' = ']'
'{' = '}'
"`" = "`"

[[grammar]]
name = "janet-simple"
source = { git = "https://github.com/sogaiu/tree-sitter-janet-simple", rev = "51271e260346878e1a1aa6c506ce6a797b7c25e2" }

[[language]]
name = "json"
scope = "source.json"
injection-regex = "json"
file-types = [
  "json",
  "arb",
  "ipynb",
  "geojson",
  "gltf",
  "webmanifest",
  { glob = "flake.lock" },
  { glob = ".babelrc" },
  { glob = ".bowerrc" },
  { glob = ".jscrc" },
  "js.map",
  "ts.map",
  "css.map",
  { glob = ".jslintrc" },
  "jsonl",
  "jsonld",
  { glob = ".vuerc" },
  { glob = "composer.lock" },
  { glob = ".watchmanconfig" },
  "avsc",
  "ldtk",
  "ldtkl",
  { glob = ".swift-format" },
  "sublime-build",
  "sublime-color-scheme",
  "sublime-commands",
  "sublime-completions",
  "sublime-keymap",
  "sublime-macro",
  "sublime-menu",
  "sublime-mousemap",
  "sublime-project",
  "sublime-settings",
  "sublime-theme",
  "sublime-workspace"
]
language-servers = [ "vscode-json-language-server" ]
auto-format = true
indent = { tab-width = 2, unit = "  " }

[[grammar]]
name = "json"
source = { git = "https://github.com/tree-sitter/tree-sitter-json", rev = "73076754005a460947cafe8e03a8cf5fa4fa2938" }

[[language]]
name = "jsonc"
scope = "source.json"
injection-regex = "jsonc"
file-types = ["jsonc", { glob = "tsconfig.json" }, { glob = "bun.lock" }]
comment-token = "//"
block-comment-tokens = { start = "/*", end = "*/" }
grammar = "json"
language-servers = [ "vscode-json-language-server" ]
auto-format = true
indent = { tab-width = 2, unit = "  " }

[[language]]
name = "json5"
scope = "source.json5"
injection-regex = "json5"
file-types = ["json5"]
language-servers = []
comment-token = "//"
indent = { tab-width = 4, unit = "    " }
# https://json5.org

[[grammar]]
name = "json5"
source = { git = "https://github.com/Joakker/tree-sitter-json5", rev = "c23f7a9b1ee7d45f516496b1e0e4be067264fa0d" }

[[language]]
name = "c"
scope = "source.c"
injection-regex = "c"
file-types = ["c"] # TODO: ["h"]
comment-token = "//"
block-comment-tokens = { start = "/*", end = "*/" }
language-servers = [ "clangd" ]
indent = { tab-width = 2, unit = "  " }

[language.debugger]
name = "lldb-dap"
transport = "stdio"
command = "lldb-dap"

[[language.debugger.templates]]
name = "binary"
request = "launch"
completion = [ { name = "binary", completion = "filename" } ]
args = { console = "internalConsole", program = "{0}" }

[[language.debugger.templates]]
name = "attach"
request = "attach"
completion = [ "pid" ]
args = { console = "internalConsole", pid = "{0}" }

[[language.debugger.templates]]
name = "gdbserver attach"
request = "attach"
completion = [ { name = "lldb connect url", default = "connect://localhost:3333" }, { name = "file", completion = "filename" }, "pid" ]
args = { console = "internalConsole", attachCommands = [ "platform select remote-gdb-server", "platform connect {0}", "file {1}", "attach {2}" ] }

[[grammar]]
name = "c"
source = { git = "https://github.com/tree-sitter/tree-sitter-c", rev = "7175a6dd5fc1cee660dce6fe23f6043d75af424a" }

[[language]]
name = "cpp"
scope = "source.cpp"
injection-regex = "cpp"
file-types = ["cc", "hh", "c++", "cpp", "hpp", "h", "ipp", "tpp", "cxx", "hxx", "ixx", "txx", "ino", "C", "H", "cu", "cuh", "cppm", "h++", "ii", "inl", { glob = ".hpp.in" }, { glob = ".h.in" }]
comment-token = "//"
block-comment-tokens = { start = "/*", end = "*/" }
language-servers = [ "clangd" ]
indent = { tab-width = 2, unit = "  " }

[language.debugger]
name = "lldb-dap"
transport = "stdio"
command = "lldb-dap"

[[language.debugger.templates]]
name = "binary"
request = "launch"
completion = [ { name = "binary", completion = "filename" } ]
args = { console = "internalConsole", program = "{0}" }

[[language.debugger.templates]]
name = "attach"
request = "attach"
completion = [ "pid" ]
args = { console = "internalConsole", pid = "{0}" }

[[language.debugger.templates]]
name = "gdbserver attach"
request = "attach"
completion = [ { name = "lldb connect url", default = "connect://localhost:3333" }, { name = "file", completion = "filename" }, "pid" ]
args = { console = "internalConsole", attachCommands = [ "platform select remote-gdb-server", "platform connect {0}", "file {1}", "attach {2}" ] }

[[grammar]]
name = "cpp"
source = { git = "https://github.com/tree-sitter/tree-sitter-cpp", rev = "670404d7c689be1c868a46f919ba2a3912f2b7ef" }

[[language]]
name = "crystal"
scope = "source.cr"
file-types = ["cr"]
roots = ["shard.yml", "shard.lock"]
comment-token = "#"
indent = { tab-width = 2, unit = "  " }
grammar = "ruby"
language-servers = [ "crystalline" ]

[[language]]
name = "c-sharp"
scope = "source.csharp"
injection-regex = "c-?sharp"
file-types = ["cs", "csx", "cake"]
roots = ["sln", "csproj"]
comment-token = "//"
block-comment-tokens = { start = "/*", end = "*/" }
indent = { tab-width = 4, unit = "\t" }
language-servers = [ "omnisharp" ]

[language.debugger]
name = "netcoredbg"
transport = "tcp"
command = "netcoredbg"
args = [ "--interpreter=vscode" ]
port-arg = "--server={}"

[[language.debugger.templates]]
name = "launch"
request = "launch"
completion = [ { name = "path to dll", completion = "filename" } ]
args = { type = "coreclr", console = "internalConsole", internalConsoleOptions = "openOnSessionStart", program = "{0}" }

[[language.debugger.templates]]
name = "attach"
request = "attach"
completion = [ "pid" ]
args = { processId = "{0}" }

[[grammar]]
name = "c-sharp"
source = { git = "https://github.com/tree-sitter/tree-sitter-c-sharp", rev = "b5eb5742f6a7e9438bee22ce8026d6b927be2cd7" }

[[language]]
name = "cel"
scope = "source.cel"
injection-regex = "cel"
file-types = ["cel"]
comment-token = "//"
indent = { tab-width = 2, unit = "  " }

[[grammar]]
name = "cel"
source = { git = "https://github.com/bufbuild/tree-sitter-cel", rev = "9f2b65da14c216df53933748e489db0f11121464" }

[[language]]
name = "spicedb"
scope = "source.zed"
injection-regex = "spicedb"
file-types = ["zed"]
comment-token = "//"
indent = { tab-width = 2, unit = "  " }

[[grammar]]
name = "spicedb"
source = { git = "https://github.com/jzelinskie/tree-sitter-spicedb", rev = "a4e4645651f86d6684c15dfa9931b7841dc52a66" }

[[language]]
name = "go"
scope = "source.go"
injection-regex = "go"
file-types = ["go"]
roots = ["go.work", "go.mod"]
auto-format = true
comment-token = "//"
block-comment-tokens = { start = "/*", end = "*/" }
language-servers = [ "gopls", "golangci-lint-lsp" ]
# TODO: gopls needs utf-8 offsets?
indent = { tab-width = 4, unit = "\t" }

[language.debugger]
name = "go"
transport = "tcp"
command = "dlv"
args = ["dap"]
port-arg = "-l 127.0.0.1:{}"

[[language.debugger.templates]]
name = "source"
request = "launch"
completion = [ { name = "entrypoint", completion = "filename", default = "." } ]
args = { mode = "debug", program = "{0}" }

[[language.debugger.templates]]
name = "binary"
request = "launch"
completion = [ { name = "binary", completion = "filename" } ]
args = { mode = "exec", program = "{0}" }

[[language.debugger.templates]]
name = "test"
request = "launch"
completion = [ { name = "tests", completion = "directory", default = "." } ]
args = { mode = "test", program = "{0}" }

[[language.debugger.templates]]
name = "attach"
request = "attach"
completion = [ "pid" ]
args = { mode = "local", processId = "{0}" }

[[language.debugger.templates]]
name = "core"
request = "launch"
completion = [ { name = "binary", completion = "filename" }, { name = "core", completion = "filename" } ]
args = { mode = "core", program = "{0}", coreFilePath = "{1}" }

[[grammar]]
name = "go"
source = { git = "https://github.com/tree-sitter/tree-sitter-go", rev = "64457ea6b73ef5422ed1687178d4545c3e91334a" }

[[language]]
name = "gomod"
scope = "source.gomod"
injection-regex = "gomod"
file-types = [{ glob = "go.mod" }]
auto-format = true
comment-token = "//"
language-servers = [ "gopls" ]
indent = { tab-width = 4, unit = "\t" }

[[grammar]]
name = "gomod"
source = { git = "https://github.com/camdencheek/tree-sitter-go-mod", rev = "e8f51f8e4363a3d9a427e8f63f4c1bbc5ef5d8d0" }

[[language]]
name = "gotmpl"
scope = "source.gotmpl"
injection-regex = "gotmpl"
file-types = ["gotmpl"]
comment-token = "//"
block-comment-tokens = { start = "/*", end = "*/" }
language-servers = [ "gopls" ]
indent = { tab-width = 2, unit = " " }

[[grammar]]
name = "gotmpl"
source = { git = "https://github.com/dannylongeuay/tree-sitter-go-template", rev = "395a33e08e69f4155156f0b90138a6c86764c979" }

[[language]]
name = "gowork"
scope = "source.gowork"
injection-regex = "gowork"
file-types = [{ glob = "go.work" }]
auto-format = true
comment-token = "//"
language-servers = [ "gopls" ]
indent = { tab-width = 4, unit = "\t" }

[[grammar]]
name = "gowork"
source = { git = "https://github.com/omertuc/tree-sitter-go-work", rev = "6dd9dd79fb51e9f2abc829d5e97b15015b6a8ae2" }

[[language]]
name = "javascript"
scope = "source.js"
injection-regex = "(js|javascript)"
language-id = "javascript"
file-types = ["js", "mjs", "cjs", "rules", "es6", "pac", { glob = ".node_repl_history" }, { glob = "jakefile" }]
shebangs = ["node"]
roots = [ "package.json" ]
comment-token = "//"
block-comment-tokens = { start = "/*", end = "*/" }
language-servers = [ "typescript-language-server" ]
indent = { tab-width = 2, unit = "  " }

[language.debugger]
name = "node-debug2"
transport = "stdio"
# args consisting of cmd (node) and path to adapter should be added to user's configuration
quirks = { absolute-paths = true }

[[language.debugger.templates]]
name = "source"
request = "launch"
completion = [ { name = "main", completion = "filename", default = "index.js" } ]
args = { program = "{0}" }

[[grammar]]
name = "javascript"
source = { git = "https://github.com/tree-sitter/tree-sitter-javascript", rev = "f772967f7b7bc7c28f845be2420a38472b16a8ee" }

[[language]]
name = "jsx"
scope = "source.jsx"
injection-regex = "jsx"
language-id = "javascriptreact"
file-types = ["jsx"]
roots = [ "package.json" ]
comment-token = "//"
block-comment-tokens = { start = "/*", end = "*/" }
language-servers = [ "typescript-language-server" ]
indent = { tab-width = 2, unit = "  " }
grammar = "javascript"

[[language]]
name = "typescript"
scope = "source.ts"
injection-regex = "(ts|typescript)"
language-id = "typescript"
file-types = ["ts", "mts", "cts"]
shebangs = ["deno", "bun", "ts-node"]
roots = [ "package.json", "tsconfig.json" ]
comment-token = "//"
block-comment-tokens = { start = "/*", end = "*/" }
language-servers = [ "typescript-language-server" ]
indent = { tab-width = 2, unit = "  " }

[[grammar]]
name = "typescript"
source = { git = "https://github.com/tree-sitter/tree-sitter-typescript", rev = "b1bf4825d9eaa0f3bdeb1e52f099533328acfbdf", subpath = "typescript" }

[[language]]
name = "typespec"
scope = "source.typespec"
injection-regex = "(tsp|typespec)"
language-id = "typespec"
file-types = ["tsp"]
roots = ["tspconfig.yaml"]
auto-format = true
comment-token = "//"
block-comment-tokens = { start = "/*", end = "*/" }
language-servers = ["typespec"]
indent = { tab-width = 2, unit = "  " }

[[grammar]]
name = "typespec"
source = { git = "https://github.com/happenslol/tree-sitter-typespec", rev = "0ee05546d73d8eb64635ed8125de6f35c77759fe" }

[[language]]
name = "tsx"
scope = "source.tsx"
injection-regex = "(tsx)" # |typescript
language-id = "typescriptreact"
file-types = ["tsx"]
roots = [ "package.json", "tsconfig.json" ]
comment-token = "//"
block-comment-tokens = { start = "/*", end = "*/" }
language-servers = [ "typescript-language-server" ]
indent = { tab-width = 2, unit = "  " }

[[grammar]]
name = "tsx"
source = { git = "https://github.com/tree-sitter/tree-sitter-typescript", rev = "b1bf4825d9eaa0f3bdeb1e52f099533328acfbdf", subpath = "tsx" }

[[language]]
name = "css"
scope = "source.css"
injection-regex = "css"
file-types = ["css", "scss"]
block-comment-tokens = { start = "/*", end = "*/" }
language-servers = [ "vscode-css-language-server" ]
auto-format = true
indent = { tab-width = 2, unit = "  " }

[[grammar]]
name = "css"
source = { git = "https://github.com/tree-sitter/tree-sitter-css", rev = "769203d0f9abe1a9a691ac2b9fe4bb4397a73c51" }

[[language]]
name = "scss"
scope = "source.scss"
injection-regex = "scss"
file-types = ["scss"]
block-comment-tokens = { start = "/*", end = "*/" }
language-servers = [ "vscode-css-language-server" ]
auto-format = true
indent = { tab-width = 2, unit = "  " }

[[grammar]]
name = "scss"
source = { git = "https://github.com/serenadeai/tree-sitter-scss", rev = "c478c6868648eff49eb04a4df90d703dc45b312a" }

[[language]]
name = "html"
scope = "text.html.basic"
injection-regex = "html"
file-types = ["html", "htm", "shtml", "xhtml", "xht", "jsp", "asp", "aspx", "jshtm", "volt", "rhtml", "cshtml"]
block-comment-tokens = { start = "<!--", end = "-->" }
language-servers = [ "vscode-html-language-server", "superhtml" ]
auto-format = true
indent = { tab-width = 2, unit = "  " }

[[grammar]]
name = "html"
source = { git = "https://github.com/tree-sitter/tree-sitter-html", rev = "29f53d8f4f2335e61bf6418ab8958dac3282077a" }

[[language]]
name = "python"
scope = "source.python"
injection-regex = "py(thon)?"
file-types = ["py", "pyi", "py3", "pyw", "ptl", "rpy", "cpy", "ipy", "pyt", { glob = ".python_history" }, { glob = ".pythonstartup" }, { glob = ".pythonrc" }, { glob = "*SConstruct" }, { glob = "*SConscript" }, { glob = "*sconstruct" }]
shebangs = ["python", "uv"]
roots = ["pyproject.toml", "setup.py", "poetry.lock", "pyrightconfig.json"]
comment-token = "#"
language-servers = ["ruff", "jedi", "pylsp"]
# TODO: pyls needs utf-8 offsets
indent = { tab-width = 4, unit = "    " }

[[grammar]]
name = "python"
source = { git = "https://github.com/tree-sitter/tree-sitter-python", rev = "4bfdd9033a2225cc95032ce77066b7aeca9e2efc" }

[[language]]
name = "nickel"
scope = "source.nickel"
injection-regex = "nickel"
file-types = ["ncl"]
shebangs = []
comment-token = "#"
language-servers = [ "nls" ]
indent = { tab-width = 2, unit = "  " }

[language.auto-pairs]
'(' = ')'
'{' = '}'
'[' = ']'
'"' = '"'

[[grammar]]
name = "nickel"
source = { git = "https://github.com/nickel-lang/tree-sitter-nickel", rev = "88d836a24b3b11c8720874a1a9286b8ae838d30a" }

[[language]]
name = "nix"
scope = "source.nix"
injection-regex = "nix"
file-types = ["nix"]
shebangs = []
comment-token = "#"
language-servers = [ "nil", "nixd" ]
indent = { tab-width = 2, unit = "  " }

[[grammar]]
name = "nix"
source = { git = "https://github.com/nix-community/tree-sitter-nix", rev = "1b69cf1fa92366eefbe6863c184e5d2ece5f187d" }

[[language]]
name = "ruby"
scope = "source.ruby"
injection-regex = "ruby"
file-types = [
  "rb",
  "rake",
  "irb",
  "gemspec",
  "rabl",
  "jbuilder",
  "jb",
  "podspec",
  "rjs",
  "rbi",
  "rbs",
  { glob = "rakefile" },
  { glob = "gemfile" },
  { glob = "Rakefile" },
  { glob = "Gemfile" },
  { glob = "Podfile" },
  { glob = "Vagrantfile" },
  { glob = "Brewfile" },
  { glob = "Guardfile" },
  { glob = "Capfile" },
  { glob = "Cheffile" },
  { glob = "Hobofile" },
  { glob = "Appraisals" },
  { glob = "Rantfile" },
  { glob = "Berksfile" },
  { glob = "Berksfile.lock" },
  { glob = "Thorfile" },
  { glob = "Puppetfile" },
  { glob = "Fastfile" },
  { glob = "Appfile" },
  { glob = "Deliverfile" },
  { glob = "Matchfile" },
  { glob = "Scanfile" },
  { glob = "Snapfile" },
  { glob = "Gymfile" },
]
shebangs = ["ruby"]
comment-token = "#"
language-servers = [ "ruby-lsp", "solargraph" ]
indent = { tab-width = 2, unit = "  " }

[[grammar]]
name = "ruby"
source = { git = "https://github.com/tree-sitter/tree-sitter-ruby", rev = "206c7077164372c596ffa8eaadb9435c28941364" }

[[language]]
name = "bash"
scope = "source.bash"
injection-regex = "(shell|bash|zsh|sh)"
file-types = [
  "sh",
  "bash",
  "ash",
  "dash",
  "ksh",
  "mksh",
  "zsh",
  "zshenv",
  "zlogin",
  "zlogout",
  "zprofile",
  "zshrc",
  "eclass",
  "ebuild",
  "bazelrc",
  "Renviron",
  "zsh-theme",
  "cshrc",
  "tcshrc",
  "bashrc_Apple_Terminal",
  "zshrc_Apple_Terminal",
  { glob = "i3/config" },
  { glob = "sway/config" },
  { glob = "tmux.conf" },
  { glob = ".bash_history" },
  { glob = ".bash_login" },
  { glob = ".bash_logout" },
  { glob = ".bash_profile" },
  { glob = ".bashrc" },
  { glob = ".profile" },
  { glob = ".zshenv" },
  { glob = ".zlogin" },
  { glob = ".zlogout" },
  { glob = ".zprofile" },
  { glob = ".zshrc" },
  { glob = ".zimrc" },
  { glob = "APKBUILD" },
  { glob = ".bash_aliases" },
  { glob = ".Renviron" },
  { glob = ".xprofile" },
  { glob = ".xsession" },
  { glob = ".xsessionrc" },
  { glob = ".yashrc" },
  { glob = ".yash_profile" },
  { glob = ".hushlogin" },
]
shebangs = ["sh", "bash", "dash", "zsh"]
comment-token = "#"
language-servers = [ "bash-language-server" ]
indent = { tab-width = 2, unit = "  " }

[[grammar]]
name = "bash"
source = { git = "https://github.com/tree-sitter/tree-sitter-bash", rev = "f8fb3274f72a30896075585b32b0c54cad65c086" }

[[language]]
name = "php"
scope = "source.php"
injection-regex = "php"
file-types = ["php", "inc", "php4", "php5", "phtml", "ctp"]
shebangs = ["php"]
roots = ["composer.json", "index.php"]
comment-token = "//"
block-comment-tokens = [{start = "/**", end = "*/"}, {start = "/*", end = "*/"}]
language-servers = [ "intelephense" ]
indent = { tab-width = 4, unit = "    " }

[[grammar]]
name = "php"
source = { git = "https://github.com/tree-sitter/tree-sitter-php", rev = "f860e598194f4a71747f91789bf536b393ad4a56" }

[[language]]
name = "php-only"
scope = "source.php-only"
injection-regex = "php-only"
file-types = []
indent = { tab-width = 4, unit = "    " }
roots = ["composer.json", "index.php"]

[[grammar]]
name = "php-only"
source = { git = "https://github.com/tree-sitter/tree-sitter-php", rev = "cf1f4a0f1c01c705c1d6cf992b104028d5df0b53", subpath = "php_only" }

[[language]]
name = "blade"
scope = "source.blade.php"
file-types = [{ glob = "*.blade.php" }, "blade"]
injection-regex = "blade"
roots = ["composer.json", "index.php"]

[[grammar]]
name = "blade"
source = { git = "https://github.com/EmranMR/tree-sitter-blade", rev = "4c66efe1e05c639c555ee70092021b8223d2f440" }

[[language]]
name = "twig"
scope = "source.twig"
injection-regex = "twig"
file-types = ["twig"]
block-comment-tokens = { start = "{#", end = "#}" }
indent = { tab-width = 2, unit = "  " }

[[grammar]]
name = "twig"
source = { git = "https://github.com/gbprod/tree-sitter-twig", rev = "807b293fec3fead64f54c64fdf6fb05516c032b9" }

[[language]]
name = "latex"
scope = "source.tex"
injection-regex = "tex"
file-types = ["tex", "sty", "cls", "Rd", "bbx", "cbx"]
comment-token = "%"
language-servers = [ "texlab" ]
indent = { tab-width = 4, unit = "\t" }

[[grammar]]
name = "latex"
source = { git = "https://github.com/latex-lsp/tree-sitter-latex", rev = "8c75e93cd08ccb7ce1ccab22c1fbd6360e3bcea6" }

[[language]]
name = "bibtex"
scope = "source.bib"
injection-regex = "bib"
file-types = ["bib"]
comment-token = "%"
language-servers = [ "texlab" ]
indent = { tab-width = 4, unit = "\t" }
auto-format = true

[language.formatter]
command = 'bibtex-tidy'
args = [
  "-",
  "--curly",
  "--drop-all-caps",
  "--remove-empty-fields",
  "--sort-fields",
  "--sort=year,author,id",
  "--strip-enclosing-braces",
  "--trailing-commas",
]

[[grammar]]
name = "bibtex"
source = { git = "https://github.com/latex-lsp/tree-sitter-bibtex", rev = "ccfd77db0ed799b6c22c214fe9d2937f47bc8b34" }

[[language]]
name = "lean"
scope = "source.lean"
injection-regex = "lean"
file-types = ["lean"]
roots = [ "lakefile.lean" ]
comment-token = "--"
block-comment-tokens = { start = "/-", end = "-/" }
language-servers = [ "lean" ]
indent = { tab-width = 2, unit = "  " }
rulers = [101]
text-width = 100

[language.auto-pairs]
'(' = ')'
'{' = '}'
'[' = ']'
'"' = '"'
'⟨' = '⟩'

[[grammar]]
name = "lean"
source = { git = "https://github.com/Julian/tree-sitter-lean", rev = "d98426109258b266e1e92358c5f11716d2e8f638" }


[[language]]
name = "lpf"
comment-token = "#"
scope = "source.lpf"
file-types = ["lpf"]

[[grammar]]
name = "lpf"
source = { git = "https://gitlab.com/TheZoq2/tree-sitter-lpf", rev = "db7372e60c722ca7f12ab359e57e6bf7611ab126" }

[[language]]
name = "julia"
scope = "source.julia"
injection-regex = "julia"
file-types = ["jl"]
shebangs = ["julia"]
roots = ["Manifest.toml", "Project.toml"]
comment-token = "#"
block-comment-tokens = { start = "#=", end = "=#" }
language-servers = [ "julia" ]
indent = { tab-width = 4, unit = "    " }

[[grammar]]
name = "julia"
source = { git = "https://github.com/tree-sitter/tree-sitter-julia", rev = "e84f10db8eeb8b9807786bfc658808edaa1b4fa2" }

[[language]]
name = "java"
scope = "source.java"
injection-regex = "java"
file-types = ["java", "jav", "pde"]
roots = ["pom.xml", "build.gradle", "build.gradle.kts"]
language-servers = [ "jdtls" ]
indent = { tab-width = 2, unit = "  " }
comment-tokens = ["//"]
block-comment-tokens = { start = "/*", end = "*/" }

[[grammar]]
name = "java"
source = { git = "https://github.com/tree-sitter/tree-sitter-java", rev = "09d650def6cdf7f479f4b78f595e9ef5b58ce31e" }

[[language]]
name = "smali"
scope = "source.smali"
injection-regex = "smali"
file-types = ["smali"]
comment-token = "#"
roots = []
indent = { tab-width = 4, unit = "    " }

[[grammar]]
name = "smali"
source = { git = "https://github.com/amaanq/tree-sitter-smali", rev = "5ae51e15c4d1ac93cba6127caf3d1f0a072c140c" }

[[language]]
name = "ledger"
scope = "source.ledger"
injection-regex = "ledger"
file-types = ["ldg", "ledger", "journal"]
comment-token = ";"
indent = { tab-width = 4, unit = "    " }

[[grammar]]
name = "ledger"
source = { git = "https://github.com/cbarrete/tree-sitter-ledger", rev = "1f864fb2bf6a87fe1b48545cc6adc6d23090adf7" }

[[language]]
name = "beancount"
scope = "source.beancount"
injection-regex = "beancount"
file-types = ["beancount", "bean"]
comment-token = ";"
indent = { tab-width = 2, unit = "  " }
language-servers = [ "beancount-language-server" ]

[[grammar]]
name = "beancount"
source = { git = "https://github.com/polarmutex/tree-sitter-beancount", rev = "f3741a3a68ade59ec894ed84a64673494d2ba8f3" }

[[language]]
name = "ocaml"
scope = "source.ocaml"
injection-regex = "ocaml"
file-types = ["ml"]
shebangs = ["ocaml", "ocamlrun", "ocamlscript"]
block-comment-tokens = { start = "(*", end = "*)" }
language-servers = [ "ocamllsp" ]
indent = { tab-width = 2, unit = "  " }

[language.auto-pairs]
'(' = ')'
'{' = '}'
'[' = ']'
'"' = '"'

[[grammar]]
name = "ocaml"
source = { git = "https://github.com/tree-sitter/tree-sitter-ocaml", rev = "9965d208337d88bbf1a38ad0b0fe49e5f5ec9677", subpath = "ocaml" }

[[language]]
name = "ocaml-interface"
scope = "source.ocaml.interface"
file-types = ["mli"]
shebangs = []
block-comment-tokens = { start = "(*", end = "*)" }
comment-token = "(**)"
language-servers = [ "ocamllsp" ]
indent = { tab-width = 2, unit = "  " }

[language.auto-pairs]
'(' = ')'
'{' = '}'
'[' = ']'
'"' = '"'

[[grammar]]
name = "ocaml-interface"
source = { git = "https://github.com/tree-sitter/tree-sitter-ocaml", rev = "9965d208337d88bbf1a38ad0b0fe49e5f5ec9677", subpath = "interface" }

[[language]]
name = "dune"
scope = "source.dune"
roots = ["dune-project"]
file-types = [{ glob = "dune-project" }, { glob = "dune" }]
comment-token = ";"
indent = { tab-width = 1, unit = " " }
grammar = "scheme"
auto-format = true
formatter = { command = "dune", args = ["format-dune-file"] }

[language.auto-pairs]
'(' = ')'
'{' = '}'
'[' = ']'
'"' = '"'

[[language]]
name = "lua"
injection-regex = "lua"
scope = "source.lua"
file-types = ["lua", "rockspec"]
shebangs = ["lua", "luajit"]
roots = [".luarc.json", ".luacheckrc", ".stylua.toml", "selene.toml", ".git"]
comment-token = "--"
block-comment-tokens = { start = "--[[", end = "--]]" }
indent = { tab-width = 2, unit = "  " }
language-servers = [ "lua-language-server" ]

[[grammar]]
name = "lua"
source = { git = "https://github.com/tree-sitter-grammars/tree-sitter-lua", rev = "88e446476a1e97a8724dff7a23e2d709855077f2" }

[[grammar]]
name = "teal"
source = { git = "https://github.com/euclidianAce/tree-sitter-teal", rev = "3db655924b2ff1c54fdf6371b5425ea6b5dccefe" }

[[language]]
name = "teal"
scope = "source.tl"
injection-regex = "teal"
file-types = ["tl"]
comment-tokens = "--"
block-comment-tokens = { start = "--[[", end = "--]]" }
roots = [ "tlconfig.lua" ]
language-servers = [ "teal-language-server" ]

[[language]]
name = "svelte"
scope = "source.svelte"
injection-regex = "svelte"
file-types = ["svelte"]
indent = { tab-width = 2, unit = "  " }
comment-token = "//"
block-comment-tokens = { start = "/*", end = "*/" }
language-servers = [ "svelteserver" ]

[[grammar]]
name = "svelte"
source = { git = "https://github.com/Himujjal/tree-sitter-svelte", rev = "be7f2e7db1fc19f0852265ec60923fc058380739" }

[[language]]
name = "vue"
scope = "source.vue"
injection-regex = "vue"
file-types = ["vue"]
roots = ["package.json"]
block-comment-tokens = { start = "<!--", end = "-->" }
indent = { tab-width = 2, unit = "  " }
language-servers = [ "vuels" ]

[[grammar]]
name = "vue"
source = { git = "https://github.com/ikatyang/tree-sitter-vue", rev = "91fe2754796cd8fba5f229505a23fa08f3546c06" }

[[language]]
name = "yaml"
scope = "source.yaml"
file-types = [
  "yml",
  "yaml",
  { glob = ".prettierrc" },
  { glob = ".clangd" },
  { glob = ".clang-format" },
  { glob = ".clang-tidy" },
  "sublime-syntax"
]
comment-token = "#"
indent = { tab-width = 2, unit = "  " }
language-servers = [ "yaml-language-server", "ansible-language-server" ]
injection-regex = "yml|yaml"

[[grammar]]
name = "yaml"
source = { git = "https://github.com/ikatyang/tree-sitter-yaml", rev = "0e36bed171768908f331ff7dff9d956bae016efb" }

[[language]]
name = "nestedtext"
scope = "text.nested"
injection-regex = "nestedtext"
file-types = ["nt"]
comment-token = "#"
indent = { tab-width = 4, unit = "    " }
grammar = "yaml"

[[language]]
name = "haskell"
scope = "source.haskell"
injection-regex = "hs|haskell"
file-types = ["hs", "hs-boot", "hsc"]
roots = ["Setup.hs", "stack.yaml", "cabal.project"]
comment-token = "--"
block-comment-tokens = { start = "{-", end = "-}" }
language-servers = [ "haskell-language-server" ]
indent = { tab-width = 2, unit = "  " }

[[grammar]]
name = "haskell"
source = { git = "https://github.com/tree-sitter/tree-sitter-haskell", rev = "d7ac98f49e3ed7e17541256fe3881a967d7ffdd3" }

[[language]]
name = "haskell-persistent"
scope = "source.persistentmodels"
file-types = ["persistentmodels"]
comment-token = "--"
indent = { tab-width = 2, unit = "  " }

[[grammar]]
name = "haskell-persistent"
source = { git = "https://github.com/MercuryTechnologies/tree-sitter-haskell-persistent", rev = "58a6ccfd56d9f1de8fb9f77e6c42151f8f0d0f3d" }

[[language]]
name = "purescript"
scope = "source.purescript"
injection-regex = "purescript"
file-types = ["purs"]
roots = ["spago.yaml", "spago.dhall", "bower.json"]
comment-token = "--"
block-comment-tokens = { start = "{-", end = "-}" }
language-servers = [ "purescript-language-server" ]
indent = { tab-width = 2, unit = "  " }
auto-format = true
formatter = { command = "purs-tidy", args = ["format"] }

[[grammar]]
name = "purescript"
source = { git = "https://github.com/postsolar/tree-sitter-purescript", rev = "5ef5592674ea42de75fc2792972e4ea0b6e3da6c" }

[[language]]
name = "zig"
scope = "source.zig"
injection-regex = "zig"
file-types = ["zig", "zon"]
roots = ["build.zig"]
auto-format = true
comment-tokens = ["//", "///", "//!"]
language-servers = [ "zls" ]
indent = { tab-width = 4, unit = "    " }
formatter = { command = "zig" , args = ["fmt", "--stdin"] }

[language.debugger]
name = "lldb-dap"
transport = "stdio"
command = "lldb-dap"

[[language.debugger.templates]]
name = "binary"
request = "launch"
completion = [ { name = "binary", completion = "filename" } ]
args = { console = "internalConsole", program = "{0}" }

[[language.debugger.templates]]
name = "attach"
request = "attach"
completion = [ "pid" ]
args = { console = "internalConsole", pid = "{0}" }

[[language.debugger.templates]]
name = "gdbserver attach"
request = "attach"
completion = [ { name = "lldb connect url", default = "connect://localhost:3333" }, { name = "file", completion = "filename" }, "pid" ]
args = { console = "internalConsole", attachCommands = [ "platform select remote-gdb-server", "platform connect {0}", "file {1}", "attach {2}" ] }

[[grammar]]
name = "zig"
source = { git = "https://github.com/tree-sitter-grammars/tree-sitter-zig", rev = "eb7d58c2dc4fbeea4745019dee8df013034ae66b" }

[[language]]
name = "prolog"
scope = "source.prolog"
file-types = ["pl", "prolog"]
shebangs = ["swipl"]
comment-token = "%"
block-comment-tokens = { start = "/*", end = "*/" }
language-servers = [ "swipl" ]

[[grammar]]
name = "prolog"
source = { git = "https://codeberg.org/foxy/tree-sitter-prolog", subpath = "grammars/prolog", rev = "d8d415f6a1cf80ca138524bcc395810b176d40fa" }

[[language]]
name = "tsq"
scope = "source.tsq"
file-types = [{ glob = "queries/*.scm" }, { glob = "injections.scm" },  { glob = "highlights.scm" },  { glob = "indents.scm" },  { glob = "textobjects.scm" },  { glob = "locals.scm" },  { glob = "tags.scm" }]
comment-token = ";"
injection-regex = "tsq"
language-servers = ["ts_query_ls"]
grammar = "query"
indent = { tab-width = 2, unit = "  " }

[language.auto-pairs]
'(' = ')'
'[' = ']'
'"' = '"'

[[grammar]]
name = "query"
source = { git = "https://github.com/tree-sitter-grammars/tree-sitter-query", rev = "a6674e279b14958625d7a530cabe06119c7a1532" }

[[language]]
name = "cmake"
scope = "source.cmake"
file-types = ["cmake", { glob = "CMakeLists.txt" }]
comment-token = "#"
block-comment-tokens = { start = "#[[", end = "]]" }
indent = { tab-width = 2, unit = "  " }
language-servers = [ "cmake-language-server" ]
injection-regex = "cmake"

[[grammar]]
name = "cmake"
source = { git = "https://github.com/uyha/tree-sitter-cmake", rev = "6e51463ef3052dd3b328322c22172eda093727ad" }

[[language]]
name = "make"
scope = "source.make"
file-types = [{ glob = "Makefile" }, { glob = "makefile" }, "make", "mk", "mak", {glob = "GNUmakefile" }, { glob = "OCamlMakefile" }]
shebangs = ["make", "gmake"]
injection-regex = "(make|makefile|Makefile|mk)"
comment-token = "#"
indent = { tab-width = 4, unit = "\t" }

[[grammar]]
name = "make"
source = { git = "https://github.com/alemuller/tree-sitter-make", rev = "a4b9187417d6be349ee5fd4b6e77b4172c6827dd" }

[[language]]
name = "glsl"
scope = "source.glsl"
file-types = ["glsl", "vert", "tesc", "tese", "geom", "frag", "comp" ]
comment-token = "//"
block-comment-tokens = { start = "/*", end = "*/" }
indent = { tab-width = 4, unit = "    " }
language-servers = [ "glsl_analyzer" ]
injection-regex = "glsl"

[[grammar]]
name = "glsl"
source = { git = "https://github.com/theHamsta/tree-sitter-glsl", rev = "88408ffc5e27abcffced7010fc77396ae3636d7e" }

[[language]]
name = "perl"
scope = "source.perl"
file-types = ["pl", "pm", "t", "psgi", "raku", "rakumod", "rakutest", "rakudoc", "nqp", "p6", "pl6", "pm6"]
shebangs = ["perl"]
comment-token = "#"
language-servers = [ "perlnavigator" ]
indent = { tab-width = 2, unit = "  " }

[[grammar]]
name = "perl"
source = { git = "https://github.com/tree-sitter-perl/tree-sitter-perl", rev = "72a08a496a23212f23802490ef6f4700d68cfd0e" }

[[language]]
name = "pod"
scope = "source.pod"
injection-regex = "pod"
file-types = ["pod"]

[[grammar]]
name = "pod"
source = { git = "https://github.com/tree-sitter-perl/tree-sitter-pod", rev = "0bf8387987c21bf2f8ed41d2575a8f22b139687f" }

[[language]]
name = "racket"
scope = "source.racket"
file-types = ["rkt", "rktd", "rktl", "scrbl"]
shebangs = ["racket"]
comment-token = ";"
indent = { tab-width = 2, unit = "  " }
block-comment-tokens = { start = "#|", end = "|#" }
language-servers = [ "racket" ]
grammar = "scheme"

[[language]]
name = "common-lisp"
scope = "source.lisp"
file-types = ["lisp", "asd", "cl", "l", "lsp", "ny", "podsl", "sexp"]
shebangs = ["lisp", "sbcl", "ccl", "clisp", "ecl"]
comment-token = ";"
indent = { tab-width = 2, unit = "  " }
language-servers = [ "cl-lsp" ]
grammar = "scheme"

[language.auto-pairs]
'(' = ')'
'{' = '}'
'[' = ']'
'"' = '"'

[[language]]
name = "comment"
scope = "scope.comment"
file-types = []
injection-regex = "comment"

[[grammar]]
name = "comment"
source = { git = "https://github.com/stsewd/tree-sitter-comment", rev = "aefcc2813392eb6ffe509aa0fc8b4e9b57413ee1" }

[[language]]
name = "wesl"
scope = "source.wesl"
file-types = ["wesl"]
comment-token = "//"
block-comment-tokens = { start = "/*", end = "*/" }
indent = { tab-width = 4, unit = "    " }

[[grammar]]
name = "wesl"
source = { git = "https://github.com/wgsl-tooling-wg/tree-sitter-wesl", rev = "94ee6122680ef8ce2173853ca7c99f7aaeeda8ce" }

[[language]]
name = "wgsl"
scope = "source.wgsl"
file-types = ["wgsl"]
comment-token = "//"
block-comment-tokens = { start = "/*", end = "*/" }
language-servers = [ "wgsl-analyzer" ]
indent = { tab-width = 4, unit = "    " }

[[grammar]]
name = "wgsl"
source = { git = "https://github.com/szebniok/tree-sitter-wgsl", rev = "272e89ef2aeac74178edb9db4a83c1ffef80a463" }

[[language]]
name = "llvm"
scope = "source.llvm"
file-types = ["ll"]
comment-token = ";"
indent = { tab-width = 2, unit = "  " }
injection-regex = "llvm"

[[grammar]]
name = "llvm"
source = { git = "https://github.com/benwilliamgraham/tree-sitter-llvm", rev = "c14cb839003348692158b845db9edda201374548" }

[[language]]
name = "llvm-mir"
scope = "source.llvm_mir"
file-types = []
comment-token = ";"
indent = { tab-width = 2, unit = "  " }
injection-regex = "mir"

[[grammar]]
name = "llvm-mir"
source = { git = "https://github.com/Flakebi/tree-sitter-llvm-mir", rev = "d166ff8c5950f80b0a476956e7a0ad2f27c12505" }

[[language]]
name = "llvm-mir-yaml"
# TODO allow languages to point to their grammar like so:
#
#     grammar = "yaml"
scope = "source.yaml"
file-types = ["mir"]
comment-token = "#"
indent = { tab-width = 2, unit = "  " }

[[language]]
name = "tablegen"
scope = "source.tablegen"
file-types = ["td"]
comment-token = "//"
block-comment-tokens = { start = "/*", end = "*/" }
indent = { tab-width = 2, unit = "  " }
injection-regex = "tablegen"

[[grammar]]
name = "tablegen"
source = { git = "https://github.com/Flakebi/tree-sitter-tablegen", rev = "3e9c4822ab5cdcccf4f8aa9dcd42117f736d51d9" }

[[language]]
name = "mail"
scope = "text.mail"
file-types = ["eml"]
injection-regex = "mail|eml|email"

[[grammar]]
name = "mail"
source = { git = "https://github.com/ficcdaf/tree-sitter-mail", rev = "8e60f38efbae1cc5f22833ae13c5500dd0f3b12f" }

[[language]]
name = "markdown"
scope = "source.md"
injection-regex = "md|markdown"
file-types = ["md", "livemd", "markdown", "mdx", "mkd", "mkdn", "mdwn", "mdown", "markdn", "mdtxt", "mdtext", "workbook", { glob = "PULLREQ_EDITMSG" }]
roots = [".marksman.toml"]
language-servers = [ "marksman", "markdown-oxide" ]
indent = { tab-width = 2, unit = "  " }
block-comment-tokens = { start = "<!--", end = "-->" }

[[grammar]]
name = "markdown"
source = { git = "https://github.com/tree-sitter-grammars/tree-sitter-markdown", rev = "62516e8c78380e3b51d5b55727995d2c511436d8", subpath = "tree-sitter-markdown" }

[[language]]
name = "markdown.inline"
scope = "source.markdown.inline"
injection-regex = "markdown\\.inline"
file-types = []
grammar = "markdown_inline"

[[grammar]]
name = "markdown_inline"
source = { git = "https://github.com/tree-sitter-grammars/tree-sitter-markdown", rev = "62516e8c78380e3b51d5b55727995d2c511436d8", subpath = "tree-sitter-markdown-inline" }

[[language]]
name = "djot"
scope = "source.djot"
injection-regex = "dj|djot"
file-types = ["dj", "djot"]
indent = { tab-width = 2, unit = "  " }
block-comment-tokens = { start = "{%", end = "%}" }

[[grammar]]
name = "djot"
source = { git = "https://github.com/treeman/tree-sitter-djot", rev = "67e6e23ba7be81a4373e0f49e21207bdc32d12a5" }

[[language]]
name = "dart"
scope = "source.dart"
file-types = ["dart"]
roots = ["pubspec.yaml"]
auto-format = true
comment-tokens = ["//", "///"]
block-comment-tokens = { start = "/*", end = "*/" }
language-servers = [ "dart" ]
indent = { tab-width = 2, unit = "  " }

[[grammar]]
name = "dart"
source = { git = "https://github.com/UserNobody14/tree-sitter-dart", rev = "e398400a0b785af3cf571f5a57eccab242f0cdf9" }

[[language]]
name = "scala"
scope = "source.scala"
roots = ["build.sbt", "build.sc", "build.gradle", "build.gradle.kts", "pom.xml", ".scala-build"]
file-types = ["scala", "sbt", "sc"]
comment-token = "//"
block-comment-tokens = { start = "/*", end = "*/" }
indent = { tab-width = 2, unit = "  " }
language-servers = [ "metals" ]

[[grammar]]
name = "scala"
source = { git = "https://github.com/tree-sitter/tree-sitter-scala", rev = "7891815f42dca9ed6aeb464c2edc39d479ab965c" }

[[language]]
name = "dockerfile"
scope = "source.dockerfile"
injection-regex = "docker|dockerfile"
roots = ["Dockerfile", "Containerfile"]
file-types = [
  "Dockerfile",
  { glob = "Dockerfile" },
  { glob = "Dockerfile.*" },
  "dockerfile",
  { glob = "dockerfile" },
  { glob = "dockerfile.*" },
  "Containerfile",
  { glob = "Containerfile" },
  { glob = "Containerfile.*" },
  "containerfile",
  { glob = "containerfile" },
  { glob = "containerfile.*" },
]
comment-token = "#"
indent = { tab-width = 2, unit = "  " }
language-servers = [ "docker-langserver" ]

[[grammar]]
name = "dockerfile"
source = { git = "https://github.com/camdencheek/tree-sitter-dockerfile", rev = "087daa20438a6cc01fa5e6fe6906d77c869d19fe" }

[[language]]
name = "docker-compose"
scope = "source.yaml.docker-compose"
roots = ["docker-compose.yaml", "docker-compose.yml"]
language-servers = [ "docker-compose-langserver", "yaml-language-server" ]
file-types = [{ glob = "docker-compose.yaml" }, { glob = "docker-compose.yml" }]
comment-token = "#"
indent = { tab-width = 2, unit = "  " }
grammar = "yaml"

[[language]]
name = "git-commit"
scope = "git.commitmsg"
file-types = [{ glob = "COMMIT_EDITMSG" }, { glob = "MERGE_MSG" }]
comment-token = "#"
indent = { tab-width = 2, unit = "  " }
rulers = [51, 73]
text-width = 72

[[grammar]]
name = "git-commit"
source = { git = "https://github.com/the-mikedavis/tree-sitter-git-commit", rev = "6f193a66e9aa872760823dff020960c6cedc37b3" }

[[language]]
name = "diff"
scope = "source.diff"
file-types = ["diff", "patch", "rej"]
injection-regex = "diff"
comment-token = "#"
indent = { tab-width = 2, unit = "  " }

[[grammar]]
name = "diff"
source = { git = "https://github.com/the-mikedavis/tree-sitter-diff", rev = "fd74c78fa88a20085dbc7bbeaba066f4d1692b63" }

[[language]]
name = "git-rebase"
scope = "source.gitrebase"
file-types = [{ glob = "git-rebase-todo" }]
injection-regex = "git-rebase"
comment-token = "#"
indent = { tab-width = 2, unit = "\t" }

[[grammar]]
name = "git-rebase"
source = { git = "https://github.com/the-mikedavis/tree-sitter-git-rebase", rev = "d8a4207ebbc47bd78bacdf48f883db58283f9fd8" }

[[language]]
name = "regex"
scope = "source.regex"
injection-regex = "regex"
file-types = ["regex", { glob = ".Rbuildignore" }]

[[grammar]]
name = "regex"
source = { git = "https://github.com/tree-sitter/tree-sitter-regex", rev = "e1cfca3c79896ff79842f057ea13e529b66af636" }

[[language]]
name = "git-config"
scope = "source.gitconfig"
file-types = ["gitconfig", { glob = ".gitmodules" }, { glob = ".gitconfig" }, { glob = ".git/config" }, { glob = ".config/git/config" }]
injection-regex = "git-config"
comment-token = "#"
indent = { tab-width = 4, unit = "\t" }

[[grammar]]
name = "git-config"
source = { git = "https://github.com/the-mikedavis/tree-sitter-git-config", rev = "9c2a1b7894e6d9eedfe99805b829b4ecd871375e" }

[[language]]
name = "git-attributes"
scope = "source.gitattributes"
file-types = [{ glob = ".gitattributes" }]
injection-regex = "git-attributes"
comment-token = "#"
grammar = "gitattributes"

[[grammar]]
name = "gitattributes"
source = { git = "https://github.com/mtoohey31/tree-sitter-gitattributes", rev = "3dd50808e3096f93dccd5e9dc7dc3dba2eb12dc4" }

[[language]]
name = "git-ignore"
scope = "source.gitignore"
file-types = [{ glob = ".gitignore_global" }, { glob = "git/ignore" }, { glob = ".ignore" }, { glob = "CODEOWNERS" }, { glob = ".config/helix/ignore" }, { glob = ".helix/ignore" }, { glob = ".*ignore" }]
injection-regex = "git-ignore"
comment-token = "#"
grammar = "gitignore"

[[grammar]]
name = "gitignore"
source = { git = "https://github.com/shunsambongi/tree-sitter-gitignore", rev = "f4685bf11ac466dd278449bcfe5fd014e94aa504" }

[[language]]
name = "graphql"
scope = "source.graphql"
injection-regex = "graphql"
file-types = ["gql", "graphql", "graphqls"]
language-servers = [ "graphql-language-service" ]
comment-token = "#"
block-comment-tokens = { start = "\"\"\"", end = "\"\"\"" }
indent = { tab-width = 2, unit = "  " }

[[grammar]]
name = "graphql"
source = { git = "https://github.com/bkegley/tree-sitter-graphql", rev = "5e66e961eee421786bdda8495ed1db045e06b5fe" }

[[language]]
name = "elm"
scope = "source.elm"
injection-regex = "elm"
file-types = ["elm"]
roots = ["elm.json"]
auto-format = true
comment-token = "--"
block-comment-tokens = { start = "{-", end = "-}" }
language-servers = [ "elm-language-server" ]
indent = { tab-width = 4, unit = "    " }

[[grammar]]
name = "elm"
source = { git = "https://github.com/elm-tooling/tree-sitter-elm", rev = "df4cb639c01b76bc9ac9cc66788709a6da20002c" }

[[language]]
name = "iex"
scope = "source.iex"
injection-regex = "iex"
file-types = ["iex"]
comment-token = "#"

[[grammar]]
name = "iex"
source = { git = "https://github.com/elixir-lang/tree-sitter-iex", rev = "39f20bb51f502e32058684e893c0c0b00bb2332c" }

[[language]]
name = "rescript"
scope = "source.rescript"
injection-regex = "rescript"
file-types = ["res"]
roots = ["bsconfig.json"]
auto-format = true
comment-token = "//"
block-comment-tokens = { start = "/*", end = "*/" }
language-servers = [ "rescript-language-server" ]
indent = { tab-width = 2, unit = "  " }

[[grammar]]
name = "rescript"
source = { git = "https://github.com/rescript-lang/tree-sitter-rescript", rev = "5e2a44a9d886b0a509f5bfd0437d33b4871fbac5" }

[[language]]
name = "erlang"
scope = "source.erlang"
injection-regex = "erl(ang)?"
file-types = ["erl", "hrl", "app", { glob = "rebar.config" }, { glob = "rebar.lock" }, { glob = "*.app.src" }]
roots = ["rebar.config"]
shebangs = ["escript"]
comment-token = "%%"
indent = { tab-width = 4, unit = "    " }
language-servers = [ "erlang-ls", "elp" ]

[[grammar]]
name = "erlang"
source = { git = "https://github.com/the-mikedavis/tree-sitter-erlang", rev = "33a3e4f1fa77a3e1a2736813f4b27c358f6c0b63" }

[[language]]
name = "kotlin"
scope = "source.kotlin"
file-types = ["kt", "kts"]
roots = ["settings.gradle", "settings.gradle.kts"]
comment-token = "//"
block-comment-tokens = { start = "/*", end = "*/" }
indent = { tab-width = 4, unit = "    " }
language-servers = [ "kotlin-language-server" ]

[[grammar]]
name = "kotlin"
source = { git = "https://github.com/fwcd/tree-sitter-kotlin", rev = "c4ddea359a7ff4d92360b2efcd6cfce5dc25afe6" }

[[language]]
name = "hcl"
scope = "source.hcl"
injection-regex = "(hcl|tf|nomad)"
language-id = "terraform"
file-types = ["hcl", "tf", "nomad"]
comment-token = "#"
block-comment-tokens = { start = "/*", end = "*/" }
indent = { tab-width = 2, unit = "  " }
language-servers = [ "terraform-ls" ]
auto-format = true

[[grammar]]
name = "hcl"
source = { git = "https://github.com/tree-sitter-grammars/tree-sitter-hcl", rev = "9e3ec9848f28d26845ba300fd73c740459b83e9b" }

[[language]]
name = "tfvars"
scope = "source.tfvars"
language-id = "terraform-vars"
file-types = ["tfvars"]
comment-token = "#"
block-comment-tokens = { start = "/*", end = "*/" }
indent = { tab-width = 2, unit = "  " }
language-servers = [ "terraform-ls" ]
auto-format = true
grammar = "hcl"

[[language]]
name = "org"
scope = "source.org"
injection-regex = "org"
file-types = ["org"]
indent = { tab-width = 2, unit = "  " }

[[grammar]]
name = "org"
source = { git = "https://github.com/milisims/tree-sitter-org", rev = "698bb1a34331e68f83fc24bdd1b6f97016bb30de" }

[[language]]
name = "solidity"
scope = "source.sol"
injection-regex = "(sol|solidity)"
file-types = ["sol"]
comment-token = "//"
block-comment-tokens = { start = "/*", end = "*/" }
indent = { tab-width = 4, unit = "    " }
language-servers = [ "solc" ]

[[grammar]]
name = "solidity"
source = { git = "https://github.com/JoranHonig/tree-sitter-solidity", rev = "f7f5251a3f5b1d04f0799b3571b12918af177fc8" }

[[language]]
name = "gleam"
scope = "source.gleam"
injection-regex = "gleam"
file-types = ["gleam"]
roots = ["gleam.toml"]
comment-token = "//"
indent = { tab-width = 2, unit = "  " }
language-servers = [ "gleam" ]
auto-format = true

[[grammar]]
name = "gleam"
source = { git = "https://github.com/gleam-lang/tree-sitter-gleam", rev = "426e67087fd62be5f4533581b5916b2cf010fb5b" }

[[language]]
name = "ron"
scope = "source.ron"
injection-regex = "ron"
file-types = ["ron"]
comment-token = "//"
block-comment-tokens = { start = "/*", end = "*/" }
indent = { tab-width = 4, unit = "    " }

[[grammar]]
name = "ron"
source = { git = "https://github.com/tree-sitter-grammars/tree-sitter-ron", rev = "78938553b93075e638035f624973083451b29055" }

[[language]]
name = "robot"
scope = "source.robot"
injection-regex = "robot"
file-types = ["robot", "resource"]
comment-token = "#"
indent = { tab-width = 4, unit = " " }
language-servers = [ "robotframework_ls" ]

[[grammar]]
name = "robot"
source = { git = "https://github.com/Hubro/tree-sitter-robot", rev = "322e4cc65754d2b3fdef4f2f8a71e0762e3d13af" }

[[language]]
name = "r"
scope = "source.r"
injection-regex = "(r|R)"
file-types = ["r", "R", { glob = ".Rprofile" }, { glob = "Rprofile.site" }, { glob = ".RHistory" }]
shebangs = ["r", "R"]
comment-tokens = ["#", "#'"]
indent = { tab-width = 2, unit = "  " }
language-servers = [ "r" ]

[[grammar]]
name = "r"
source = { git = "https://github.com/r-lib/tree-sitter-r", rev = "cc04302e1bff76fa02e129f332f44636813b0c3c" }

[[language]]
name = "rmarkdown"
scope = "source.rmd"
language-id = "rmd"
injection-regex = "(r|R)md"
file-types = ["rmd", "Rmd"]
indent = { tab-width = 2, unit = "  " }
grammar = "markdown"
block-comment-tokens = { start = "<!--", end = "-->" }
language-servers = [ "r" ]

[[language]]
name = "swift"
scope = "source.swift"
injection-regex = "swift"
file-types = ["swift", "swiftinterface"]
roots = [ "Package.swift" ]
comment-token = "//"
block-comment-tokens = { start = "/*", end = "*/" }
formatter = { command = "swift-format" }
language-servers = [ "sourcekit-lsp" ]

[[grammar]]
name = "swift"
source = { git = "https://github.com/alex-pinkus/tree-sitter-swift", rev = "57c1c6d6ffa1c44b330182d41717e6fe37430704" }

[[language]]
name = "erb"
scope = "text.html.erb"
injection-regex = "erb"
file-types = ["erb"]
block-comment-tokens = { start = "<!--", end = "-->" }
indent = { tab-width = 2, unit = "  " }
grammar = "embedded-template"

[[language]]
name = "ejs"
scope = "text.html.ejs"
injection-regex = "ejs"
file-types = ["ejs"]
block-comment-tokens = { start = "<!--", end = "-->" }
indent = { tab-width = 2, unit = "  " }
grammar = "embedded-template"

[[grammar]]
name = "embedded-template"
source = { git = "https://github.com/tree-sitter/tree-sitter-embedded-template", rev = "d21df11b0ecc6fd211dbe11278e92ef67bd17e97" }

[[language]]
name = "eex"
scope = "source.eex"
injection-regex = "eex"
file-types = ["eex"]
roots = ["mix.exs", "mix.lock"]
block-comment-tokens = { start = "<!--", end = "-->" }
indent = { tab-width = 2, unit = "  " }

[[grammar]]
name = "eex"
source = { git = "https://github.com/connorlay/tree-sitter-eex", rev = "f742f2fe327463335e8671a87c0b9b396905d1d1" }

[[language]]
name = "heex"
scope = "source.heex"
injection-regex = "heex"
file-types = ["heex"]
roots = ["mix.exs", "mix.lock"]
block-comment-tokens = { start = "<!--", end = "-->" }
indent = { tab-width = 2, unit = "  " }
language-servers = [ "elixir-ls" ]

[[grammar]]
name = "heex"
source = { git = "https://github.com/phoenixframework/tree-sitter-heex", rev = "f6b83f305a755cd49cf5f6a66b2b789be93dc7b9" }

[[language]]
name = "sql"
scope = "source.sql"
file-types = ["sql", "dsql"]
comment-token = "--"
block-comment-tokens = { start = "/*", end = "*/" }
indent = { tab-width = 4, unit = "    " }
injection-regex = "sql"

[[grammar]]
name = "sql"
source = { git = "https://github.com/DerekStride/tree-sitter-sql", rev = "b9d109588d5b5ed986c857464830c2f0bef53f18" }

[[language]]
name = "gdscript"
scope = "source.gdscript"
injection-regex = "gdscript"
file-types = ["gd"]
shebangs = []
roots = ["project.godot"]
auto-format = true
formatter = { command = "gdformat", args = ["-"] }
comment-tokens = ["#", "##"]
indent = { tab-width = 4, unit = "\t" }

[[grammar]]
name = "gdscript"
source = { git = "https://github.com/PrestonKnopp/tree-sitter-gdscript", rev = "1f1e782fe2600f50ae57b53876505b8282388d77" }

[[language]]
name = "godot-resource"
scope = "source.tscn"
injection-regex = "godot"
file-types = ["tscn", "tres", "godot", "gdextension"]
shebangs = []
roots = ["project.godot"]
auto-format = false
comment-token = ";"
indent = { tab-width = 4, unit = "\t" }

[[grammar]]
name = "godot-resource"
source = { git = "https://github.com/PrestonKnopp/tree-sitter-godot-resource", rev = "2ffb90de47417018651fc3b970e5f6b67214dc9d" }

[[language]]
name = "nu"
scope = "source.nu"
injection-regex = "nu"
file-types = ["nu", "nuon"]
shebangs = ["nu"]
comment-token = "#"
indent = { tab-width = 2, unit = "  " }
language-servers = [ "nu-lsp" ]

[[grammar]]
name = "nu"
source = { git = "https://github.com/nushell/tree-sitter-nu", rev = "358c4f509eb97f0148bbd25ad36acc729819b9c1" }

[[language]]
name = "vala"
scope = "source.vala"
injection-regex = "vala"
file-types = ["vala", "vapi"]
comment-token = "//"
block-comment-tokens = { start = "/*", end = "*/" }
indent = { tab-width = 2, unit = "  " }
language-servers = [ "vala-language-server" ]

[[grammar]]
name = "vala"
source = { git = "https://github.com/vala-lang/tree-sitter-vala", rev = "c9eea93ba2ec4ec1485392db11945819779745b3" }

[[language]]
name = "hare"
scope = "source.hare"
injection-regex = "hare"
file-types = ["ha"]
comment-token = "//"
indent = { tab-width = 8, unit = "\t" }

[[grammar]]
name = "hare"
source = { git = "https://git.sr.ht/~ecs/tree-sitter-hare", rev = "07035a248943575444aa0b893ffe306e1444c0ab" }

[[language]]
name = "devicetree"
scope = "source.devicetree"
injection-regex = "(dtsi?|devicetree|fdt)"
file-types = ["dts", "dtsi"]
comment-token = "//"
block-comment-tokens = { start = "/*", end = "*/" }
indent = { tab-width = 4, unit = "\t" }

[[grammar]]
name = "devicetree"
source = { git = "https://github.com/joelspadin/tree-sitter-devicetree", rev = "877adbfa0174d25894c40fa75ad52d4515a36368" }

[[language]]
name = "cairo"
scope = "source.cairo"
injection-regex = "cairo"
file-types = ["cairo"]
comment-token = "//"
indent = { tab-width = 4, unit = "    " }
# auto-format = true
language-servers = [ "cairo-language-server" ]

[[grammar]]
name = "cairo"
source = { git = "https://github.com/starkware-libs/tree-sitter-cairo", rev = "4c6a25680546761b80a710ead1dd34e76c203125" }

[[language]]
name = "cpon"
scope = "scope.cpon"
injection-regex = "cpon"
file-types = ["cpon", "cp"]
auto-format = true
comment-token = "//"
indent = { tab-width = 2, unit = "  " }

[[grammar]]
name = "cpon"
source = { git = "https://github.com/fvacek/tree-sitter-cpon", rev = "0d01fcdae5a53191df5b1349f9bce053833270e7" }

[[language]]
name = "odin"
auto-format = true
scope = "source.odin"
file-types = ["odin"]
roots = ["ols.json", "main.odin"]
language-servers = [ "ols" ]
comment-token = "//"
block-comment-tokens = { start = "/*", end = "*/" }
indent = { tab-width = 4, unit = "\t" }
formatter = { command = "odinfmt", args = [ "-stdin" ] }

[language.debugger]
name = "lldb-dap"
transport = "stdio"
command = "lldb-dap"

[[language.debugger.templates]]
name = "binary"
request = "launch"
completion = [ { name = "binary", completion = "filename" } ]
args = { console = "internalConsole", program = "{0}" }

[[language.debugger.templates]]
name = "attach"
request = "attach"
completion = [ "pid" ]
args = { console = "internalConsole", pid = "{0}" }

[[language.debugger.templates]]
name = "gdbserver attach"
request = "attach"
completion = [ { name = "lldb connect url", default = "connect://localhost:3333" }, { name = "file", completion = "filename" }, "pid" ]
args = { console = "internalConsole", attachCommands = [ "platform select remote-gdb-server", "platform connect {0}", "file {1}", "attach {2}" ] }

[[grammar]]
name = "odin"
source = { git = "https://github.com/tree-sitter-grammars/tree-sitter-odin", rev = "b5f668ef8918aab13812ce73acd89fe191fb8c5e" }

[[language]]
name = "meson"
scope = "source.meson"
injection-regex = "meson"
file-types = [{ glob = "meson.build" }, { glob = "meson.options" }, { glob = "meson_options.txt" }]
comment-token = "#"
indent = { tab-width = 2, unit = "  " }
language-servers = ["mesonlsp"]

[[grammar]]
name = "meson"
source = { git = "https://github.com/staysail/tree-sitter-meson", rev = "32a83e8f200c347232fa795636cfe60dde22957a" }

[[language]]
name = "sshclientconfig"
scope = "source.sshclientconfig"
file-types = [{ glob = ".ssh/config" }, { glob = "/etc/ssh/ssh_config" }, { glob = "ssh_config.d/*.conf" } ]
comment-token = "#"

[[grammar]]
name = "sshclientconfig"
source = { git = "https://github.com/metio/tree-sitter-ssh-client-config", rev = "e45c6d5c71657344d4ecaf87dafae7736f776c57" }

[[language]]
name = "scheme"
scope = "source.scheme"
injection-regex = "scheme"
file-types = ["ss", "scm"]
shebangs = ["scheme", "guile", "chicken"]
comment-token = ";"
indent = { tab-width = 2, unit = "  " }

[language.auto-pairs]
'(' = ')'
'{' = '}'
'[' = ']'
'"' = '"'

[[grammar]]
name = "scheme"
source = { git = "https://github.com/6cdh/tree-sitter-scheme", rev = "af3af6c9356b936f8a515a1e449c32e804c2b1a8" }

[[language]]
name = "v"
scope = "source.v"
file-types = ["v", "vv", "vsh"]
shebangs = ["v run"]
roots = ["v.mod"]
language-servers = [ "vlang-language-server" ]
auto-format = true
comment-token = "//"
block-comment-tokens = { start = "/*", end = "*/" }
indent = { tab-width = 4, unit = "\t" }

[[grammar]]
name = "v"
source = {git = "https://github.com/vlang/v-analyzer", subpath = "tree_sitter_v", rev = "e14fdf6e661b10edccc744102e4ccf0b187aa8ad"}

[[language]]
name = "verilog"
scope = "source.verilog"
file-types = ["v", "vh", "sv", "svh"]
comment-token = "//"
block-comment-tokens = { start = "/*", end = "*/" }
language-servers = [ "svlangserver" ]
indent = { tab-width = 2, unit = "  " }
injection-regex = "verilog"

[[grammar]]
name = "verilog"
source = { git = "https://github.com/tree-sitter/tree-sitter-verilog", rev = "4457145e795b363f072463e697dfe2f6973c9a52" }

[[language]]
name = "edoc"
scope = "source.edoc"
file-types = ["edoc", "edoc.in"]
injection-regex = "edoc"
indent = { tab-width = 4, unit = "    " }

[[grammar]]
name = "edoc"
source = { git = "https://github.com/the-mikedavis/tree-sitter-edoc", rev = "74774af7b45dd9cefbf9510328fc6ff2374afc50" }

[[language]]
name = "jsdoc"
scope = "source.jsdoc"
injection-regex = "jsdoc"
file-types = ["jsdoc"]
indent = { tab-width = 2, unit = "  " }

[[grammar]]
name = "jsdoc"
source = { git = "https://github.com/tree-sitter/tree-sitter-jsdoc", rev = "189a6a4829beb9cdbe837260653b4a3dfb0cc3db" }

[[language]]
name = "openscad"
scope = "source.openscad"
injection-regex = "openscad"
file-types = ["scad"]
comment-token = "//"
block-comment-tokens = { start = "/*", end = "*/" }
language-servers = [ "openscad-lsp" ]
indent = { tab-width = 2, unit = "\t" }

[[grammar]]
name = "openscad"
source = { git = "https://github.com/openscad/tree-sitter-openscad", rev = "acc196e969a169cadd8b7f8d9f81ff2d30e3e253" }

[[language]]
name = "prisma"
scope = "source.prisma"
injection-regex = "prisma"
file-types = ["prisma"]
roots = ["package.json"]
comment-token = "//"
language-servers = [ "prisma-language-server" ]
indent = { tab-width = 2, unit = "  " }

[[grammar]]
name = "prisma"
source = { git = "https://github.com/victorhqc/tree-sitter-prisma", rev = "eca2596a355b1a9952b4f80f8f9caed300a272b5" }

[[language]]
name = "clojure"
scope = "source.clojure"
injection-regex = "(clojure|clj|edn|boot)"
file-types = ["clj", "cljs", "cljc", "clje", "cljr", "cljx", "edn", "boot"]
roots = ["project.clj", "build.boot", "deps.edn", "shadow-cljs.edn"]
comment-token = ";"
language-servers = [ "clojure-lsp" ]
indent = { tab-width = 2, unit = "  " }

[[grammar]]
name = "clojure"
source = { git = "https://github.com/sogaiu/tree-sitter-clojure", rev = "e57c569ae332ca365da623712ae1f50f84daeae2" }

[[language]]
name = "starlark"
scope = "source.starlark"
injection-regex = "(starlark|bzl|bazel)"
file-types = ["bzl", "bazel", "star", { glob = "BUILD" }, { glob = "BUILD.*" }, { glob = "Tiltfile" }, { glob = "WORKSPACE" }, { glob = "WORKSPACE.bzlmod" }]
comment-token = "#"
indent = { tab-width = 4, unit = "    " }
language-servers = [ "starpls" ]
grammar = "python"

[[language]]
name = "elvish"
scope = "source.elvish"
shebangs = ["elvish"]
file-types = ["elv"]
comment-token = "#"
indent = { tab-width = 2, unit = "  " }
language-servers = [ "elvish" ]
grammar = "elvish"

[[grammar]]
name = "elvish"
source = { git = "https://github.com/ckafi/tree-sitter-elvish", rev = "e50787cadd3bc54f6d9c0704493a79078bb8a4e5" }

[[language]]
name = "idris"
scope = "source.idr"
injection-regex = "idr"
file-types = ["idr"]
shebangs = []
comment-token = "--"
block-comment-tokens = { start = "{-", end = "-}" }
indent = { tab-width = 2, unit = "  " }
language-servers = [ "idris2-lsp" ]

[[language]]
name = "fortran"
scope = "source.fortran"
injection-regex = "fortran"
file-types = ["f", "for", "f90", "f95", "f03"]
roots = ["fpm.toml"]
comment-token = "!"
indent = { tab-width = 4, unit = "    "}
language-servers = [ "fortls" ]

[[grammar]]
name = "fortran"
source = { git = "https://github.com/stadelmanma/tree-sitter-fortran", rev = "f0f2f100952a353e64e26b0fa710b4c296d7af13" }

[[language]]
name = "ungrammar"
scope = "source.ungrammar"
injection-regex = "ungrammar"
file-types = ["ungram", "ungrammar"]
comment-token = "//"
indent = { tab-width = 2, unit = "  " }

[[grammar]]
name = "ungrammar"
source = { git = "https://github.com/Philipp-M/tree-sitter-ungrammar", rev = "a7e104629cff5a8b7367187610631e8f5eb7c6ea" }

[[language]]
name = "dot"
scope = "source.dot"
injection-regex = "dot"
file-types = ["dot"]
comment-token = "//"
block-comment-tokens = { start = "/*", end = "*/" }
indent = { tab-width = 4, unit = "    " }
language-servers = [ "dot-language-server" ]

[[grammar]]
name = "dot"
source = { git = "https://github.com/rydesun/tree-sitter-dot", rev = "917230743aa10f45a408fea2ddb54bbbf5fbe7b7" }

[[language]]
name = "cue"
scope = "source.cue"
injection-regex = "cue"
file-types = ["cue"]
roots = ["cue.mod"]
auto-format = true
comment-token = "//"
language-servers = [ "cuelsp" ]
indent = { tab-width = 4, unit = "\t" }
formatter = { command = "cue", args = ["fmt", "-"] }

[[grammar]]
name = "cue"
source = { git = "https://github.com/eonpatapon/tree-sitter-cue", rev = "8a5f273bfa281c66354da562f2307c2d394b6c81" }

[[language]]
name = "slint"
scope = "source.slint"
injection-regex = "slint"
file-types = ["slint"]
comment-token = "//"
block-comment-tokens = { start = "/*", end = "*/" }
indent = { tab-width = 4, unit = "    " }
language-servers = [ "slint-lsp" ]

[[grammar]]
name = "slint"
source = { git = "https://github.com/slint-ui/tree-sitter-slint", rev = "f11da7e62051ba8b9d4faa299c26de8aeedfc1cd" }

[[language]]
name = "task"
scope = "source.task"
injection-regex = "task"
file-types = ["task"]
comment-token = "#"
indent = { tab-width = 2, unit = "  " }

[[grammar]]
name = "task"
source = { git = "https://github.com/alexanderbrevig/tree-sitter-task", rev = "f2cb435c5dbf3ee19493e224485d977cb2d36d8b" }

[[language]]
name = "xit"
scope = "source.xit"
injection-regex = "xit"
file-types = ["xit"]
indent = { tab-width = 4, unit = "    " }

[[grammar]]
name = "xit"
source = { git = "https://github.com/synaptiko/tree-sitter-xit", rev = "7d7902456061bc2ad21c64c44054f67b5515734c" }

[[language]]
name = "esdl"
scope = "source.esdl"
injection-regex = "esdl"
file-types = ["esdl"]
comment-token = "#"
indent = { tab-width = 2, unit = "  " }
roots = ["edgedb.toml"]

[[grammar]]
name ="esdl"
source = { git = "https://github.com/greym0uth/tree-sitter-esdl", rev = "df83acc8cacd0cfb139eecee0e718dc32c4f92e2" }

[[language]]
name = "pascal"
scope = "source.pascal"
injection-regex = "pascal"
file-types = ["pas", "pp", "inc", "lpr", "lfm"]
comment-token = "//"
block-comment-tokens = { start = "{", end = "}" }
indent = { tab-width = 2, unit = "  " }
language-servers = [ "pasls" ]

[[grammar]]
name = "pascal"
source = { git = "https://github.com/Isopod/tree-sitter-pascal", rev = "2fd40f477d3e2794af152618ccfac8d92eb72a66" }

[[language]]
name = "sml"
scope = "source.sml"
injection-regex = "sml"
file-types = ["sml"]
block-comment-tokens = { start = "(*", end = "*)" }

[language.auto-pairs]
'(' = ')'
'{' = '}'
'[' = ']'
'"' = '"'

[[grammar]]
name = "sml"
source = { git = "https://github.com/Giorbo/tree-sitter-sml", rev = "bd4055d5554614520d4a0706b34dc0c317c6b608" }

[[language]]
name = "jsonnet"
scope = "source.jsonnet"
file-types = ["libsonnet", "jsonnet"]
roots = ["jsonnetfile.json"]
comment-token = "//"
block-comment-tokens = { start = "/*", end = "*/" }
indent = { tab-width = 2, unit = "  " }
language-servers = [ "jsonnet-language-server" ]

[[grammar]]
name = "jsonnet"
source = { git = "https://github.com/sourcegraph/tree-sitter-jsonnet", rev = "0475a5017ad7dc84845d1d33187f2321abcb261d" }

[[language]]
name = "ada"
scope = "source.ada"
injection-regex = "ada"
file-types = ["adb", "ads"]
roots = ["alire.toml"]
comment-token = "--"
indent = { tab-width = 3, unit = "   " }
language-servers = ["ada-language-server"]


[[grammar]]
name = "ada"
source = { git = "https://github.com/briot/tree-sitter-ada", rev = "ba0894efa03beb70780156b91e28c716b7a4764d" }

[[language]]
name = "astro"
scope = "source.astro"
injection-regex = "astro"
file-types = ["astro"]
block-comment-tokens = { start = "<!--", end = "-->" }
indent = { tab-width = 2, unit = "  " }
language-servers = [ "astro-ls" ]

[[grammar]]
name = "astro"
source = { git = "https://github.com/virchau13/tree-sitter-astro", rev = "947e93089e60c66e681eba22283f4037841451e7" }

[[language]]
name = "bass"
scope = "source.bass"
injection-regex = "bass"
file-types = ["bass"]
comment-token = ";"
indent = { tab-width = 2, unit = "  " }
language-servers = [ "bass" ]

[[grammar]]
name = "bass"
source = { git = "https://github.com/vito/tree-sitter-bass", rev = "501133e260d768ed4e1fd7374912ed5c86d6fd90" }

[[language]]
name = "wat"
scope = "source.wat"
comment-token = ";;"
block-comment-tokens = { start = "(;", end = ";)" }
file-types = ["wat"]
language-servers = ["wasm-language-tools"]

[[grammar]]
name = "wat"
source = { git = "https://github.com/wasm-lsp/tree-sitter-wasm", rev = "2ca28a9f9d709847bf7a3de0942a84e912f59088", subpath = "wat" }

[[language]]
name = "wast"
scope = "source.wast"
comment-token = ";;"
block-comment-tokens = { start = "(;", end = ";)" }
file-types = ["wast"]

[[grammar]]
name = "wast"
source = { git = "https://github.com/wasm-lsp/tree-sitter-wasm", rev = "2ca28a9f9d709847bf7a3de0942a84e912f59088", subpath = "wast" }

[[language]]
name = "d"
scope = "source.d"
file-types = [ "d", "dd" ]
comment-token = "//"
block-comment-tokens = { start = "/*", end = "*/" }
injection-regex = "d"
indent = { tab-width = 4, unit = "    "}
language-servers = [ "serve-d" ]
formatter = { command = "dfmt" }

[[grammar]]
name = "d"
source = { git = "https://github.com/gdamore/tree-sitter-d", rev = "5566f8ce8fc24186fad06170bbb3c8d97c935d74" }

[[language]]
name = "vhs"
scope = "source.vhs"
file-types = ["tape"]
comment-token = "#"
indent = { tab-width = 2, unit = "  " }
grammar = "vhs"

[[grammar]]
name = "vhs"
source = { git = "https://github.com/charmbracelet/tree-sitter-vhs", rev = "9534865e614c95eb9418e5e73f061c32fa4d9540" }

[[language]]
name = "kdl"
scope = "source.kdl"
file-types = ["kdl"]
comment-token = "//"
block-comment-tokens = { start = "/*", end = "*/" }
injection-regex = "kdl"
formatter = { command = "kdlfmt", args = ["format", "-"] }

[[grammar]]
name = "kdl"
source = { git = "https://github.com/amaanq/tree-sitter-kdl", rev = "3ca569b9f9af43593c24f9e7a21f02f43a13bb88" }

[[language]]
name = "xml"
scope = "source.xml"
injection-regex = "xml"
file-types = [
  "xml",
  "mobileconfig",
  "plist",
  "xib",
  "storyboard",
  "svg",
  "xsd",
  "gml",
  "xaml",
  "gir",
  "rss",
  "atom",
  "opml",
  "policy",
  "ascx",
  "axml",
  "axaml",
  "bpmn",
  "cpt",
  "csl",
  "csproj.user",
  "dita",
  "ditamap",
  "dtml",
  "fxml",
  "iml",
  "isml",
  "jmx",
  "launch",
  "menu",
  "mxml",
  "nuspec",
  "osc",
  "osm",
  "pt",
  "publishsettings",
  "pubxml",
  "pubxml.user",
  "rbxlx",
  "rbxmx",
  "rng",
  "shproj",
  "tld",
  { glob = "*.tm[Tt]heme" },
  "tmx",
  "vbproj.user",
  "vcxproj",
  "vcxproj.filters",
  "wsdl",
  "wxi",
  "wxs",
  "xbl",
  "xlf",
  "xliff",
  "xpdl",
  "xul",
  "xoml",
  "musicxml",
  "glif",
  "ui",
  "sublime-snippet",
  "xsl",
  "mpd",
  "smil"
]
block-comment-tokens = { start = "<!--", end = "-->" }
indent = { tab-width = 2, unit = "  " }

[language.auto-pairs]
'(' = ')'
'{' = '}'
'[' = ']'
'"' = '"'
"'" = "'"
"<" = ">"

[[grammar]]
name = "xml"
source = { git = "https://github.com/RenjiSann/tree-sitter-xml", rev = "48a7c2b6fb9d515577e115e6788937e837815651" }


[[language]]
name = "dtd"
scope = "source.dtd"
injection-regex = "dtd"
file-types = ["dtd", "ent"]
indent = {tab-width = 2, unit = "  "}

[language.auto-pairs]
'(' = ')'
'[' = ']'
'"' = '"'
"'" = "'"
'<' = '>'

[[grammar]]
name = "dtd"
source = { git = "https://github.com/KMikeeU/tree-sitter-dtd", rev = "6116becb02a6b8e9588ef73d300a9ba4622e156f"}

[[language]]
name = "wit"
scope = "source.wit"
injection-regex = "wit"
file-types = ["wit"]
comment-token = "//"
block-comment-tokens = { start = "/*", end = "*/" }
indent = { tab-width = 2, unit = "  " }

[language.auto-pairs]
'(' = ')'
'{' = '}'
'[' = ']'
'"' = '"'
"'" = "'"
"<" = ">"

[[grammar]]
name = "wit"
source = { git = "https://github.com/hh9527/tree-sitter-wit", rev = "c917790ab9aec50c5fd664cbfad8dd45110cfff3" }

[[language]]
name = "env"
scope = "source.env"
file-types = [{ glob = ".env" }, { glob = ".env.*" }, { glob = ".envrc" }, { glob = ".envrc.*" }]
injection-regex = "env"
comment-token = "#"
indent = { tab-width = 4, unit = "\t" }
grammar = "bash"

[[language]]
name = "ini"
scope = "source.ini"
file-types = [
  "ini",
  # Systemd unit files
  "service",
  "automount",
  "desktop",
  "device",
  "mount",
  "nspawn",
  "path",
  "scope",
  "slice",
  "socket",
  "swap",
  "target",
  "timer",
  { glob = "systemd/**/*.conf" },
  # Podman quadlets
  "container",
  "volume",
  "kube",
  "network",
  { glob = ".editorconfig" },
  { glob = ".npmrc" },
  { glob = "hgrc" },
  { glob = "npmrc" },
  { glob = "rclone.conf" },
  "properties",
  "cfg",
  "directory"
]
injection-regex = "ini"
comment-token = "#"
indent = { tab-width = 4, unit = "\t" }

[[grammar]]
name = "ini"
source = { git = "https://github.com/justinmk/tree-sitter-ini", rev = "32b31863f222bf22eb43b07d4e9be8017e36fb31" }

[[language]]
name = "inko"
auto-format = true
scope = "source.inko"
injection-regex = "inko"
file-types = ["inko"]
roots = ["inko.pkg"]
comment-token = "#"
indent = { tab-width = 2, unit = "  " }
formatter = { command = "inko", args = ["fmt", "-"] }

[[grammar]]
name = "inko"
source = { git = "https://github.com/inko-lang/tree-sitter-inko", rev = "7860637ce1b43f5f79cfb7cc3311bf3234e9479f" }

[[language]]
name = "bicep"
scope = "source.bicep"
file-types = ["bicep","bicepparam"]
auto-format = true
comment-token = "//"
block-comment-tokens = { start = "/*", end = "*/" }
indent = { tab-width = 2, unit = " "}
language-servers = [ "bicep-langserver" ]

[[grammar]]
name = "bicep"
source = { git = "https://github.com/tree-sitter-grammars/tree-sitter-bicep", rev = "0092c7d1bd6bb22ce0a6f78497d50ea2b87f19c0" }

[[language]]
name = "qml"
scope = "source.qml"
file-types = ["qml"]
language-servers = [ "qmlls" ]
comment-token = "//"
block-comment-tokens = { start = "/*", end = "*/" }
indent = { tab-width = 4, unit = "    " }
grammar = "qmljs"

[[grammar]]
name = "qmljs"
source = { git = "https://github.com/yuja/tree-sitter-qmljs", rev = "0b2b25bcaa7d4925d5f0dda16f6a99c588a437f1" }

[[language]]
name = "mermaid"
scope = "source.mermaid"
injection-regex = "mermaid"
file-types = ["mermaid", "mmd"]
comment-token = "%%"
indent = { tab-width = 4, unit = "    " }

[[grammar]]
name = "mermaid"
source = { git = "https://github.com/monaqa/tree-sitter-mermaid", rev = "d787c66276e7e95899230539f556e8b83ee16f6d" }

[[language]]
name = "matlab"
scope = "source.m"
file-types = ["m"]
comment-token = "%"
shebangs = ["octave-cli", "matlab"]
indent = { tab-width = 2, unit = "  " }

[[grammar]]
name = "matlab"
source = { git = "https://github.com/acristoffers/tree-sitter-matlab", rev = "b0a0198b182574cd3ca0447264c83331901b9338" }

[[language]]
name = "ponylang"
scope = "source.pony"
file-types = ["pony"]
injection-regex = "pony"
roots = ["corral.json", "lock.json"]
indent = { tab-width = 2, unit = "  " }
comment-token = "//"
block-comment-tokens = { start = "/*", end = "*/" }

[[grammar]]
name = "ponylang"
source = { git = "https://github.com/mfelsche/tree-sitter-ponylang", rev = "ef66b151bc2604f431b5668fcec4747db4290e11" }

[[language]]
name = "dhall"
scope = "source.dhall"
injection-regex = "dhall"
file-types = ["dhall"]
comment-token = "--"
block-comment-tokens = { start = "{-", end = "-}" }
indent = { tab-width = 2, unit = "  " }
language-servers = [ "dhall-lsp-server" ]
formatter = { command = "dhall" , args = ["format"] }

[[grammar]]
name = "dhall"
source = { git = "https://github.com/jbellerb/tree-sitter-dhall", rev = "affb6ee38d629c9296749767ab832d69bb0d9ea8" }

[[language]]
name = "sage"
scope = "source.sage"
file-types = ["sage"]
injection-regex = "sage"
comment-token = "#"
indent = { tab-width = 4, unit = "    " }
grammar = "python"

[[language]]
name = "msbuild"
scope = "source.msbuild"
injection-regex = "msbuild"
file-types = ["proj", "vbproj", "csproj", "fsproj", "targets", "props"]
indent = { tab-width = 2, unit = "  " }
block-comment-tokens = { start = "<!--", end = "-->" }
grammar = "xml"

[language.auto-pairs]
'(' = ')'
'{' = '}'
'[' = ']'
'"' = '"'
"'" = "'"
"<" = ">"

[[language]]
name = "pem"
scope = "source.pem"
file-types = ["pem", "cert", "crt"]
injection-regex = "pem"
grammar = "pem"

[[grammar]]
name = "pem"
source = { git = "https://github.com/mtoohey31/tree-sitter-pem", rev = "be67a4330a1aa507c7297bc322204f936ec1132c" }

[[language]]
name = "passwd"
scope = "source.passwd"
file-types = [{ glob = "passwd" }]

[[grammar]]
name = "passwd"
source = { git = "https://github.com/ath3/tree-sitter-passwd", rev = "20239395eacdc2e0923a7e5683ad3605aee7b716" }

[[language]]
name = "hosts"
scope = "source.hosts"
file-types = [{ glob = "hosts" }]
comment-token = "#"

[[grammar]]
name = "hosts"
source = { git = "https://github.com/ath3/tree-sitter-hosts", rev = "301b9379ce7dfc8bdbe2c2699a6887dcb73953f9" }

[[language]]
name = "uxntal"
scope = "source.tal"
injection-regex = "tal"
file-types = ["tal"]
auto-format = false
block-comment-tokens = { start = "(", end = ")" }

[[grammar]]
name = "uxntal"
source = { git = "https://github.com/Jummit/tree-sitter-uxntal", rev = "d68406066648cd6db4c6a2f11ec305af02079884" }

[[language]]
name = "yuck"
scope = "source.yuck"
injection-regex = "yuck"
file-types = ["yuck"]
comment-token = ";"
indent = { tab-width = 2, unit = "  " }

[[grammar]]
name = "yuck"
source = { git = "https://github.com/Philipp-M/tree-sitter-yuck", rev = "e3d91a3c65decdea467adebe4127b8366fa47919" }

[[language]]
name = "prql"
scope = "source.prql"
injection-regex = "prql"
file-types = ["prql"]
comment-token = "#"
indent = { tab-width = 4, unit = "    " }

[[grammar]]
name = "prql"
source = { git = "https://github.com/PRQL/tree-sitter-prql", rev = "09e158cd3650581c0af4c49c2e5b10c4834c8646" }

[[language]]
name = "po"
scope = "source.po"
file-types = ["po", "pot"]
comment-token = "#"

[[grammar]]
name = "po"
source = { git = "https://github.com/erasin/tree-sitter-po", rev = "417cee9abb2053ed26b19e7de972398f2da9b29e" }

[[language]]
name = "nasm"
scope = "source.nasm"
file-types = ["asm", "S", "nasm"]
injection-regex = "n?asm"
comment-token = ";"
indent = { tab-width = 8, unit = "        " }
language-servers = ["asm-lsp"]

[[grammar]]
name = "nasm"
source = { git = "https://github.com/naclsn/tree-sitter-nasm", rev = "570f3d7be01fffc751237f4cfcf52d04e20532d1" }

[[language]]
name = "gas"
scope = "source.gas"
file-types = ["s"]
injection-regex = "gas"
comment-token = "#"
indent = { tab-width = 8, unit = "        " }
language-servers = ["asm-lsp"]

[[grammar]]
name = "gas"
source = { git = "https://github.com/sirius94/tree-sitter-gas", rev = "60f443646b20edee3b7bf18f3a4fb91dc214259a" }

[[language]]
name = "rst"
scope = "source.rst"
comment-token = ".."
file-types = ["rst"]

[[grammar]]
name = "rst"
source = { git = "https://github.com/stsewd/tree-sitter-rst", rev = "25e6328872ac3a764ba8b926aea12719741103f1" }

[[language]]
name = "capnp"
scope = "source.capnp"
injection-regex = "capnp"
file-types = ["capnp"]
comment-token = "#"
indent = { tab-width = 2, unit = "  " }

[[grammar]]
name = "capnp"
source = { git = "https://github.com/amaanq/tree-sitter-capnp", rev = "fc6e2addf103861b9b3dffb82c543eb6b71061aa" }

[[language]]
name = "smithy"
scope = "source.smithy"
injection-regex = "smithy"
file-types = ["smithy"]
roots = ["smithy-build.json"]
comment-token = "//"
indent = { tab-width = 4, unit = "    " }
language-servers = [ "cs" ]

[[grammar]]
name = "smithy"
source = { git = "https://github.com/indoorvivants/tree-sitter-smithy", rev = "8327eb84d55639ffbe08c9dc82da7fff72a1ad07" }

[[language]]
name = "vhdl"
scope = "source.vhdl"
file-types = ["vhd", "vhdl"]
comment-token = "--"
language-servers = [ "vhdl_ls" ]
indent = { tab-width = 2, unit = "  " }
injection-regex = "vhdl"

[[grammar]]
name = "vhdl"
source = { git = "https://github.com/jpt13653903/tree-sitter-vhdl", rev = "32d3e3daa745bf9f1665676f323be968444619e1" }

[[language]]
name = "rego"
scope = "source.rego"
injection-regex = "rego"
file-types = ["rego"]
auto-format = true
comment-token = "#"
language-servers = [ "regols" ]
grammar = "rego"

[[grammar]]
name = "rego"
source = { git = "https://github.com/FallenAngel97/tree-sitter-rego", rev = "9ac75e71b2d791e0aadeef68098319d86a2a14cf" }

[[language]]
name = "nim"
scope = "source.nim"
injection-regex = "nim"
file-types = ["nim", "nims", "nimble"]
shebangs = []
comment-token = "#"
block-comment-tokens = { start = "#[", end = "]#" }
indent = { tab-width = 2, unit = "  " }
language-servers = [ "nimlangserver" ]

[language.auto-pairs]
'(' = ')'
'[' = ']'
'"' = '"'
"'" = "'"
'{' = '}'

[[grammar]]
name = "nim"
source = { git = "https://github.com/alaviss/tree-sitter-nim", rev = "c5f0ce3b65222f5dbb1a12f9fe894524881ad590" }

[[language]]
name = "cabal"
scope = "source.cabal"
file-types = [ "cabal" ]
roots = ["cabal.project", "Setup.hs"]
indent = { tab-width = 2, unit = "  " }
comment-token = "--"
language-servers = [ "haskell-language-server" ]

[[language]]
name = "hurl"
scope = "source.hurl"
injection-regex = "hurl"
file-types = ["hurl"]
comment-token = "#"
formatter = { command = "hurlfmt" }
indent = { tab-width = 2, unit = "  " }

[[grammar]]
name = "hurl"
source = { git = "https://github.com/pfeiferj/tree-sitter-hurl", rev = "cd1a0ada92cc73dd0f4d7eedc162be4ded758591" }

[[language]]
name = "markdoc"
scope = "text.markdoc"
block-comment-tokens = { start = "<!--", end = "-->" }
file-types = ["mdoc"]
language-servers = [ "markdoc-ls" ]

[[grammar]]
name = "markdoc"
source = { git = "https://github.com/markdoc-extra/tree-sitter-markdoc", rev = "5ffe71b29e8a3f94823913ea9cea51fcfa7e3bf8" }

[[language]]
name = "opencl"
scope = "source.cl"
injection-regex = "(cl|opencl)"
file-types = ["cl"]
comment-token = "//"
language-servers = [ "clangd" ]

[[grammar]]
name = "opencl"
source = { git = "https://github.com/lefp/tree-sitter-opencl", rev = "8e1d24a57066b3cd1bb9685bbc1ca9de5c1b78fb" }

[[language]]
name = "just"
scope = "source.just"
file-types = ["just", { glob = "justfile" }, { glob = "Justfile" }, { glob = ".justfile" }, { glob = ".Justfile" }]
injection-regex = "just"
comment-token = "#"
indent = { tab-width = 4, unit = "    " }
language-servers = ["just-lsp"]
# auto-format = true
# formatter = { command = "just", args = ["--dump"] } # Please see: https://github.com/helix-editor/helix/issues/9703

[[grammar]]
name = "just"
source = { git = "https://github.com/poliorcetics/tree-sitter-just", rev = "8d03cfdd7ab89ff76d935827de1b93450fa0ec0a" }

[[language]]
name = "gn"
scope = "source.gn"
injection-regex = "gn"
file-types = ["gn", "gni"]
roots = []
comment-token = "#"
indent = { tab-width = 2, unit = "  " }
formatter = { command = "gn", args = ["format", "--stdin"] }

[[grammar]]
name = "gn"
source = { git = "https://github.com/willcassella/tree-sitter-gn", rev = "e18d6e36a79b20dafb58f19d407bd38b0e60260e" }

[[language]]
name = "blueprint"
scope = "source.blueprint"
injection-regex = "blueprint"
file-types = ["blp"]
comment-token = "//"
block-comment-tokens = { start = "/*", end = "*/" }
language-servers = [ "blueprint-compiler" ]
indent = { tab-width = 4, unit = "    " }

[[grammar]]
name = "blueprint"
source = { git = "https://gitlab.com/gabmus/tree-sitter-blueprint", rev = "863cea9f83ad5637300478e0559262f1e791684b" }

[[language]]
name = "forth"
scope = "source.forth"
injection-regex = "forth"
file-types = ["fs", "forth", "fth", "4th"]
comment-token = "\\"
language-servers = [ "forth-lsp" ]
indent = { tab-width = 3, unit = "   " }

[[grammar]]
name = "forth"
source = { git = "https://github.com/alexanderbrevig/tree-sitter-forth", rev = "90189238385cf636b9ee99ce548b9e5b5e569d48" }

[[language]]
name = "fsharp"
scope = "source.fs"
roots = ["sln", "fsproj"]
injection-regex = "fsharp"
file-types = ["fs", "fsx", "fsi", "fsscript"]
comment-token = "//"
block-comment-tokens = { start = "(*", end = "*)" }
indent = { tab-width = 4, unit = "    " }
auto-format = true
language-servers = ["fsharp-ls"]

[[grammar]]
name = "fsharp"
source = { git = "https://github.com/ionide/tree-sitter-fsharp", rev = "996ea9982bd4e490029f84682016b6793940113b" }

[[language]]
name = "t32"
scope = "source.t32"
injection-regex = "t32"
file-types = ["cmm", "t32"]
comment-token = ";"
indent = { tab-width = 2, unit = "  " }

[[grammar]]
name = "t32"
source = { git = "https://gitlab.com/xasc/tree-sitter-t32", rev = "6da5e3cbabd376b566d04282005e52ffe67ef74a" }

[[language]]
name = "webc"
scope = "text.html.webc"
injection-regex = "webc"
file-types = ["webc"]
block-comment-tokens = { start = "<!--", end = "-->" }
indent = { tab-width = 2, unit = "  " }
grammar = "html"

[[language]]
name = "typst"
scope = "source.typst"
injection-regex = "typ(st)?"
file-types = ["typst", "typ"]
comment-token = "//"
block-comment-tokens = { start = "/*", end = "*/" }
language-servers = ["tinymist"]
indent = { tab-width = 2, unit = "  " }

[language.auto-pairs]
'(' = ')'
'{' = '}'
'[' = ']'
'$' = '$'
'"' = '"'

[[grammar]]
name = "typst"
source = { git = "https://github.com/uben0/tree-sitter-typst", rev = "13863ddcbaa7b68ee6221cea2e3143415e64aea4" }

[[language]]
name = "nunjucks"
scope = "text.html.nunjucks"
injection-regex = "nunjucks"
file-types = ["njk"]
indent = { tab-width = 2, unit = "  " }
grammar = "jinja2"
block-comment-tokens = { start = "{#", end = "#}" }

[[language]]
name = "jinja"
scope = "text.html.jinja"
injection-regex = "jinja"
file-types = ["jinja", "jinja2", "j2"]
indent = { tab-width = 2, unit = "  " }
grammar = "jinja2"
block-comment-tokens = { start = "{#", end = "#}" }

[[grammar]]
name = "jinja2"
source = { git = "https://github.com/varpeti/tree-sitter-jinja2", rev = "a533cd3c33aea6acb0f9bf9a56f35dcfe6a8eb53" }

[[language]]
name = "jjdescription"
scope = "jj.description"
file-types = [{ glob = "*.jjdescription" }]
comment-token = "JJ:"
indent = { tab-width = 2, unit = "  " }
rulers = [51, 73]
text-width = 72

[[grammar]]
name = "jjdescription"
source = { git = "https://github.com/kareigu/tree-sitter-jjdescription", rev = "1613b8c85b6ead48464d73668f39910dcbb41911" }

[[language]]
name = "jq"
scope = "source.jq"
injection-regex = "jq"
file-types = ["jq"]
comment-token = "#"
language-servers = ["jq-lsp"]
indent = { tab-width = 2, unit = "  " }

[[grammar]]
name = "jq"
source = { git = "https://github.com/flurie/tree-sitter-jq", rev = "13990f530e8e6709b7978503da9bc8701d366791" }

[[grammar]]
name = "wren"
source = { git = "https://git.sr.ht/~jummit/tree-sitter-wren", rev = "6748694be32f11e7ec6b5faeb1b48ca6156d4e06" }

[[language]]
name = "wren"
scope = "source.wren"
injection-regex = "wren"
file-types = ["wren"]
indent = { tab-width = 2, unit = "  "}

[[language]]
name = "unison"
scope = "source.unison"
injection-regex = "unison"
file-types = ["u"]
shebangs = []
auto-format = false
comment-token = "--"
indent = { tab-width = 4, unit = "    " }

[language.auto-pairs]
'(' = ')'
'{' = '}'
'[' = ']'
'"' = '"'
'`' = '`'

[[grammar]]
name = "unison"
source = { git = "https://github.com/kylegoetz/tree-sitter-unison", rev = "3c97db76d3cdbd002dfba493620c2d5df2fd6fa9" }

[[language]]
name = "todotxt"
scope = "text.todotxt"
# glob = "todo.txt" is too common and can conflict regular files, define in user config if necessary
file-types = [{ glob = "*.todo.txt" }, "todotxt"]
formatter = { command = "sort" }
auto-format = true

[[grammar]]
name = "todotxt"
source = { git = "https://github.com/arnarg/tree-sitter-todotxt", rev = "3937c5cd105ec4127448651a21aef45f52d19609" }

[[language]]
name = "strace"
scope = "source.strace"
file-types = ["strace"]

[[grammar]]
name = "strace"
source = { git = "https://github.com/sigmaSd/tree-sitter-strace", rev = "2b18fdf9a01e7ec292cc6006724942c81beb7fd5" }

[[language]]
name = "gemini"
scope = "source.gmi"
file-types = ["gmi"]

[[grammar]]
name = "gemini"
source = { git = "https://git.sr.ht/~nbsp/tree-sitter-gemini", rev = "3cc5e4bdf572d5df4277fc2e54d6299bd59a54b3" }

[[language]]
name = "agda"
scope = "source.agda"
injection-regex = "agda"
file-types = ["agda"]
roots = []
comment-token = "--"
# language-servers = [ "als" ]
# the agda language server is of questionable functionality.
auto-format = false
indent = { tab-width = 2, unit = "  " }

[language.auto-pairs]
'"' = '"'
"'" = "'"
'{' = '}'
'(' = ')'
'[' = ']'

# [language.debugger]
# ?? can this be used for proof assistant support? explore

[[grammar]]
name = "agda"
source = { git = "https://github.com/tree-sitter/tree-sitter-agda", rev = "c21c3a0f996363ed17b8ac99d827fe5a4821f217" }

[[language]]
name = "templ"
scope = "source.templ"
file-types = ["templ"]
roots = ["go.work", "go.mod"]
comment-token = "//"
indent = { tab-width = 2, unit = "  " }
language-servers = [ "templ" ]

[[grammar]]
name = "templ"
source = { git = "https://github.com/vrischmann/tree-sitter-templ", rev = "db662414ccd6f7c78b1e834e7abe11c224b04759" }

[[language]]
name = "dbml"
scope = "source.dbml"
injection-regex = "dbml"
file-types = ["dbml"]
comment-token = ";"
indent = { tab-width = 2, unit = "  " }

[[grammar]]
name = "dbml"
source = { git = "https://github.com/dynamotn/tree-sitter-dbml", rev = "2e2fa5640268c33c3d3f27f7e676f631a9c68fd9" }

[[language]]
name = "bitbake"
language-servers = [ "bitbake-language-server" ]
scope = "source.bitbake"
file-types = ["bb", "bbappend", "bbclass", {glob = "conf/*.conf" }, {glob = "conf/*/*.{inc,conf}" }, { glob = "recipe-*/*/*.inc" }]
comment-token = "#"

[[grammar]]
name = "bitbake"
source = { git = "https://github.com/tree-sitter-grammars/tree-sitter-bitbake", rev = "10bacac929ff36a1e8f4056503fe4f8717b21b94" }

[[language]]
name = "log"
scope = "source.log"
file-types = ["log"]

[[grammar]]
name = "log"
source = { git = "https://github.com/Tudyx/tree-sitter-log", rev = "62cfe307e942af3417171243b599cc7deac5eab9" }

[[language]]
name = "hoon"
scope = "source.hoon"
injection-regex = "hoon"
file-types = ["hoon"]
comment-token = "::"
indent = {tab-width = 2, unit = "  "}

[[grammar]]
name = "hoon"
source = { git = "https://github.com/urbit-pilled/tree-sitter-hoon", rev = "1d5df35af3e0afe592832a67b9fb3feeeba1f7b6" }

[[language]]
name = "hocon"
scope = "source.conf"
file-types = [
  { glob = "**/src/*/resources/**/*.conf" },
  { glob = "*scalafmt*.conf" },
  { glob = "*scalafix*.conf" },
]
comment-token = "#"
auto-format = true
indent = { tab-width = 2, unit = "  " }

[[grammar]]
name = "hocon"
source = { git = "https://github.com/antosha417/tree-sitter-hocon", rev = "c390f10519ae69fdb03b3e5764f5592fb6924bcc" }

[[language]]
name = "koka"
scope = "source.koka"
injection-regex = "koka"
file-types = ["kk"]
comment-token = "//"
indent = { tab-width = 8, unit = "  " }
language-servers = ["koka"]

[[grammar]]
name = "koka"
source = { git = "https://github.com/mtoohey31/tree-sitter-koka", rev = "96d070c3700692858035f3524cc0ad944cef2594" }

[[language]]
name = "tact"
scope = "source.tact"
injection-regex = "tact"
file-types = ["tact"]
comment-token = "//"
indent = { tab-width = 4, unit = "    " }

[language.auto-pairs]
'"' = '"'
'{' = '}'
'(' = ')'
'<' = '>'

[[grammar]]
name = "tact"
source = { git = "https://github.com/tact-lang/tree-sitter-tact", rev = "ec57ab29c86d632639726631fb2bb178d23e1c91" }

[[language]]
name = "pkl"
scope = "source.pkl"
injection-regex = "pkl"
file-types = ["pkl", "pcf"]
comment-token = "//"
language-servers = ["pkl-lsp"]
indent = { tab-width = 2, unit = "  " }

[[grammar]]
name = "pkl"
source = { git = "https://github.com/apple/tree-sitter-pkl", rev = "c03f04a313b712f8ab00a2d862c10b37318699ae" }

[[language]]
name = "groovy"
language-id = "groovy"
scope = "source.groovy"
file-types = ["gradle", "groovy", "jenkinsfile", { glob = "Jenkinsfile" },  { glob = "Jenkinsfile.*" }]
shebangs = ["groovy"]
comment-token = "//"
indent = { tab-width = 2, unit = "  " }

[[grammar]]
name = "groovy"
source = { git = "https://github.com/murtaza64/tree-sitter-groovy", rev = "235009aad0f580211fc12014bb0846c3910130c1" }

[[language]]
name = "fidl"
scope = "source.fidl"
injection-regex = "fidl"
file-types = ["fidl"]
comment-token = "//"
indent = { tab-width = 4, unit = "    " }

[language.auto-pairs]
'"' = '"'
'{' = '}'
'(' = ')'
'<' = '>'

[[grammar]]
name = "fidl"
source = { git = "https://github.com/google/tree-sitter-fidl", rev = "bdbb635a7f5035e424f6173f2f11b9cd79703f8d" }

[[language]]
name = "powershell"
scope = "source.powershell"
injection-regex = "(pwsh|powershell)"
file-types = [ "ps1", "psm1", "psd1", "pscc", "psrc" ]
shebangs = [ "pwsh", "powershell" ]
comment-token = '#'
block-comment-tokens = { start = "<#", end = "#>" }
indent = { tab-width = 4, unit = "    " }

[[grammar]]
name = "powershell"
source = { git = "https://github.com/airbus-cert/tree-sitter-powershell", rev = "c9316be0faca5d5b9fd3b57350de650755f42dc0" }

[[language]]
name = "ld"
scope = "source.ld"
injection-regex = "ld"
file-types = ["ld"]
block-comment-tokens = { start = "/*", end = "*/" }
indent = { tab-width = 2, unit = "  " }

[[grammar]]
name = "ld"
source = { git = "https://github.com/mtoohey31/tree-sitter-ld", rev = "0e9695ae0ede47b8744a8e2ad44d4d40c5d4e4c9" }

[[language]]
name = "hyprlang"
scope = "source.hyprlang"
roots = ["hyprland.conf"]
file-types = [ { glob = "hypr/*.conf" }]
comment-token = "#"
grammar = "hyprlang"
language-servers = ["hyprls"]

[[grammar]]
name = "hyprlang"
source = { git = "https://github.com/tree-sitter-grammars/tree-sitter-hyprlang", rev = "27af9b74acf89fa6bed4fb8cb8631994fcb2e6f3"}

[[language]]
name = "tcl"
scope = "source.tcl"
injection-regex = "tcl"
file-types = [ "tcl" ]
shebangs = [ "tclsh", "tclish", "jimsh", "wish" ]
comment-token = '#'

[[grammar]]
name = "tcl"
source = { git = "https://github.com/tree-sitter-grammars/tree-sitter-tcl", rev = "56ad1fa6a34ba800e5495d1025a9b0fda338d5b8" }

[[language]]
name = "supercollider"
scope = "source.supercollider"
injection-regex = "supercollider"
file-types = ["scd", "sc", "quark"]
comment-token = "//"
indent = { tab-width = 4, unit = "\t" }

[[grammar]]
name = "supercollider"
source = { git = "https://github.com/madskjeldgaard/tree-sitter-supercollider", rev = "3b35bd0fded4423c8fb30e9585c7bacbcd0e8095" }

[[language]]
name = "pkgbuild"
scope = "source.bash"
file-types = [{ glob = "PKGBUILD" }]
comment-token = "#"
grammar = "bash"
language-servers = [
  "termux-language-server",
  { except-features = [
    "diagnostics",
  ], name = "bash-language-server" },
]

[[language]]
name = "helm"
grammar = "gotmpl"
scope = "source.helm"
roots = ["Chart.yaml"]
comment-token = "#"
language-servers = ["helm_ls"]
file-types = [ { glob = "templates/*.yaml" }, { glob = "templates/*.yml" }, { glob = "templates/_*.tpl"}, { glob = "templates/NOTES.txt" } ]

[[language]]
name = "glimmer"
scope = "source.glimmer"
injection-regex = "hbs"
file-types = [{ glob = "{app,addon}/{components,templates}/*.hbs" }]
block-comment-tokens = { start = "{{!", end = "}}" }
roots = ["package.json", "ember-cli-build.js"]
grammar = "glimmer"
language-servers = ["ember-language-server"]
formatter = { command = "prettier", args = ['--parser', 'glimmer'] }

[language.auto-pairs]
'"' = '"'
'{' = '}'
'(' = ')'
'<' = '>'
"'" = "'"

[[grammar]]
name = "glimmer"
source = { git = "https://github.com/ember-tooling/tree-sitter-glimmer", rev = "5dc6d1040e8ff8978ff3680e818d85447bbc10aa" }

[[language]]
name = "ohm"
scope = "source.ohm"
injection-regex = "ohm"
file-types = ["ohm"]
comment-token = "//"
block-comment-tokens = [
  { start = "/*", end = "*/" },
  { start = "/**", end = "*/" },
]
indent = { tab-width = 2, unit = "  " }

[language.auto-pairs]
'"' = '"'
'{' = '}'
'(' = ')'
'<' = '>'

[[grammar]]
name = "ohm"
source = { git = "https://github.com/novusnota/tree-sitter-ohm", rev = "80f14f0e477ddacc1e137d5ed8e830329e3fb7a3" }

[[language]]
name = "earthfile"
scope = "source.earthfile"
injection-regex = "earthfile"
roots = ["Earthfile"]
file-types = [
  { glob = "Earthfile" },
]
comment-token = "#"
indent = { tab-width = 2, unit = "  " }
language-servers = ["earthlyls"]

[[grammar]]
name = "earthfile"
source = { git = "https://github.com/glehmann/tree-sitter-earthfile", rev = "dbfb970a59cd87b628d087eb8e3fbe19c8e20601" }

[[language]]
name = "adl"
scope = "source.adl"
injection-regex = "adl"
file-types = ["adl"]
roots = []
comment-token = "//"
indent = { tab-width = 2, unit = "  " }

[language.auto-pairs]
'"' = '"'
'{' = '}'
'<' = '>'

[[grammar]]
name = "adl"
source = { git = "https://github.com/adl-lang/tree-sitter-adl", rev = "2787d04beadfbe154d3f2da6e98dc45a1b134bbf" }

[[language]]
name = "ldif"
scope = "source.ldif"
injection-regex = "ldif"
file-types = ["ldif"]
comment-token = "#"

[[grammar]]
name = "ldif"
source = { git = "https://github.com/kepet19/tree-sitter-ldif", rev = "0a917207f65ba3e3acfa9cda16142ee39c4c1aaa" }

[[language]]
name = "xtc"
scope = "source.xtc"
# Accept Xena Traffic Configuration, Xena Port Configuration and Xena OpenAutomation
file-types = [ "xtc", "xpc", "xoa" ]
comment-token = ";"

[[grammar]]
name = "xtc"
source = { git = "https://github.com/Alexis-Lapierre/tree-sitter-xtc", rev = "7bc11b736250c45e25cfb0215db2f8393779957e" }

[[language]]
name = "move"
scope = "source.move"
injection-regex = "move"
roots = ["Move.toml"]
file-types = ["move"]
comment-token = "//"
indent = { tab-width = 4, unit = "    " }
language-servers = []

[[grammar]]
name = "move"
source = { git = "https://github.com/tzakian/tree-sitter-move", rev = "8bc0d1692caa8763fef54d48068238d9bf3c0264" }

[[language]]
name = "pest"
scope = "source.pest"
injection-regex = "pest"
file-types = ["pest"]
comment-tokens = ["//", "///", "//!"]
block-comment-tokens = { start = "/*", end = "*/" }
indent = { tab-width = 4, unit = "    " }
language-servers = ["pest-language-server"]

[language.auto-pairs]
'(' = ')'
'{' = '}'
'[' = ']'
'"' = '"'

[[grammar]]
name = "pest"
source = { git = "https://github.com/pest-parser/tree-sitter-pest", rev = "a8a98a824452b1ec4da7f508386a187a2f234b85" }

[[language]]
name = "elisp"
scope = "source.elisp"
file-types = ["el"]
comment-tokens = [";"]

[language.auto-pairs]
'(' = ')'
'"' = '"'

[[grammar]]
name = "elisp"
source = { git = "https://github.com/Wilfred/tree-sitter-elisp", rev = "e5524fdccf8c22fc726474a910e4ade976dfc7bb" }

[[language]]
name = "gjs"
scope = "source.gjs"
file-types = ["gjs"]
roots = ["package.json", "ember-cli-build.js"]
comment-token = "//"
block-comment-tokens = { start = "/*", end = "*/" }
language-servers = [
    { except-features = [
        "format", "diagnostics",
    ], name = "typescript-language-server" },
    "vscode-eslint-language-server",
    "ember-language-server",
]
indent = { tab-width = 2, unit = "  " }
grammar = "javascript"

[language.auto-pairs]
'<' = '>'
"'" = "'"
"{" = "}"
"(" = ")"
'"' = '"'

[[language]]
name = "gts"
scope = "source.gts"
file-types = ["gts"]
roots = ["package.json", "ember-cli-build.js"]
comment-token = "//"
block-comment-tokens = { start = "/*", end = "*/" }
language-servers = [
    { except-features = [
        "format", "diagnostics",
    ], name = "typescript-language-server" },
    "vscode-eslint-language-server",
    "ember-language-server",
]
indent = { tab-width = 2, unit = "  " }
grammar = "typescript"

[language.auto-pairs]
'<' = '>'
"'" = "'"
"{" = "}"
"(" = ")"
'"' = '"'

[[language]]
name = "gherkin"
scope = "source.feature"
file-types = ["feature"]
comment-token = "#"
indent = { tab-width = 2, unit = "  " }

[[grammar]]
name = "gherkin"
source = { git = "https://github.com/SamyAB/tree-sitter-gherkin", rev = "43873ee8de16476635b48d52c46f5b6407cb5c09" }

[[language]]
name = "thrift"
scope = "source.thrift"
file-types = ["thrift"]
comment-token = "//"
block-comment-tokens = { start = "/*", end = "*/" }
indent = { tab-width = 2, unit = "  " }

[[grammar]]
name = "thrift"
source = { git = "https://github.com/tree-sitter-grammars/tree-sitter-thrift" , rev = "68fd0d80943a828d9e6f49c58a74be1e9ca142cf" }

[[language]]
name             = "circom"
scope            = "source.circom"
injection-regex  = "circom"
file-types       = ["circom"]
roots            = ["package.json"]
comment-tokens   = "//"
indent           = { tab-width = 4, unit = "    " }
auto-format      = false
language-servers = ["circom-lsp"]

[[grammar]]
name   = "circom"
source = { git = "https://github.com/Decurity/tree-sitter-circom", rev = "02150524228b1e6afef96949f2d6b7cc0aaf999e" }

[[language]]
name = "snakemake"
scope = "source.snakemake"
roots = ["Snakefile", "config.yaml", "environment.yaml", "workflow/"]
file-types = ["smk", { glob = "Snakefile" } ]
comment-tokens = ["#", "##"]
indent = { tab-width = 2, unit = "  " }
language-servers = ["pylsp" ]

[language.formatter]
command = "snakefmt"
args = ["-"]

[[grammar]]
name = "snakemake"
source = { git = "https://github.com/osthomas/tree-sitter-snakemake", rev = "e909815acdbe37e69440261ebb1091ed52e1dec6" }

[[language]]
name = "cylc"
scope = "source.cylc"
injection-regex = "cylc"
file-types = ["cylc", { glob = "suite.rc" }]
comment-tokens = "#"
indent = { tab-width = 4, unit = "    " }

[[grammar]]
name = "cylc"
source = { git = "https://github.com/elliotfontaine/tree-sitter-cylc", rev = "30dd40d9bf23912e4aefa93eeb4c7090bda3d0f6" }

[[language]]
name = "quint"
scope = "source.quint"
file-types = ["qnt"]
language-servers = ["quint-language-server"]
comment-token = "//"
block-comment-tokens = { start = "/*", end = "*/" }
indent = { tab-width = 2, unit = "  " }

[[grammar]]
name = "quint"
source = { git = "https://github.com/gruhn/tree-sitter-quint", rev = "eebbd01edfeff6404778c92efe5554e42e506a18" }

[[language]]
name = "spade"
scope = "source.spade"
roots = ["swim.toml"]
file-types = ['spade']
injection-regex = "spade"
comment-tokens = ["//", "///"]
block-comment-tokens = [
  { start = "/*", end = "*/" },
  { start = "/**", end = "*/" },
]
language-servers = [ "spade-language-server" ]
indent = { tab-width = 4, unit = "    " }

[language.auto-pairs]
'(' = ')'
'{' = '}'
'[' = ']'
'"' = '"'
'<' = '>'

[[grammar]]
name = "spade"
source = { git = "https://gitlab.com/spade-lang/tree-sitter-spade", rev = "78bf09a88fc1d396f66b69879f908fc6bd2e6934" }

[[language]]
name = "amber"
scope = "source.ab"
file-types = ["ab"]
comment-token = ["//", "///"]
indent = { tab-width = 4, unit = "    " }

[[grammar]]
name = "amber"
source = { git = "https://github.com/amber-lang/tree-sitter-amber", rev = "c6df3ec2ec243ed76550c525e7ac3d9a10c6c814" }

[[language]]
name = "koto"
scope = "source.koto"
injection-regex = "koto"
file-types = ["koto"]
comment-token = "#"
block-comment-tokens = ["#-", "-#"]
indent = { tab-width = 2, unit = "  " }
language-servers = ["koto-ls"]

[[grammar]]
name = "koto"
source = { git = "https://github.com/koto-lang/tree-sitter-koto", rev = "b420f7922d0d74905fd0d771e5b83be9ee8a8a9a" }

[[language]]
name = "gpr"
scope = "source.gpr"
injection-regex = "gpr"
file-types = ["gpr"]
roots = ["alire.toml"]
comment-token = "--"
indent = { tab-width = 3, unit = "   " }
language-servers = ["ada-gpr-language-server"]

[[grammar]]
name = "gpr"
source = { git = "https://github.com/brownts/tree-sitter-gpr", rev = "cea857d3c18d1385d1f5b66cd09ea1e44173945c" }

[[language]]
name = "vento"
scope = "text.html.vto"
file-types = ["vto"]
block-comment-tokens = { start = "{{#", end = "#}}" }
indent = { tab-width = 4, unit = "    " }

[[grammar]]
name = "vento"
source = { git = "https://github.com/ventojs/tree-sitter-vento", rev = "3b32474bc29584ea214e4e84b47102408263fe0e" }

[[language]]
name = "nginx"
scope = "source.nginx"
injection-regex = "nginx"
file-types = [
  { glob = "sites-available/*.conf" },
  { glob = "sites-enabled/*.conf" },
  { glob = "nginx.conf" },
  { glob = "conf.d/*.conf" }
]
roots = ["nginx.conf"]
comment-token = "#"
indent = { tab-width = 4, unit = "    " }

[[grammar]]
name = "nginx"
source = { git = "https://gitlab.com/joncoole/tree-sitter-nginx", rev = "b4b61db443602b69410ab469c122c01b1e685aa0" }

[[language]]
name = "codeql"
scope = "source.ql"
file-types = ["ql", "qll"]
comment-token = "//"
block-comment-tokens = { start = "/*", end = "*/" }
indent = { tab-width = 2, unit = "  " }
injection-regex = "codeql"
grammar = "ql"
language-servers = ["codeql"]

[[grammar]]
name = "ql"
source = { git = "https://github.com/tree-sitter/tree-sitter-ql", rev = "1fd627a4e8bff8c24c11987474bd33112bead857" }

[[language]]
name = "gren"
scope = "source.gren"
injection-regex = "gren"
file-types = ["gren"]
roots = ["gren.json"]
comment-tokens = "--"
block-comment-tokens = { start = "{-", end = "-}" }
indent = { tab-width = 4, unit = "    " }

[[grammar]]
name = "gren"
source = { git = "https://github.com/MaeBrooks/tree-sitter-gren", rev = "76554f4f2339f5a24eed19c58f2079b51c694152" }

[[language]]
name = "ghostty"
scope = "source.ghostty"
file-types = [{ glob = "ghostty/config" }]
comment-tokens = "#"
indent = { tab-width = 2, unit = "  " }

[[grammar]]
name = "ghostty"
source = { git = "https://github.com/bezhermoso/tree-sitter-ghostty" , rev = "8438a93b44367e962b2ea3a3b6511885bebd196a" }

[[language]]
name = "tera"
scope = "source.tera"
file-types = ["tera"]
block-comment-tokens = [
  { start = "{#", end = "#}" },
  { start = "{#-", end = "-#}" },
  { start = "{#", end = "-#}" },
  { start = "{#-", end = "#}" },
]
indent = { tab-width = 4, unit = "    " }

[[grammar]]
name = "tera"
source = { git = "https://github.com/uncenter/tree-sitter-tera", rev = "e8d679a29c03e64656463a892a30da626e19ed8e" }

[[language]]
name = "fga"
scope = "source.fga"
injection-regex = "fga"
file-types = ["fga"]
comment-token = "#"
indent = { tab-width = 2, unit = "  " }

[[grammar]]
name = "fga"
source = { git = "https://github.com/matoous/tree-sitter-fga", rev = "5005e8dd976e1f67beb3d23204580eb6f8b4c965" }

[[language]]
name = "csv"
file-types = ["csv"]
scope = "source.csv"

[[grammar]]
name = "csv"
source = { git = "https://github.com/weartist/rainbow-csv-tree-sitter", rev = "d3dbf916446131417e4c2ea9eb8591b23b466d27" }

[[language]]
name = "yara"
scope = "source.yara"
file-types = ["yara", "yar"]
indent = { tab-width = 2, unit = "  " }
comment-tokens = "//"
block-comment-tokens = { start = "/*", end = "*/"}
language-servers = [ "yls" ]

[[grammar]]
name = "yara"
source = { git = "https://github.com/egibs/tree-sitter-yara", rev = "eb3ede203275c38000177f72ec0f9965312806ef" }

[[language]]
name = "ink"
scope = "source.ink"
file-types = ["ink"]
injection-regex = "ink"
comment-token = "//"
block-comment-tokens = { start = "/*", end = "*/"}
indent = { tab-width = 4, unit = "\t" }
soft-wrap = { enable = true }

[[grammar]]
name = "ink"
source = { git = "https://github.com/rhizoome/tree-sitter-ink", rev = "8486e9b1627b0bc6b2deb9ee8102277a7c1281ac" }

[[language]]
name = "sourcepawn"
scope = "source.sourcepawn"
file-types = ["sp", "inc"]
comment-token = "//"
indent = {tab-width = 4, unit = "  "}
language-servers = ["sourcepawn-studio"]

[[grammar]]
name = "sourcepawn"
source = { git = "https://github.com/nilshelmig/tree-sitter-sourcepawn", rev = "f2af8d0dc14c6790130cceb2a20027eb41a8297c" }

<<<<<<< HEAD
[[grammar]]
name = "vim"
source = { git = "https://github.com/tree-sitter-grammars/tree-sitter-vim", rev = "f3cd62d8bd043ef20507e84bb6b4b53731ccf3a7" }

[[language]]
name = "vim"
scope = "source.vim"
injection-regex = "vim"
comment-token = '"'
indent = { tab-width = 4, unit = "\t" }
file-types = [
  "vim",
  { glob = ".vimrc" },
]
=======
[[language]]
name = "tlaplus"
scope = "scope.tlaplus"
injection-regex = "tla"
file-types = ["tla"]
comment-tokens = "\\*"
block-comment-tokens = {start = "(*", end="*)"}
indent = {tab-width = 4, unit = " "}
formatter = {command = "tlafmt", args = ["--stdin"]}

[[grammar]]
name = "tlaplus"
source = { git = "https://github.com/tlaplus-community/tree-sitter-tlaplus", rev = "4ba91b07b97741a67f61221d0d50e6d962e4987e"}

[[language]]
name = "werk"
scope = "source.werk"
file-types = [ "werk", { glob = "Werkfile" } ]
comment-token = "#"
indent = { tab-width = 2, unit = "  " }

[[grammar]]
name = "werk"
source = { git = "https://github.com/little-bonsai/tree-sitter-werk", rev = "92b0f7fe98465c4c435794a58e961306193d1c1e" }

[[language]]
name = "debian"
scope = "text.debian"
file-types = [
  "dsc",
  "changes",
  { glob = "debian/**/control" },
  { glob = "etc/apt/sources.list.d/*.sources"}
]
comment-tokens = "#"

[[grammar]]
name = "debian"
source = { git = "https://gitlab.com/MggMuggins/tree-sitter-debian", rev = "9b3f4b78c45aab8a2f25a5f9e7bbc00995bc3dde" }
>>>>>>> 340934db
<|MERGE_RESOLUTION|>--- conflicted
+++ resolved
@@ -4249,7 +4249,7 @@
 name = "sourcepawn"
 source = { git = "https://github.com/nilshelmig/tree-sitter-sourcepawn", rev = "f2af8d0dc14c6790130cceb2a20027eb41a8297c" }
 
-<<<<<<< HEAD
+
 [[grammar]]
 name = "vim"
 source = { git = "https://github.com/tree-sitter-grammars/tree-sitter-vim", rev = "f3cd62d8bd043ef20507e84bb6b4b53731ccf3a7" }
@@ -4264,7 +4264,7 @@
   "vim",
   { glob = ".vimrc" },
 ]
-=======
+
 [[language]]
 name = "tlaplus"
 scope = "scope.tlaplus"
@@ -4303,5 +4303,4 @@
 
 [[grammar]]
 name = "debian"
-source = { git = "https://gitlab.com/MggMuggins/tree-sitter-debian", rev = "9b3f4b78c45aab8a2f25a5f9e7bbc00995bc3dde" }
->>>>>>> 340934db
+source = { git = "https://gitlab.com/MggMuggins/tree-sitter-debian", rev = "9b3f4b78c45aab8a2f25a5f9e7bbc00995bc3dde" }