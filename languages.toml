--- conflicted
+++ resolved
@@ -4713,38 +4713,36 @@
 language-servers = ["taplo", "tombi"]
 indent = { tab-width = 2, unit = "  " }
 
-<<<<<<< HEAD
+[[language]]
+name = "cython"
+scope = "source.cython"
+file-types = ["pxd", "pxi", "pyx"]
+comment-token = "#"
+roots = ["pyproject.toml", "setup.py", "poetry.lock"]
+indent = { tab-width = 4, unit = "    " }
+
+[[grammar]]
+name = "cython"
+source = { git = "https://github.com/b0o/tree-sitter-cython", rev = "62f44f5e7e41dde03c5f0a05f035e293bcf2bcf8" }
+
+[[language]]
+name = "shellcheckrc"
+scope = "source.shellcheckrc"
+injection-regex = "shellcheck(rc)?"
+file-types = [{glob = "shellcheckrc"}, {glob = ".shellcheckrc"}]
+comment-token = "#"
+
+[[grammar]]
+name = "shellcheckrc"
+source = {git = "https://codeberg.org/kpbaks/tree-sitter-shellcheckrc", rev = "ad3da4e8f7fd72dcc5e93a6b89822c59a7cd10ff"}
+
 [[grammar]]
 name = "strictdoc"
-source = { git = "https://github.com/manueldiagostino/tree-sitter-strictdoc", rev = "1fadb5ab41602e77c1da0cf78917c58bd9bdd26f" }
+source = { git = "https://github.com/manueldiagostino/tree-sitter-strictdoc", rev = "070edcf23f7c85af355437706048f73833e0ea10" }
 
 [[language]]
 name = "strictdoc"
 scope = "source.strictdoc"
 injection-regex = "strictdoc"
 file-types = ["sdoc", "sgra"]
-comment-token = ".."
-=======
-[[language]]
-name = "cython"
-scope = "source.cython"
-file-types = ["pxd", "pxi", "pyx"]
-comment-token = "#"
-roots = ["pyproject.toml", "setup.py", "poetry.lock"]
-indent = { tab-width = 4, unit = "    " }
-
-[[grammar]]
-name = "cython"
-source = { git = "https://github.com/b0o/tree-sitter-cython", rev = "62f44f5e7e41dde03c5f0a05f035e293bcf2bcf8" }
-
-[[language]]
-name = "shellcheckrc"
-scope = "source.shellcheckrc"
-injection-regex = "shellcheck(rc)?"
-file-types = [{glob = "shellcheckrc"}, {glob = ".shellcheckrc"}]
-comment-token = "#"
-
-[[grammar]]
-name = "shellcheckrc"
-source = {git = "https://codeberg.org/kpbaks/tree-sitter-shellcheckrc", rev = "ad3da4e8f7fd72dcc5e93a6b89822c59a7cd10ff"}
->>>>>>> af74a61a
+comment-token = ".."