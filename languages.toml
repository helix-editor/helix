--- conflicted
+++ resolved
@@ -514,12 +514,8 @@
 roots = ["go.work", "go.mod"]
 auto-format = true
 comment-token = "//"
-<<<<<<< HEAD
-comment-tokens = ["//"]
-language-servers = [ "gopls" ]
-=======
+comment-tokens = ["//"]
 language-servers = [ "gopls", "golangci-lint-lsp" ]
->>>>>>> 992b7a0c
 # TODO: gopls needs utf-8 offsets?
 indent = { tab-width = 4, unit = "\t" }
 
