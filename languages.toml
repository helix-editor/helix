--- conflicted
+++ resolved
@@ -3888,7 +3888,6 @@
 source = { git = "https://github.com/Decurity/tree-sitter-circom", rev = "02150524228b1e6afef96949f2d6b7cc0aaf999e" }
 
 [[language]]
-<<<<<<< HEAD
 name = "snakemake"
 scope = "source.snakemake"
 roots = ["Snakefile", "config.yaml", "environment.yaml", "workflow/"]
@@ -3990,7 +3989,8 @@
 [[grammar]]
 name = "vento"
 source = { git = "https://github.com/ventojs/tree-sitter-vento", rev = "3321077d7446c1b3b017c294fd56ce028ed817fe" }
-=======
+
+[[language]]
 name = "nginx"
 scope = "source.nginx"
 injection-regex = "nginx"
@@ -4002,5 +4002,4 @@
 
 [[grammar]]
 name = "nginx"
-source = { git = "https://gitlab.com/joncoole/tree-sitter-nginx", rev = "b4b61db443602b69410ab469c122c01b1e685aa0" }
->>>>>>> a01338af
+source = { git = "https://gitlab.com/joncoole/tree-sitter-nginx", rev = "b4b61db443602b69410ab469c122c01b1e685aa0" }