--- conflicted
+++ resolved
@@ -2458,7 +2458,55 @@
 source = { git = "https://github.com/aMOPel/tree-sitter-nim", rev = "240239b232550e431d67de250d1b5856209e7f06" }
 
 [[language]]
-<<<<<<< HEAD
+name = "cabal"
+scope = "source.cabal"
+file-types = [ "cabal" ]
+roots = ["cabal.project", "Setup.hs"]
+indent = { tab-width = 2, unit = "  " }
+comment-token = "--"
+
+[[grammar]]
+name = "cabal"
+source = { git = "https://gitlab.com/magus/tree-sitter-cabal/", rev = "7d5fa6887ae05a0b06d046f1e754c197c8ad869b" }
+
+[[language]]
+name = "hurl"
+scope = "source.hurl"
+injection-regex = "hurl"
+file-types = ["hurl"]
+roots = []
+comment-token = "#"
+indent = { tab-width = 2, unit = "  " }
+
+[[grammar]]
+name = "hurl"
+source = { git = "https://github.com/pfeiferj/tree-sitter-hurl", rev = "264c42064b61ee21abe88d0061f29a0523352e22" }
+
+[[language]]
+name = "markdoc"
+scope = "text.markdoc"
+roots = []
+file-types = ["mdoc"]
+language-server = { command = "markdoc-ls", args = ["--stdio"] }
+
+[[grammar]]
+name = "markdoc"
+source = { git = "https://github.com/markdoc-extra/tree-sitter-markdoc", rev = "5ffe71b29e8a3f94823913ea9cea51fcfa7e3bf8" }
+
+[[language]]
+name = "opencl"
+scope = "source.cl"
+injection-regex = "(cl|opencl)"
+file-types = ["cl"]
+roots = []
+comment-token = "//"
+language-server = { command = "clangd" }
+
+[[grammar]]
+name = "opencl"
+source = { git = "https://github.com/lefp/tree-sitter-opencl", rev = "8e1d24a57066b3cd1bb9685bbc1ca9de5c1b78fb" }
+
+[[language]]
 name = "just"
 scope = "source.just"
 file-types = ["justfile", "Justfile", "just"]
@@ -2469,53 +2517,4 @@
 
 [[grammar]]
 name = "just"
-source = { git = "https://github.com/IndianBoy42/tree-sitter-just", rev = "8af0aab79854aaf25b620a52c39485849922f766" }
-=======
-name = "cabal"
-scope = "source.cabal"
-file-types = [ "cabal" ]
-roots = ["cabal.project", "Setup.hs"]
-indent = { tab-width = 2, unit = "  " }
-comment-token = "--"
-
-[[grammar]]
-name = "cabal"
-source = { git = "https://gitlab.com/magus/tree-sitter-cabal/", rev = "7d5fa6887ae05a0b06d046f1e754c197c8ad869b" }
-
-[[language]]
-name = "hurl"
-scope = "source.hurl"
-injection-regex = "hurl"
-file-types = ["hurl"]
-roots = []
-comment-token = "#"
-indent = { tab-width = 2, unit = "  " }
-
-[[grammar]]
-name = "hurl"
-source = { git = "https://github.com/pfeiferj/tree-sitter-hurl", rev = "264c42064b61ee21abe88d0061f29a0523352e22" }
-
-[[language]]
-name = "markdoc"
-scope = "text.markdoc"
-roots = []
-file-types = ["mdoc"]
-language-server = { command = "markdoc-ls", args = ["--stdio"] }
-
-[[grammar]]
-name = "markdoc"
-source = { git = "https://github.com/markdoc-extra/tree-sitter-markdoc", rev = "5ffe71b29e8a3f94823913ea9cea51fcfa7e3bf8" }
-
-[[language]]
-name = "opencl"
-scope = "source.cl"
-injection-regex = "(cl|opencl)"
-file-types = ["cl"]
-roots = []
-comment-token = "//"
-language-server = { command = "clangd" }
-
-[[grammar]]
-name = "opencl"
-source = { git = "https://github.com/lefp/tree-sitter-opencl", rev = "8e1d24a57066b3cd1bb9685bbc1ca9de5c1b78fb" }
->>>>>>> cd7ef578
+source = { git = "https://github.com/IndianBoy42/tree-sitter-just", rev = "8af0aab79854aaf25b620a52c39485849922f766" }