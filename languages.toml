# Language support configuration.
# See the languages documentation: https://docs.helix-editor.com/master/languages.html

use-grammars = { except = [ "hare", "wren", "gemini" ] }

[language-server]

als = { command = "als" }
ada-language-server = { command = "ada_language_server" }
ada-gpr-language-server = {command = "ada_language_server", args = ["--language-gpr"]}
angular = {command = "ngserver", args = ["--stdio", "--tsProbeLocations", ".", "--ngProbeLocations", ".",]}
awk-language-server = { command = "awk-language-server" }
bash-language-server = { command = "bash-language-server", args = ["start"] }
bass = { command = "bass", args = ["--lsp"] }
bicep-langserver = { command = "bicep-langserver" }
bitbake-language-server = { command = "bitbake-language-server" }
bufls = { command = "bufls", args = ["serve"] }
cairo-language-server = { command = "cairo-language-server", args = [] }
cl-lsp = { command = "cl-lsp", args = [ "stdio" ] }
clangd = { command = "clangd" }
clojure-lsp = { command = "clojure-lsp" }
cmake-language-server = { command = "cmake-language-server" }
crystalline = { command = "crystalline", args = ["--stdio"] }
cs = { command = "cs", args = ["launch", "--contrib", "smithy-language-server", "--", "0"] }
csharp-ls = { command = "csharp-ls" }
cuelsp = { command = "cuelsp" }
dart = { command = "dart", args = ["language-server", "--client-id=helix"] }
dhall-lsp-server = { command = "dhall-lsp-server" }
docker-langserver = { command = "docker-langserver", args = ["--stdio"] }
docker-compose-langserver = { command = "docker-compose-langserver", args = ["--stdio"]}
dot-language-server = { command = "dot-language-server", args = ["--stdio"] }
earthlyls = { command = "earthlyls" }
elixir-ls = { command = "elixir-ls", config = { elixirLS.dialyzerEnabled = false } }
elm-language-server = { command = "elm-language-server" }
elvish = { command = "elvish", args = ["-lsp"] }
erlang-ls = { command = "erlang_ls" }
forc = { command = "forc", args = ["lsp"] }
forth-lsp = { command = "forth-lsp" }
fortls = { command = "fortls", args = ["--lowercase_intrinsics"] }
fsharp-ls = { command = "fsautocomplete", config = { AutomaticWorkspaceInit = true } }
gleam = { command = "gleam", args = ["lsp"] }
graphql-language-service = { command = "graphql-lsp", args = ["server", "-m", "stream"] }
haskell-language-server = { command = "haskell-language-server-wrapper", args = ["--lsp"] }
idris2-lsp = { command = "idris2-lsp" }
intelephense = { command = "intelephense", args = ["--stdio"] }
jdtls = { command = "jdtls" }
jq-lsp = { command = "jq-lsp" }
jsonnet-language-server = { command = "jsonnet-language-server", args= ["-t", "--lint"] }
julia = { command = "julia", timeout = 60, args = [ "--startup-file=no", "--history-file=no", "--quiet", "-e", "using LanguageServer; runserver()", ] }
koka = { command = "koka", args = ["--language-server", "--lsstdio"] }
kotlin-language-server = { command = "kotlin-language-server" }
lean = { command = "lean", args = [ "--server" ] }
ltex-ls = { command = "ltex-ls" }
markdoc-ls = { command = "markdoc-ls", args = ["--stdio"] }
markdown-oxide = { command = "markdown-oxide" }
marksman = { command = "marksman", args = ["server"] }
metals = { command = "metals", config = { "isHttpEnabled" = true, metals = { inlayHints = { typeParameters = {enable = true} , hintsInPatternMatch = {enable = true} }  } } }
mesonlsp = { command = "mesonlsp", args = ["--lsp"] }
mint = { command = "mint", args = ["ls"] }
mojo-lsp = { command = "mojo-lsp-server" }
nil = { command = "nil" }
nimlangserver = { command = "nimlangserver" }
nimlsp = { command = "nimlsp" }
nls = { command = "nls" }
nu-lsp = { command = "nu", args = [ "--lsp" ] }
ocamllsp = { command = "ocamllsp" }
ols = { command = "ols", args = [] }
omnisharp = { command = "OmniSharp", args = [ "--languageserver" ] }
openscad-lsp = { command = "openscad-lsp", args = ["--stdio"] }
pasls = { command = "pasls", args = [] }
pbkit = { command = "pb", args = [ "lsp" ] }
perlnavigator = { command = "perlnavigator", args= ["--stdio"] }
pest-language-server = { command = "pest-language-server" }
prisma-language-server = { command = "prisma-language-server", args = ["--stdio"] }
purescript-language-server = { command = "purescript-language-server", args = ["--stdio"] }
pylsp = { command = "pylsp" }
pyright = { command = "pyright-langserver", args = ["--stdio"], config = {} }
basedpyright = { command = "basedpyright-langserver", args = ["--stdio"], config = {} }
pylyzer = { command = "pylyzer", args = ["--server"] }
qmlls = { command = "qmlls" }
r = { command = "R", args = ["--no-echo", "-e", "languageserver::run()"] }
racket = { command = "racket", args = ["-l", "racket-langserver"] }
regols = { command = "regols" }
rescript-language-server = { command = "rescript-language-server", args = ["--stdio"] }
robotframework_ls = { command = "robotframework_ls" }
serve-d = { command = "serve-d" }
slint-lsp = { command = "slint-lsp", args = [] }
solargraph = { command = "solargraph", args = ["stdio"] }
solc = { command = "solc", args = ["--lsp"] }
sourcekit-lsp = { command = "sourcekit-lsp" }
svlangserver = { command = "svlangserver", args = [] }
swipl = { command = "swipl", args = [ "-g", "use_module(library(lsp_server))", "-g", "lsp_server:main", "-t", "halt", "--", "stdio" ] }
tailwindcss-ls = { command = "tailwindcss-language-server", args = ["--stdio"] }
taplo = { command = "taplo", args = ["lsp", "stdio"] }
templ = { command = "templ", args = ["lsp"] }
terraform-ls = { command = "terraform-ls", args = ["serve"] }
texlab = { command = "texlab" }
typespec = { command = "tsp-server", args = ["--stdio"] }
vala-language-server = { command = "vala-language-server" }
vhdl_ls = { command = "vhdl_ls", args = [] }
vlang-language-server = { command = "v-analyzer" }
vscode-css-language-server = { command = "vscode-css-language-server", args = ["--stdio"], config = { provideFormatter = true, css = { validate = { enable = true } } } }
vscode-html-language-server = { command = "vscode-html-language-server", args = ["--stdio"], config = { provideFormatter = true } }
vscode-json-language-server = { command = "vscode-json-language-server", args = ["--stdio"], config = { provideFormatter = true, json = { validate = { enable = true } } } }
vuels = { command = "vue-language-server", args = ["--stdio"], config = { typescript = { tsdk = "node_modules/typescript/lib/" } } }
wgsl_analyzer = { command = "wgsl_analyzer" }
yaml-language-server = { command = "yaml-language-server", args = ["--stdio"] }
zls = { command = "zls" }
blueprint-compiler = { command = "blueprint-compiler", args = ["lsp"] }
typst-lsp = { command = "typst-lsp" }
tinymist = { command = "tinymist" }
pkgbuild-language-server = { command = "pkgbuild-language-server" }
helm_ls = { command = "helm_ls", args = ["serve"] }
ember-language-server = { command = "ember-language-server", args = ["--stdio"] }

[language-server.ansible-language-server]
command = "ansible-language-server"
args = ["--stdio"]

[language-server.lua-language-server]
command = "lua-language-server"

[language-server.lua-language-server.config.Lua.hint]
enable = true
arrayIndex = "Enable"
setType = true
paramName = "All"
paramType = true
await = true


[language-server.gopls]
command = "gopls"

[language-server.gopls.config.hints]
assignVariableTypes = true
compositeLiteralFields = true
constantValues = true
functionTypeParameters = true
parameterNames = true
rangeVariableTypes = true

[language-server.golangci-lint-lsp]
command = "golangci-lint-langserver"

[language-server.golangci-lint-lsp.config]
command = ["golangci-lint", "run", "--out-format", "json", "--issues-exit-code=1"]


[language-server.rust-analyzer]
command = "rust-analyzer"

[language-server.rust-analyzer.config]
inlayHints.bindingModeHints.enable = false
inlayHints.closingBraceHints.minLines = 10
inlayHints.closureReturnTypeHints.enable = "with_block"
inlayHints.discriminantHints.enable = "fieldless"
inlayHints.lifetimeElisionHints.enable = "skip_trivial"
inlayHints.typeHints.hideClosureInitialization = false


[language-server.typescript-language-server]
command = "typescript-language-server"
args = ["--stdio"]
config.hostInfo = "helix"

[language-server.typescript-language-server.config.typescript.inlayHints]
includeInlayEnumMemberValueHints = true
includeInlayFunctionLikeReturnTypeHints = true
includeInlayFunctionParameterTypeHints = true
includeInlayParameterNameHints = "all"
includeInlayParameterNameHintsWhenArgumentMatchesName = true
includeInlayPropertyDeclarationTypeHints = true
includeInlayVariableTypeHints = true

[language-server.typescript-language-server.config.javascript.inlayHints]
includeInlayEnumMemberValueHints = true
includeInlayFunctionLikeReturnTypeHints = true
includeInlayFunctionParameterTypeHints = true
includeInlayParameterNameHints = "all"
includeInlayParameterNameHintsWhenArgumentMatchesName = true
includeInlayPropertyDeclarationTypeHints = true
includeInlayVariableTypeHints = true

[language-server.svelteserver]
command = "svelteserver"
args = ["--stdio"]

[language-server.svelteserver.config.configuration.typescript]
inlayHints.parameterTypes.enabled = true
inlayHints.variableTypes.enabled = true
inlayHints.propertyDeclarationTypes.enabled = true
inlayHints.functionLikeReturnTypes.enabled = true
inlayHints.enumMemberValues.enabled = true
inlayHints.parameterNames.enabled = "all"

[language-server.svelteserver.config.configuration.javascript]
inlayHints.parameterTypes.enabled = true
inlayHints.variableTypes.enabled = true
inlayHints.propertyDeclarationTypes.enabled = true
inlayHints.functionLikeReturnTypes.enabled = true
inlayHints.enumMemberValues.enabled = true
inlayHints.parameterNames.enabled = "all"

[language-server.vscode-eslint-language-server]
command = "vscode-eslint-language-server"
args = ["--stdio"]

[language-server.vscode-eslint-language-server.config]
validate = "on"
experimental = { useFlatConfig = false }
rulesCustomizations = []
run = "onType"
problems = { shortenToSingleLine = false }
nodePath = ""

[language-server.vscode-eslint-language-server.config.codeAction.disableRuleComment]
enable = true
location = "separateLine"

[language-server.vscode-eslint-language-server.config.codeAction.showDocumentation]
enable = true

[language-server.vscode-eslint-language-server.config.workingDirectory]
mode = "location"

[[language]]
name = "rust"
scope = "source.rust"
injection-regex = "rs|rust"
file-types = ["rs"]
roots = ["Cargo.toml", "Cargo.lock"]
shebangs = ["rust-script", "cargo"]
auto-format = true
comment-tokens = ["//", "///", "//!"]
block-comment-tokens = [
  { start = "/*", end = "*/" },
  { start = "/**", end = "*/" },
  { start = "/*!", end = "*/" },
]
language-servers = [ "rust-analyzer" ]
indent = { tab-width = 4, unit = "    " }
persistent-diagnostic-sources = ["rustc", "clippy"]

[language.auto-pairs]
'(' = ')'
'{' = '}'
'[' = ']'
'"' = '"'
'`' = '`'

[language.debugger]
name = "lldb-dap"
transport = "stdio"
command = "lldb-dap"

[[language.debugger.templates]]
name = "binary"
request = "launch"
completion = [ { name = "binary", completion = "filename" } ]
args = { program = "{0}" }

[[language.debugger.templates]]
name = "binary (terminal)"
request = "launch"
completion = [ { name = "binary", completion = "filename" } ]
args = { program = "{0}", runInTerminal = true }

[[language.debugger.templates]]
name = "attach"
request = "attach"
completion = [ "pid" ]
args = { pid = "{0}" }

[[language.debugger.templates]]
name = "gdbserver attach"
request = "attach"
completion = [ { name = "lldb connect url", default = "connect://localhost:3333" }, { name = "file", completion = "filename" }, "pid" ]
args = { attachCommands = [ "platform select remote-gdb-server", "platform connect {0}", "file {1}", "attach {2}" ] }

[[grammar]]
name = "rust"
source = { git = "https://github.com/tree-sitter/tree-sitter-rust", rev = "9c84af007b0f144954adb26b3f336495cbb320a7" }

[[language]]
name = "sway"
scope = "source.sway"
injection-regex = "sway"
file-types = ["sw"]
language-servers = [ "forc" ]
roots = ["Forc.toml", "Forc.lock"]
indent = { tab-width = 4, unit = "    " }
comment-token = "//"

[[grammar]]
name = "sway"
source = { git = "https://github.com/FuelLabs/tree-sitter-sway", rev = "e491a005ee1d310f4c138bf215afd44cfebf959c" }

[[language]]
name = "toml"
scope = "source.toml"
injection-regex = "toml"
file-types = ["toml", { glob = "pdm.lock" }, { glob = "poetry.lock" }, { glob = "Cargo.lock" }, { glob = "uv.lock" }]
comment-token = "#"
language-servers = [ "taplo" ]
indent = { tab-width = 2, unit = "  " }

[[grammar]]
name = "toml"
source = { git = "https://github.com/ikatyang/tree-sitter-toml", rev = "7cff70bbcbbc62001b465603ca1ea88edd668704" }

[[language]]
name = "awk"
scope = "source.awk"
injection-regex = "awk"
file-types = ["awk", "gawk", "nawk", "mawk"]
comment-token = "#"
language-servers = [ "awk-language-server" ]
indent = { tab-width = 2, unit = "  " }

[[grammar]]
name = "awk"
source = { git = "https://github.com/Beaglefoot/tree-sitter-awk", rev = "a799bc5da7c2a84bc9a06ba5f3540cf1191e4ee3" }

[[language]]
name = "protobuf"
scope = "source.proto"
injection-regex = "protobuf"
file-types = ["proto"]
language-servers = [ "bufls", "pbkit" ]
comment-token = "//"
block-comment-tokens = { start = "/*", end = "*/" }
indent = { tab-width = 2, unit = "  " }

[[grammar]]
name = "protobuf"
source = { git = "https://github.com/yusdacra/tree-sitter-protobuf", rev = "19c211a01434d9f03efff99f85e19f967591b175"}

[[language]]
name = "elixir"
scope = "source.elixir"
injection-regex = "(elixir|ex)"
file-types = ["ex", "exs", { glob = "mix.lock" }]
shebangs = ["elixir"]
roots = ["mix.exs", "mix.lock"]
comment-token = "#"
language-servers = [ "elixir-ls" ]
indent = { tab-width = 2, unit = "  " }

[[grammar]]
name = "elixir"
source = { git = "https://github.com/elixir-lang/tree-sitter-elixir", rev = "b20eaa75565243c50be5e35e253d8beb58f45d56"  }

[[language]]
name = "fish"
scope = "source.fish"
injection-regex = "fish"
file-types = ["fish"]
shebangs = ["fish"]
comment-token = "#"
indent = { tab-width = 4, unit = "    " }
auto-format = true
formatter = { command = "fish_indent" }

[[grammar]]
name = "fish"
source = { git = "https://github.com/ram02z/tree-sitter-fish", rev = "84436cf24c2b3176bfbb220922a0fdbd0141e406" }

[[language]]
name = "mint"
scope = "source.mint"
injection-regex = "mint"
file-types = ["mint"]
shebangs = []
comment-token = "//"
block-comment-tokens = { start = "/*", end = "*/" }
language-servers = [ "mint" ]
indent = { tab-width = 2, unit = "  " }

[[language]]
name = "mojo"
scope = "source.mojo"
roots = ["__init__.mojo"]
injection-regex = "mojo"
file-types = ["mojo", "🔥"]
language-servers = [ "mojo-lsp" ]
comment-token = "#"
indent = { tab-width = 4, unit = "    " }
auto-format = true
formatter = { command = "mojo", args = ["format", "-q", "-"]}

[[grammar]]
name = "mojo"
source = { git = "https://github.com/lsh/tree-sitter-mojo", rev = "3d7c53b8038f9ebbb57cd2e61296180aa5c1cf64" }

[[language]]
name = "janet"
scope = "source.janet"
injection-regex = "janet"
file-types = ["cgen", "janet", "jdn"]
shebangs = ["janet"]
roots = ["project.janet"]
comment-token = "#"
indent = { tab-width = 2, unit = "  " }
formatter = { command = "janet-format" }
grammar = "janet-simple"

[language.auto-pairs]
'"' = '"'
'(' = ')'
'[' = ']'
'{' = '}'
"`" = "`"

[[grammar]]
name = "janet-simple"
source = { git = "https://github.com/sogaiu/tree-sitter-janet-simple", rev = "51271e260346878e1a1aa6c506ce6a797b7c25e2" }

[[language]]
name = "json"
scope = "source.json"
injection-regex = "json"
file-types = [
  "json",
  "arb",
  "ipynb",
  "geojson",
  "gltf",
  "webmanifest",
  { glob = "flake.lock" },
  { glob = ".babelrc" },
  { glob = ".bowerrc" },
  { glob = ".jscrc" },
  "js.map",
  "ts.map",
  "css.map",
  { glob = ".jslintrc" },
  "jsonl",
  "jsonld",
  { glob = ".vuerc" },
  { glob = "composer.lock" },
  { glob = ".watchmanconfig" },
  "avsc",
  { glob = ".prettierrc" },
]
language-servers = [ "vscode-json-language-server" ]
auto-format = true
indent = { tab-width = 2, unit = "  " }

[[grammar]]
name = "json"
source = { git = "https://github.com/tree-sitter/tree-sitter-json", rev = "73076754005a460947cafe8e03a8cf5fa4fa2938" }

[[language]]
name = "jsonc"
scope = "source.json"
injection-regex = "jsonc"
file-types = ["jsonc"]
grammar = "json"
language-servers = [ "vscode-json-language-server" ]
auto-format = true
indent = { tab-width = 2, unit = "  " }

[[language]]
name = "json5"
scope = "source.json5"
injection-regex = "json5"
file-types = ["json5"]
language-servers = []
comment-token = "//"
indent = { tab-width = 4, unit = "    " }
# https://json5.org

[[grammar]]
name = "json5"
source = { git = "https://github.com/Joakker/tree-sitter-json5", rev = "c23f7a9b1ee7d45f516496b1e0e4be067264fa0d" }

[[language]]
name = "c"
scope = "source.c"
injection-regex = "c"
file-types = ["c"] # TODO: ["h"]
comment-token = "//"
block-comment-tokens = { start = "/*", end = "*/" }
language-servers = [ "clangd" ]
indent = { tab-width = 2, unit = "  " }

[language.debugger]
name = "lldb-dap"
transport = "stdio"
command = "lldb-dap"

[[language.debugger.templates]]
name = "binary"
request = "launch"
completion = [ { name = "binary", completion = "filename" } ]
args = { console = "internalConsole", program = "{0}" }

[[language.debugger.templates]]
name = "attach"
request = "attach"
completion = [ "pid" ]
args = { console = "internalConsole", pid = "{0}" }

[[language.debugger.templates]]
name = "gdbserver attach"
request = "attach"
completion = [ { name = "lldb connect url", default = "connect://localhost:3333" }, { name = "file", completion = "filename" }, "pid" ]
args = { console = "internalConsole", attachCommands = [ "platform select remote-gdb-server", "platform connect {0}", "file {1}", "attach {2}" ] }

[[grammar]]
name = "c"
source = { git = "https://github.com/tree-sitter/tree-sitter-c", rev = "7175a6dd5fc1cee660dce6fe23f6043d75af424a" }

[[language]]
name = "cpp"
scope = "source.cpp"
injection-regex = "cpp"
file-types = ["cc", "hh", "c++", "cpp", "hpp", "h", "ipp", "tpp", "cxx", "hxx", "ixx", "txx", "ino", "C", "H", "cu", "cuh", "cppm", "h++", "ii", "inl", { glob = ".hpp.in" }, { glob = ".h.in" }]
comment-token = "//"
block-comment-tokens = { start = "/*", end = "*/" }
language-servers = [ "clangd" ]
indent = { tab-width = 2, unit = "  " }

[language.debugger]
name = "lldb-dap"
transport = "stdio"
command = "lldb-dap"

[[language.debugger.templates]]
name = "binary"
request = "launch"
completion = [ { name = "binary", completion = "filename" } ]
args = { console = "internalConsole", program = "{0}" }

[[language.debugger.templates]]
name = "attach"
request = "attach"
completion = [ "pid" ]
args = { console = "internalConsole", pid = "{0}" }

[[language.debugger.templates]]
name = "gdbserver attach"
request = "attach"
completion = [ { name = "lldb connect url", default = "connect://localhost:3333" }, { name = "file", completion = "filename" }, "pid" ]
args = { console = "internalConsole", attachCommands = [ "platform select remote-gdb-server", "platform connect {0}", "file {1}", "attach {2}" ] }

[[grammar]]
name = "cpp"
source = { git = "https://github.com/tree-sitter/tree-sitter-cpp", rev = "670404d7c689be1c868a46f919ba2a3912f2b7ef" }

[[language]]
name = "crystal"
scope = "source.cr"
file-types = ["cr"]
roots = ["shard.yml", "shard.lock"]
comment-token = "#"
indent = { tab-width = 2, unit = "  " }
grammar = "ruby"
language-servers = [ "crystalline" ]

[[language]]
name = "c-sharp"
scope = "source.csharp"
injection-regex = "c-?sharp"
file-types = ["cs", "csx", "cake"]
roots = ["sln", "csproj"]
comment-token = "//"
block-comment-tokens = { start = "/*", end = "*/" }
indent = { tab-width = 4, unit = "\t" }
language-servers = [ "omnisharp" ]

[language.debugger]
name = "netcoredbg"
transport = "tcp"
command = "netcoredbg"
args = [ "--interpreter=vscode" ]
port-arg = "--server={}"

[[language.debugger.templates]]
name = "launch"
request = "launch"
completion = [ { name = "path to dll", completion = "filename" } ]
args = { type = "coreclr", console = "internalConsole", internalConsoleOptions = "openOnSessionStart", program = "{0}" }

[[language.debugger.templates]]
name = "attach"
request = "attach"
completion = [ "pid" ]
args = { processId = "{0}" }

[[grammar]]
name = "c-sharp"
source = { git = "https://github.com/tree-sitter/tree-sitter-c-sharp", rev = "5b60f99545fea00a33bbfae5be956f684c4c69e2" }

[[language]]
name = "cel"
scope = "source.cel"
injection-regex = "cel"
file-types = ["cel"]
comment-token = "//"
indent = { tab-width = 2, unit = "  " }

[[grammar]]
name = "cel"
source = { git = "https://github.com/bufbuild/tree-sitter-cel", rev = "9f2b65da14c216df53933748e489db0f11121464" }

[[language]]
name = "spicedb"
scope = "source.zed"
injection-regex = "spicedb"
file-types = ["zed"]
comment-token = "//"
indent = { tab-width = 2, unit = "  " }

[[grammar]]
name = "spicedb"
source = { git = "https://github.com/jzelinskie/tree-sitter-spicedb", rev = "a4e4645651f86d6684c15dfa9931b7841dc52a66" }

[[language]]
name = "go"
scope = "source.go"
injection-regex = "go"
file-types = ["go"]
roots = ["go.work", "go.mod"]
auto-format = true
comment-token = "//"
block-comment-tokens = { start = "/*", end = "*/" }
language-servers = [ "gopls", "golangci-lint-lsp" ]
# TODO: gopls needs utf-8 offsets?
indent = { tab-width = 4, unit = "\t" }

[language.debugger]
name = "go"
transport = "tcp"
command = "dlv"
args = ["dap"]
port-arg = "-l 127.0.0.1:{}"

[[language.debugger.templates]]
name = "source"
request = "launch"
completion = [ { name = "entrypoint", completion = "filename", default = "." } ]
args = { mode = "debug", program = "{0}" }

[[language.debugger.templates]]
name = "binary"
request = "launch"
completion = [ { name = "binary", completion = "filename" } ]
args = { mode = "exec", program = "{0}" }

[[language.debugger.templates]]
name = "test"
request = "launch"
completion = [ { name = "tests", completion = "directory", default = "." } ]
args = { mode = "test", program = "{0}" }

[[language.debugger.templates]]
name = "attach"
request = "attach"
completion = [ "pid" ]
args = { mode = "local", processId = "{0}" }

[[language.debugger.templates]]
name = "core"
request = "launch"
completion = [ { name = "binary", completion = "filename" }, { name = "core", completion = "filename" } ]
args = { mode = "core", program = "{0}", coreFilePath = "{1}" }

[[grammar]]
name = "go"
source = { git = "https://github.com/tree-sitter/tree-sitter-go", rev = "64457ea6b73ef5422ed1687178d4545c3e91334a" }

[[language]]
name = "gomod"
scope = "source.gomod"
injection-regex = "gomod"
file-types = [{ glob = "go.mod" }]
auto-format = true
comment-token = "//"
language-servers = [ "gopls" ]
indent = { tab-width = 4, unit = "\t" }

[[grammar]]
name = "gomod"
source = { git = "https://github.com/camdencheek/tree-sitter-go-mod", rev = "e8f51f8e4363a3d9a427e8f63f4c1bbc5ef5d8d0" }

[[language]]
name = "gotmpl"
scope = "source.gotmpl"
injection-regex = "gotmpl"
file-types = ["gotmpl"]
comment-token = "//"
block-comment-tokens = { start = "/*", end = "*/" }
language-servers = [ "gopls" ]
indent = { tab-width = 2, unit = " " }

[[grammar]]
name = "gotmpl"
source = { git = "https://github.com/dannylongeuay/tree-sitter-go-template", rev = "395a33e08e69f4155156f0b90138a6c86764c979" }

[[language]]
name = "gowork"
scope = "source.gowork"
injection-regex = "gowork"
file-types = [{ glob = "go.work" }]
auto-format = true
comment-token = "//"
language-servers = [ "gopls" ]
indent = { tab-width = 4, unit = "\t" }

[[grammar]]
name = "gowork"
source = { git = "https://github.com/omertuc/tree-sitter-go-work", rev = "6dd9dd79fb51e9f2abc829d5e97b15015b6a8ae2" }

[[language]]
name = "javascript"
scope = "source.js"
injection-regex = "(js|javascript)"
language-id = "javascript"
file-types = ["js", "mjs", "cjs", "rules", "es6", "pac", { glob = ".node_repl_history" }, { glob = "jakefile" }]
shebangs = ["node"]
comment-token = "//"
block-comment-tokens = { start = "/*", end = "*/" }
language-servers = [ "typescript-language-server" ]
indent = { tab-width = 2, unit = "  " }

[language.debugger]
name = "node-debug2"
transport = "stdio"
# args consisting of cmd (node) and path to adapter should be added to user's configuration
quirks = { absolute-paths = true }

[[language.debugger.templates]]
name = "source"
request = "launch"
completion = [ { name = "main", completion = "filename", default = "index.js" } ]
args = { program = "{0}" }

[[grammar]]
name = "javascript"
source = { git = "https://github.com/tree-sitter/tree-sitter-javascript", rev = "f772967f7b7bc7c28f845be2420a38472b16a8ee" }

[[language]]
name = "jsx"
scope = "source.jsx"
injection-regex = "jsx"
language-id = "javascriptreact"
file-types = ["jsx"]
comment-token = "//"
block-comment-tokens = { start = "/*", end = "*/" }
language-servers = [ "typescript-language-server" ]
indent = { tab-width = 2, unit = "  " }
grammar = "javascript"

[[language]]
name = "typescript"
scope = "source.ts"
injection-regex = "(ts|typescript)"
language-id = "typescript"
file-types = ["ts", "mts", "cts"]
shebangs = ["deno", "bun", "ts-node"]
comment-token = "//"
block-comment-tokens = { start = "/*", end = "*/" }
language-servers = [ "typescript-language-server" ]
indent = { tab-width = 2, unit = "  " }

[[grammar]]
name = "typescript"
source = { git = "https://github.com/tree-sitter/tree-sitter-typescript", rev = "b1bf4825d9eaa0f3bdeb1e52f099533328acfbdf", subpath = "typescript" }

[[language]]
name = "typespec"
scope = "source.typespec"
injection-regex = "(tsp|typespec)"
language-id = "typespec"
file-types = ["tsp"]
roots = ["tspconfig.yaml"]
auto-format = true
comment-token = "//"
block-comment-tokens = { start = "/*", end = "*/" }
language-servers = ["typespec"]
indent = { tab-width = 2, unit = "  " }

[[grammar]]
name = "typespec"
source = { git = "https://github.com/happenslol/tree-sitter-typespec", rev = "0ee05546d73d8eb64635ed8125de6f35c77759fe" }

[[language]]
name = "tsx"
scope = "source.tsx"
injection-regex = "(tsx)" # |typescript
language-id = "typescriptreact"
file-types = ["tsx"]
comment-token = "//"
block-comment-tokens = { start = "/*", end = "*/" }
language-servers = [ "typescript-language-server" ]
indent = { tab-width = 2, unit = "  " }

[[grammar]]
name = "tsx"
source = { git = "https://github.com/tree-sitter/tree-sitter-typescript", rev = "b1bf4825d9eaa0f3bdeb1e52f099533328acfbdf", subpath = "tsx" }

[[language]]
name = "css"
scope = "source.css"
injection-regex = "css"
file-types = ["css", "scss"]
block-comment-tokens = { start = "/*", end = "*/" }
language-servers = [ "vscode-css-language-server" ]
auto-format = true
indent = { tab-width = 2, unit = "  " }

[[grammar]]
name = "css"
source = { git = "https://github.com/tree-sitter/tree-sitter-css", rev = "769203d0f9abe1a9a691ac2b9fe4bb4397a73c51" }

[[language]]
name = "scss"
scope = "source.scss"
injection-regex = "scss"
file-types = ["scss"]
block-comment-tokens = { start = "/*", end = "*/" }
language-servers = [ "vscode-css-language-server" ]
auto-format = true
indent = { tab-width = 2, unit = "  " }

[[grammar]]
name = "scss"
source = { git = "https://github.com/serenadeai/tree-sitter-scss", rev = "c478c6868648eff49eb04a4df90d703dc45b312a" }

[[language]]
name = "html"
scope = "text.html.basic"
injection-regex = "html"
file-types = ["html", "htm", "shtml", "xhtml", "xht", "jsp", "asp", "aspx", "jshtm", "volt", "rhtml"]
block-comment-tokens = { start = "<!--", end = "-->" }
language-servers = [ "vscode-html-language-server" ]
auto-format = true
indent = { tab-width = 2, unit = "  " }

[[grammar]]
name = "html"
source = { git = "https://github.com/tree-sitter/tree-sitter-html", rev = "29f53d8f4f2335e61bf6418ab8958dac3282077a" }

[[language]]
name = "python"
scope = "source.python"
injection-regex = "py(thon)?"
file-types = ["py", "pyi", "py3", "pyw", "ptl", "rpy", "cpy", "ipy", "pyt", { glob = ".python_history" }, { glob = ".pythonstartup" }, { glob = ".pythonrc" }, { glob = "SConstruct" }, { glob = "SConscript" }]
shebangs = ["python"]
roots = ["pyproject.toml", "setup.py", "poetry.lock", "pyrightconfig.json"]
comment-token = "#"
language-servers = [ "pylsp" ]
# TODO: pyls needs utf-8 offsets
indent = { tab-width = 4, unit = "    " }

[[grammar]]
name = "python"
source = { git = "https://github.com/tree-sitter/tree-sitter-python", rev = "4bfdd9033a2225cc95032ce77066b7aeca9e2efc" }

[[language]]
name = "nickel"
scope = "source.nickel"
injection-regex = "nickel"
file-types = ["ncl"]
shebangs = []
comment-token = "#"
language-servers = [ "nls" ]
indent = { tab-width = 2, unit = "  " }

[language.auto-pairs]
'(' = ')'
'{' = '}'
'[' = ']'
'"' = '"'

[[grammar]]
name = "nickel"
source = { git = "https://github.com/nickel-lang/tree-sitter-nickel", rev = "e1d9337864d209898a08c26b8cd4c2dd14c15148" }

[[language]]
name = "nix"
scope = "source.nix"
injection-regex = "nix"
file-types = ["nix"]
shebangs = []
comment-token = "#"
language-servers = [ "nil" ]
indent = { tab-width = 2, unit = "  " }

[[grammar]]
name = "nix"
source = { git = "https://github.com/nix-community/tree-sitter-nix", rev = "1b69cf1fa92366eefbe6863c184e5d2ece5f187d" }

[[language]]
name = "ruby"
scope = "source.ruby"
injection-regex = "ruby"
file-types = [
  "rb",
  "rake",
  "irb",
  "gemspec",
  "rabl",
  "jbuilder",
  "jb",
  "podspec",
  "rjs",
  "rbi",
  { glob = "rakefile" },
  { glob = "gemfile" },
  { glob = "Rakefile" },
  { glob = "Gemfile" },
  { glob = "Podfile" },
  { glob = "Vagrantfile" },
  { glob = "Brewfile" },
  { glob = "Guardfile" },
  { glob = "Capfile" },
  { glob = "Cheffile" },
  { glob = "Hobofile" },
  { glob = "Appraisals" },
  { glob = "Rantfile" },
  { glob = "Berksfile" },
  { glob = "Berksfile.lock" },
  { glob = "Thorfile" },
  { glob = "Puppetfile" },
  { glob = "Fastfile" },
  { glob = "Appfile" },
  { glob = "Deliverfile" },
  { glob = "Matchfile" },
  { glob = "Scanfile" },
  { glob = "Snapfile" },
  { glob = "Gymfile" },
]
shebangs = ["ruby"]
comment-token = "#"
language-servers = [ "solargraph" ]
indent = { tab-width = 2, unit = "  " }

[[grammar]]
name = "ruby"
source = { git = "https://github.com/tree-sitter/tree-sitter-ruby", rev = "206c7077164372c596ffa8eaadb9435c28941364" }

[[language]]
name = "bash"
scope = "source.bash"
injection-regex = "(shell|bash|zsh|sh)"
file-types = [
  "sh",
  "bash",
  "ash",
  "dash",
  "ksh",
  "mksh",
  "zsh",
  "zshenv",
  "zlogin",
  "zlogout",
  "zprofile",
  "zshrc",
  "eclass",
  "ebuild",
  "bazelrc",
  "Renviron",
  "zsh-theme",
  "cshrc",
  "tcshrc",
  "bashrc_Apple_Terminal",
  "zshrc_Apple_Terminal",
  { glob = "i3/config" },
  { glob = "sway/config" },
  { glob = "tmux.conf" },
  { glob = ".bash_history" },
  { glob = ".bash_login" },
  { glob = ".bash_logout" },
  { glob = ".bash_profile" },
  { glob = ".bashrc" },
  { glob = ".profile" },
  { glob = ".zshenv" },
  { glob = ".zlogin" },
  { glob = ".zlogout" },
  { glob = ".zprofile" },
  { glob = ".zshrc" },
  { glob = ".zimrc" },
  { glob = "APKBUILD" },
  { glob = ".bash_aliases" },
  { glob = ".Renviron" },
  { glob = ".xprofile" },
  { glob = ".xsession" },
  { glob = ".xsessionrc" },
  { glob = ".yashrc" },
  { glob = ".yash_profile" },
  { glob = ".hushlogin" },
]
shebangs = ["sh", "bash", "dash", "zsh"]
comment-token = "#"
language-servers = [ "bash-language-server" ]
indent = { tab-width = 2, unit = "  " }

[[grammar]]
name = "bash"
source = { git = "https://github.com/tree-sitter/tree-sitter-bash", rev = "f8fb3274f72a30896075585b32b0c54cad65c086" }

[[language]]
name = "php"
scope = "source.php"
injection-regex = "php"
file-types = ["php", "inc", "php4", "php5", "phtml", "ctp"]
shebangs = ["php"]
roots = ["composer.json", "index.php"]
comment-token = "//"
language-servers = [ "intelephense" ]
indent = { tab-width = 4, unit = "    " }

[[grammar]]
name = "php"
source = { git = "https://github.com/tree-sitter/tree-sitter-php", rev = "f860e598194f4a71747f91789bf536b393ad4a56" }

[[language]]
name = "php-only"
scope = "source.php-only"
injection-regex = "php-only"
file-types = []
indent = { tab-width = 4, unit = "    " }
roots = ["composer.json", "index.php"]

[[grammar]]
name = "php-only"
source = { git = "https://github.com/tree-sitter/tree-sitter-php", rev = "cf1f4a0f1c01c705c1d6cf992b104028d5df0b53", subpath = "php_only" }

[[language]]
name = "blade"
scope = "source.blade.php"
file-types = [{ glob = "*.blade.php" }, "blade"]
injection-regex = "blade"
roots = ["composer.json", "index.php"]

[[grammar]]
name = "blade"
source = { git = "https://github.com/EmranMR/tree-sitter-blade", rev = "4c66efe1e05c639c555ee70092021b8223d2f440" }

[[language]]
name = "twig"
scope = "source.twig"
injection-regex = "twig"
file-types = ["twig"]
block-comment-tokens = { start = "{#", end = "#}" }
indent = { tab-width = 2, unit = "  " }

[[grammar]]
name = "twig"
source = { git = "https://github.com/gbprod/tree-sitter-twig", rev = "807b293fec3fead64f54c64fdf6fb05516c032b9" }

[[language]]
name = "latex"
scope = "source.tex"
injection-regex = "tex"
file-types = ["tex", "sty", "cls", "Rd", "bbx", "cbx"]
comment-token = "%"
language-servers = [ "texlab" ]
indent = { tab-width = 4, unit = "\t" }

[[grammar]]
name = "latex"
source = { git = "https://github.com/latex-lsp/tree-sitter-latex", rev = "8c75e93cd08ccb7ce1ccab22c1fbd6360e3bcea6" }

[[language]]
name = "bibtex"
scope = "source.bib"
injection-regex = "bib"
file-types = ["bib"]
comment-token = "%"
language-servers = [ "texlab" ]
indent = { tab-width = 4, unit = "\t" }
auto-format = true

[language.formatter]
command = 'bibtex-tidy'
args = [
  "-",
  "--curly",
  "--drop-all-caps",
  "--remove-empty-fields",
  "--sort-fields",
  "--sort=year,author,id",
  "--strip-enclosing-braces",
  "--trailing-commas",
]

[[grammar]]
name = "bibtex"
source = { git = "https://github.com/latex-lsp/tree-sitter-bibtex", rev = "ccfd77db0ed799b6c22c214fe9d2937f47bc8b34" }

[[language]]
name = "lean"
scope = "source.lean"
injection-regex = "lean"
file-types = ["lean"]
roots = [ "lakefile.lean" ]
comment-token = "--"
block-comment-tokens = { start = "/-", end = "-/" }
language-servers = [ "lean" ]
indent = { tab-width = 2, unit = "  " }
rulers = [101]
text-width = 100

[language.auto-pairs]
'(' = ')'
'{' = '}'
'[' = ']'
'"' = '"'
'⟨' = '⟩'

[[grammar]]
name = "lean"
source = { git = "https://github.com/Julian/tree-sitter-lean", rev = "d98426109258b266e1e92358c5f11716d2e8f638" }


[[language]]
name = "lpf"
comment-token = "#"
scope = "source.lpf"
file-types = ["lpf"]

[[grammar]]
name = "lpf"
source = { git = "https://gitlab.com/TheZoq2/tree-sitter-lpf", rev = "db7372e60c722ca7f12ab359e57e6bf7611ab126" }

[[language]]
name = "julia"
scope = "source.julia"
injection-regex = "julia"
file-types = ["jl"]
shebangs = ["julia"]
roots = ["Manifest.toml", "Project.toml"]
comment-token = "#"
block-comment-tokens = { start = "#=", end = "=#" }
language-servers = [ "julia" ]
indent = { tab-width = 4, unit = "    " }

[[grammar]]
name = "julia"
source = { git = "https://github.com/tree-sitter/tree-sitter-julia", rev = "8fb38abff74652c4faddbf04d2d5bbbc6b4bae25" }

[[language]]
name = "java"
scope = "source.java"
injection-regex = "java"
file-types = ["java", "jav", "pde"]
roots = ["pom.xml", "build.gradle", "build.gradle.kts"]
language-servers = [ "jdtls" ]
indent = { tab-width = 2, unit = "  " }

[[grammar]]
name = "java"
source = { git = "https://github.com/tree-sitter/tree-sitter-java", rev = "09d650def6cdf7f479f4b78f595e9ef5b58ce31e" }

[[language]]
name = "smali"
scope = "source.smali"
injection-regex = "smali"
file-types = ["smali"]
comment-token = "#"
roots = []
indent = { tab-width = 4, unit = "    " }

[[grammar]]
name = "smali"
source = { git = "https://github.com/amaanq/tree-sitter-smali", rev = "5ae51e15c4d1ac93cba6127caf3d1f0a072c140c" }

[[language]]
name = "ledger"
scope = "source.ledger"
injection-regex = "ledger"
file-types = ["ldg", "ledger", "journal"]
comment-token = ";"
indent = { tab-width = 4, unit = "    " }

[[grammar]]
name = "ledger"
source = { git = "https://github.com/cbarrete/tree-sitter-ledger", rev = "1f864fb2bf6a87fe1b48545cc6adc6d23090adf7" }

[[language]]
name = "beancount"
scope = "source.beancount"
injection-regex = "beancount"
file-types = ["beancount", "bean"]
comment-token = ";"
indent = { tab-width = 2, unit = "  " }

[[grammar]]
name = "beancount"
source = { git = "https://github.com/polarmutex/tree-sitter-beancount", rev = "f3741a3a68ade59ec894ed84a64673494d2ba8f3" }

[[language]]
name = "ocaml"
scope = "source.ocaml"
injection-regex = "ocaml"
file-types = ["ml"]
shebangs = ["ocaml", "ocamlrun", "ocamlscript"]
block-comment-tokens = { start = "(*", end = "*)" }
language-servers = [ "ocamllsp" ]
indent = { tab-width = 2, unit = "  " }

[language.auto-pairs]
'(' = ')'
'{' = '}'
'[' = ']'
'"' = '"'

[[grammar]]
name = "ocaml"
source = { git = "https://github.com/tree-sitter/tree-sitter-ocaml", rev = "9965d208337d88bbf1a38ad0b0fe49e5f5ec9677", subpath = "ocaml" }

[[language]]
name = "ocaml-interface"
scope = "source.ocaml.interface"
file-types = ["mli"]
shebangs = []
block-comment-tokens = { start = "(*", end = "*)" }
comment-token = "(**)"
language-servers = [ "ocamllsp" ]
indent = { tab-width = 2, unit = "  " }

[language.auto-pairs]
'(' = ')'
'{' = '}'
'[' = ']'
'"' = '"'

[[grammar]]
name = "ocaml-interface"
source = { git = "https://github.com/tree-sitter/tree-sitter-ocaml", rev = "9965d208337d88bbf1a38ad0b0fe49e5f5ec9677", subpath = "interface" }

[[language]]
name = "lua"
injection-regex = "lua"
scope = "source.lua"
file-types = ["lua"]
shebangs = ["lua", "luajit"]
roots = [".luarc.json", ".luacheckrc", ".stylua.toml", "selene.toml", ".git"]
comment-token = "--"
block-comment-tokens = { start = "--[[", end = "--]]" }
indent = { tab-width = 2, unit = "  " }
language-servers = [ "lua-language-server" ]

[[grammar]]
name = "lua"
source = { git = "https://github.com/tree-sitter-grammars/tree-sitter-lua", rev = "88e446476a1e97a8724dff7a23e2d709855077f2" }

[[language]]
name = "svelte"
scope = "source.svelte"
injection-regex = "svelte"
file-types = ["svelte"]
indent = { tab-width = 2, unit = "  " }
language-servers = [ "svelteserver" ]

[[grammar]]
name = "svelte"
source = { git = "https://github.com/Himujjal/tree-sitter-svelte", rev = "be7f2e7db1fc19f0852265ec60923fc058380739" }

[[language]]
name = "vue"
scope = "source.vue"
injection-regex = "vue"
file-types = ["vue"]
roots = ["package.json"]
block-comment-tokens = { start = "<!--", end = "-->" }
indent = { tab-width = 2, unit = "  " }
language-servers = [ "vuels" ]

[[grammar]]
name = "vue"
source = { git = "https://github.com/ikatyang/tree-sitter-vue", rev = "91fe2754796cd8fba5f229505a23fa08f3546c06" }

[[language]]
name = "yaml"
scope = "source.yaml"
file-types = ["yml", "yaml"]
comment-token = "#"
indent = { tab-width = 2, unit = "  " }
language-servers = [ "yaml-language-server", "ansible-language-server" ]
injection-regex = "yml|yaml"

[[grammar]]
name = "yaml"
source = { git = "https://github.com/ikatyang/tree-sitter-yaml", rev = "0e36bed171768908f331ff7dff9d956bae016efb" }

[[language]]
name = "haskell"
scope = "source.haskell"
injection-regex = "hs|haskell"
file-types = ["hs", "hs-boot", "hsc"]
roots = ["Setup.hs", "stack.yaml", "cabal.project"]
comment-token = "--"
block-comment-tokens = { start = "{-", end = "-}" }
language-servers = [ "haskell-language-server" ]
indent = { tab-width = 2, unit = "  " }

[[grammar]]
name = "haskell"
source = { git = "https://github.com/tree-sitter/tree-sitter-haskell", rev = "d7ac98f49e3ed7e17541256fe3881a967d7ffdd3" }

[[language]]
name = "haskell-persistent"
scope = "source.persistentmodels"
file-types = ["persistentmodels"]
comment-token = "--"
indent = { tab-width = 2, unit = "  " }

[[grammar]]
name = "haskell-persistent"
source = { git = "https://github.com/MercuryTechnologies/tree-sitter-haskell-persistent", rev = "58a6ccfd56d9f1de8fb9f77e6c42151f8f0d0f3d" }

[[language]]
name = "purescript"
scope = "source.purescript"
injection-regex = "purescript"
file-types = ["purs"]
roots = ["spago.yaml", "spago.dhall", "bower.json"]
comment-token = "--"
block-comment-tokens = { start = "{-", end = "-}" }
language-servers = [ "purescript-language-server" ]
indent = { tab-width = 2, unit = "  " }
auto-format = true
formatter = { command = "purs-tidy", args = ["format"] }

[[grammar]]
name = "purescript"
source = { git = "https://github.com/postsolar/tree-sitter-purescript", rev = "5ef5592674ea42de75fc2792972e4ea0b6e3da6c" }

[[language]]
name = "zig"
scope = "source.zig"
injection-regex = "zig"
file-types = ["zig", "zon"]
roots = ["build.zig"]
auto-format = true
comment-token = "//"
language-servers = [ "zls" ]
indent = { tab-width = 4, unit = "    " }
formatter = { command = "zig" , args = ["fmt", "--stdin"] }

[language.debugger]
name = "lldb-dap"
transport = "stdio"
command = "lldb-dap"

[[language.debugger.templates]]
name = "binary"
request = "launch"
completion = [ { name = "binary", completion = "filename" } ]
args = { console = "internalConsole", program = "{0}" }

[[language.debugger.templates]]
name = "attach"
request = "attach"
completion = [ "pid" ]
args = { console = "internalConsole", pid = "{0}" }

[[language.debugger.templates]]
name = "gdbserver attach"
request = "attach"
completion = [ { name = "lldb connect url", default = "connect://localhost:3333" }, { name = "file", completion = "filename" }, "pid" ]
args = { console = "internalConsole", attachCommands = [ "platform select remote-gdb-server", "platform connect {0}", "file {1}", "attach {2}" ] }

[[grammar]]
name = "zig"
source = { git = "https://github.com/maxxnino/tree-sitter-zig", rev = "0d08703e4c3f426ec61695d7617415fff97029bd" }

[[language]]
name = "prolog"
scope = "source.prolog"
file-types = ["pl", "prolog"]
shebangs = ["swipl"]
comment-token = "%"
block-comment-tokens = { start = "/*", end = "*/" }
language-servers = [ "swipl" ]

[[language]]
name = "tsq"
scope = "source.tsq"
file-types = ["tsq"]
comment-token = ";"
injection-regex = "tsq"
indent = { tab-width = 2, unit = "  " }

[[grammar]]
name = "tsq"
source = { git = "https://github.com/the-mikedavis/tree-sitter-tsq", rev = "48b5e9f82ae0a4727201626f33a17f69f8e0ff86" }

[[language]]
name = "cmake"
scope = "source.cmake"
file-types = ["cmake", { glob = "CMakeLists.txt" }]
comment-token = "#"
block-comment-tokens = { start = "#[[", end = "]]" }
indent = { tab-width = 2, unit = "  " }
language-servers = [ "cmake-language-server" ]
injection-regex = "cmake"

[[grammar]]
name = "cmake"
source = { git = "https://github.com/uyha/tree-sitter-cmake", rev = "6e51463ef3052dd3b328322c22172eda093727ad" }

[[language]]
name = "make"
scope = "source.make"
file-types = [{ glob = "Makefile" }, { glob = "makefile" }, "make", "mk", "mak", {glob = "GNUmakefile" }, { glob = "OCamlMakefile" }]
shebangs = ["make", "gmake"]
injection-regex = "(make|makefile|Makefile|mk)"
comment-token = "#"
indent = { tab-width = 4, unit = "\t" }

[[grammar]]
name = "make"
source = { git = "https://github.com/alemuller/tree-sitter-make", rev = "a4b9187417d6be349ee5fd4b6e77b4172c6827dd" }

[[language]]
name = "glsl"
scope = "source.glsl"
file-types = ["glsl", "vert", "tesc", "tese", "geom", "frag", "comp" ]
comment-token = "//"
block-comment-tokens = { start = "/*", end = "*/" }
indent = { tab-width = 4, unit = "    " }
injection-regex = "glsl"

[[grammar]]
name = "glsl"
source = { git = "https://github.com/theHamsta/tree-sitter-glsl", rev = "88408ffc5e27abcffced7010fc77396ae3636d7e" }

[[language]]
name = "perl"
scope = "source.perl"
file-types = ["pl", "pm", "t", "psgi", "raku", "rakumod", "rakutest", "rakudoc", "nqp", "p6", "pl6", "pm6"]
shebangs = ["perl"]
comment-token = "#"
language-servers = [ "perlnavigator" ]
indent = { tab-width = 2, unit = "  " }

[[grammar]]
name = "perl"
source = { git = "https://github.com/tree-sitter-perl/tree-sitter-perl", rev = "e99bb5283805db4cb86c964722d709df21b0ac16" }

[[language]]
name = "pod"
scope = "source.pod"
injection-regex = "pod"
file-types = ["pod"]

[[grammar]]
name = "pod"
source = { git = "https://github.com/tree-sitter-perl/tree-sitter-pod", rev = "39da859947b94abdee43e431368e1ae975c0a424" }

[[language]]
name = "racket"
scope = "source.racket"
file-types = ["rkt", "rktd", "rktl", "scrbl"]
shebangs = ["racket"]
comment-token = ";"
indent = { tab-width = 2, unit = "  " }
block-comment-tokens = { start = "#|", end = "|#" }
language-servers = [ "racket" ]
grammar = "scheme"

[[language]]
name = "common-lisp"
scope = "source.lisp"
file-types = ["lisp", "asd", "cl", "l", "lsp", "ny", "podsl", "sexp"]
shebangs = ["lisp", "sbcl", "ccl", "clisp", "ecl"]
comment-token = ";"
indent = { tab-width = 2, unit = "  " }
language-servers = [ "cl-lsp" ]
grammar = "scheme"

[language.auto-pairs]
'(' = ')'
'{' = '}'
'[' = ']'
'"' = '"'

[[language]]
name = "comment"
scope = "scope.comment"
file-types = []
injection-regex = "comment"

[[grammar]]
name = "comment"
source = { git = "https://github.com/stsewd/tree-sitter-comment", rev = "aefcc2813392eb6ffe509aa0fc8b4e9b57413ee1" }

[[language]]
name = "wgsl"
scope = "source.wgsl"
file-types = ["wgsl"]
comment-token = "//"
block-comment-tokens = { start = "/*", end = "*/" }
language-servers = [ "wgsl_analyzer" ]
indent = { tab-width = 4, unit = "    " }

[[grammar]]
name = "wgsl"
source = { git = "https://github.com/szebniok/tree-sitter-wgsl", rev = "272e89ef2aeac74178edb9db4a83c1ffef80a463" }

[[language]]
name = "llvm"
scope = "source.llvm"
file-types = ["ll"]
comment-token = ";"
indent = { tab-width = 2, unit = "  " }
injection-regex = "llvm"

[[grammar]]
name = "llvm"
source = { git = "https://github.com/benwilliamgraham/tree-sitter-llvm", rev = "e9948edc41e9e5869af99dddb2b5ff5cc5581af6" }

[[language]]
name = "llvm-mir"
scope = "source.llvm_mir"
file-types = []
comment-token = ";"
indent = { tab-width = 2, unit = "  " }
injection-regex = "mir"

[[grammar]]
name = "llvm-mir"
source = { git = "https://github.com/Flakebi/tree-sitter-llvm-mir", rev = "06fabca19454b2dc00c1b211a7cb7ad0bc2585f1" }

[[language]]
name = "llvm-mir-yaml"
# TODO allow languages to point to their grammar like so:
#
#     grammar = "yaml"
scope = "source.yaml"
file-types = ["mir"]
comment-token = "#"
indent = { tab-width = 2, unit = "  " }

[[language]]
name = "tablegen"
scope = "source.tablegen"
file-types = ["td"]
comment-token = "//"
block-comment-tokens = { start = "/*", end = "*/" }
indent = { tab-width = 2, unit = "  " }
injection-regex = "tablegen"

[[grammar]]
name = "tablegen"
source = { git = "https://github.com/Flakebi/tree-sitter-tablegen", rev = "568dd8a937347175fd58db83d4c4cdaeb6069bd2" }

[[language]]
name = "markdown"
scope = "source.md"
injection-regex = "md|markdown"
file-types = ["md", "markdown", "mdx", "mkd", "mkdn", "mdwn", "mdown", "markdn", "mdtxt", "mdtext", "workbook", { glob = "PULLREQ_EDITMSG" }]
roots = [".marksman.toml"]
language-servers = [ "marksman", "markdown-oxide" ]
indent = { tab-width = 2, unit = "  " }
block-comment-tokens = { start = "<!--", end = "-->" }

[[grammar]]
name = "markdown"
source = { git = "https://github.com/tree-sitter-grammars/tree-sitter-markdown", rev = "62516e8c78380e3b51d5b55727995d2c511436d8", subpath = "tree-sitter-markdown" }

[[language]]
name = "markdown.inline"
scope = "source.markdown.inline"
injection-regex = "markdown\\.inline"
file-types = []
grammar = "markdown_inline"

[[grammar]]
name = "markdown_inline"
source = { git = "https://github.com/tree-sitter-grammars/tree-sitter-markdown", rev = "62516e8c78380e3b51d5b55727995d2c511436d8", subpath = "tree-sitter-markdown-inline" }

[[language]]
name = "dart"
scope = "source.dart"
file-types = ["dart"]
roots = ["pubspec.yaml"]
auto-format = true
comment-token = "//"
block-comment-tokens = { start = "/*", end = "*/" }
language-servers = [ "dart" ]
indent = { tab-width = 2, unit = "  " }

[[grammar]]
name = "dart"
source = { git = "https://github.com/UserNobody14/tree-sitter-dart", rev = "e398400a0b785af3cf571f5a57eccab242f0cdf9" }

[[language]]
name = "scala"
scope = "source.scala"
roots = ["build.sbt", "build.sc", "build.gradle", "build.gradle.kts", "pom.xml", ".scala-build"]
file-types = ["scala", "sbt", "sc"]
comment-token = "//"
block-comment-tokens = { start = "/*", end = "*/" }
indent = { tab-width = 2, unit = "  " }
language-servers = [ "metals" ]

[[grammar]]
name = "scala"
source = { git = "https://github.com/tree-sitter/tree-sitter-scala", rev = "7891815f42dca9ed6aeb464c2edc39d479ab965c" }

[[language]]
name = "dockerfile"
scope = "source.dockerfile"
injection-regex = "docker|dockerfile"
roots = ["Dockerfile", "Containerfile"]
file-types = [
  "Dockerfile",
  { glob = "Dockerfile" },
  { glob = "Dockerfile.*" },
  "dockerfile",
  { glob = "dockerfile" },
  { glob = "dockerfile.*" },
  "Containerfile",
  { glob = "Containerfile" },
  { glob = "Containerfile.*" },
  "containerfile",
  { glob = "containerfile" },
  { glob = "containerfile.*" },
]
comment-token = "#"
indent = { tab-width = 2, unit = "  " }
language-servers = [ "docker-langserver" ]

[[grammar]]
name = "dockerfile"
source = { git = "https://github.com/camdencheek/tree-sitter-dockerfile", rev = "8ee3a0f7587b2bd8c45c8cb7d28bd414604aec62" }

[[language]]
name = "docker-compose"
scope = "source.yaml.docker-compose"
roots = ["docker-compose.yaml", "docker-compose.yml"]
language-servers = [ "docker-compose-langserver", "yaml-language-server" ]
file-types = [{ glob = "docker-compose.yaml" }, { glob = "docker-compose.yml" }]
comment-token = "#"
indent = { tab-width = 2, unit = "  " }
grammar = "yaml"

[[language]]
name = "git-commit"
scope = "git.commitmsg"
file-types = [{ glob = "COMMIT_EDITMSG" }]
comment-token = "#"
indent = { tab-width = 2, unit = "  " }
rulers = [51, 73]
text-width = 72

[[grammar]]
name = "git-commit"
source = { git = "https://github.com/the-mikedavis/tree-sitter-git-commit", rev = "6f193a66e9aa872760823dff020960c6cedc37b3" }

[[language]]
name = "diff"
scope = "source.diff"
file-types = ["diff", "patch", "rej"]
injection-regex = "diff"
comment-token = "#"
indent = { tab-width = 2, unit = "  " }

[[grammar]]
name = "diff"
source = { git = "https://github.com/the-mikedavis/tree-sitter-diff", rev = "fd74c78fa88a20085dbc7bbeaba066f4d1692b63" }

[[language]]
name = "git-rebase"
scope = "source.gitrebase"
file-types = [{ glob = "git-rebase-todo" }]
injection-regex = "git-rebase"
comment-token = "#"
indent = { tab-width = 2, unit = "y" }

[[grammar]]
name = "git-rebase"
source = { git = "https://github.com/the-mikedavis/tree-sitter-git-rebase", rev = "d8a4207ebbc47bd78bacdf48f883db58283f9fd8" }

[[language]]
name = "regex"
scope = "source.regex"
injection-regex = "regex"
file-types = ["regex", { glob = ".Rbuildignore" }]

[[grammar]]
name = "regex"
source = { git = "https://github.com/tree-sitter/tree-sitter-regex", rev = "e1cfca3c79896ff79842f057ea13e529b66af636" }

[[language]]
name = "git-config"
scope = "source.gitconfig"
file-types = [{ glob = ".gitmodules" }, { glob = ".gitconfig" }, { glob = ".git/config" }, { glob = ".config/git/config" }]
injection-regex = "git-config"
comment-token = "#"
indent = { tab-width = 4, unit = "\t" }

[[grammar]]
name = "git-config"
source = { git = "https://github.com/the-mikedavis/tree-sitter-git-config", rev = "9c2a1b7894e6d9eedfe99805b829b4ecd871375e" }

[[language]]
name = "git-attributes"
scope = "source.gitattributes"
file-types = [{ glob = ".gitattributes" }]
injection-regex = "git-attributes"
comment-token = "#"
grammar = "gitattributes"

[[grammar]]
name = "gitattributes"
source = { git = "https://github.com/mtoohey31/tree-sitter-gitattributes", rev = "3dd50808e3096f93dccd5e9dc7dc3dba2eb12dc4" }

[[language]]
name = "git-ignore"
scope = "source.gitignore"
file-types = [{ glob = ".gitignore_global" }, { glob = "git/ignore" }, { glob = ".ignore" }, { glob = "CODEOWNERS" }, { glob = ".config/helix/ignore" }, { glob = ".helix/ignore" }, { glob = ".*ignore" }]
injection-regex = "git-ignore"
comment-token = "#"
grammar = "gitignore"

[[grammar]]
name = "gitignore"
source = { git = "https://github.com/shunsambongi/tree-sitter-gitignore", rev = "f4685bf11ac466dd278449bcfe5fd014e94aa504" }

[[language]]
name = "graphql"
scope = "source.graphql"
injection-regex = "graphql"
file-types = ["gql", "graphql", "graphqls"]
language-servers = [ "graphql-language-service" ]
comment-token = "#"
block-comment-tokens = { start = "\"\"\"", end = "\"\"\"" }
indent = { tab-width = 2, unit = "  " }

[[grammar]]
name = "graphql"
source = { git = "https://github.com/bkegley/tree-sitter-graphql", rev = "5e66e961eee421786bdda8495ed1db045e06b5fe" }

[[language]]
name = "elm"
scope = "source.elm"
injection-regex = "elm"
file-types = ["elm"]
roots = ["elm.json"]
auto-format = true
comment-token = "--"
block-comment-tokens = { start = "{-", end = "-}" }
language-servers = [ "elm-language-server" ]
indent = { tab-width = 4, unit = "    " }

[[grammar]]
name = "elm"
source = { git = "https://github.com/elm-tooling/tree-sitter-elm", rev = "df4cb639c01b76bc9ac9cc66788709a6da20002c" }

[[language]]
name = "iex"
scope = "source.iex"
injection-regex = "iex"
file-types = ["iex"]
comment-token = "#"

[[grammar]]
name = "iex"
source = { git = "https://github.com/elixir-lang/tree-sitter-iex", rev = "39f20bb51f502e32058684e893c0c0b00bb2332c" }

[[language]]
name = "rescript"
scope = "source.rescript"
injection-regex = "rescript"
file-types = ["res"]
roots = ["bsconfig.json"]
auto-format = true
comment-token = "//"
block-comment-tokens = { start = "/*", end = "*/" }
language-servers = [ "rescript-language-server" ]
indent = { tab-width = 2, unit = "  " }

[[grammar]]
name = "rescript"
source = { git = "https://github.com/jaredramirez/tree-sitter-rescript", rev = "467dcf99f68c47823d7b378779a6b282d7ef9782" }

[[language]]
name = "erlang"
scope = "source.erlang"
injection-regex = "erl(ang)?"
file-types = ["erl", "hrl", "app", { glob = "rebar.config" }, { glob = "rebar.lock" }, { glob = "*.app.src" }]
roots = ["rebar.config"]
shebangs = ["escript"]
comment-token = "%%"
indent = { tab-width = 4, unit = "    " }
language-servers = [ "erlang-ls" ]

[[grammar]]
name = "erlang"
source = { git = "https://github.com/the-mikedavis/tree-sitter-erlang", rev = "9d4b36a76d5519e3dbf1ec4f4b61bb1a293f584c" }

[[language]]
name = "kotlin"
scope = "source.kotlin"
file-types = ["kt", "kts"]
roots = ["settings.gradle", "settings.gradle.kts"]
comment-token = "//"
block-comment-tokens = { start = "/*", end = "*/" }
indent = { tab-width = 4, unit = "    " }
language-servers = [ "kotlin-language-server" ]

[[grammar]]
name = "kotlin"
source = { git = "https://github.com/fwcd/tree-sitter-kotlin", rev = "a4f71eb9b8c9b19ded3e0e9470be4b1b77c2b569" }

[[language]]
name = "hcl"
scope = "source.hcl"
injection-regex = "(hcl|tf|nomad)"
language-id = "terraform"
file-types = ["hcl", "tf", "nomad"]
comment-token = "#"
block-comment-tokens = { start = "/*", end = "*/" }
indent = { tab-width = 2, unit = "  " }
language-servers = [ "terraform-ls" ]
auto-format = true

[[grammar]]
name = "hcl"
source = { git = "https://github.com/MichaHoffmann/tree-sitter-hcl", rev = "3cb7fc28247efbcb2973b97e71c78838ad98a583" }

[[language]]
name = "tfvars"
scope = "source.tfvars"
language-id = "terraform-vars"
file-types = ["tfvars"]
comment-token = "#"
block-comment-tokens = { start = "/*", end = "*/" }
indent = { tab-width = 2, unit = "  " }
language-servers = [ "terraform-ls" ]
auto-format = true
grammar = "hcl"

[[language]]
name = "org"
scope = "source.org"
injection-regex = "org"
file-types = ["org"]
indent = { tab-width = 2, unit = "  " }

[[grammar]]
name = "org"
source = { git = "https://github.com/milisims/tree-sitter-org", rev = "698bb1a34331e68f83fc24bdd1b6f97016bb30de" }

[[language]]
name = "solidity"
scope = "source.sol"
injection-regex = "(sol|solidity)"
file-types = ["sol"]
comment-token = "//"
block-comment-tokens = { start = "/*", end = "*/" }
indent = { tab-width = 4, unit = "    " }
language-servers = [ "solc" ]

[[grammar]]
name = "solidity"
source = { git = "https://github.com/JoranHonig/tree-sitter-solidity", rev = "08338dcee32603383fcef08f36321900bb7a354b" }

[[language]]
name = "gleam"
scope = "source.gleam"
injection-regex = "gleam"
file-types = ["gleam"]
roots = ["gleam.toml"]
comment-token = "//"
indent = { tab-width = 2, unit = "  " }
language-servers = [ "gleam" ]
auto-format = true

[[grammar]]
name = "gleam"
source = { git = "https://github.com/gleam-lang/tree-sitter-gleam", rev = "426e67087fd62be5f4533581b5916b2cf010fb5b" }

[[language]]
name = "ron"
scope = "source.ron"
injection-regex = "ron"
file-types = ["ron"]
comment-token = "//"
block-comment-tokens = { start = "/*", end = "*/" }
indent = { tab-width = 4, unit = "    " }

[[grammar]]
name = "ron"
source = { git = "https://github.com/zee-editor/tree-sitter-ron", rev = "7762d709a0f7c1f9e269d0125a2e8a7a69006146" }

[[language]]
name = "robot"
scope = "source.robot"
injection-regex = "robot"
file-types = ["robot", "resource"]
comment-token = "#"
indent = { tab-width = 4, unit = " " }
language-servers = [ "robotframework_ls" ]

[[grammar]]
name = "robot"
source = { git = "https://github.com/Hubro/tree-sitter-robot", rev = "322e4cc65754d2b3fdef4f2f8a71e0762e3d13af" }

[[language]]
name = "r"
scope = "source.r"
injection-regex = "(r|R)"
file-types = ["r", "R", { glob = ".Rprofile" }, { glob = "Rprofile.site" }, { glob = ".RHistory" }]
shebangs = ["r", "R"]
comment-token = "#"
indent = { tab-width = 2, unit = "  " }
language-servers = [ "r" ]

[[grammar]]
name = "r"
source = { git = "https://github.com/r-lib/tree-sitter-r", rev = "cc04302e1bff76fa02e129f332f44636813b0c3c" }

[[language]]
name = "rmarkdown"
scope = "source.rmd"
language-id = "rmd"
injection-regex = "(r|R)md"
file-types = ["rmd", "Rmd"]
indent = { tab-width = 2, unit = "  " }
grammar = "markdown"
block-comment-tokens = { start = "<!--", end = "-->" }
language-servers = [ "r" ]

[[language]]
name = "swift"
scope = "source.swift"
injection-regex = "swift"
file-types = ["swift", "swiftinterface"]
roots = [ "Package.swift" ]
comment-token = "//"
block-comment-tokens = { start = "/*", end = "*/" }
formatter = { command = "swift-format", args = [ "--configuration", ".swift-format"] }
auto-format = true
language-servers = [ "sourcekit-lsp" ]

[[grammar]]
name = "swift"
source = { git = "https://github.com/alex-pinkus/tree-sitter-swift", rev = "57c1c6d6ffa1c44b330182d41717e6fe37430704" }

[[language]]
name = "erb"
scope = "text.html.erb"
injection-regex = "erb"
file-types = ["erb"]
block-comment-tokens = { start = "<!--", end = "-->" }
indent = { tab-width = 2, unit = "  " }
grammar = "embedded-template"

[[language]]
name = "ejs"
scope = "text.html.ejs"
injection-regex = "ejs"
file-types = ["ejs"]
block-comment-tokens = { start = "<!--", end = "-->" }
indent = { tab-width = 2, unit = "  " }
grammar = "embedded-template"

[[grammar]]
name = "embedded-template"
source = { git = "https://github.com/tree-sitter/tree-sitter-embedded-template", rev = "d21df11b0ecc6fd211dbe11278e92ef67bd17e97" }

[[language]]
name = "eex"
scope = "source.eex"
injection-regex = "eex"
file-types = ["eex"]
roots = ["mix.exs", "mix.lock"]
block-comment-tokens = { start = "<!--", end = "-->" }
indent = { tab-width = 2, unit = "  " }

[[grammar]]
name = "eex"
source = { git = "https://github.com/connorlay/tree-sitter-eex", rev = "f742f2fe327463335e8671a87c0b9b396905d1d1" }

[[language]]
name = "heex"
scope = "source.heex"
injection-regex = "heex"
file-types = ["heex"]
roots = ["mix.exs", "mix.lock"]
block-comment-tokens = { start = "<!--", end = "-->" }
indent = { tab-width = 2, unit = "  " }
language-servers = [ "elixir-ls" ]

[[grammar]]
name = "heex"
source = { git = "https://github.com/phoenixframework/tree-sitter-heex", rev = "2e1348c3cf2c9323e87c2744796cf3f3868aa82a" }

[[language]]
name = "sql"
scope = "source.sql"
file-types = ["sql", "dsql"]
comment-token = "--"
block-comment-tokens = { start = "/*", end = "*/" }
indent = { tab-width = 4, unit = "    " }
injection-regex = "sql"

[[grammar]]
name = "sql"
source = { git = "https://github.com/DerekStride/tree-sitter-sql", rev = "da2d1eff425b146d3c8cab7be8dfa98b11d896dc" }

[[language]]
name = "gdscript"
scope = "source.gdscript"
injection-regex = "gdscript"
file-types = ["gd"]
shebangs = []
roots = ["project.godot"]
auto-format = true
formatter = { command = "gdformat", args = ["-"] }
comment-tokens = ["#", "##"]
indent = { tab-width = 4, unit = "\t" }

[[grammar]]
name = "gdscript"
source = { git = "https://github.com/PrestonKnopp/tree-sitter-gdscript", rev = "1f1e782fe2600f50ae57b53876505b8282388d77" }

[[language]]
name = "godot-resource"
scope = "source.tscn"
injection-regex = "godot"
file-types = ["tscn", "tres", "godot", "gdextension"]
shebangs = []
roots = ["project.godot"]
auto-format = false
comment-token = ";"
indent = { tab-width = 4, unit = "\t" }

[[grammar]]
name = "godot-resource"
source = { git = "https://github.com/PrestonKnopp/tree-sitter-godot-resource", rev = "2ffb90de47417018651fc3b970e5f6b67214dc9d" }

[[language]]
name = "nu"
scope = "source.nu"
injection-regex = "nu"
file-types = ["nu", "nuon"]
shebangs = ["nu"]
comment-token = "#"
indent = { tab-width = 2, unit = "  " }
language-servers = [ "nu-lsp" ]

[[grammar]]
name = "nu"
source = { git = "https://github.com/nushell/tree-sitter-nu", rev = "358c4f509eb97f0148bbd25ad36acc729819b9c1" }

[[language]]
name = "vala"
scope = "source.vala"
injection-regex = "vala"
file-types = ["vala", "vapi"]
comment-token = "//"
block-comment-tokens = { start = "/*", end = "*/" }
indent = { tab-width = 2, unit = "  " }
language-servers = [ "vala-language-server" ]

[[grammar]]
name = "vala"
source = { git = "https://github.com/vala-lang/tree-sitter-vala", rev = "c9eea93ba2ec4ec1485392db11945819779745b3" }

[[language]]
name = "hare"
scope = "source.hare"
injection-regex = "hare"
file-types = ["ha"]
comment-token = "//"
indent = { tab-width = 8, unit = "\t" }

[[grammar]]
name = "hare"
source = { git = "https://git.sr.ht/~ecs/tree-sitter-hare", rev = "07035a248943575444aa0b893ffe306e1444c0ab" }

[[language]]
name = "devicetree"
scope = "source.devicetree"
injection-regex = "(dtsi?|devicetree|fdt)"
file-types = ["dts", "dtsi"]
comment-token = "//"
block-comment-tokens = { start = "/*", end = "*/" }
indent = { tab-width = 4, unit = "\t" }

[[grammar]]
name = "devicetree"
source = { git = "https://github.com/joelspadin/tree-sitter-devicetree", rev = "877adbfa0174d25894c40fa75ad52d4515a36368" }

[[language]]
name = "cairo"
scope = "source.cairo"
injection-regex = "cairo"
file-types = ["cairo"]
comment-token = "//"
indent = { tab-width = 4, unit = "    " }
# auto-format = true
language-servers = [ "cairo-language-server" ]

[[grammar]]
name = "cairo"
source = { git = "https://github.com/starkware-libs/tree-sitter-cairo", rev = "e3a0212261c125cb38248458cd856c0ffee2b398" }

[[language]]
name = "cpon"
scope = "scope.cpon"
injection-regex = "cpon"
file-types = ["cpon", "cp"]
auto-format = true
comment-token = "//"
indent = { tab-width = 2, unit = "  " }

[[grammar]]
name = "cpon"
source = { git = "https://github.com/fvacek/tree-sitter-cpon", rev = "0d01fcdae5a53191df5b1349f9bce053833270e7" }

[[language]]
name = "odin"
auto-format = true
scope = "source.odin"
file-types = ["odin"]
roots = ["ols.json", "main.odin"]
language-servers = [ "ols" ]
comment-token = "//"
block-comment-tokens = { start = "/*", end = "*/" }
indent = { tab-width = 4, unit = "\t" }
formatter = { command = "odinfmt", args = [ "-stdin", "true" ] }

[language.debugger]
name = "lldb-dap"
transport = "stdio"
command = "lldb-dap"

[[language.debugger.templates]]
name = "binary"
request = "launch"
completion = [ { name = "binary", completion = "filename" } ]
args = { console = "internalConsole", program = "{0}" }

[[language.debugger.templates]]
name = "attach"
request = "attach"
completion = [ "pid" ]
args = { console = "internalConsole", pid = "{0}" }

[[language.debugger.templates]]
name = "gdbserver attach"
request = "attach"
completion = [ { name = "lldb connect url", default = "connect://localhost:3333" }, { name = "file", completion = "filename" }, "pid" ]
args = { console = "internalConsole", attachCommands = [ "platform select remote-gdb-server", "platform connect {0}", "file {1}", "attach {2}" ] }

[[grammar]]
name = "odin"
source = { git = "https://github.com/tree-sitter-grammars/tree-sitter-odin", rev = "b5f668ef8918aab13812ce73acd89fe191fb8c5e" }

[[language]]
name = "meson"
scope = "source.meson"
injection-regex = "meson"
file-types = [{ glob = "meson.build" }, { glob = "meson.options" }, { glob = "meson_options.txt" }]
comment-token = "#"
indent = { tab-width = 2, unit = "  " }
language-servers = ["mesonlsp"]

[[grammar]]
name = "meson"
source = { git = "https://github.com/staysail/tree-sitter-meson", rev = "32a83e8f200c347232fa795636cfe60dde22957a" }

[[language]]
name = "sshclientconfig"
scope = "source.sshclientconfig"
file-types = [{ glob = ".ssh/config" }, { glob = "/etc/ssh/ssh_config" }]
comment-token = "#"

[[grammar]]
name = "sshclientconfig"
source = { git = "https://github.com/metio/tree-sitter-ssh-client-config", rev = "e45c6d5c71657344d4ecaf87dafae7736f776c57" }

[[language]]
name = "scheme"
scope = "source.scheme"
injection-regex = "scheme"
file-types = ["ss", "scm"]
shebangs = ["scheme", "guile", "chicken"]
comment-token = ";"
indent = { tab-width = 2, unit = "  " }

[language.auto-pairs]
'(' = ')'
'{' = '}'
'[' = ']'
'"' = '"'

[[grammar]]
name = "scheme"
source = { git = "https://github.com/6cdh/tree-sitter-scheme", rev = "af3af6c9356b936f8a515a1e449c32e804c2b1a8" }

[[language]]
name = "v"
scope = "source.v"
file-types = ["v", "vv", "vsh"]
shebangs = ["v run"]
roots = ["v.mod"]
language-servers = [ "vlang-language-server" ]
auto-format = true
comment-token = "//"
block-comment-tokens = { start = "/*", end = "*/" }
indent = { tab-width = 4, unit = "\t" }

[[grammar]]
name = "v"
source = {git = "https://github.com/v-analyzer/v-analyzer", subpath = "tree_sitter_v", rev = "e14fdf6e661b10edccc744102e4ccf0b187aa8ad"}

[[language]]
name = "verilog"
scope = "source.verilog"
file-types = ["v", "vh", "sv", "svh"]
comment-token = "//"
block-comment-tokens = { start = "/*", end = "*/" }
language-servers = [ "svlangserver" ]
indent = { tab-width = 2, unit = "  " }
injection-regex = "verilog"

[[grammar]]
name = "verilog"
source = { git = "https://github.com/tree-sitter/tree-sitter-verilog", rev = "4457145e795b363f072463e697dfe2f6973c9a52" }

[[language]]
name = "edoc"
scope = "source.edoc"
file-types = ["edoc", "edoc.in"]
injection-regex = "edoc"
indent = { tab-width = 4, unit = "    " }

[[grammar]]
name = "edoc"
source = { git = "https://github.com/the-mikedavis/tree-sitter-edoc", rev = "74774af7b45dd9cefbf9510328fc6ff2374afc50" }

[[language]]
name = "jsdoc"
scope = "source.jsdoc"
injection-regex = "jsdoc"
file-types = ["jsdoc"]
indent = { tab-width = 2, unit = "  " }

[[grammar]]
name = "jsdoc"
source = { git = "https://github.com/tree-sitter/tree-sitter-jsdoc", rev = "189a6a4829beb9cdbe837260653b4a3dfb0cc3db" }

[[language]]
name = "openscad"
scope = "source.openscad"
injection-regex = "openscad"
file-types = ["scad"]
comment-token = "//"
block-comment-tokens = { start = "/*", end = "*/" }
language-servers = [ "openscad-lsp" ]
indent = { tab-width = 2, unit = "\t" }

[[grammar]]
name = "openscad"
source = { git = "https://github.com/bollian/tree-sitter-openscad", rev = "5c3ce93df0ac1da7197cf6ae125aade26d6b8972" }

[[language]]
name = "prisma"
scope = "source.prisma"
injection-regex = "prisma"
file-types = ["prisma"]
roots = ["package.json"]
comment-token = "//"
language-servers = [ "prisma-language-server" ]
indent = { tab-width = 2, unit = "  " }

[[grammar]]
name = "prisma"
source = { git = "https://github.com/victorhqc/tree-sitter-prisma", rev = "eca2596a355b1a9952b4f80f8f9caed300a272b5" }

[[language]]
name = "clojure"
scope = "source.clojure"
injection-regex = "(clojure|clj|edn|boot)"
file-types = ["clj", "cljs", "cljc", "clje", "cljr", "cljx", "edn", "boot"]
roots = ["project.clj", "build.boot", "deps.edn", "shadow-cljs.edn"]
comment-token = ";"
language-servers = [ "clojure-lsp" ]
indent = { tab-width = 2, unit = "  " }

[[grammar]]
name = "clojure"
source = { git = "https://github.com/sogaiu/tree-sitter-clojure", rev = "e57c569ae332ca365da623712ae1f50f84daeae2" }

[[language]]
name = "starlark"
scope = "source.starlark"
injection-regex = "(starlark|bzl|bazel)"
file-types = ["bzl", "bazel", "star", { glob = "BUILD" }, { glob = "BUILD.*" }, { glob = "Tiltfile" }, { glob = "WORKSPACE" }]
comment-token = "#"
indent = { tab-width = 4, unit = "    " }
grammar = "python"

[[language]]
name = "elvish"
scope = "source.elvish"
shebangs = ["elvish"]
file-types = ["elv"]
comment-token = "#"
indent = { tab-width = 2, unit = "  " }
language-servers = [ "elvish" ]
grammar = "elvish"

[[grammar]]
name = "elvish"
source = { git = "https://github.com/ckafi/tree-sitter-elvish", rev = "e50787cadd3bc54f6d9c0704493a79078bb8a4e5" }

[[language]]
name = "idris"
scope = "source.idr"
injection-regex = "idr"
file-types = ["idr"]
shebangs = []
comment-token = "--"
block-comment-tokens = { start = "{-", end = "-}" }
indent = { tab-width = 2, unit = "  " }
language-servers = [ "idris2-lsp" ]

[[language]]
name = "fortran"
scope = "source.fortran"
injection-regex = "fortran"
file-types = ["f", "for", "f90", "f95", "f03"]
roots = ["fpm.toml"]
comment-token = "!"
indent = { tab-width = 4, unit = "    "}
language-servers = [ "fortls" ]

[[grammar]]
name = "fortran"
source = { git = "https://github.com/stadelmanma/tree-sitter-fortran", rev = "f0f2f100952a353e64e26b0fa710b4c296d7af13" }

[[language]]
name = "ungrammar"
scope = "source.ungrammar"
injection-regex = "ungrammar"
file-types = ["ungram", "ungrammar"]
comment-token = "//"
indent = { tab-width = 2, unit = "  " }

[[grammar]]
name = "ungrammar"
source = { git = "https://github.com/Philipp-M/tree-sitter-ungrammar", rev = "a7e104629cff5a8b7367187610631e8f5eb7c6ea" }

[[language]]
name = "dot"
scope = "source.dot"
injection-regex = "dot"
file-types = ["dot"]
comment-token = "//"
block-comment-tokens = { start = "/*", end = "*/" }
indent = { tab-width = 4, unit = "    " }
language-servers = [ "dot-language-server" ]

[[grammar]]
name = "dot"
source = { git = "https://github.com/rydesun/tree-sitter-dot", rev = "917230743aa10f45a408fea2ddb54bbbf5fbe7b7" }

[[language]]
name = "cue"
scope = "source.cue"
injection-regex = "cue"
file-types = ["cue"]
roots = ["cue.mod"]
auto-format = true
comment-token = "//"
language-servers = [ "cuelsp" ]
indent = { tab-width = 4, unit = "\t" }
formatter = { command = "cue", args = ["fmt", "-"] }

[[grammar]]
name = "cue"
source = { git = "https://github.com/eonpatapon/tree-sitter-cue", rev = "61843e3beebf19417e4fede4e8be4df1084317ad" }

[[language]]
name = "slint"
scope = "source.slint"
injection-regex = "slint"
file-types = ["slint"]
comment-token = "//"
block-comment-tokens = { start = "/*", end = "*/" }
indent = { tab-width = 4, unit = "    " }
language-servers = [ "slint-lsp" ]

[[grammar]]
name = "slint"
source = { git = "https://github.com/slint-ui/tree-sitter-slint", rev = "4a0558cc0fcd7a6110815b9bbd7cc12d7ab31e74" }

[[language]]
name = "task"
scope = "source.task"
injection-regex = "task"
file-types = ["task"]
comment-token = "#"
indent = { tab-width = 2, unit = "  " }

[[grammar]]
name = "task"
source = { git = "https://github.com/alexanderbrevig/tree-sitter-task", rev = "f2cb435c5dbf3ee19493e224485d977cb2d36d8b" }

[[language]]
name = "xit"
scope = "source.xit"
injection-regex = "xit"
file-types = ["xit"]
indent = { tab-width = 4, unit = "    " }

[[grammar]]
name = "xit"
source = { git = "https://github.com/synaptiko/tree-sitter-xit", rev = "7d7902456061bc2ad21c64c44054f67b5515734c" }

[[language]]
name = "esdl"
scope = "source.esdl"
injection-regex = "esdl"
file-types = ["esdl"]
comment-token = "#"
indent = { tab-width = 2, unit = "  " }
roots = ["edgedb.toml"]

[[grammar]]
name ="esdl"
source = { git = "https://github.com/greym0uth/tree-sitter-esdl", rev = "df83acc8cacd0cfb139eecee0e718dc32c4f92e2" }

[[language]]
name = "pascal"
scope = "source.pascal"
injection-regex = "pascal"
file-types = ["pas", "pp", "inc", "lpr", "lfm"]
comment-token = "//"
block-comment-tokens = { start = "{", end = "}" }
indent = { tab-width = 2, unit = "  " }
language-servers = [ "pasls" ]

[[grammar]]
name = "pascal"
source = { git = "https://github.com/Isopod/tree-sitter-pascal", rev = "2fd40f477d3e2794af152618ccfac8d92eb72a66" }

[[language]]
name = "sml"
scope = "source.sml"
injection-regex = "sml"
file-types = ["sml"]
block-comment-tokens = { start = "(*", end = "*)" }

[[grammar]]
name = "sml"
source = { git = "https://github.com/Giorbo/tree-sitter-sml", rev = "bd4055d5554614520d4a0706b34dc0c317c6b608" }

[[language]]
name = "jsonnet"
scope = "source.jsonnet"
file-types = ["libsonnet", "jsonnet"]
roots = ["jsonnetfile.json"]
comment-token = "//"
block-comment-tokens = { start = "/*", end = "*/" }
indent = { tab-width = 2, unit = "  " }
language-servers = [ "jsonnet-language-server" ]

[[grammar]]
name = "jsonnet"
source = { git = "https://github.com/sourcegraph/tree-sitter-jsonnet", rev = "0475a5017ad7dc84845d1d33187f2321abcb261d" }

[[language]]
name = "ada"
scope = "source.ada"
injection-regex = "ada"
file-types = ["adb", "ads", "gpr"]
roots = ["alire.toml"]
comment-token = "--"
indent = { tab-width = 3, unit = "   " }
language-servers = ["ada-language-server", "ada-gpr-language-server"]


[[grammar]]
name = "ada"
source = { git = "https://github.com/briot/tree-sitter-ada", rev = "ba0894efa03beb70780156b91e28c716b7a4764d" }

[[language]]
name = "astro"
scope = "source.astro"
injection-regex = "astro"
file-types = ["astro"]
block-comment-tokens = { start = "<!--", end = "-->" }
indent = { tab-width = 2, unit = "  " }

[[grammar]]
name = "astro"
source = { git = "https://github.com/virchau13/tree-sitter-astro", rev = "947e93089e60c66e681eba22283f4037841451e7" }

[[language]]
name = "bass"
scope = "source.bass"
injection-regex = "bass"
file-types = ["bass"]
comment-token = ";"
indent = { tab-width = 2, unit = "  " }
language-servers = [ "bass" ]

[[grammar]]
name = "bass"
source = { git = "https://github.com/vito/tree-sitter-bass", rev = "501133e260d768ed4e1fd7374912ed5c86d6fd90" }

[[language]]
name = "wat"
scope = "source.wat"
comment-token = ";;"
block-comment-tokens = { start = "(;", end = ";)" }
file-types = ["wat"]

[[grammar]]
name = "wat"
source = { git = "https://github.com/wasm-lsp/tree-sitter-wasm", rev = "2ca28a9f9d709847bf7a3de0942a84e912f59088", subpath = "wat" }

[[language]]
name = "wast"
scope = "source.wast"
comment-token = ";;"
block-comment-tokens = { start = "(;", end = ";)" }
file-types = ["wast"]

[[grammar]]
name = "wast"
source = { git = "https://github.com/wasm-lsp/tree-sitter-wasm", rev = "2ca28a9f9d709847bf7a3de0942a84e912f59088", subpath = "wast" }

[[language]]
name = "d"
scope = "source.d"
file-types = [ "d", "dd" ]
comment-token = "//"
block-comment-tokens = { start = "/*", end = "*/" }
injection-regex = "d"
indent = { tab-width = 4, unit = "    "}
language-servers = [ "serve-d" ]
formatter = { command = "dfmt" }

[[grammar]]
name = "d"
source = { git = "https://github.com/gdamore/tree-sitter-d", rev = "5566f8ce8fc24186fad06170bbb3c8d97c935d74" }

[[language]]
name = "vhs"
scope = "source.vhs"
file-types = ["tape"]
comment-token = "#"
indent = { tab-width = 2, unit = "  " }
grammar = "vhs"

[[grammar]]
name = "vhs"
source = { git = "https://github.com/charmbracelet/tree-sitter-vhs", rev = "9534865e614c95eb9418e5e73f061c32fa4d9540" }

[[language]]
name = "kdl"
scope = "source.kdl"
file-types = ["kdl"]
comment-token = "//"
block-comment-tokens = { start = "/*", end = "*/" }
injection-regex = "kdl"

[[grammar]]
name = "kdl"
source = { git = "https://github.com/amaanq/tree-sitter-kdl", rev = "3ca569b9f9af43593c24f9e7a21f02f43a13bb88" }

[[language]]
name = "xml"
scope = "source.xml"
injection-regex = "xml"
file-types = [
  "xml",
  "mobileconfig",
  "plist",
  "xib",
  "storyboard",
  "svg",
  "xsd",
  "gml",
  "xaml",
  "gir",
  "rss",
  "atom",
  "opml",
  "policy",
  "ascx",
  "axml",
  "axaml",
  "bpmn",
  "cpt",
  "csl",
  "csproj.user",
  "dita",
  "ditamap",
  "dtml",
  "fxml",
  "iml",
  "isml",
  "jmx",
  "launch",
  "menu",
  "mxml",
  "nuspec",
  "osc",
  "osm",
  "pt",
  "publishsettings",
  "pubxml",
  "pubxml.user",
  "rbxlx",
  "rbxmx",
  "rng",
  "shproj",
  "tld",
  "tmx",
  "vbproj.user",
  "vcxproj",
  "vcxproj.filters",
  "wsdl",
  "wxi",
  "wxs",
  "xbl",
  "xlf",
  "xliff",
  "xpdl",
  "xul",
  "xoml",
  "musicxml",
  "glif",
  "ui"
]
block-comment-tokens = { start = "<!--", end = "-->" }
indent = { tab-width = 2, unit = "  " }

[language.auto-pairs]
'(' = ')'
'{' = '}'
'[' = ']'
'"' = '"'
"'" = "'"
"<" = ">"

[[grammar]]
name = "xml"
source = { git = "https://github.com/RenjiSann/tree-sitter-xml", rev = "48a7c2b6fb9d515577e115e6788937e837815651" }


[[language]]
name = "dtd"
scope = "source.dtd"
injection-regex = "dtd"
file-types = ["dtd", "ent"]
indent = {tab-width = 2, unit = "  "}

[language.auto-pairs]
'(' = ')'
'[' = ']'
'"' = '"'
"'" = "'"
'<' = '>'

[[grammar]]
name = "dtd"
source = { git = "https://github.com/KMikeeU/tree-sitter-dtd", rev = "6116becb02a6b8e9588ef73d300a9ba4622e156f"}

[[language]]
name = "wit"
scope = "source.wit"
injection-regex = "wit"
file-types = ["wit"]
comment-token = "//"
block-comment-tokens = { start = "/*", end = "*/" }
indent = { tab-width = 2, unit = "  " }

[language.auto-pairs]
'(' = ')'
'{' = '}'
'[' = ']'
'"' = '"'
"'" = "'"
"<" = ">"

[[grammar]]
name = "wit"
source = { git = "https://github.com/hh9527/tree-sitter-wit", rev = "c917790ab9aec50c5fd664cbfad8dd45110cfff3" }

[[language]]
name = "env"
scope = "source.env"
file-types = [{ glob = ".env" }, { glob = ".env.*" }, { glob = ".envrc" }, { glob = ".envrc.*" }]
injection-regex = "env"
comment-token = "#"
indent = { tab-width = 4, unit = "\t" }
grammar = "bash"

[[language]]
name = "ini"
scope = "source.ini"
file-types = [
  "ini",
  # Systemd unit files
  "service",
  "automount",
  "device",
  "mount",
  "path",
  "service",
  "slice",
  "socket",
  "swap",
  "target",
  "timer",
  # Podman quadlets
  "container",
  "volume",
  "kube",
  "network",
  { glob = ".editorconfig" },
  { glob = ".npmrc" },
  { glob = "npmrc" },
  { glob = "rclone.conf" },
  "properties",
  "cfg",
  "directory"
]
injection-regex = "ini"
comment-token = "#"
indent = { tab-width = 4, unit = "\t" }

[[grammar]]
name = "ini"
source = { git = "https://github.com/justinmk/tree-sitter-ini", rev = "4d247fb876b4ae6b347687de4a179511bf67fcbc" }

[[language]]
name = "inko"
auto-format = true
scope = "source.inko"
injection-regex = "inko"
file-types = ["inko"]
roots = ["inko.pkg"]
comment-token = "#"
indent = { tab-width = 2, unit = "  " }
formatter = { command = "inko", args = ["fmt", "-"] }

[[grammar]]
name = "inko"
source = { git = "https://github.com/inko-lang/tree-sitter-inko", rev = "7860637ce1b43f5f79cfb7cc3311bf3234e9479f" }

[[language]]
name = "bicep"
scope = "source.bicep"
file-types = ["bicep"]
auto-format = true
comment-token = "//"
block-comment-tokens = { start = "/*", end = "*/" }
indent = { tab-width = 2, unit = " "}
language-servers = [ "bicep-langserver" ]

[[grammar]]
name = "bicep"
source = { git = "https://github.com/the-mikedavis/tree-sitter-bicep", rev = "d8e097fcfa143854861ef737161163a09cc2916b" }

[[language]]
name = "qml"
scope = "source.qml"
file-types = ["qml"]
language-servers = [ "qmlls" ]
comment-token = "//"
block-comment-tokens = { start = "/*", end = "*/" }
indent = { tab-width = 4, unit = "    " }
grammar = "qmljs"

[[grammar]]
name = "qmljs"
source = { git = "https://github.com/yuja/tree-sitter-qmljs", rev = "0b2b25bcaa7d4925d5f0dda16f6a99c588a437f1" }

[[language]]
name = "mermaid"
scope = "source.mermaid"
injection-regex = "mermaid"
file-types = ["mermaid", "mmd"]
comment-token = "%%"
indent = { tab-width = 4, unit = "    " }

[[grammar]]
name = "mermaid"
source = { git = "https://github.com/monaqa/tree-sitter-mermaid", rev = "d787c66276e7e95899230539f556e8b83ee16f6d" }

[[language]]
name = "matlab"
scope = "source.m"
file-types = ["m"]
comment-token = "%"
shebangs = ["octave-cli", "matlab"]
indent = { tab-width = 2, unit = "  " }

[[grammar]]
name = "matlab"
source = { git = "https://github.com/acristoffers/tree-sitter-matlab", rev = "6071891a8c39600203eba20513666cf93b4d650a" }

[[language]]
name = "ponylang"
scope = "source.pony"
file-types = ["pony"]
injection-regex = "pony"
roots = ["corral.json", "lock.json"]
indent = { tab-width = 2, unit = "  " }
comment-token = "//"
block-comment-tokens = { start = "/*", end = "*/" }

[[grammar]]
name = "ponylang"
source = { git = "https://github.com/mfelsche/tree-sitter-ponylang", rev = "ef66b151bc2604f431b5668fcec4747db4290e11" }

[[language]]
name = "dhall"
scope = "source.dhall"
injection-regex = "dhall"
file-types = ["dhall"]
comment-token = "--"
block-comment-tokens = { start = "{-", end = "-}" }
indent = { tab-width = 2, unit = "  " }
language-servers = [ "dhall-lsp-server" ]
formatter = { command = "dhall" , args = ["format"] }

[[grammar]]
name = "dhall"
source = { git = "https://github.com/jbellerb/tree-sitter-dhall", rev = "affb6ee38d629c9296749767ab832d69bb0d9ea8" }

[[language]]
name = "sage"
scope = "source.sage"
file-types = ["sage"]
injection-regex = "sage"
comment-token = "#"
indent = { tab-width = 4, unit = "    " }
grammar = "python"

[[language]]
name = "msbuild"
scope = "source.msbuild"
injection-regex = "msbuild"
file-types = ["proj", "vbproj", "csproj", "fsproj", "targets", "props"]
indent = { tab-width = 2, unit = "  " }
block-comment-tokens = { start = "<!--", end = "-->" }
grammar = "xml"

[language.auto-pairs]
'(' = ')'
'{' = '}'
'[' = ']'
'"' = '"'
"'" = "'"
"<" = ">"

[[language]]
name = "pem"
scope = "source.pem"
file-types = ["pem", "cert", "crt"]
injection-regex = "pem"
grammar = "pem"

[[grammar]]
name = "pem"
source = { git = "https://github.com/mtoohey31/tree-sitter-pem", rev = "be67a4330a1aa507c7297bc322204f936ec1132c" }

[[language]]
name = "passwd"
scope = "source.passwd"
file-types = [{ glob = "passwd" }]

[[grammar]]
name = "passwd"
source = { git = "https://github.com/ath3/tree-sitter-passwd", rev = "20239395eacdc2e0923a7e5683ad3605aee7b716" }

[[language]]
name = "hosts"
scope = "source.hosts"
file-types = [{ glob = "hosts" }]
comment-token = "#"

[[grammar]]
name = "hosts"
source = { git = "https://github.com/ath3/tree-sitter-hosts", rev = "301b9379ce7dfc8bdbe2c2699a6887dcb73953f9" }

[[language]]
name = "uxntal"
scope = "source.tal"
injection-regex = "tal"
file-types = ["tal"]
auto-format = false
block-comment-tokens = { start = "(", end = ")" }

[[grammar]]
name = "uxntal"
source = { git = "https://github.com/Jummit/tree-sitter-uxntal", rev = "d68406066648cd6db4c6a2f11ec305af02079884" }

[[language]]
name = "yuck"
scope = "source.yuck"
injection-regex = "yuck"
file-types = ["yuck"]
comment-token = ";"
indent = { tab-width = 2, unit = "  " }

[[grammar]]
name = "yuck"
source = { git = "https://github.com/Philipp-M/tree-sitter-yuck", rev = "e3d91a3c65decdea467adebe4127b8366fa47919" }

[[language]]
name = "prql"
scope = "source.prql"
injection-regex = "prql"
file-types = ["prql"]
comment-token = "#"
indent = { tab-width = 4, unit = "    " }

[[grammar]]
name = "prql"
source = { git = "https://github.com/PRQL/tree-sitter-prql", rev = "09e158cd3650581c0af4c49c2e5b10c4834c8646" }

[[language]]
name = "po"
scope = "source.po"
file-types = ["po", "pot"]
comment-token = "#"

[[grammar]]
name = "po"
source = { git = "https://github.com/erasin/tree-sitter-po", rev = "417cee9abb2053ed26b19e7de972398f2da9b29e" }

[[language]]
name = "nasm"
scope = "source.nasm"
file-types = ["asm", "S", "nasm"]
injection-regex = "n?asm"
comment-token = ";"
indent = { tab-width = 8, unit = "        " }

[[grammar]]
name = "nasm"
source = { git = "https://github.com/naclsn/tree-sitter-nasm", rev = "a0db15db6fcfb1bf2cc8702500e55e558825c48b" }

[[language]]
name = "gas"
scope = "source.gas"
file-types = ["s"]
injection-regex = "gas"
comment-token = "#"
indent = { tab-width = 8, unit = "        " }

[[grammar]]
name = "gas"
source = { git = "https://github.com/sirius94/tree-sitter-gas", rev = "60f443646b20edee3b7bf18f3a4fb91dc214259a" }

[[language]]
name = "rst"
scope = "source.rst"
comment-token = ".."
file-types = ["rst"]

[[grammar]]
name = "rst"
source = { git = "https://github.com/stsewd/tree-sitter-rst", rev = "25e6328872ac3a764ba8b926aea12719741103f1" }

[[language]]
name = "capnp"
scope = "source.capnp"
injection-regex = "capnp"
file-types = ["capnp"]
comment-token = "#"
indent = { tab-width = 2, unit = "  " }

[[grammar]]
name = "capnp"
source = { git = "https://github.com/amaanq/tree-sitter-capnp", rev = "fc6e2addf103861b9b3dffb82c543eb6b71061aa" }

[[language]]
name = "smithy"
scope = "source.smithy"
injection-regex = "smithy"
file-types = ["smithy"]
roots = ["smithy-build.json"]
comment-token = "//"
indent = { tab-width = 4, unit = "    " }
language-servers = [ "cs" ]

[[grammar]]
name = "smithy"
source = { git = "https://github.com/indoorvivants/tree-sitter-smithy", rev = "8327eb84d55639ffbe08c9dc82da7fff72a1ad07" }

[[language]]
name = "vhdl"
scope = "source.vhdl"
file-types = ["vhd", "vhdl"]
comment-token = "--"
language-servers = [ "vhdl_ls" ]
indent = { tab-width = 2, unit = "  " }
injection-regex = "vhdl"

[[grammar]]
name = "vhdl"
source = { git = "https://github.com/teburd/tree-sitter-vhdl", rev = "c57313adee2231100db0a7880033f6865deeadb2" }

[[language]]
name = "rego"
scope = "source.rego"
injection-regex = "rego"
file-types = ["rego"]
auto-format = true
comment-token = "#"
language-servers = [ "regols" ]
grammar = "rego"

[[grammar]]
name = "rego"
source = { git = "https://github.com/FallenAngel97/tree-sitter-rego", rev = "9ac75e71b2d791e0aadeef68098319d86a2a14cf" }

[[language]]
name = "nim"
scope = "source.nim"
injection-regex = "nim"
file-types = ["nim", "nims", "nimble"]
shebangs = []
comment-token = "#"
block-comment-tokens = { start = "#[", end = "]#" }
indent = { tab-width = 2, unit = "  " }
language-servers = [ "nimlangserver" ]

[language.auto-pairs]
'(' = ')'
'[' = ']'
'"' = '"'
"'" = "'"
'{' = '}'

[[grammar]]
name = "nim"
source = { git = "https://github.com/alaviss/tree-sitter-nim", rev = "c5f0ce3b65222f5dbb1a12f9fe894524881ad590" }

[[language]]
name = "cabal"
scope = "source.cabal"
file-types = [ "cabal" ]
roots = ["cabal.project", "Setup.hs"]
indent = { tab-width = 2, unit = "  " }
comment-token = "--"
language-servers = [ "haskell-language-server" ]

[[language]]
name = "hurl"
scope = "source.hurl"
injection-regex = "hurl"
file-types = ["hurl"]
comment-token = "#"
formatter = { command = "hurlfmt" }
indent = { tab-width = 2, unit = "  " }

[[grammar]]
name = "hurl"
source = { git = "https://github.com/pfeiferj/tree-sitter-hurl", rev = "cd1a0ada92cc73dd0f4d7eedc162be4ded758591" }

[[language]]
name = "markdoc"
scope = "text.markdoc"
block-comment-tokens = { start = "<!--", end = "-->" }
file-types = ["mdoc"]
language-servers = [ "markdoc-ls" ]

[[grammar]]
name = "markdoc"
source = { git = "https://github.com/markdoc-extra/tree-sitter-markdoc", rev = "5ffe71b29e8a3f94823913ea9cea51fcfa7e3bf8" }

[[language]]
name = "opencl"
scope = "source.cl"
injection-regex = "(cl|opencl)"
file-types = ["cl"]
comment-token = "//"
language-servers = [ "clangd" ]

[[grammar]]
name = "opencl"
source = { git = "https://github.com/lefp/tree-sitter-opencl", rev = "8e1d24a57066b3cd1bb9685bbc1ca9de5c1b78fb" }

[[language]]
name = "just"
scope = "source.just"
file-types = ["just", { glob = "justfile" }, { glob = "Justfile" }, { glob = ".justfile" }, { glob = ".Justfile" }]
injection-regex = "just"
comment-token = "#"
indent = { tab-width = 4, unit = "    " }
# auto-format = true
# formatter = { command = "just", args = ["--dump"] } # Please see: https://github.com/helix-editor/helix/issues/9703

[[grammar]]
name = "just"
source = { git = "https://github.com/poliorcetics/tree-sitter-just", rev = "f58a8fd869035ac4653081401e6c2030251240ab" }

[[language]]
name = "gn"
scope = "source.gn"
injection-regex = "gn"
file-types = ["gn", "gni"]
roots = []
comment-token = "#"
indent = { tab-width = 2, unit = "  " }
formatter = { command = "gn", args = ["format", "--stdin"] }

[[grammar]]
name = "gn"
source = { git = "https://github.com/willcassella/tree-sitter-gn", rev = "e18d6e36a79b20dafb58f19d407bd38b0e60260e" }

[[language]]
name = "blueprint"
scope = "source.blueprint"
injection-regex = "blueprint"
file-types = ["blp"]
comment-token = "//"
block-comment-tokens = { start = "/*", end = "*/" }
language-servers = [ "blueprint-compiler" ]
indent = { tab-width = 4, unit = "    " }

[[grammar]]
name = "blueprint"
source = { git = "https://gitlab.com/gabmus/tree-sitter-blueprint", rev = "863cea9f83ad5637300478e0559262f1e791684b" }

[[language]]
name = "forth"
scope = "source.forth"
injection-regex = "forth"
file-types = ["fs", "forth", "fth", "4th"]
comment-token = "\\"
language-servers = [ "forth-lsp" ]
indent = { tab-width = 3, unit = "   " }

[[grammar]]
name = "forth"
source = { git = "https://github.com/alexanderbrevig/tree-sitter-forth", rev = "90189238385cf636b9ee99ce548b9e5b5e569d48" }

[[language]]
name = "fsharp"
scope = "source.fs"
roots = ["sln", "fsproj"]
injection-regex = "fsharp"
file-types = ["fs", "fsx", "fsi", "fsscript"]
comment-token = "//"
block-comment-tokens = { start = "(*", end = "*)" }
indent = { tab-width = 4, unit = "    " }
auto-format = true
language-servers = ["fsharp-ls"]

[[grammar]]
name = "fsharp"
source = { git = "https://github.com/kaashyapan/tree-sitter-fsharp", rev = "18da392fd9bd5e79f357abcce13f61f3a15e3951" }

[[language]]
name = "t32"
scope = "source.t32"
injection-regex = "t32"
file-types = ["cmm", "t32"]
comment-token = ";"
indent = { tab-width = 2, unit = "  " }

[[grammar]]
name = "t32"
source = { git = "https://gitlab.com/xasc/tree-sitter-t32", rev = "6da5e3cbabd376b566d04282005e52ffe67ef74a" }

[[language]]
name = "webc"
scope = "text.html.webc"
injection-regex = "webc"
file-types = ["webc"]
block-comment-tokens = { start = "<!--", end = "-->" }
indent = { tab-width = 2, unit = "  " }
grammar = "html"

[[language]]
name = "typst"
scope = "source.typst"
injection-regex = "typ(st)?"
file-types = ["typst", "typ"]
comment-token = "//"
block-comment-tokens = { start = "/*", end = "*/" }
language-servers = ["tinymist", "typst-lsp"]
indent = { tab-width = 2, unit = "  " }

[language.auto-pairs]
'(' = ')'
'{' = '}'
'[' = ']'
'$' = '$'
'"' = '"'

[[grammar]]
name = "typst"
source = { git = "https://github.com/uben0/tree-sitter-typst", rev = "13863ddcbaa7b68ee6221cea2e3143415e64aea4" }

[[language]]
name = "nunjucks"
scope = "text.html.nunjucks"
injection-regex = "nunjucks"
file-types = ["njk"]
indent = { tab-width = 2, unit = "  " }
grammar = "jinja2"

[[language]]
name = "jinja"
scope = "text.html.jinja"
injection-regex = "jinja"
file-types = ["jinja", "jinja2", "j2"]
indent = { tab-width = 2, unit = "  " }
grammar = "jinja2"

[[grammar]]
name = "jinja2"
source = { git = "https://github.com/varpeti/tree-sitter-jinja2", rev = "a533cd3c33aea6acb0f9bf9a56f35dcfe6a8eb53" }

[[language]]
name = "jjdescription"
scope = "jj.description"
file-types = [{ glob = "*.jjdescription" }]
comment-token = "JJ:"
indent = { tab-width = 2, unit = "  " }
rulers = [51, 73]
text-width = 72

[[grammar]]
name = "jjdescription"
source = { git = "https://github.com/kareigu/tree-sitter-jjdescription", rev = "2ddec6cad07b366aee276a608e1daa2c29d3caf2" }

[[language]]
name = "jq"
scope = "source.jq"
injection-regex = "jq"
file-types = ["jq"]
comment-token = "#"
language-servers = ["jq-lsp"]
indent = { tab-width = 2, unit = "  " }

[[grammar]]
name = "jq"
source = { git = "https://github.com/flurie/tree-sitter-jq", rev = "13990f530e8e6709b7978503da9bc8701d366791" }

[[grammar]]
name = "wren"
source = { git = "https://git.sr.ht/~jummit/tree-sitter-wren", rev = "6748694be32f11e7ec6b5faeb1b48ca6156d4e06" }

[[language]]
name = "wren"
scope = "source.wren"
injection-regex = "wren"
file-types = ["wren"]
indent = { tab-width = 2, unit = "  "}

[[language]]
name = "unison"
scope = "source.unison"
injection-regex = "unison"
file-types = ["u"]
shebangs = []
auto-format = false
comment-token = "--"
indent = { tab-width = 4, unit = "    " }

[language.auto-pairs]
'(' = ')'
'{' = '}'
'[' = ']'
'"' = '"'
'`' = '`'

[[grammar]]
name = "unison"
source = { git = "https://github.com/kylegoetz/tree-sitter-unison", rev = "1f505e2447fa876a87aee47ff3d70b9e141c744f" }

[[language]]
name = "todotxt"
scope = "text.todotxt"
# glob = "todo.txt" is too common and can conflict regular files, define in user config if necessary
file-types = [{ glob = "*.todo.txt" }, "todotxt"]
formatter = { command = "sort" }
auto-format = true

[[grammar]]
name = "todotxt"
source = { git = "https://github.com/arnarg/tree-sitter-todotxt", rev = "3937c5cd105ec4127448651a21aef45f52d19609" }

[[language]]
name = "strace"
scope = "source.strace"
file-types = ["strace"]

[[grammar]]
name = "strace"
source = { git = "https://github.com/sigmaSd/tree-sitter-strace", rev = "2b18fdf9a01e7ec292cc6006724942c81beb7fd5" }

[[language]]
name = "gemini"
scope = "source.gmi"
file-types = ["gmi"]

[[grammar]]
name = "gemini"
source = { git = "https://git.sr.ht/~nbsp/tree-sitter-gemini", rev = "3cc5e4bdf572d5df4277fc2e54d6299bd59a54b3" }

[[language]]
name = "agda"
scope = "source.agda"
injection-regex = "agda"
file-types = ["agda"]
roots = []
comment-token = "--"
# language-servers = [ "als" ]
# the agda language server is of questionable functionality.
auto-format = false
indent = { tab-width = 2, unit = "  " }

[language.auto-pairs]
'"' = '"'
"'" = "'"
'{' = '}'
'(' = ')'
'[' = ']'

# [language.debugger]
# ?? can this be used for proof assistant support? explore

[[grammar]]
name = "agda"
source = { git = "https://github.com/tree-sitter/tree-sitter-agda", rev = "c21c3a0f996363ed17b8ac99d827fe5a4821f217" }

[[language]]
name = "templ"
scope = "source.templ"
file-types = ["templ"]
roots = ["go.work", "go.mod"]
comment-token = "//"
indent = { tab-width = 2, unit = "  " }
language-servers = [ "templ" ]

[[grammar]]
name = "templ"
source = { git = "https://github.com/vrischmann/tree-sitter-templ", rev = "db662414ccd6f7c78b1e834e7abe11c224b04759" }

[[language]]
name = "dbml"
scope = "source.dbml"
injection-regex = "dbml"
file-types = ["dbml"]
comment-token = ";"
indent = { tab-width = 2, unit = "  " }

[[grammar]]
name = "dbml"
source = { git = "https://github.com/dynamotn/tree-sitter-dbml", rev = "2e2fa5640268c33c3d3f27f7e676f631a9c68fd9" }

[[language]]
name = "bitbake"
language-servers = [ "bitbake-language-server" ]
scope = "source.bitbake"
file-types = ["bb", "bbappend", "bbclass", {glob = "conf/*.conf" }, {glob = "conf/*/*.{inc,conf}" }, { glob = "recipe-*/*/*.inc" }]
comment-token = "#"

[[grammar]]
name = "bitbake"
source = { git = "https://github.com/tree-sitter-grammars/tree-sitter-bitbake", rev = "10bacac929ff36a1e8f4056503fe4f8717b21b94" }

[[language]]
name = "log"
scope = "source.log"
file-types = ["log"]

[[grammar]]
name = "log"
source = { git = "https://github.com/Tudyx/tree-sitter-log", rev = "62cfe307e942af3417171243b599cc7deac5eab9" }

[[language]]
name = "hoon"
scope = "source.hoon"
injection-regex = "hoon"
file-types = ["hoon"]
comment-token = "::"
indent = {tab-width = 2, unit = "  "}

[[grammar]]
name = "hoon"
source = { git = "https://github.com/urbit-pilled/tree-sitter-hoon", rev = "1d5df35af3e0afe592832a67b9fb3feeeba1f7b6" }

[[language]]
name = "hocon"
scope = "source.conf"
file-types = ["conf"]
comment-token = "#"
auto-format = true
indent = { tab-width = 2, unit = "  " }

[[grammar]]
name = "hocon"
source = { git = "https://github.com/antosha417/tree-sitter-hocon", rev = "c390f10519ae69fdb03b3e5764f5592fb6924bcc" }

[[language]]
name = "koka"
scope = "source.koka"
injection-regex = "koka"
file-types = ["kk"]
comment-token = "//"
indent = { tab-width = 8, unit = "  " }
language-servers = ["koka"]

[[grammar]]
name = "koka"
source = { git = "https://github.com/mtoohey31/tree-sitter-koka", rev = "96d070c3700692858035f3524cc0ad944cef2594" }

[[language]]
name = "tact"
scope = "source.tact"
injection-regex = "tact"
file-types = ["tact"]
comment-token = "//"
indent = { tab-width = 4, unit = "    " }

[language.auto-pairs]
'"' = '"'
'{' = '}'
'(' = ')'
'<' = '>'

[[grammar]]
name = "tact"
source = { git = "https://github.com/tact-lang/tree-sitter-tact", rev = "ec57ab29c86d632639726631fb2bb178d23e1c91" }

[[language]]
name = "pkl"
scope = "source.pkl"
injection-regex = "pkl"
file-types = ["pkl", "pcf"]
comment-token = "//"
indent = { tab-width = 2, unit = "  " }

[[grammar]]
name = "pkl"
source = { git = "https://github.com/apple/tree-sitter-pkl", rev = "c03f04a313b712f8ab00a2d862c10b37318699ae" }

[[language]]
name = "groovy"
language-id = "groovy"
scope = "source.groovy"
file-types = ["gradle", "groovy", "jenkinsfile", { glob = "Jenkinsfile" },  { glob = "Jenkinsfile.*" }]
shebangs = ["groovy"]
comment-token = "//"
indent = { tab-width = 2, unit = "  " }

[[grammar]]
name = "groovy"
source = { git = "https://github.com/murtaza64/tree-sitter-groovy", rev = "235009aad0f580211fc12014bb0846c3910130c1" }

[[language]]
name = "fidl"
scope = "source.fidl"
injection-regex = "fidl"
file-types = ["fidl"]
comment-token = "//"
indent = { tab-width = 4, unit = "    " }

[language.auto-pairs]
'"' = '"'
'{' = '}'
'(' = ')'
'<' = '>'

[[grammar]]
name = "fidl"
source = { git = "https://github.com/google/tree-sitter-fidl", rev = "bdbb635a7f5035e424f6173f2f11b9cd79703f8d" }

[[language]]
name = "powershell"
scope = "source.powershell"
injection-regex = "(pwsh|powershell)"
file-types = [ "ps1", "psm1", "psd1", "pscc", "psrc" ]
shebangs = [ "pwsh", "powershell" ]
comment-token = '#'
block-comment-tokens = { start = "<#", end = "#>" }
indent = { tab-width = 4, unit = "    " }

[[grammar]]
name = "powershell"
source = { git = "https://github.com/airbus-cert/tree-sitter-powershell", rev = "c9316be0faca5d5b9fd3b57350de650755f42dc0" }

[[language]]
name = "ld"
scope = "source.ld"
injection-regex = "ld"
file-types = ["ld"]
block-comment-tokens = { start = "/*", end = "*/" }
indent = { tab-width = 2, unit = "  " }

[[grammar]]
name = "ld"
source = { git = "https://github.com/mtoohey31/tree-sitter-ld", rev = "0e9695ae0ede47b8744a8e2ad44d4d40c5d4e4c9" }

[[language]]
name = "hyprlang"
scope = "source.hyprlang"
roots = ["hyprland.conf"]
file-types = [ { glob = "hyprland.conf" }, { glob = "hyprpaper.conf" }, { glob = "hypridle.conf" }, { glob = "hyprlock.conf" } ]
comment-token = "#"
grammar = "hyprlang"

[[grammar]]
name = "hyprlang"
source = { git = "https://github.com/tree-sitter-grammars/tree-sitter-hyprlang", rev = "27af9b74acf89fa6bed4fb8cb8631994fcb2e6f3"}

[[language]]
name = "tcl"
scope = "source.tcl"
injection-regex = "tcl"
file-types = [ "tcl" ]
shebangs = [ "tclsh", "tclish", "jimsh", "wish" ]
comment-token = '#'

[[grammar]]
name = "tcl"
source = { git = "https://github.com/tree-sitter-grammars/tree-sitter-tcl", rev = "56ad1fa6a34ba800e5495d1025a9b0fda338d5b8" }

[[language]]
name = "supercollider"
scope = "source.supercollider"
injection-regex = "supercollider"
file-types = ["scd", "sc", "quark"]
comment-token = "//"
indent = { tab-width = 4, unit = "\t" }

[[grammar]]
name = "supercollider"
source = { git = "https://github.com/madskjeldgaard/tree-sitter-supercollider", rev = "3b35bd0fded4423c8fb30e9585c7bacbcd0e8095" }

[[language]]
name = "pkgbuild"
scope = "source.bash"
file-types = [{ glob = "PKGBUILD" }]
comment-token = "#"
grammar = "bash"
language-servers = [
  "pkgbuild-language-server",
  { except-features = [
    "diagnostics",
  ], name = "bash-language-server" },
]

[[language]]
name = "helm"
grammar = "gotmpl"
scope = "source.helm"
roots = ["Chart.yaml"]
comment-token = "#"
language-servers = ["helm_ls"]
file-types = [ { glob = "templates/*.yaml" }, { glob = "templates/*.yml" }, { glob = "templates/_*.tpl"}, { glob = "templates/NOTES.txt" } ]

[[language]]
name = "glimmer"
scope = "source.glimmer"
injection-regex = "hbs"
file-types = [{ glob = "{app,addon}/{components,templates}/*.hbs" }]
block-comment-tokens = { start = "{{!", end = "}}" }
roots = ["package.json", "ember-cli-build.js"]
grammar = "glimmer"
language-servers = ["ember-language-server"]
formatter = { command = "prettier", args = ['--parser', 'glimmer'] }

[language.auto-pairs]
'"' = '"'
'{' = '}'
'(' = ')'
'<' = '>'
"'" = "'"

[[grammar]]
name = "glimmer"
source = { git = "https://github.com/ember-tooling/tree-sitter-glimmer", rev = "5dc6d1040e8ff8978ff3680e818d85447bbc10aa" }

[[language]]
name = "ohm"
scope = "source.ohm"
injection-regex = "ohm"
file-types = ["ohm"]
comment-token = "//"
block-comment-tokens = [
  { start = "/*", end = "*/" },
  { start = "/**", end = "*/" },
]
indent = { tab-width = 2, unit = "  " }

[language.auto-pairs]
'"' = '"'
'{' = '}'
'(' = ')'
'<' = '>'

[[grammar]]
name = "ohm"
source = { git = "https://github.com/novusnota/tree-sitter-ohm", rev = "80f14f0e477ddacc1e137d5ed8e830329e3fb7a3" }

[[language]]
name = "earthfile"
scope = "source.earthfile"
injection-regex = "earthfile"
roots = ["Earthfile"]
file-types = [
  { glob = "Earthfile" },
]
comment-token = "#"
indent = { tab-width = 2, unit = "  " }
language-servers = ["earthlyls"]

[[grammar]]
name = "earthfile"
source = { git = "https://github.com/glehmann/tree-sitter-earthfile", rev = "dbfb970a59cd87b628d087eb8e3fbe19c8e20601" }

[[language]]
name = "adl"
scope = "source.adl"
injection-regex = "adl"
file-types = ["adl"]
roots = []
comment-token = "//"
indent = { tab-width = 2, unit = "  " }

[language.auto-pairs]
'"' = '"'
'{' = '}'
'<' = '>'

[[grammar]]
name = "adl"
source = { git = "https://github.com/adl-lang/tree-sitter-adl", rev = "2787d04beadfbe154d3f2da6e98dc45a1b134bbf" }

[[language]]
name = "ldif"
scope = "source.ldif"
injection-regex = "ldif"
file-types = ["ldif"]
comment-token = "#"

[[grammar]]
name = "ldif"
source = { git = "https://github.com/kepet19/tree-sitter-ldif", rev = "0a917207f65ba3e3acfa9cda16142ee39c4c1aaa" }

[[language]]
name = "xtc"
scope = "source.xtc"
# Accept Xena Traffic Configuration, Xena Port Configuration and Xena OpenAutomation
file-types = [ "xtc", "xpc", "xoa" ]
comment-token = ";"

[[grammar]]
name = "xtc"
source = { git = "https://github.com/Alexis-Lapierre/tree-sitter-xtc", rev = "7bc11b736250c45e25cfb0215db2f8393779957e" }

[[language]]
name = "move"
scope = "source.move"
injection-regex = "move"
roots = ["Move.toml"]
file-types = ["move"]
comment-token = "//"
indent = { tab-width = 4, unit = "    " }
language-servers = []

[[grammar]]
name = "move"
source = { git = "https://github.com/tzakian/tree-sitter-move", rev = "8bc0d1692caa8763fef54d48068238d9bf3c0264" }

[[language]]
name = "pest"
scope = "source.pest"
injection-regex = "pest"
file-types = ["pest"]
comment-tokens = ["//", "///", "//!"]
block-comment-tokens = { start = "/*", end = "*/" }
indent = { tab-width = 4, unit = "    " }
language-servers = ["pest-language-server"]

[language.auto-pairs]
'(' = ')'
'{' = '}'
'[' = ']'
'"' = '"'

[[grammar]]
name = "pest"
source = { git = "https://github.com/pest-parser/tree-sitter-pest", rev = "a8a98a824452b1ec4da7f508386a187a2f234b85" }

[[language]]
name = "elisp"
scope = "source.elisp"
file-types = ["el"]
comment-tokens = [";"]

[language.auto-pairs]
'(' = ')'
'"' = '"'

[[grammar]]
name = "elisp"
source = { git = "https://github.com/Wilfred/tree-sitter-elisp", rev = "e5524fdccf8c22fc726474a910e4ade976dfc7bb" }

[[language]]
name = "gjs"
scope = "source.gjs"
file-types = ["gjs"]
roots = ["package.json", "ember-cli-build.js"]
comment-token = "//"
block-comment-tokens = { start = "/*", end = "*/" }
language-servers = [
    { except-features = [
        "format", "diagnostics",
    ], name = "typescript-language-server" },
    "vscode-eslint-language-server",
    "ember-language-server",
]
indent = { tab-width = 2, unit = "  " }
grammar = "javascript"

[language.auto-pairs]
'<' = '>'
"'" = "'"
"{" = "}"
"(" = ")"
'"' = '"'

[[language]]
name = "gts"
scope = "source.gts"
file-types = ["gts"]
roots = ["package.json", "ember-cli-build.js"]
comment-token = "//"
block-comment-tokens = { start = "/*", end = "*/" }
language-servers = [
    { except-features = [
        "format", "diagnostics",
    ], name = "typescript-language-server" },
    "vscode-eslint-language-server",
    "ember-language-server",
]
indent = { tab-width = 2, unit = "  " }
grammar = "typescript"

[language.auto-pairs]
'<' = '>'
"'" = "'"
"{" = "}"
"(" = ")"
'"' = '"'

[[language]]
<<<<<<< HEAD
name = "gherkin"
scope = "source.feature"
file-types = ["feature"]
comment-token = "#"
indent = { tab-width = 2, unit = "  " }

[[grammar]]
name = "gherkin"
source = { git = "https://github.com/SamyAB/tree-sitter-gherkin", rev = "43873ee8de16476635b48d52c46f5b6407cb5c09" }
=======
name = "thrift"
scope = "source.thrift"
file-types = ["thrift"]
comment-token = "//"
block-comment-tokens = { start = "/*", end = "*/" }
indent = { tab-width = 2, unit = "  " }

[[grammar]]
name = "thrift"
source = { git = "https://github.com/tree-sitter-grammars/tree-sitter-thrift" , rev = "68fd0d80943a828d9e6f49c58a74be1e9ca142cf" }
>>>>>>> aaaafb8f
<|MERGE_RESOLUTION|>--- conflicted
+++ resolved
@@ -3764,7 +3764,6 @@
 '"' = '"'
 
 [[language]]
-<<<<<<< HEAD
 name = "gherkin"
 scope = "source.feature"
 file-types = ["feature"]
@@ -3774,7 +3773,8 @@
 [[grammar]]
 name = "gherkin"
 source = { git = "https://github.com/SamyAB/tree-sitter-gherkin", rev = "43873ee8de16476635b48d52c46f5b6407cb5c09" }
-=======
+
+[[language]]
 name = "thrift"
 scope = "source.thrift"
 file-types = ["thrift"]
@@ -3784,5 +3784,4 @@
 
 [[grammar]]
 name = "thrift"
-source = { git = "https://github.com/tree-sitter-grammars/tree-sitter-thrift" , rev = "68fd0d80943a828d9e6f49c58a74be1e9ca142cf" }
->>>>>>> aaaafb8f
+source = { git = "https://github.com/tree-sitter-grammars/tree-sitter-thrift" , rev = "68fd0d80943a828d9e6f49c58a74be1e9ca142cf" }