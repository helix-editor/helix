--- conflicted
+++ resolved
@@ -2169,17 +2169,6 @@
 source = { git = "https://github.com/ath3/tree-sitter-hosts", rev = "301b9379ce7dfc8bdbe2c2699a6887dcb73953f9" }
 
 [[language]]
-<<<<<<< HEAD
-name = "po"
-scope = "source.po"
-file-types = ["po", "pot"]
-roots = []
-comment-token = "#"
-
-[[grammar]]
-name = "po"
-source = { git = "https://github.com/erasin/tree-sitter-po", rev = "417cee9abb2053ed26b19e7de972398f2da9b29e" }
-=======
 name = "uxntal"
 scope = "source.tal"
 injection-regex = "tal"
@@ -2191,4 +2180,14 @@
 [[grammar]]
 name = "uxntal"
 source = { git = "https://github.com/Jummit/tree-sitter-uxntal", rev = "9297e95ef74380b0ad84c4fd98f91e9f6e4319e6" }
->>>>>>> 44729fba
+
+[[language]]
+name = "po"
+scope = "source.po"
+file-types = ["po", "pot"]
+roots = []
+comment-token = "#"
+
+[[grammar]]
+name = "po"
+source = { git = "https://github.com/erasin/tree-sitter-po", rev = "417cee9abb2053ed26b19e7de972398f2da9b29e" }