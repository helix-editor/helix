# Language support configuration.
# See the languages documentation: https://docs.helix-editor.com/master/languages.html

[[language]]
name = "rust"
scope = "source.rust"
injection-regex = "rust"
file-types = ["rs"]
roots = ["Cargo.toml", "Cargo.lock"]
auto-format = true
comment-token = "//"
language-server = { command = "rust-analyzer" }
indent = { tab-width = 4, unit = "    " }

[language.auto-pairs]
'(' = ')'
'{' = '}'
'[' = ']'
'"' = '"'
'`' = '`'

[language.config]
inlayHints.bindingModeHints.enable = false
inlayHints.closingBraceHints.minLines = 10
inlayHints.closureReturnTypeHints.enable = "with_block"
inlayHints.discriminantHints.enable = "fieldless"
inlayHints.lifetimeElisionHints.enable = "skip_trivial"
inlayHints.typeHints.hideClosureInitialization = false

[language.debugger]
name = "lldb-vscode"
transport = "stdio"
command = "lldb-vscode"

[[language.debugger.templates]]
name = "binary"
request = "launch"
completion = [ { name = "binary", completion = "filename" } ]
args = { program = "{0}" }

[[language.debugger.templates]]
name = "binary (terminal)"
request = "launch"
completion = [ { name = "binary", completion = "filename" } ]
args = { program = "{0}", runInTerminal = true }

[[language.debugger.templates]]
name = "attach"
request = "attach"
completion = [ "pid" ]
args = { pid = "{0}" }

[[language.debugger.templates]]
name = "gdbserver attach"
request = "attach"
completion = [ { name = "lldb connect url", default = "connect://localhost:3333" }, { name = "file", completion = "filename" }, "pid" ]
args = { attachCommands = [ "platform select remote-gdb-server", "platform connect {0}", "file {1}", "attach {2}" ] }

[[grammar]]
name = "rust"
source = { git = "https://github.com/tree-sitter/tree-sitter-rust", rev = "0431a2c60828731f27491ee9fdefe25e250ce9c9" }

[[language]]
name = "sway"
scope = "source.sway"
injection-regex = "sway"
file-types = ["sw"]
language-server = { command = "forc", args = ["lsp"] }
roots = ["Forc.toml", "Forc.lock"]
indent = { tab-width = 4, unit = "    " }
comment-token = "//"

[[grammar]]
name = "sway"
source = { git = "https://github.com/FuelLabs/tree-sitter-sway", rev = "e491a005ee1d310f4c138bf215afd44cfebf959c" }

[[language]]
name = "toml"
scope = "source.toml"
injection-regex = "toml"
file-types = ["toml"]
roots = []
comment-token = "#"
language-server = { command = "taplo", args = ["lsp", "stdio"] }
indent = { tab-width = 2, unit = "  " }

[[grammar]]
name = "toml"
source = { git = "https://github.com/ikatyang/tree-sitter-toml", rev = "7cff70bbcbbc62001b465603ca1ea88edd668704" }

[[language]]
name = "awk"
scope = "source.awk"
injection-regex = "awk"
file-types = ["awk", "gawk", "nawk", "mawk"]
roots = []
comment-token = "#"
language-server = { command = "awk-language-server" }
indent = { tab-width = 2, unit = "  " }

[[grammar]]
name = "awk"
source = { git = "https://github.com/Beaglefoot/tree-sitter-awk", rev = "a799bc5da7c2a84bc9a06ba5f3540cf1191e4ee3" }

[[language]]
name = "protobuf"
scope = "source.proto"
injection-regex = "protobuf"
file-types = ["proto"]
roots = []
comment-token = "//"
indent = { tab-width = 2, unit = "  " }

[[grammar]]
name = "protobuf"
source = { git = "https://github.com/yusdacra/tree-sitter-protobuf", rev = "19c211a01434d9f03efff99f85e19f967591b175"}

[[language]]
name = "elixir"
scope = "source.elixir"
injection-regex = "(elixir|ex)"
file-types = ["ex", "exs", "mix.lock"]
shebangs = ["elixir"]
roots = ["mix.exs", "mix.lock"]
comment-token = "#"
language-server = { command = "elixir-ls" }
config = { elixirLS.dialyzerEnabled = false }
indent = { tab-width = 2, unit = "  " }

[[grammar]]
name = "elixir"
source = { git = "https://github.com/elixir-lang/tree-sitter-elixir", rev = "b20eaa75565243c50be5e35e253d8beb58f45d56"  }

[[language]]
name = "fish"
scope = "source.fish"
injection-regex = "fish"
file-types = ["fish"]
shebangs = ["fish"]
roots = []
comment-token = "#"
indent = { tab-width = 4, unit = "    " }

[[grammar]]
name = "fish"
source = { git = "https://github.com/ram02z/tree-sitter-fish", rev = "84436cf24c2b3176bfbb220922a0fdbd0141e406" }

[[language]]
name = "mint"
scope = "source.mint"
injection-regex = "mint"
file-types = ["mint"]
shebangs = []
roots = []
comment-token = "//"
language-server = { command = "mint", args = ["ls"] }
indent = { tab-width = 2, unit = "  " }

[[language]]
name = "json"
scope = "source.json"
injection-regex = "json"
file-types = ["json", "jsonc"]
roots = []
language-server = { command = "vscode-json-language-server", args = ["--stdio"] }
auto-format = true
config = { "provideFormatter" = true }
indent = { tab-width = 2, unit = "  " }

[[grammar]]
name = "json"
source = { git = "https://github.com/tree-sitter/tree-sitter-json", rev = "73076754005a460947cafe8e03a8cf5fa4fa2938" }

[[language]]
name = "c"
scope = "source.c"
injection-regex = "c"
file-types = ["c"] # TODO: ["h"]
roots = []
comment-token = "//"
language-server = { command = "clangd" }
indent = { tab-width = 2, unit = "  " }

[language.debugger]
name = "lldb-vscode"
transport = "stdio"
command = "lldb-vscode"

[[language.debugger.templates]]
name = "binary"
request = "launch"
completion = [ { name = "binary", completion = "filename" } ]
args = { console = "internalConsole", program = "{0}" }

[[language.debugger.templates]]
name = "attach"
request = "attach"
completion = [ "pid" ]
args = { console = "internalConsole", pid = "{0}" }

[[language.debugger.templates]]
name = "gdbserver attach"
request = "attach"
completion = [ { name = "lldb connect url", default = "connect://localhost:3333" }, { name = "file", completion = "filename" }, "pid" ]
args = { console = "internalConsole", attachCommands = [ "platform select remote-gdb-server", "platform connect {0}", "file {1}", "attach {2}" ] }

[[grammar]]
name = "c"
source = { git = "https://github.com/tree-sitter/tree-sitter-c", rev = "7175a6dd5fc1cee660dce6fe23f6043d75af424a" }

[[language]]
name = "cpp"
scope = "source.cpp"
injection-regex = "cpp"
file-types = ["cc", "hh", "c++", "cpp", "hpp", "h", "ipp", "tpp", "cxx", "hxx", "ixx", "txx", "ino", "C", "H"]
roots = []
comment-token = "//"
language-server = { command = "clangd" }
indent = { tab-width = 2, unit = "  " }

[language.debugger]
name = "lldb-vscode"
transport = "stdio"
command = "lldb-vscode"

[[language.debugger.templates]]
name = "binary"
request = "launch"
completion = [ { name = "binary", completion = "filename" } ]
args = { console = "internalConsole", program = "{0}" }

[[language.debugger.templates]]
name = "attach"
request = "attach"
completion = [ "pid" ]
args = { console = "internalConsole", pid = "{0}" }

[[language.debugger.templates]]
name = "gdbserver attach"
request = "attach"
completion = [ { name = "lldb connect url", default = "connect://localhost:3333" }, { name = "file", completion = "filename" }, "pid" ]
args = { console = "internalConsole", attachCommands = [ "platform select remote-gdb-server", "platform connect {0}", "file {1}", "attach {2}" ] }

[[grammar]]
name = "cpp"
source = { git = "https://github.com/tree-sitter/tree-sitter-cpp", rev = "2d2c4aee8672af4c7c8edff68e7dd4c07e88d2b1" }

[[language]]
name = "crystal"
scope = "source.cr"
file-types = ["cr"]
roots = ["shard.yml", "shard.lock"]
comment-token = "#"
indent = { tab-width = 2, unit = "  " }
grammar = "ruby"

[[language]]
name = "c-sharp"
scope = "source.csharp"
injection-regex = "c-?sharp"
file-types = ["cs"]
roots = ["sln", "csproj"]
comment-token = "//"
indent = { tab-width = 4, unit = "\t" }
language-server = { command = "OmniSharp", args = [ "--languageserver" ] }

[language.debugger]
name = "netcoredbg"
transport = "tcp"
command = "netcoredbg"
args = [ "--interpreter=vscode" ]
port-arg = "--server={}"

[[language.debugger.templates]]
name = "launch"
request = "launch"
completion = [ { name = "path to dll", completion = "filename" } ]
args = { type = "coreclr", console = "internalConsole", internalConsoleOptions = "openOnSessionStart", program = "{0}" }

[[language.debugger.templates]]
name = "attach"
request = "attach"
completion = [ "pid" ]
args = { processId = "{0}" }

[[grammar]]
name = "c-sharp"
source = { git = "https://github.com/tree-sitter/tree-sitter-c-sharp", rev = "5b60f99545fea00a33bbfae5be956f684c4c69e2" }

[[language]]
name = "go"
scope = "source.go"
injection-regex = "go"
file-types = ["go"]
roots = ["Gopkg.toml", "go.mod"]
auto-format = true
comment-token = "//"
language-server = { command = "gopls" }
# TODO: gopls needs utf-8 offsets?
indent = { tab-width = 4, unit = "\t" }

[language.config.hints]
assignVariableTypes = true
compositeLiteralFields = true
constantValues = true
functionTypeParameters = true
parameterNames = true
rangeVariableTypes = true

[language.debugger]
name = "go"
transport = "tcp"
command = "dlv"
args = ["dap"]
port-arg = "-l 127.0.0.1:{}"

[[language.debugger.templates]]
name = "source"
request = "launch"
completion = [ { name = "entrypoint", completion = "filename", default = "." } ]
args = { mode = "debug", program = "{0}" }

[[language.debugger.templates]]
name = "binary"
request = "launch"
completion = [ { name = "binary", completion = "filename" } ]
args = { mode = "exec", program = "{0}" }

[[language.debugger.templates]]
name = "test"
request = "launch"
completion = [ { name = "tests", completion = "directory", default = "." } ]
args = { mode = "test", program = "{0}" }

[[language.debugger.templates]]
name = "attach"
request = "attach"
completion = [ "pid" ]
args = { mode = "local", processId = "{0}" }

[[grammar]]
name = "go"
source = { git = "https://github.com/tree-sitter/tree-sitter-go", rev = "64457ea6b73ef5422ed1687178d4545c3e91334a" }

[[language]]
name = "gomod"
scope = "source.gomod"
injection-regex = "gomod"
file-types = ["go.mod"]
roots = []
auto-format = true
comment-token = "//"
language-server = { command = "gopls" }
indent = { tab-width = 4, unit = "\t" }

[[grammar]]
name = "gomod"
source = { git = "https://github.com/camdencheek/tree-sitter-go-mod", rev = "e8f51f8e4363a3d9a427e8f63f4c1bbc5ef5d8d0" }

[[language]]
name = "gotmpl"
scope = "source.gotmpl"
injection-regex = "gotmpl"
file-types = ["gotmpl"]
roots = []
comment-token = "//"
language-server = { command = "gopls" }
indent = { tab-width = 2, unit = " " }

[[grammar]]
name = "gotmpl"
source = { git = "https://github.com/dannylongeuay/tree-sitter-go-template", rev = "395a33e08e69f4155156f0b90138a6c86764c979" }

[[language]]
name = "gowork"
scope = "source.gowork"
injection-regex = "gowork"
file-types = ["go.work"]
roots = []
auto-format = true
comment-token = "//"
language-server = { command = "gopls" }
indent = { tab-width = 4, unit = "\t" }

[[grammar]]
name = "gowork"
source = { git = "https://github.com/omertuc/tree-sitter-go-work", rev = "6dd9dd79fb51e9f2abc829d5e97b15015b6a8ae2" }

[[language]]
name = "javascript"
scope = "source.js"
injection-regex = "(js|javascript)"
file-types = ["js", "mjs", "cjs"]
shebangs = ["node"]
roots = []
comment-token = "//"
# TODO: highlights-params
language-server = { command = "typescript-language-server", args = ["--stdio"], language-id = "javascript" }
indent = { tab-width = 2, unit = "  " }

[language.config]
hostInfo = "helix"

[language.config.javascript.inlayHints]
includeInlayEnumMemberValueHints = true
includeInlayFunctionLikeReturnTypeHints = true
includeInlayFunctionParameterTypeHints = true
includeInlayParameterNameHints = "all"
includeInlayParameterNameHintsWhenArgumentMatchesName = true
includeInlayPropertyDeclarationTypeHints = true
includeInlayVariableTypeHints = true

[language.debugger]
name = "node-debug2"
transport = "stdio"
# args consisting of cmd (node) and path to adapter should be added to user's configuration
quirks = { absolute-paths = true }

[[language.debugger.templates]]
name = "source"
request = "launch"
completion = [ { name = "main", completion = "filename", default = "index.js" } ]
args = { program = "{0}" }

[[grammar]]
name = "javascript"
source = { git = "https://github.com/tree-sitter/tree-sitter-javascript", rev = "4a95461c4761c624f2263725aca79eeaefd36cad" }

[[language]]
name = "jsx"
scope = "source.jsx"
injection-regex = "jsx"
file-types = ["jsx"]
roots = []
comment-token = "//"
language-server = { command = "typescript-language-server", args = ["--stdio"], language-id = "javascriptreact" }
indent = { tab-width = 2, unit = "  " }
grammar = "javascript"

[language.config]
hostInfo = "helix"

[language.config.javascript.inlayHints]
includeInlayEnumMemberValueHints = true
includeInlayFunctionLikeReturnTypeHints = true
includeInlayFunctionParameterTypeHints = true
includeInlayParameterNameHints = "all"
includeInlayParameterNameHintsWhenArgumentMatchesName = true
includeInlayPropertyDeclarationTypeHints = true
includeInlayVariableTypeHints = true

[[language]]
name = "typescript"
scope = "source.ts"
injection-regex = "(ts|typescript)"
file-types = ["ts", "mts", "cts"]
shebangs = []
roots = []
# TODO: highlights-params
language-server = { command = "typescript-language-server", args = ["--stdio"], language-id = "typescript"}
indent = { tab-width = 2, unit = "  " }

[language.config]
hostInfo = "helix"

[language.config.typescript.inlayHints]
includeInlayEnumMemberValueHints = true
includeInlayFunctionLikeReturnTypeHints = true
includeInlayFunctionParameterTypeHints = true
includeInlayParameterNameHints = "all"
includeInlayParameterNameHintsWhenArgumentMatchesName = true
includeInlayPropertyDeclarationTypeHints = true
includeInlayVariableTypeHints = true

[[grammar]]
name = "typescript"
source = { git = "https://github.com/tree-sitter/tree-sitter-typescript", rev = "6aac031ad88dd6317f02ac0bb27d099a553a7d8c", subpath = "typescript" }

[[language]]
name = "tsx"
scope = "source.tsx"
injection-regex = "(tsx)" # |typescript
file-types = ["tsx"]
roots = []
# TODO: highlights-params
language-server = { command = "typescript-language-server", args = ["--stdio"], language-id = "typescriptreact" }
indent = { tab-width = 2, unit = "  " }

[language.config]
hostInfo = "helix"

[language.config.typescript.inlayHints]
includeInlayEnumMemberValueHints = true
includeInlayFunctionLikeReturnTypeHints = true
includeInlayFunctionParameterTypeHints = true
includeInlayParameterNameHints = "all"
includeInlayParameterNameHintsWhenArgumentMatchesName = true
includeInlayPropertyDeclarationTypeHints = true
includeInlayVariableTypeHints = true

[[grammar]]
name = "tsx"
source = { git = "https://github.com/tree-sitter/tree-sitter-typescript", rev = "6aac031ad88dd6317f02ac0bb27d099a553a7d8c", subpath = "tsx" }

[[language]]
name = "css"
scope = "source.css"
injection-regex = "css"
file-types = ["css", "scss"]
roots = []
language-server = { command = "vscode-css-language-server", args = ["--stdio"] }
auto-format = true
config = { "provideFormatter" = true }
indent = { tab-width = 2, unit = "  " }

[[grammar]]
name = "css"
source = { git = "https://github.com/tree-sitter/tree-sitter-css", rev = "769203d0f9abe1a9a691ac2b9fe4bb4397a73c51" }

[[language]]
name = "scss"
scope = "source.scss"
injection-regex = "scss"
file-types = ["scss"]
roots = []
language-server = { command = "vscode-css-language-server", args = ["--stdio"] }
auto-format = true
config = { "provideFormatter" = true }
indent = { tab-width = 2, unit = "  " }

[[grammar]]
name = "scss"
source = { git = "https://github.com/serenadeai/tree-sitter-scss", rev = "c478c6868648eff49eb04a4df90d703dc45b312a" }

[[language]]
name = "html"
scope = "text.html.basic"
injection-regex = "html"
file-types = ["html"]
roots = []
language-server = { command = "vscode-html-language-server", args = ["--stdio"] }
auto-format = true
config = { "provideFormatter" = true }
indent = { tab-width = 2, unit = "  " }

[[grammar]]
name = "html"
source = { git = "https://github.com/tree-sitter/tree-sitter-html", rev = "29f53d8f4f2335e61bf6418ab8958dac3282077a" }

[[language]]
name = "python"
scope = "source.python"
injection-regex = "python"
file-types = ["py","pyi","py3","pyw","ptl",".pythonstartup",".pythonrc","SConstruct"]
shebangs = ["python"]
roots = []
comment-token = "#"
language-server = { command = "pylsp" }
# TODO: pyls needs utf-8 offsets
indent = { tab-width = 4, unit = "    " }

[[grammar]]
name = "python"
source = { git = "https://github.com/tree-sitter/tree-sitter-python", rev = "de221eccf9a221f5b85474a553474a69b4b5784d" }

[[language]]
name = "nickel"
scope = "source.nickel"
injection-regex = "nickel"
file-types = ["ncl"]
shebangs = []
roots = []
comment-token = "#"
language-server = { command = "nls" }
indent = { tab-width = 2, unit = "  " }

[[grammar]]
name = "nickel"
source = { git = "https://github.com/nickel-lang/tree-sitter-nickel", rev = "9d83db400b6c11260b9106f131f93ddda8131933" }

[[language]]
name = "nix"
scope = "source.nix"
injection-regex = "nix"
file-types = ["nix"]
shebangs = []
roots = []
comment-token = "#"
language-server = { command = "nil" }
indent = { tab-width = 2, unit = "  " }

[[grammar]]
name = "nix"
source = { git = "https://github.com/nix-community/tree-sitter-nix", rev = "6b71a810c0acd49b980c50fc79092561f7cee307" }

[[language]]
name = "ruby"
scope = "source.ruby"
injection-regex = "ruby"
file-types = ["rb", "rake", "rakefile", "irb", "gemfile", "gemspec", "Rakefile", "Gemfile", "rabl", "jbuilder", "jb", "Podfile", "podspec"]
shebangs = ["ruby"]
roots = []
comment-token = "#"
language-server = { command = "solargraph", args = ["stdio"] }
indent = { tab-width = 2, unit = "  " }

[[grammar]]
name = "ruby"
source = { git = "https://github.com/tree-sitter/tree-sitter-ruby", rev = "4c600a463d97e36a0ca5ac57e11f3ac8c297a0fa" }

[[language]]
name = "bash"
scope = "source.bash"
injection-regex = "(shell|bash|zsh|sh)"
file-types = ["sh", "bash", "zsh", ".bash_login", ".bash_logout", ".bash_profile", ".bashrc", ".profile", ".zshenv", ".zlogin", ".zlogout", ".zprofile", ".zshrc", "APKBUILD", "PKGBUILD", "eclass", "ebuild", "bazelrc", ".bash_aliases"]
shebangs = ["sh", "bash", "dash", "zsh"]
roots = []
comment-token = "#"
language-server = { command = "bash-language-server", args = ["start"] }
indent = { tab-width = 2, unit = "  " }

[[grammar]]
name = "bash"
source = { git = "https://github.com/tree-sitter/tree-sitter-bash", rev = "275effdfc0edce774acf7d481f9ea195c6c403cd" }

[[language]]
name = "php"
scope = "source.php"
injection-regex = "php"
file-types = ["php", "inc"]
shebangs = ["php"]
roots = ["composer.json", "index.php"]
language-server = { command = "intelephense", args = ["--stdio"] }
indent = { tab-width = 4, unit = "    " }

[[grammar]]
name = "php"
source = { git = "https://github.com/tree-sitter/tree-sitter-php", rev = "f860e598194f4a71747f91789bf536b393ad4a56" }

[[language]]
name = "twig"
scope = "source.twig"
injection-regex = "twig"
file-types = ["twig"]
roots = []
indent = { tab-width = 2, unit = "  " }

[[grammar]]
name = "twig"
source = { git = "https://github.com/gbprod/tree-sitter-twig", rev = "807b293fec3fead64f54c64fdf6fb05516c032b9" }

[[language]]
name = "latex"
scope = "source.tex"
injection-regex = "tex"
file-types = ["tex"]
roots = []
comment-token = "%"
language-server = { command = "texlab" }
indent = { tab-width = 4, unit = "\t" }

[[grammar]]
name = "latex"
source = { git = "https://github.com/latex-lsp/tree-sitter-latex", rev = "8c75e93cd08ccb7ce1ccab22c1fbd6360e3bcea6" }

[[language]]
name = "bibtex"
scope = "source.bib"
injection-regex = "bib"
file-types = ["bib"]
roots = []
comment-token = "%"
language-server = { command = "texlab" }
indent = { tab-width = 4, unit = "\t" }
auto-format = true

[language.formatter]
command = 'bibtex-tidy'
args = [
  "-",
  "--curly",
  "--drop-all-caps",
  "--remove-empty-fields",
  "--sort-fields",
  "--sort=year,author,id",
  "--strip-enclosing-braces",
  "--trailing-commas",
]

[[grammar]]
name = "bibtex"
source = { git = "https://github.com/latex-lsp/tree-sitter-bibtex", rev = "ccfd77db0ed799b6c22c214fe9d2937f47bc8b34" }

[[language]]
name = "lean"
scope = "source.lean"
injection-regex = "lean"
file-types = ["lean"]
roots = [ "lakefile.lean" ]
comment-token = "--"
language-server = { command = "lean", args = [ "--server" ] }
indent = { tab-width = 2, unit = "  " }

[[grammar]]
name = "lean"
source = { git = "https://github.com/Julian/tree-sitter-lean", rev = "d98426109258b266e1e92358c5f11716d2e8f638" }

[[language]]
name = "julia"
scope = "source.julia"
injection-regex = "julia"
file-types = ["jl"]
roots = ["Manifest.toml", "Project.toml"]
comment-token = "#"
language-server = { command = "julia", timeout = 60, args = [
    "--startup-file=no",
    "--history-file=no",
    "--quiet",
    "-e",
    "using LanguageServer; runserver()",
    ] }
indent = { tab-width = 4, unit = "    " }

[[grammar]]
name = "julia"
source = { git = "https://github.com/tree-sitter/tree-sitter-julia", rev = "8fb38abff74652c4faddbf04d2d5bbbc6b4bae25" }

[[language]]
name = "java"
scope = "source.java"
injection-regex = "java"
file-types = ["java"]
roots = ["pom.xml", "build.gradle"]
language-server = { command = "jdtls" }
indent = { tab-width = 4, unit = "    " }

[[grammar]]
name = "java"
source = { git = "https://github.com/tree-sitter/tree-sitter-java", rev = "09d650def6cdf7f479f4b78f595e9ef5b58ce31e" }

[[language]]
name = "ledger"
scope = "source.ledger"
injection-regex = "ledger"
file-types = ["ldg", "ledger", "journal"]
roots = []
comment-token = ";"
indent = { tab-width = 4, unit = "    " }

[[grammar]]
name = "ledger"
source = { git = "https://github.com/cbarrete/tree-sitter-ledger", rev = "1f864fb2bf6a87fe1b48545cc6adc6d23090adf7" }

[[language]]
name = "beancount"
scope = "source.beancount"
injection-regex = "beancount"
file-types = ["beancount", "bean"]
roots = []
comment-token = ";"
indent = { tab-width = 2, unit = "  " }

[[grammar]]
name = "beancount"
source = { git = "https://github.com/polarmutex/tree-sitter-beancount", rev = "4cbd1f09cd07c1f1fabf867c2cf354f9da53cc4c" }

[[language]]
name = "ocaml"
scope = "source.ocaml"
injection-regex = "ocaml"
file-types = ["ml"]
shebangs = []
roots = []
comment-token = "(**)"
language-server = { command = "ocamllsp" }
indent = { tab-width = 2, unit = "  " }

[language.auto-pairs]
'(' = ')'
'{' = '}'
'[' = ']'
'"' = '"'
'`' = '`'

[[grammar]]
name = "ocaml"
source = { git = "https://github.com/tree-sitter/tree-sitter-ocaml", rev = "23d419ba45789c5a47d31448061557716b02750a", subpath = "ocaml" }

[[language]]
name = "ocaml-interface"
scope = "source.ocaml.interface"
file-types = ["mli"]
shebangs = []
roots = []
comment-token = "(**)"
language-server = { command = "ocamllsp" }
indent = { tab-width = 2, unit = "  " }

[language.auto-pairs]
'(' = ')'
'{' = '}'
'[' = ']'
'"' = '"'
'`' = '`'

[[grammar]]
name = "ocaml-interface"
source = { git = "https://github.com/tree-sitter/tree-sitter-ocaml", rev = "23d419ba45789c5a47d31448061557716b02750a", subpath = "interface" }

[[language]]
name = "lua"
injection-regex = "lua"
scope = "source.lua"
file-types = ["lua"]
shebangs = ["lua"]
roots = [".luarc.json", ".luacheckrc", ".stylua.toml", "selene.toml", ".git"]
comment-token = "--"
indent = { tab-width = 2, unit = "  " }
language-server = { command = "lua-language-server", args = [] }

[language.config.Lua.hint]
enable = true
arrayIndex = "Enable"
setType = true
paramName = "All"
paramType = true
await = true

[[grammar]]
name = "lua"
source = { git = "https://github.com/MunifTanjim/tree-sitter-lua", rev = "887dfd4e83c469300c279314ff1619b1d0b85b91" }

[[language]]
name = "svelte"
scope = "source.svelte"
injection-regex = "svelte"
file-types = ["svelte"]
roots = []
indent = { tab-width = 2, unit = "  " }
language-server = { command = "svelteserver", args = ["--stdio"] }

[[grammar]]
name = "svelte"
source = { git = "https://github.com/Himujjal/tree-sitter-svelte", rev = "349a5984513b4a4a9e143a6e746120c6ff6cf6ed" }

[[language]]
name = "vue"
scope = "source.vue"
injection-regex = "vue"
file-types = ["vue"]
roots = ["package.json", "vue.config.js"]
indent = { tab-width = 2, unit = "  " }
language-server = { command = "vls" }

[[grammar]]
name = "vue"
source = { git = "https://github.com/ikatyang/tree-sitter-vue", rev = "91fe2754796cd8fba5f229505a23fa08f3546c06" }

[[language]]
name = "yaml"
scope = "source.yaml"
file-types = ["yml", "yaml"]
roots = []
comment-token = "#"
indent = { tab-width = 2, unit = "  " }
language-server = { command = "yaml-language-server", args = ["--stdio"] }
injection-regex = "yml|yaml"

[[grammar]]
name = "yaml"
source = { git = "https://github.com/ikatyang/tree-sitter-yaml", rev = "0e36bed171768908f331ff7dff9d956bae016efb" }

[[language]]
name = "haskell"
scope = "source.haskell"
injection-regex = "haskell"
file-types = ["hs", "hs-boot"]
roots = ["Setup.hs", "stack.yaml", "*.cabal"]
comment-token = "--"
language-server = { command = "haskell-language-server-wrapper", args = ["--lsp"] }
indent = { tab-width = 2, unit = "  " }

[[grammar]]
name = "haskell"
source = { git = "https://github.com/tree-sitter/tree-sitter-haskell", rev = "b6ec26f181dd059eedd506fa5fbeae1b8e5556c8" }

[[language]]
name = "purescript"
scope = "source.purescript"
injection-regex = "purescript"
file-types = ["purs"]
roots = ["spago.dhall", "bower.json"]
comment-token = "--"
language-server = { command = "purescript-language-server", args = ["--stdio"] }
indent = { tab-width = 2, unit = "  " }
auto-format = true
formatter = { command = "purs-tidy", args = ["format"] }
grammar = "haskell"

[[language]]
name = "zig"
scope = "source.zig"
injection-regex = "zig"
file-types = ["zig"]
roots = ["build.zig"]
auto-format = true
comment-token = "//"
language-server = { command = "zls" }
indent = { tab-width = 4, unit = "    " }
formatter = { command = "zig" , args = ["fmt", "--stdin"] }

[language.debugger]
name = "lldb-vscode"
transport = "stdio"
command = "lldb-vscode"

[[language.debugger.templates]]
name = "binary"
request = "launch"
completion = [ { name = "binary", completion = "filename" } ]
args = { console = "internalConsole", program = "{0}" }

[[language.debugger.templates]]
name = "attach"
request = "attach"
completion = [ "pid" ]
args = { console = "internalConsole", pid = "{0}" }

[[language.debugger.templates]]
name = "gdbserver attach"
request = "attach"
completion = [ { name = "lldb connect url", default = "connect://localhost:3333" }, { name = "file", completion = "filename" }, "pid" ]
args = { console = "internalConsole", attachCommands = [ "platform select remote-gdb-server", "platform connect {0}", "file {1}", "attach {2}" ] }

[[grammar]]
name = "zig"
source = { git = "https://github.com/maxxnino/tree-sitter-zig", rev = "8d3224c3bd0890fe08358886ebf54fca2ed448a6" }

[[language]]
name = "prolog"
scope = "source.prolog"
roots = []
file-types = ["pl", "prolog"]
shebangs = ["swipl"]
comment-token = "%"
language-server = { command = "swipl", args = [
    "-g", "use_module(library(lsp_server))",
    "-g", "lsp_server:main",
    "-t", "halt", "--", "stdio"] }

[[language]]
name = "tsq"
scope = "source.tsq"
file-types = ["scm"]
roots = []
comment-token = ";"
injection-regex = "tsq"
indent = { tab-width = 2, unit = "  " }

[[grammar]]
name = "tsq"
source = { git = "https://github.com/the-mikedavis/tree-sitter-tsq", rev = "48b5e9f82ae0a4727201626f33a17f69f8e0ff86" }

[[language]]
name = "cmake"
scope = "source.cmake"
file-types = ["cmake", "CMakeLists.txt"]
roots = []
comment-token = "#"
indent = { tab-width = 2, unit = "  " }
language-server = { command = "cmake-language-server" }
injection-regex = "cmake"

[[grammar]]
name = "cmake"
source = { git = "https://github.com/uyha/tree-sitter-cmake", rev = "6e51463ef3052dd3b328322c22172eda093727ad" }

[[language]]
name = "make"
scope = "source.make"
file-types = ["Makefile", "makefile", "mk", "Justfile", "justfile", ".justfile"]
injection-regex = "(make|makefile|Makefile|mk|just)"
roots = []
comment-token = "#"
indent = { tab-width = 4, unit = "\t" }

[[grammar]]
name = "make"
source = { git = "https://github.com/alemuller/tree-sitter-make", rev = "a4b9187417d6be349ee5fd4b6e77b4172c6827dd" }

[[language]]
name = "glsl"
scope = "source.glsl"
file-types = ["glsl", "vert", "tesc", "tese", "geom", "frag", "comp" ]
roots = []
comment-token = "//"
indent = { tab-width = 4, unit = "    " }
injection-regex = "glsl"

[[grammar]]
name = "glsl"
source = { git = "https://github.com/theHamsta/tree-sitter-glsl", rev = "88408ffc5e27abcffced7010fc77396ae3636d7e" }

[[language]]
name = "perl"
scope = "source.perl"
file-types = ["pl", "pm", "t"]
shebangs = ["perl"]
roots = []
comment-token = "#"
indent = { tab-width = 2, unit = "  " }

[[grammar]]
name = "perl"
source = { git = "https://github.com/ganezdragon/tree-sitter-perl", rev = "0ac2c6da562c7a2c26ed7e8691d4a590f7e8b90a" }

[[language]]
name = "racket"
scope = "source.racket"
roots = []
file-types = ["rkt", "rktd", "rktl", "scrbl"]
shebangs = ["racket"]
comment-token = ";"
language-server = { command = "racket", args = ["-l", "racket-langserver"] }
grammar = "scheme"

[[language]]
name = "common-lisp"
scope = "source.lisp"
roots = []
file-types = ["lisp", "asd", "cl", "l", "lsp", "ny", "podsl", "sexp"]
shebangs = ["lisp", "sbcl", "ccl", "clisp", "ecl"]
comment-token = ";"
indent = { tab-width = 2, unit = "  " }
language-server = { command = "cl-lsp", args = [ "stdio" ] }
grammar = "scheme"

[language.auto-pairs]
'(' = ')'
'{' = '}'
'[' = ']'
'"' = '"'

[[language]]
name = "comment"
scope = "scope.comment"
roots = []
file-types = []
injection-regex = "comment"

[[grammar]]
name = "comment"
source = { git = "https://github.com/stsewd/tree-sitter-comment", rev = "5dd3c62f1bbe378b220fe16b317b85247898639e" }

[[language]]
name = "wgsl"
scope = "source.wgsl"
file-types = ["wgsl"]
roots = []
comment-token = "//"
language-server = { command = "wgsl_analyzer" }
indent = { tab-width = 4, unit = "    " }

[[grammar]]
name = "wgsl"
source = { git = "https://github.com/szebniok/tree-sitter-wgsl", rev = "272e89ef2aeac74178edb9db4a83c1ffef80a463" }

[[language]]
name = "llvm"
scope = "source.llvm"
roots = []
file-types = ["ll"]
comment-token = ";"
indent = { tab-width = 2, unit = "  " }
injection-regex = "llvm"

[[grammar]]
name = "llvm"
source = { git = "https://github.com/benwilliamgraham/tree-sitter-llvm", rev = "3b213925b9c4f42c1acfe2e10bfbb438d9c6834d" }

[[language]]
name = "llvm-mir"
scope = "source.llvm_mir"
roots = []
file-types = []
comment-token = ";"
indent = { tab-width = 2, unit = "  " }
injection-regex = "mir"

[[grammar]]
name = "llvm-mir"
source = { git = "https://github.com/Flakebi/tree-sitter-llvm-mir", rev = "06fabca19454b2dc00c1b211a7cb7ad0bc2585f1" }

[[language]]
name = "llvm-mir-yaml"
# TODO allow languages to point to their grammar like so:
#
#     grammar = "yaml"
scope = "source.yaml"
roots = []
file-types = ["mir"]
comment-token = "#"
indent = { tab-width = 2, unit = "  " }

[[language]]
name = "tablegen"
scope = "source.tablegen"
roots = []
file-types = ["td"]
comment-token = "//"
indent = { tab-width = 2, unit = "  " }
injection-regex = "tablegen"

[[grammar]]
name = "tablegen"
source = { git = "https://github.com/Flakebi/tree-sitter-tablegen", rev = "568dd8a937347175fd58db83d4c4cdaeb6069bd2" }

[[language]]
name = "markdown"
scope = "source.md"
injection-regex = "md|markdown"
file-types = ["md", "markdown", "PULLREQ_EDITMSG"]
roots = [".marksman.toml"]
language-server = { command = "marksman", args=["server"] }
indent = { tab-width = 2, unit = "  " }

[[grammar]]
name = "markdown"
source = { git = "https://github.com/MDeiml/tree-sitter-markdown", rev = "7e7aa9a25ca9729db9fe22912f8f47bdb403a979", subpath = "tree-sitter-markdown" }

[[language]]
name = "markdown.inline"
scope = "source.markdown.inline"
injection-regex = "markdown\\.inline"
file-types = []
roots = []
grammar = "markdown_inline"

[[grammar]]
name = "markdown_inline"
source = { git = "https://github.com/MDeiml/tree-sitter-markdown", rev = "7e7aa9a25ca9729db9fe22912f8f47bdb403a979", subpath = "tree-sitter-markdown-inline" }

[[language]]
name = "dart"
scope = "source.dart"
file-types = ["dart"]
roots = ["pubspec.yaml"]
auto-format = true
comment-token = "//"
language-server = { command = "dart", args = ["language-server", "--client-id=helix"] }
indent = { tab-width = 2, unit = "  " }

[[grammar]]
name = "dart"
source = { git = "https://github.com/UserNobody14/tree-sitter-dart", rev = "2d7f66651c9319c1a0e4dda226cc2628fbb66528" }

[[language]]
name = "scala"
scope = "source.scala"
roots = ["build.sbt", "build.sc", "build.gradle", "pom.xml", ".scala-build"]
file-types = ["scala", "sbt", "sc"]
comment-token = "//"
indent = { tab-width = 2, unit = "  " }
language-server = { command = "metals" }
config = { "isHttpEnabled" = true }

[[grammar]]
name = "scala"
source = { git = "https://github.com/tree-sitter/tree-sitter-scala", rev = "f6bbf35de41653b409ca9a3537a154f2b095ef64" }

[[language]]
name = "dockerfile"
scope = "source.dockerfile"
injection-regex = "docker|dockerfile"
roots = ["Dockerfile", "Containerfile"]
file-types = ["Dockerfile", "dockerfile", "Containerfile", "containerfile"]
comment-token = "#"
indent = { tab-width = 2, unit = "  " }
language-server = { command = "docker-langserver", args = ["--stdio"] }

[[grammar]]
name = "dockerfile"
source = { git = "https://github.com/camdencheek/tree-sitter-dockerfile", rev = "7af32bc04a66ab196f5b9f92ac471f29372ae2ce" }

[[language]]
name = "git-commit"
scope = "git.commitmsg"
roots = []
file-types = ["COMMIT_EDITMSG"]
comment-token = "#"
indent = { tab-width = 2, unit = "  " }
rulers = [50, 72]
text-width = 72

[[grammar]]
name = "git-commit"
source = { git = "https://github.com/the-mikedavis/tree-sitter-git-commit", rev = "318dd72abfaa7b8044c1d1fbeabcd06deaaf038f" }

[[language]]
name = "diff"
scope = "source.diff"
roots = []
file-types = ["diff", "patch"]
injection-regex = "diff"
comment-token = "#"
indent = { tab-width = 2, unit = "  " }

[[grammar]]
name = "diff"
source = { git = "https://github.com/the-mikedavis/tree-sitter-diff", rev = "fd74c78fa88a20085dbc7bbeaba066f4d1692b63" }

[[language]]
name = "git-rebase"
scope = "source.gitrebase"
roots = []
file-types = ["git-rebase-todo"]
injection-regex = "git-rebase"
comment-token = "#"
indent = { tab-width = 2, unit = " " }

[[grammar]]
name = "git-rebase"
source = { git = "https://github.com/the-mikedavis/tree-sitter-git-rebase", rev = "d8a4207ebbc47bd78bacdf48f883db58283f9fd8" }

[[language]]
name = "regex"
scope = "source.regex"
injection-regex = "regex"
file-types = ["regex"]
roots = []

[[grammar]]
name = "regex"
source = { git = "https://github.com/tree-sitter/tree-sitter-regex", rev = "e1cfca3c79896ff79842f057ea13e529b66af636" }

[[language]]
name = "git-config"
scope = "source.gitconfig"
roots = []
file-types = [".gitmodules", ".gitconfig", { suffix = ".git/config" }, { suffix = ".config/git/config" }]
injection-regex = "git-config"
comment-token = "#"
indent = { tab-width = 4, unit = "\t" }

[[grammar]]
name = "git-config"
source = { git = "https://github.com/the-mikedavis/tree-sitter-git-config", rev = "0e4f0baf90b57e5aeb62dcdbf03062c6315d43ea" }

[[language]]
name = "git-attributes"
scope = "source.gitattributes"
roots = []
file-types = [".gitattributes"]
injection-regex = "git-attributes"
comment-token = "#"
grammar = "gitattributes"

[[grammar]]
name = "gitattributes"
source = { git = "https://github.com/mtoohey31/tree-sitter-gitattributes", rev = "3dd50808e3096f93dccd5e9dc7dc3dba2eb12dc4" }

[[language]]
name = "git-ignore"
scope = "source.gitignore"
roots = []
file-types = [".gitignore", ".gitignore_global"]
injection-regex = "git-ignore"
comment-token = "#"
grammar = "gitignore"

[[grammar]]
name = "gitignore"
source = { git = "https://github.com/shunsambongi/tree-sitter-gitignore", rev = "f4685bf11ac466dd278449bcfe5fd014e94aa504" }

[[language]]
name = "graphql"
scope = "source.graphql"
injection-regex = "graphql"
file-types = ["gql", "graphql", "graphqls"]
roots = []
indent = { tab-width = 2, unit = "  " }

[[grammar]]
name = "graphql"
source = { git = "https://github.com/bkegley/tree-sitter-graphql", rev = "5e66e961eee421786bdda8495ed1db045e06b5fe" }

[[language]]
name = "elm"
scope = "source.elm"
injection-regex = "elm"
file-types = ["elm"]
roots = ["elm.json"]
auto-format = true
comment-token = "--"
language-server = { command = "elm-language-server" }
indent = { tab-width = 4, unit = "    " }

[[grammar]]
name = "elm"
source = { git = "https://github.com/elm-tooling/tree-sitter-elm", rev = "df4cb639c01b76bc9ac9cc66788709a6da20002c" }

[[language]]
name = "iex"
scope = "source.iex"
injection-regex = "iex"
file-types = ["iex"]
roots = []

[[grammar]]
name = "iex"
source = { git = "https://github.com/elixir-lang/tree-sitter-iex", rev = "39f20bb51f502e32058684e893c0c0b00bb2332c" }

[[language]]
name = "rescript"
scope = "source.rescript"
injection-regex = "rescript"
file-types = ["res"]
roots = ["bsconfig.json"]
auto-format = true
comment-token = "//"
language-server = { command = "rescript-language-server", args = ["--stdio"] }
indent = { tab-width = 2, unit = "  " }

[[grammar]]
name = "rescript"
source = { git = "https://github.com/jaredramirez/tree-sitter-rescript", rev = "65609807c628477f3b94052e7ef895885ac51c3c" }

[[language]]
name = "erlang"
scope = "source.erlang"
injection-regex = "erl(ang)?"
file-types = ["erl", "hrl", "app", "rebar.config", "rebar.lock"]
roots = ["rebar.config"]
shebangs = ["escript"]
comment-token = "%%"
indent = { tab-width = 4, unit = "    " }
language-server = { command = "erlang_ls" }

[language.auto-pairs]
'(' = ')'
'{' = '}'
'[' = ']'
'"' = '"'
"'" = "'"
'`' = "'"

[[grammar]]
name = "erlang"
source = { git = "https://github.com/the-mikedavis/tree-sitter-erlang", rev = "ce0ed253d72c199ab93caba7542b6f62075339c4" }

[[language]]
name = "kotlin"
scope = "source.kotlin"
file-types = ["kt", "kts"]
roots = ["settings.gradle", "settings.gradle.kts"]
comment-token = "//"
indent = { tab-width = 4, unit = "    " }
language-server = { command = "kotlin-language-server" }

[[grammar]]
name = "kotlin"
source = { git = "https://github.com/fwcd/tree-sitter-kotlin", rev = "a4f71eb9b8c9b19ded3e0e9470be4b1b77c2b569" }

[[language]]
name = "hcl"
scope = "source.hcl"
injection-regex = "(hcl|tf|nomad)"
file-types = ["hcl", "tf", "nomad"]
roots = []
comment-token = "#"
indent = { tab-width = 2, unit = "  " }
language-server = { command = "terraform-ls", args = ["serve"], language-id = "terraform" }
auto-format = true

[[grammar]]
name = "hcl"
source = { git = "https://github.com/MichaHoffmann/tree-sitter-hcl", rev = "3cb7fc28247efbcb2973b97e71c78838ad98a583" }

[[language]]
name = "tfvars"
scope = "source.tfvars"
file-types = ["tfvars"]
roots = []
comment-token = "#"
indent = { tab-width = 2, unit = "  " }
language-server = { command = "terraform-ls", args = ["serve"], language-id = "terraform-vars" }
auto-format = true
grammar = "hcl"

[[language]]
name = "org"
scope = "source.org"
injection-regex = "org"
file-types = ["org"]
roots = []
indent = { tab-width = 2, unit = "  " }

[[grammar]]
name = "org"
source = { git = "https://github.com/milisims/tree-sitter-org", rev = "698bb1a34331e68f83fc24bdd1b6f97016bb30de" }

[[language]]
name = "solidity"
scope = "source.sol"
injection-regex = "(sol|solidity)"
file-types = ["sol"]
roots = []
comment-token = "//"
indent = { tab-width = 4, unit = "    " }
language-server = { command = "solc", args = ["--lsp"] }

[[grammar]]
name = "solidity"
source = { git = "https://github.com/JoranHonig/tree-sitter-solidity", rev = "9004b86531cb424bd379424cf7266a4585f2af7d" }

[[language]]
name = "gleam"
scope = "source.gleam"
injection-regex = "gleam"
file-types = ["gleam"]
roots = ["gleam.toml"]
comment-token = "//"
indent = { tab-width = 2, unit = "  " }
language-server = { command = "gleam", args = ["lsp"] }

[[grammar]]
name = "gleam"
source = { git = "https://github.com/gleam-lang/tree-sitter-gleam", rev = "d6cbdf3477fcdb0b4d811518a356f9b5cd1795ed" }

[[language]]
name = "ron"
scope = "source.ron"
injection-regex = "ron"
file-types = ["ron"]
roots = []
comment-token = "//"
indent = { tab-width = 4, unit = "    " }
grammar = "rust"

[[language]]
name = "r"
scope = "source.r"
injection-regex = "(r|R)"
file-types = ["r", "R"]
shebangs = ["r", "R"]
roots = []
comment-token = "#"
indent = { tab-width = 2, unit = "  " }
language-server = { command = "R", args = ["--slave", "-e", "languageserver::run()"] }

[[grammar]]
name = "r"
source = { git = "https://github.com/r-lib/tree-sitter-r", rev = "cc04302e1bff76fa02e129f332f44636813b0c3c" }

[[language]]
name = "rmarkdown"
scope = "source.rmd"
injection-regex = "(r|R)md"
file-types = ["rmd", "Rmd"]
roots = []
indent = { tab-width = 2, unit = "  " }
grammar = "markdown"
language-server = { command = "R", args = ["--slave", "-e", "languageserver::run()"] }

[[language]]
name = "swift"
scope = "source.swift"
injection-regex = "swift"
file-types = ["swift"]
roots = [ "Package.swift" ]
comment-token = "//"
auto-format = true
language-server = { command = "sourcekit-lsp" }

[[grammar]]
name = "swift"
source = { git = "https://github.com/alex-pinkus/tree-sitter-swift", rev = "77c6312c8438f4dbaa0350cec92b3d6dd3d74a66" }

[[language]]
name = "erb"
scope = "text.html.erb"
injection-regex = "erb"
file-types = ["erb"]
roots = []
indent = { tab-width = 2, unit = "  " }
grammar = "embedded-template"

[[language]]
name = "ejs"
scope = "text.html.ejs"
injection-regex = "ejs"
file-types = ["ejs"]
roots = []
indent = { tab-width = 2, unit = "  " }
grammar = "embedded-template"

[[grammar]]
name = "embedded-template"
source = { git = "https://github.com/tree-sitter/tree-sitter-embedded-template", rev = "d21df11b0ecc6fd211dbe11278e92ef67bd17e97" }

[[language]]
name = "eex"
scope = "source.eex"
injection-regex = "eex"
file-types = ["eex"]
roots = ["mix.exs", "mix.lock"]
indent = { tab-width = 2, unit = "  " }

[[grammar]]
name = "eex"
source = { git = "https://github.com/connorlay/tree-sitter-eex", rev = "f742f2fe327463335e8671a87c0b9b396905d1d1" }

[[language]]
name = "heex"
scope = "source.heex"
injection-regex = "heex"
file-types = ["heex"]
roots = ["mix.exs", "mix.lock"]
indent = { tab-width = 2, unit = "  " }
language-server = { command = "elixir-ls" }
config = { elixirLS.dialyzerEnabled = false }

[[grammar]]
name = "heex"
source = { git = "https://github.com/phoenixframework/tree-sitter-heex", rev = "2e1348c3cf2c9323e87c2744796cf3f3868aa82a" }

[[language]]
name = "sql"
scope = "source.sql"
file-types = ["sql"]
roots = []
comment-token = "--"
indent = { tab-width = 4, unit = "    " }
injection-regex = "sql"

[[grammar]]
name = "sql"
source = { git = "https://github.com/DerekStride/tree-sitter-sql", rev = "3a3f92b29c880488a08bc2baaf1aca6432ec3380" }

[[language]]
name = "gdscript"
scope = "source.gdscript"
injection-regex = "gdscript"
file-types = ["gd"]
shebangs = []
roots = ["project.godot"]
auto-format = true
comment-token = "#"
indent = { tab-width = 4, unit = "\t" }

[[grammar]]
name = "gdscript"
source = { git = "https://github.com/PrestonKnopp/tree-sitter-gdscript", rev = "a4b57cc3bcbfc24550e858159647e9238e7ad1ac" }

[[language]]
name = "godot-resource"
scope = "source.tscn"
injection-regex = "godot"
file-types = ["tscn", "tres", "godot", "gdextension"]
shebangs = []
roots = ["project.godot"]
auto-format = false
comment-token = ";"
indent = { tab-width = 4, unit = "\t" }

[[grammar]]
name = "godot-resource"
source = { git = "https://github.com/PrestonKnopp/tree-sitter-godot-resource", rev = "b6ef0768711086a86b3297056f9ffb5cc1d77b4a" }

[[language]]
name = "nu"
scope = "source.nu"
injection-regex = "nu"
file-types = ["nu"]
roots = []
comment-token = "#"
indent = { tab-width = 2, unit = "  " }

[[grammar]]
name = "nu"
source = { git = "https://github.com/LhKipp/tree-sitter-nu", rev = "eb95bdac3abd73ef47e53f19c63e74a31405ebd2" }

[[language]]
name = "vala"
scope = "source.vala"
injection-regex = "vala"
file-types = ["vala", "vapi"]
roots = []
comment-token = "//"
indent = { tab-width = 2, unit = "  " }
language-server = { command = "vala-language-server" }

[[grammar]]
name = "vala"
source = { git = "https://github.com/vala-lang/tree-sitter-vala", rev = "c9eea93ba2ec4ec1485392db11945819779745b3" }

[[language]]
name = "hare"
scope = "source.hare"
injection-regex = "hare"
file-types = ["ha"]
roots = []
comment-token = "//"
indent = { tab-width = 8, unit = "\t" }

[[grammar]]
name = "hare"
source = { git = "https://git.sr.ht/~ecmma/tree-sitter-hare", rev = "bc26a6a949f2e0d98b7bfc437d459b250900a165" }

[[language]]
name = "devicetree"
scope = "source.devicetree"
injection-regex = "(dtsi?|devicetree|fdt)"
file-types = ["dts", "dtsi"]
roots = []
comment-token = "//"
indent = { tab-width = 4, unit = "\t" }

[[grammar]]
name = "devicetree"
source = { git = "https://github.com/joelspadin/tree-sitter-devicetree", rev = "877adbfa0174d25894c40fa75ad52d4515a36368" }

[[language]]
name = "cairo"
scope = "source.cairo"
injection-regex = "cairo"
file-types = ["cairo"]
roots = []
comment-token = "//"
indent = { tab-width = 4, unit = "    " }

[[grammar]]
name = "cairo"
source = { git = "https://github.com/archseer/tree-sitter-cairo", rev = "b249662a1eefeb4d71c9529cdd971e74fecc10fe" }

[[language]]
name = "cpon"
scope = "scope.cpon"
injection-regex = "cpon"
file-types = ["cpon", "cp"]
roots = []
auto-format = true
comment-token = "//"
indent = { tab-width = 2, unit = "  " }

[[grammar]]
name = "cpon"
source = { git = "https://github.com/fvacek/tree-sitter-cpon", rev = "0d01fcdae5a53191df5b1349f9bce053833270e7" }

[[language]]
name = "odin"
auto-format = false
scope = "source.odin"
file-types = ["odin"]
roots = ["ols.json"]
language-server = { command = "ols", args = [] }
comment-token = "//"
indent = { tab-width = 4, unit = "\t" }

[[grammar]]
name = "odin"
source = { git = "https://github.com/MineBill/tree-sitter-odin", rev = "da885f4a387f169b9b69fe0968259ee257a8f69a" }

[[language]]
name = "meson"
scope = "source.meson"
injection-regex = "meson"
file-types = ["meson.build"]
roots = []
comment-token = "#"
indent = { tab-width = 2, unit = "  " }

[[grammar]]
name = "meson"
source = { git = "https://github.com/staysail/tree-sitter-meson", rev = "32a83e8f200c347232fa795636cfe60dde22957a" }

[[language]]
name = "sshclientconfig"
scope = "source.sshclientconfig"
file-types = [{ suffix = ".ssh/config" }, { suffix = "/etc/ssh/ssh_config" }]
roots = []
comment-token = "#"

[[grammar]]
name = "sshclientconfig"
source = { git = "https://github.com/metio/tree-sitter-ssh-client-config", rev = "e45c6d5c71657344d4ecaf87dafae7736f776c57" }

[[language]]
name = "scheme"
scope = "source.scheme"
injection-regex = "scheme"
file-types = ["ss"] # "scm",
roots = []
comment-token = ";"
indent = { tab-width = 2, unit = "  " }

[[grammar]]
name = "scheme"
source = { git = "https://github.com/6cdh/tree-sitter-scheme", rev = "c0741320bfca6b7b5b7a13b5171275951e96a842" }

[[language]]
name = "v"
scope = "source.v"
file-types = ["v", "vv", "vsh"]
shebangs = ["v run"]
roots = ["v.mod"]
language-server = { command = "v", args = ["ls"] }
auto-format = true
comment-token = "//"
indent = { tab-width = 4, unit = "\t" }

[[grammar]]
name = "v"
source = { git = "https://github.com/vlang/vls", subpath = "tree_sitter_v", rev = "66cf9d3086fb5ecc827cb32c64c5d812ab17d2c6" }

[[language]]
name = "verilog"
scope = "source.verilog"
file-types = ["v", "vh", "sv", "svh"]
roots = []
comment-token = "//"
language-server = { command = "svlangserver", args = [] }
indent = { tab-width = 2, unit = "  " }
injection-regex = "verilog"

[[grammar]]
name = "verilog"
source = { git = "https://github.com/andreytkachenko/tree-sitter-verilog", rev = "514d8d70593d29ef3ef667fa6b0e504ae7c977e3" }

[[language]]
name = "edoc"
scope = "source.edoc"
file-types = ["edoc", "edoc.in"]
injection-regex = "edoc"
roots = []
indent = { tab-width = 4, unit = "    " }

[[grammar]]
name = "edoc"
source = { git = "https://github.com/the-mikedavis/tree-sitter-edoc", rev = "74774af7b45dd9cefbf9510328fc6ff2374afc50" }

[[language]]
name = "jsdoc"
scope = "source.jsdoc"
injection-regex = "jsdoc"
file-types = ["jsdoc"]
roots = []
indent = { tab-width = 2, unit = "  " }

[[grammar]]
name = "jsdoc"
source = { git = "https://github.com/tree-sitter/tree-sitter-jsdoc", rev = "189a6a4829beb9cdbe837260653b4a3dfb0cc3db" }

[[language]]
name = "openscad"
scope = "source.openscad"
injection-regex = "openscad"
file-types = ["scad"]
roots = []
comment-token = "//"
language-server = { command = "openscad-lsp", args = ["--stdio"] }
indent = { tab-width = 2, unit = "\t" }

[[grammar]]
name = "openscad"
source = { git = "https://github.com/bollian/tree-sitter-openscad", rev = "5c3ce93df0ac1da7197cf6ae125aade26d6b8972" }

[[language]]
name = "prisma"
scope = "source.prisma"
injection-regex = "prisma"
file-types = ["prisma"]
roots = ["package.json"]
comment-token = "//"
language-server = { command = "prisma-language-server", args = ["--stdio"] }
indent = { tab-width = 2, unit = "  " }

[[grammar]]
name = "prisma"
source = { git = "https://github.com/victorhqc/tree-sitter-prisma", rev = "eca2596a355b1a9952b4f80f8f9caed300a272b5" }

[[language]]
name = "clojure"
scope = "source.clojure"
injection-regex = "(clojure|clj|edn|boot)"
file-types = ["clj", "cljs", "cljc", "clje", "cljr", "cljx", "edn", "boot"]
roots = ["project.clj", "build.boot", "deps.edn", "shadow-cljs.edn"]
comment-token = ";"
language-server = { command = "clojure-lsp" }
indent = { tab-width = 2, unit = "  " }

[[grammar]]
name = "clojure"
source = { git = "https://github.com/sogaiu/tree-sitter-clojure", rev = "e57c569ae332ca365da623712ae1f50f84daeae2" }

[[language]]
name = "starlark"
scope = "source.starlark"
injection-regex = "(starlark|bzl|bazel)"
file-types = ["bzl", "bazel", "BUILD"]
roots = []
comment-token = "#"
indent = { tab-width = 4, unit = "    " }
grammar = "python"

[[language]]
name = "elvish"
scope = "source.elvish"
file-types = ["elv"]
roots = []
comment-token = "#"
indent = { tab-width = 2, unit = "  " }
language-server = { command = "elvish", args = ["-lsp"] }
grammar = "elvish"

[[grammar]]
name = "elvish"
source = { git = "https://github.com/ckafi/tree-sitter-elvish", rev = "e50787cadd3bc54f6d9c0704493a79078bb8a4e5" }

[[language]]
name = "idris"
scope = "source.idr"
injection-regex = "idr"
file-types = ["idr"]
shebangs = []
roots = []
comment-token = "--"
indent = { tab-width = 2, unit = "  " }
language-server = { command = "idris2-lsp" }

[[language]]
name = "fortran"
scope = "source.fortran"
injection-regex = "fortran"
file-types = ["f", "for", "f90", "f95", "f03"]
roots = ["fpm.toml"]
comment-token = "!"
indent = { tab-width = 4, unit = "    "}
language-server = { command = "fortls", args = ["--lowercase_intrinsics"] }

[[grammar]]
name = "fortran"
source = { git = "https://github.com/stadelmanma/tree-sitter-fortran", rev = "f0f2f100952a353e64e26b0fa710b4c296d7af13" }

[[language]]
name = "ungrammar"
scope = "source.ungrammar"
injection-regex = "ungrammar"
file-types = ["ungram", "ungrammar"]
roots = []
comment-token = "//"
indent = { tab-width = 2, unit = "  " }

[[grammar]]
name = "ungrammar"
source = { git = "https://github.com/Philipp-M/tree-sitter-ungrammar", rev = "0113de880a58ea14f2a75802e9b99fcc25003d9c" }

[[language]]
name = "dot"
scope = "source.dot"
injection-regex = "dot"
file-types = ["dot"]
roots = []
comment-token = "//"
indent = { tab-width = 4, unit = "    " }
language-server = { command = "dot-language-server", args = ["--stdio"] }

[[grammar]]
name = "dot"
source = { git = "https://github.com/rydesun/tree-sitter-dot", rev = "917230743aa10f45a408fea2ddb54bbbf5fbe7b7" }

[[language]]
name = "cue"
scope = "source.cue"
injection-regex = "cue"
file-types = ["cue"]
roots = ["cue.mod"]
auto-format = true
comment-token = "//"
language-server = { command = "cuelsp" }
indent = { tab-width = 4, unit = "\t" }
formatter = { command = "cue", args = ["fmt", "-"] }

[[grammar]]
name = "cue"
source = { git = "https://github.com/eonpatapon/tree-sitter-cue", rev = "61843e3beebf19417e4fede4e8be4df1084317ad" }

[[language]]
name = "slint"
scope = "source.slint"
injection-regex = "slint"
file-types = ["slint"]
roots = []
comment-token = "//"
indent = { tab-width = 4, unit = "    " }
language-server = { command = "slint-lsp", args = [] }

[[grammar]]
name = "slint"
source = { git = "https://github.com/jrmoulton/tree-sitter-slint", rev = "0d4dda94f96623302dfc234e06be62a5717f47da" }

[[language]]
name = "task"
scope = "source.task"
injection-regex = "task"
file-types = ["task"]
roots = []
comment-token = "#"
indent = { tab-width = 2, unit = "  " }

[[grammar]]
name = "task"
source = { git = "https://github.com/alexanderbrevig/tree-sitter-task", rev = "f2cb435c5dbf3ee19493e224485d977cb2d36d8b" }

[[language]]
name = "xit"
scope = "source.xit"
injection-regex = "xit"
file-types = ["xit"]
roots = []
indent = { tab-width = 4, unit = "    " }

[[grammar]]
name = "xit"
source = { git = "https://github.com/synaptiko/tree-sitter-xit", rev = "7d7902456061bc2ad21c64c44054f67b5515734c" }

[[language]]
name = "esdl"
scope = "source.esdl"
injection-regex = "esdl"
file-types = ["esdl"]
comment-token = "#"
indent = { tab-width = 2, unit = "  " }
roots = ["edgedb.toml"]

[[grammar]]
name ="esdl"
source = { git = "https://github.com/greym0uth/tree-sitter-esdl", rev = "b840c8a8028127e0a7c6e6c45141adade2bd75cf" }

[[language]]
name = "pascal"
scope = "source.pascal"
injection-regex = "pascal"
file-types = ["pas", "pp", "inc", "lpr", "lfm"]
roots = []
comment-token = "//"
indent = { tab-width = 2, unit = "  " }
language-server = { command = "pasls", args = [] }

[[grammar]]
name = "pascal"
source = { git = "https://github.com/Isopod/tree-sitter-pascal", rev = "2fd40f477d3e2794af152618ccfac8d92eb72a66" }

[[language]]
name = "sml"
scope = "source.sml"
injection-regex = "sml"
file-types = ["sml"]
comment-token = "(*"
roots = []

[[grammar]]
name = "sml"
source = { git = "https://github.com/Giorbo/tree-sitter-sml", rev = "bd4055d5554614520d4a0706b34dc0c317c6b608" }

[[language]]
name = "jsonnet"
scope = "source.jsonnet"
file-types = ["libsonnet", "jsonnet"]
roots = ["jsonnetfile.json"]
comment-token = "//"
indent = { tab-width = 2, unit = "  " }
language-server = { command = "jsonnet-language-server", args= ["-t", "--lint"] }

[[grammar]]
name = "jsonnet"
source = { git = "https://github.com/sourcegraph/tree-sitter-jsonnet", rev = "0475a5017ad7dc84845d1d33187f2321abcb261d" }

[[language]]
name = "astro"
scope = "source.astro"
injection-regex = "astro"
file-types = ["astro"]
roots = []
indent = { tab-width = 2, unit = "  " }

[[grammar]]
name = "astro"
source = { git = "https://github.com/virchau13/tree-sitter-astro", rev = "5f5c3e73c45967df9aa42f861fad2d77cd4e0900" }

[[language]]
name = "bass"
scope = "source.bass"
injection-regex = "bass"
file-types = ["bass"]
roots = []
comment-token = ";"
indent = { tab-width = 2, unit = "  " }
language-server = { command = "bass", args = ["--lsp"] }

[[grammar]]
name = "bass"
source = { git = "https://github.com/vito/tree-sitter-bass", rev = "501133e260d768ed4e1fd7374912ed5c86d6fd90" }

[[language]]
name = "wat"
scope = "source.wat"
comment-token = ";;"
file-types = ["wat"]
roots = []

[[grammar]]
name = "wat"
source = { git = "https://github.com/wasm-lsp/tree-sitter-wasm", rev = "2ca28a9f9d709847bf7a3de0942a84e912f59088", subpath = "wat" }

[[language]]
name = "wast"
scope = "source.wast"
comment-token = ";;"
file-types = ["wast"]
roots = []

[[grammar]]
name = "wast"
source = { git = "https://github.com/wasm-lsp/tree-sitter-wasm", rev = "2ca28a9f9d709847bf7a3de0942a84e912f59088", subpath = "wast" }

[[language]]
name = "d"
scope = "source.d"
file-types = [ "d", "dd" ]
roots = []
comment-token = "//"
injection-regex = "d"
indent = { tab-width = 4, unit = "    "}
language-server = { command = "serve-d" }
formatter = { command = "dfmt" }

[[grammar]]
name = "d"
source = { git = "https://github.com/gdamore/tree-sitter-d", rev="601c4a1e8310fb2f3c43fa8a923d0d27497f3c04" }

[[language]]
name = "vhs"
scope = "source.vhs"
file-types = ["tape"]
roots = []
comment-token = "#"
indent = { tab-width = 2, unit = "  " }
grammar = "vhs"

[[grammar]]
name = "vhs"
source = { git = "https://github.com/charmbracelet/tree-sitter-vhs", rev = "c6d81f34c011c29ee86dd73b45a8ecc9f2e2bdaf" }

[[language]]
name = "kdl"
scope = "source.kdl"
file-types = ["kdl"]
roots = []
comment-token = "//"
injection-regex = "kdl"

[[grammar]]
name = "kdl"
source = { git = "https://github.com/Unoqwy/tree-sitter-kdl", rev = "e1cd292c6d15df6610484e1d4b5c987ecad52373" }

[[language]]
name = "xml"
scope = "source.xml"
injection-regex = "xml"
file-types = ["xml", "mobileconfig", "plist", "xib", "storyboard", "svg"]
indent = { tab-width = 2, unit = "  " }
roots = []

[language.auto-pairs]
'(' = ')'
'{' = '}'
'[' = ']'
'"' = '"'
"'" = "'"
"<" = ">"

[[grammar]]
name = "xml"
source = { git = "https://github.com/RenjiSann/tree-sitter-xml", rev = "48a7c2b6fb9d515577e115e6788937e837815651" }

[[language]]
name = "wit"
scope = "source.wit"
injection-regex = "wit"
file-types = ["wit"]
roots = []
comment-token = "//"
indent = { tab-width = 2, unit = "  " }

[language.auto-pairs]
'(' = ')'
'{' = '}'
'[' = ']'
'"' = '"'
"'" = "'"
"<" = ">"

[[grammar]]
name = "wit"
source = { git = "https://github.com/hh9527/tree-sitter-wit", rev = "c917790ab9aec50c5fd664cbfad8dd45110cfff3" }

[[language]]
name = "env"
scope = "source.env"
file-types = [".env", ".env.local", ".env.development", ".env.production", ".env.dist", ".envrc"]
injection-regex = "env"
comment-token = "#"
indent = { tab-width = 4, unit = "\t" }
roots = []
grammar = "bash"

[[language]]
name = "ini"
scope = "source.ini"
file-types = ["ini"]
injection-regex = "ini"
comment-token = "#"
indent = { tab-width = 4, unit = "\t" }
roots = []

[[grammar]]
name = "ini"
source = { git = "https://github.com/justinmk/tree-sitter-ini", rev = "4d247fb876b4ae6b347687de4a179511bf67fcbc" }

[[language]]
name = "bicep"
scope = "source.bicep"
file-types = ["bicep"]
roots = []
auto-format = true
comment-token = "//"
indent = { tab-width = 2, unit = " "}
language-server = { command = "bicep-langserver" }

[[grammar]]
name = "bicep"
source = { git = "https://github.com/the-mikedavis/tree-sitter-bicep", rev = "d8e097fcfa143854861ef737161163a09cc2916b" }

[[language]]
name = "qml"
scope = "source.qml"
file-types = ["qml"]
roots = []
language-server = { command = "qmlls" }
indent = { tab-width = 4, unit = "    " }
grammar = "qmljs"

[[grammar]]
name = "qmljs"
source = { git = "https://github.com/yuja/tree-sitter-qmljs", rev = "0b2b25bcaa7d4925d5f0dda16f6a99c588a437f1" }

[[language]]
name = "mermaid"
scope = "source.mermaid"
injection-regex = "mermaid"
file-types = ["mermaid"]
roots = []
comment-token = "%%"
indent = { tab-width = 4, unit = "    " }

[[grammar]]
name = "mermaid"
source = { git = "https://github.com/monaqa/tree-sitter-mermaid", rev = "d787c66276e7e95899230539f556e8b83ee16f6d" }

[[language]]
name = "matlab"
scope = "source.m"
file-types = ["m"]
comment-token = "%"
shebangs = ["octave-cli", "matlab"]
roots = []
indent = { tab-width = 2, unit = "  " }

[[grammar]]
name = "matlab"
source = { git = "https://github.com/mstanciu552/tree-sitter-matlab", rev = "2d5d3d5193718a86477d4335aba5b34e79147326" }

[[language]]
name = "ponylang"
scope = "source.pony"
file-types = ["pony"]
injection-regex = "pony"
roots = ["corral.json", "lock.json"]
indent = { tab-width = 2, unit = "  " }
comment-token = "//"

[[grammar]]
name = "ponylang"
source = { git = "https://github.com/mfelsche/tree-sitter-ponylang", rev = "ef66b151bc2604f431b5668fcec4747db4290e11" }

[[language]]
name = "dhall"
scope = "source.dhall"
injection-regex = "dhall"
file-types = ["dhall"]
roots = []
comment-token = "--"
indent = { tab-width = 2, unit = "  " }
language-server = { command = "dhall-lsp-server" }
formatter = { command = "dhall" , args = ["format"] }

[[grammar]]
name = "dhall"
source = { git = "https://github.com/jbellerb/tree-sitter-dhall", rev = "affb6ee38d629c9296749767ab832d69bb0d9ea8" }

[[language]]
name = "sage"
scope = "source.sage"
file-types = ["sage"]
injection-regex = "sage"
roots = []
comment-token = "#"
indent = { tab-width = 4, unit = "    " }
grammar = "python"

[[language]]
name = "msbuild"
scope = "source.msbuild"
injection-regex = "msbuild"
file-types = ["proj", "vbproj", "csproj", "fsproj", "targets", "props"]
indent = { tab-width = 2, unit = "  " }
roots = []
grammar = "xml"

[language.auto-pairs]
'(' = ')'
'{' = '}'
'[' = ']'
'"' = '"'
"'" = "'"
"<" = ">"

[[language]]
<<<<<<< HEAD
name = "vhdl"
scope = "source.vhdl"
file-types = ["vhd", "vhdl"]
roots = []
comment-token = "--"
language-server = { command = "vhdl_ls", args = [] }
indent = { tab-width = 2, unit = "  " }
injection-regex = "vhdl"

[[grammar]]
name = "vhdl"
source = { git = "https://github.com/teburd/tree-sitter-vhdl", rev = "c57313adee2231100db0a7880033f6865deeadb2" }
=======
name = "pem"
scope = "source.pem"
file-types = ["pem", "cert", "crt"]
injection-regex = "pem"
roots = []
grammar = "pem"

[[grammar]]
name = "pem"
source = { git = "https://github.com/mtoohey31/tree-sitter-pem", rev = "be67a4330a1aa507c7297bc322204f936ec1132c" }

[[language]]
name = "passwd"
scope = "source.passwd"
file-types = ["passwd"]
roots = []

[[grammar]]
name = "passwd"
source = { git = "https://github.com/ath3/tree-sitter-passwd", rev = "20239395eacdc2e0923a7e5683ad3605aee7b716" }

[[language]]
name = "hosts"
scope = "source.hosts"
file-types = ["hosts"]
roots = []
comment-token = "#"

[[grammar]]
name = "hosts"
source = { git = "https://github.com/ath3/tree-sitter-hosts", rev = "301b9379ce7dfc8bdbe2c2699a6887dcb73953f9" }

[[language]]
name = "uxntal"
scope = "source.tal"
injection-regex = "tal"
file-types = ["tal"]
roots = []
auto-format = false
comment-token = "("

[[grammar]]
name = "uxntal"
source = { git = "https://github.com/Jummit/tree-sitter-uxntal", rev = "9297e95ef74380b0ad84c4fd98f91e9f6e4319e6" }

[[language]]
name = "yuck"
scope = "source.yuck"
injection-regex = "yuck"
file-types = ["yuck"]
roots = []
comment-token = ";"
indent = { tab-width = 2, unit = "  " }

[[grammar]]
name = "yuck"
source = { git = "https://github.com/Philipp-M/tree-sitter-yuck", rev = "e3d91a3c65decdea467adebe4127b8366fa47919" }

[[language]]
name = "prql"
scope = "source.prql"
injection-regex = "prql"
file-types = ["prql"]
roots = []
comment-token = "#"
indent = { tab-width = 4, unit = "    " }

[[grammar]]
name = "prql"
source = { git = "https://github.com/PRQL/tree-sitter-prql", rev = "3f27cac466f030ee7d985d91eba5470e01dd21ea" }

[[language]]
name = "po"
scope = "source.po"
file-types = ["po", "pot"]
roots = []
comment-token = "#"

[[grammar]]
name = "po"
source = { git = "https://github.com/erasin/tree-sitter-po", rev = "417cee9abb2053ed26b19e7de972398f2da9b29e" }

[[language]]
name = "nasm"
scope = "source.nasm"
file-types = ["asm", "s", "S", "nasm"]
injection-regex = "n?asm"
roots = []
comment-token = ";"
indent = { tab-width = 8, unit = "        " }

[[grammar]]
name = "nasm"
source = { git = "https://github.com/naclsn/tree-sitter-nasm", rev = "a0db15db6fcfb1bf2cc8702500e55e558825c48b" }

[[language]]
name = "rst"
scope = "source.rst"
comment-token = ".."
file-types = ["rst"]
roots = []

[[grammar]]
name = "rst"
source = { git = "https://github.com/stsewd/tree-sitter-rst", rev = "25e6328872ac3a764ba8b926aea12719741103f1" }

[[language]]
name = "capnp"
scope = "source.capnp"
injection-regex = "capnp"
file-types = ["capnp"]
roots = []
comment-token = "#"
indent = { tab-width = 2, unit = "  " }

[[grammar]]
name = "capnp"
source = { git = "https://github.com/amaanq/tree-sitter-capnp", rev = "fc6e2addf103861b9b3dffb82c543eb6b71061aa" }

[[language]]
name = "smithy"
scope = "source.smithy"
injection-regex = "smithy"
file-types = ["smithy"]
roots = ["smithy-build.json"]
comment-token = "//"
indent = { tab-width = 4, unit = "    " }
language-server = { command = "cs", args = ["launch", "com.disneystreaming.smithy:smithy-language-server:latest.release", "--", "0"] }

[[grammar]]
name = "smithy"
source = { git = "https://github.com/indoorvivants/tree-sitter-smithy", rev = "cf8c7eb9faf7c7049839585eac19c94af231e6a0" }
>>>>>>> 851ac6cd
<|MERGE_RESOLUTION|>--- conflicted
+++ resolved
@@ -2237,20 +2237,6 @@
 "<" = ">"
 
 [[language]]
-<<<<<<< HEAD
-name = "vhdl"
-scope = "source.vhdl"
-file-types = ["vhd", "vhdl"]
-roots = []
-comment-token = "--"
-language-server = { command = "vhdl_ls", args = [] }
-indent = { tab-width = 2, unit = "  " }
-injection-regex = "vhdl"
-
-[[grammar]]
-name = "vhdl"
-source = { git = "https://github.com/teburd/tree-sitter-vhdl", rev = "c57313adee2231100db0a7880033f6865deeadb2" }
-=======
 name = "pem"
 scope = "source.pem"
 file-types = ["pem", "cert", "crt"]
@@ -2383,4 +2369,17 @@
 [[grammar]]
 name = "smithy"
 source = { git = "https://github.com/indoorvivants/tree-sitter-smithy", rev = "cf8c7eb9faf7c7049839585eac19c94af231e6a0" }
->>>>>>> 851ac6cd
+
+[[language]]
+name = "vhdl"
+scope = "source.vhdl"
+file-types = ["vhd", "vhdl"]
+roots = []
+comment-token = "--"
+language-server = { command = "vhdl_ls", args = [] }
+indent = { tab-width = 2, unit = "  " }
+injection-regex = "vhdl"
+
+[[grammar]]
+name = "vhdl"
+source = { git = "https://github.com/teburd/tree-sitter-vhdl", rev = "c57313adee2231100db0a7880033f6865deeadb2" }