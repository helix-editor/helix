--- conflicted
+++ resolved
@@ -3032,16 +3032,6 @@
 source = { git = "https://github.com/Tudyx/tree-sitter-log", rev = "62cfe307e942af3417171243b599cc7deac5eab9" }
 
 [[language]]
-name = "hocon"
-scope = "source.conf"
-file-types = ["conf"]
-comment-token = "#"
-auto-format = true
-indent = { tab-width = 2, unit = "  " }
-<<<<<<< HEAD
-grammar = "clojure"
-
-[[language]]
 name = "hoon"
 scope = "source.hoon"
 injection-regex = "hoon"
@@ -3052,7 +3042,14 @@
 [[grammar]]
 name = "hoon"
 source = { git = "https://github.com/urbit-pilled/tree-sitter-hoon", rev = "1d5df35af3e0afe592832a67b9fb3feeeba1f7b6" }
-=======
+
+[[language]]
+name = "hocon"
+scope = "source.conf"
+file-types = ["conf"]
+comment-token = "#"
+auto-format = true
+indent = { tab-width = 2, unit = "  " }
 
 [[grammar]]
 name = "hocon"
@@ -3086,5 +3083,4 @@
 
 [[grammar]]
 name = "pkl"
-source = { git = "https://github.com/apple/tree-sitter-pkl", rev = "c03f04a313b712f8ab00a2d862c10b37318699ae" }
->>>>>>> d570c29c
+source = { git = "https://github.com/apple/tree-sitter-pkl", rev = "c03f04a313b712f8ab00a2d862c10b37318699ae" }