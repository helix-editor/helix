--- conflicted
+++ resolved
@@ -3851,7 +3851,18 @@
 source = { git = "https://github.com/osthomas/tree-sitter-snakemake", rev = "e909815acdbe37e69440261ebb1091ed52e1dec6" }
 
 [[language]]
-<<<<<<< HEAD
+name = "cylc"
+scope = "source.cylc"
+injection-regex = "cylc"
+file-types = ["cylc", { glob = "suite.rc" }]
+comment-tokens = "#"
+indent = { tab-width = 4, unit = "    " }
+
+[[grammar]]
+name = "cylc"
+source = { git = "https://github.com/elliotfontaine/tree-sitter-cylc", rev = "30dd40d9bf23912e4aefa93eeb4c7090bda3d0f6" }
+
+[[language]]
 name = "spade"
 scope = "source.spade"
 roots = ["swim.toml"]
@@ -3874,16 +3885,4 @@
 
 [[grammar]]
 name = "spade"
-source = { git = "https://gitlab.com/spade-lang/tree-sitter-spade/", rev = "fb59c466c61577eca4637de3d63722b0b75e51ea" }
-=======
-name = "cylc"
-scope = "source.cylc"
-injection-regex = "cylc"
-file-types = ["cylc", { glob = "suite.rc" }]
-comment-tokens = "#"
-indent = { tab-width = 4, unit = "    " }
-
-[[grammar]]
-name = "cylc"
-source = { git = "https://github.com/elliotfontaine/tree-sitter-cylc", rev = "30dd40d9bf23912e4aefa93eeb4c7090bda3d0f6" }
->>>>>>> 38faf74f
+source = { git = "https://gitlab.com/spade-lang/tree-sitter-spade/", rev = "fb59c466c61577eca4637de3d63722b0b75e51ea" }