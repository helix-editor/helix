--- conflicted
+++ resolved
@@ -1859,20 +1859,6 @@
 source = { git = "https://github.com/wasm-lsp/tree-sitter-wasm", rev = "2ca28a9f9d709847bf7a3de0942a84e912f59088", subpath = "wast" }
 
 [[language]]
-<<<<<<< HEAD
-name = "move"
-scope = "source.move"
-injection-regex = "move"
-file-types = ["move"]
-roots = ["Move.toml"]
-comment-token = "//"
-language-server = { command = "move-analyzer" }
-indent = { tab-width = 4, unit = "    " }
-
-[[grammar]]
-name = "move"
-source = { git = "https://github.com/move-hub/tree-sitter-move", rev = "93527b2c4845293384759e8ebee8fdd8a0878ad8" }
-=======
 name = "d"
 scope = "source.d"
 file-types = [ "d", "dd" ]
@@ -1977,5 +1963,4 @@
 
 [[grammar]]
 name = "ini"
-source = { git = "https://github.com/justinmk/tree-sitter-ini", rev = "4d247fb876b4ae6b347687de4a179511bf67fcbc" }
->>>>>>> 3881fef3
+source = { git = "https://github.com/justinmk/tree-sitter-ini", rev = "4d247fb876b4ae6b347687de4a179511bf67fcbc" }