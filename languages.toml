--- conflicted
+++ resolved
@@ -1181,12 +1181,8 @@
 [[language]]
 name = "make"
 scope = "source.make"
-<<<<<<< HEAD
 file-types = ["Makefile", "makefile", "make", "mk", "mak", "GNUmakefile", "OCamlMakefile"]
-=======
-file-types = ["Makefile", "makefile", "make", "mk"]
 shebangs = ["make", "gmake"]
->>>>>>> ba063714
 injection-regex = "(make|makefile|Makefile|mk)"
 roots = []
 comment-token = "#"
