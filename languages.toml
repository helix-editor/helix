[[language]]
name = "rust"
scope = "source.rust"
injection-regex = "rust"
file-types = ["rs"]
shebangs = []
roots = []
auto-format = true
comment-token = "//"
language-server = { command = "rust-analyzer" }
indent = { tab-width = 4, unit = "    " }
[language.config]
cargo = { loadOutDirsFromCheck = true }
procMacro = { enable = false }

[[language]]
name = "toml"
scope = "source.toml"
injection-regex = "toml"
file-types = ["toml"]
shebangs = []
roots = []
comment-token = "#"

indent = { tab-width = 2, unit = "  " }

[[language]]
name = "protobuf"
scope = "source.proto"
injection-regex = "protobuf"
file-types = ["proto"]
shebangs = []
roots = []
comment-token = "//"

indent = { tab-width = 2, unit = "  " }

[[language]]
name = "elixir"
scope = "source.elixir"
injection-regex = "elixir"
file-types = ["ex", "exs"]
shebangs = []
roots = []
comment-token = "#"

language-server = { command = "elixir-ls" }
indent = { tab-width = 2, unit = "  " }

[[language]]
name = "mint"
scope = "source.mint"
injection-regex = "mint"
file-types = ["mint"]
shebangs = []
roots = []
comment-token = "//"

language-server = { command = "mint", args = ["ls"] }
indent = { tab-width = 2, unit = "  " }

[[language]]
name = "json"
scope = "source.json"
injection-regex = "json"
file-types = ["json"]
shebangs = []
roots = []

indent = { tab-width = 2, unit = "  " }

[[language]]
name = "c"
scope = "source.c"
injection-regex = "c"
file-types = ["c"] # TODO: ["h"]
shebangs = []
roots = []
comment-token = "//"

language-server = { command = "clangd" }
indent = { tab-width = 2, unit = "  " }

[[language]]
name = "cpp"
scope = "source.cpp"
injection-regex = "cpp"
file-types = ["cc", "hh", "cpp", "hpp", "h", "ipp", "tpp", "cxx", "hxx", "ixx", "txx", "ino"]
shebangs = []
roots = []
comment-token = "//"

language-server = { command = "clangd" }
indent = { tab-width = 2, unit = "  " }

[[language]]
name = "c-sharp"
scope = "source.csharp"
injection-regex = "c-?sharp"
file-types = ["cs"]
shebangs = []
roots = []
comment-token = "//"

indent = { tab-width = 4, unit = "\t" }

[[language]]
name = "go"
scope = "source.go"
injection-regex = "go"
file-types = ["go"]
shebangs = []
roots = ["Gopkg.toml", "go.mod"]
auto-format = true
comment-token = "//"

language-server = { command = "gopls" }
# TODO: gopls needs utf-8 offsets?
indent = { tab-width = 4, unit = "\t" }

[[language]]
name = "javascript"
scope = "source.js"
injection-regex = "^(js|javascript)$"
file-types = ["js", "mjs"]
shebangs = []
roots = []
comment-token = "//"
# TODO: highlights-jsx, highlights-params

indent = { tab-width = 2, unit = "  " }

[[language]]
name = "typescript"
scope = "source.ts"
injection-regex = "^(ts|typescript)$"
file-types = ["ts"]
shebangs = []
roots = []
# TODO: highlights-jsx, highlights-params

language-server = { command = "typescript-language-server", args = ["--stdio"] }
indent = { tab-width = 2, unit = "  " }

[[language]]
name = "tsx"
scope = "source.tsx"
injection-regex = "^(tsx)$" # |typescript
file-types = ["tsx"]
shebangs = []
roots = []
# TODO: highlights-jsx, highlights-params

language-server = { command = "typescript-language-server", args = ["--stdio"] }
indent = { tab-width = 2, unit = "  " }

[[language]]
name = "css"
scope = "source.css"
injection-regex = "css"
file-types = ["css"]
shebangs = []
roots = []

indent = { tab-width = 2, unit = "  " }

[[language]]
name = "html"
scope = "text.html.basic"
injection-regex = "html"
file-types = ["html"]
shebangs = []
roots = []

indent = { tab-width = 2, unit = "  " }

[[language]]
name = "python"
scope = "source.python"
injection-regex = "python"
file-types = ["py"]
shebangs = ["python"]
roots = []
comment-token = "#"

language-server = { command = "pylsp" }
# TODO: pyls needs utf-8 offsets
indent = { tab-width = 4, unit = "    " }

[[language]]
name = "nix"
scope = "source.nix"
injection-regex = "nix"
file-types = ["nix"]
shebangs = []
roots = []
comment-token = "#"

language-server = { command = "rnix-lsp" }
indent = { tab-width = 2, unit = "  " }

[[language]]
name = "ruby"
scope = "source.ruby"
injection-regex = "ruby"
file-types = ["rb"]
shebangs = ["ruby"]
roots = []
comment-token = "#"

language-server = { command = "solargraph", args = ["stdio"] }
indent = { tab-width = 2, unit = "  " }

[[language]]
name = "bash"
scope = "source.bash"
injection-regex = "bash"
file-types = ["sh", "bash"]
shebangs = ["sh", "bash", "dash"]
roots = []
comment-token = "#"

language-server = { command = "bash-language-server", args = ["start"] }
indent = { tab-width = 2, unit = "  " }

[[language]]
name = "php"
scope = "source.php"
injection-regex = "php"
file-types = ["php"]
shebangs = ["php"]
roots = []

indent = { tab-width = 4, unit = "    " }

[[language]]
name = "latex"
scope = "source.tex"
injection-regex = "tex"
file-types = ["tex"]
shebangs = []
roots = []
comment-token = "%"

indent = { tab-width = 4, unit = "\t" }

[[language]]
name = "julia"
scope = "source.julia"
injection-regex = "julia"
file-types = ["jl"]
shebangs = []
roots = []
comment-token = "#"
language-server = { command = "julia", args = [
        "--startup-file=no",
        "--history-file=no",
        "--quiet",
        "-e",
        """
                using LanguageServer;
                using Pkg;
                import StaticLint;
                env_path = dirname(Pkg.Types.Context().env.project_file);

                server = LanguageServer.LanguageServerInstance(stdin, stdout, env_path, "");
                server.runlinter = true;
                run(server);
        """,
        ] }
indent = { tab-width = 2, unit = "  " }

[[language]]
name = "java"
scope = "source.java"
injection-regex = "java"
file-types = ["java"]
shebangs = []
roots = []
indent = { tab-width = 4, unit = "    " }

[[language]]
name = "ledger"
scope = "source.ledger"
injection-regex = "ledger"
file-types = ["ldg", "ledger", "journal"]
shebangs = []
roots = []
comment-token = ";"
indent = { tab-width = 4, unit = "    " }

[[language]]
name = "ocaml"
scope = "source.ocaml"
injection-regex = "ocaml"
file-types = ["ml"]
shebangs = []
roots = []
comment-token = "(**)"
indent = { tab-width = 2, unit = "  " }

[[language]]
name = "ocaml-interface"
scope = "source.ocaml.interface"
file-types = ["mli"]
shebangs = []
roots = []
comment-token = "(**)"
indent = { tab-width = 2, unit = "  "}

[[language]]
name = "lua"
scope = "source.lua"
file-types = ["lua"]
shebangs = []
roots = []
comment-token = "--"
indent = { tab-width = 2, unit = "  " }

[[language]]
name = "svelte"
scope = "source.svelte"
injection-regex = "svelte"
file-types = ["svelte"]
shebangs = []
roots = []
indent = { tab-width = 2, unit = "  " }
language-server = { command = "svelteserver", args = ["--stdio"] }


[[language]]
name = "vue"
scope = "source.vue"
injection-regex = "vue"
file-types = ["vue"]
shebangs = []
roots = []
indent = { tab-width = 2, unit = "  " }

[[language]]
name = "yaml"
scope = "source.yaml"
file-types = ["yml", "yaml"]
shebangs = []
roots = []
comment-token = "#"
indent = { tab-width = 2, unit = "  " }

# [[language]]
# name = "haskell"
# scope = "source.haskell"
# injection-regex = "haskell"
# file-types = ["hs"]
# roots = []
# comment-token = "--"
#
# indent = { tab-width = 2, unit = "  " }

[[language]]
name = "zig"
scope = "source.zig"
injection-regex = "zig"
file-types = ["zig"]
shebangs = []
roots = ["build.zig"]
auto-format = true
comment-token = "//"

language-server = { command = "zls" }
indent = { tab-width = 4, unit = "    " }

[[language]]
name = "prolog"
scope = "source.prolog"
roots = []
file-types = ["pl", "prolog"]
shebangs = ["swipl"]
comment-token = "%"

language-server = { command = "swipl", args = [
    "-g", "use_module(library(lsp_server))",
    "-g", "lsp_server:main",
    "-t", "halt", "--", "stdio"] }

[[language]]
name = "tsq"
scope = "source.tsq"
file-types = ["scm"]
shebangs = []
roots = []
comment-token = ";"
indent = { tab-width = 2, unit = "  " }

[[language]]
name = "cmake"
scope = "source.cmake"
file-types = ["cmake", "CMakeLists.txt"]
shebangs = []
roots = []
comment-token = "#"
indent = { tab-width = 2, unit = "  " }
language-server = { command = "cmake-language-server" }

[[language]]
<<<<<<< HEAD
name = "glsl"
scope = "source.glsl"
file-types = ["glsl", "vert", "tesc", "tese", "geom", "frag", "comp" ]
roots = []
comment-token = "//"
indent = { tab-width = 4, unit = "    " }
=======
name = "perl"
scope = "source.perl"
file-types = ["pl", "pm"]
shebangs = ["perl"]
roots = []
comment-token = "#"
indent = { tab-width = 2, unit = "  " }
>>>>>>> 77dbbc73
<|MERGE_RESOLUTION|>--- conflicted
+++ resolved
@@ -402,19 +402,18 @@
 language-server = { command = "cmake-language-server" }
 
 [[language]]
-<<<<<<< HEAD
 name = "glsl"
 scope = "source.glsl"
 file-types = ["glsl", "vert", "tesc", "tese", "geom", "frag", "comp" ]
 roots = []
 comment-token = "//"
 indent = { tab-width = 4, unit = "    " }
-=======
+
+[[language]]
 name = "perl"
 scope = "source.perl"
 file-types = ["pl", "pm"]
 shebangs = ["perl"]
 roots = []
 comment-token = "#"
-indent = { tab-width = 2, unit = "  " }
->>>>>>> 77dbbc73
+indent = { tab-width = 2, unit = "  " }