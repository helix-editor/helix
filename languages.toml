--- conflicted
+++ resolved
@@ -4654,7 +4654,6 @@
 source = { git = "https://github.com/tree-sitter-grammars/tree-sitter-requirements", rev = "caeb2ba854dea55931f76034978de1fd79362939" }
 
 [[language]]
-<<<<<<< HEAD
 name = "kconfig"
 file-types = ["kconfig", { glob = "kconfig.*" }]
 scope = "source.kconfig"
@@ -4662,7 +4661,8 @@
 [[grammar]]
 name = "kconfig"
 source = { git = "https://github.com/tree-sitter-grammars/tree-sitter-kconfig" , rev = "9ac99fe4c0c27a35dc6f757cef534c646e944881" }
-=======
+
+[[language]] 
 name = "doxyfile"
 scope = "source.doxyfile"
 injection-regex = "[Dd]oxyfile"
@@ -4672,5 +4672,4 @@
 
 [[grammar]]
 name = "doxyfile"
-source = { git = "https://github.com/tingerrr/tree-sitter-doxyfile/", rev = "18e44c6da639632a4e42264c7193df34be915f34" }
->>>>>>> e5d1f6c5
+source = { git = "https://github.com/tingerrr/tree-sitter-doxyfile/", rev = "18e44c6da639632a4e42264c7193df34be915f34" }