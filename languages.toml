--- conflicted
+++ resolved
@@ -1054,7 +1054,104 @@
 grammar = "rust"
 
 [[language]]
-<<<<<<< HEAD
+name = "r"
+scope = "source.r"
+injection-regex = "(r|R)"
+file-types = ["r", "R"]
+shebangs = ["r", "R"]
+roots = []
+comment-token = "#"
+indent = { tab-width = 2, unit = "  " }
+language-server = { command = "R", args = ["--slave", "-e", "languageserver::run()"] }
+
+[[grammar]]
+name = "r"
+source = { git = "https://github.com/r-lib/tree-sitter-r", rev = "cc04302e1bff76fa02e129f332f44636813b0c3c" }
+
+[[language]]
+name = "rmarkdown"
+scope = "source.rmd"
+injection-regex = "(r|R)md"
+file-types = ["rmd", "Rmd"]
+roots = []
+indent = { tab-width = 2, unit = "  " }
+grammar = "markdown"
+language-server = { command = "R", args = ["--slave", "-e", "languageserver::run()"] }
+
+[[language]]
+name = "swift"
+scope = "source.swift"
+injection-regex = "swift"
+file-types = ["swift"]
+roots = [ "Package.swift" ]
+comment-token = "//"
+auto-format = true
+language-server = { command = "sourcekit-lsp" }
+
+[[grammar]]
+name = "swift"
+source = { git = "https://github.com/Dispersia/tree-sitter-swift", rev = "e75240f89bb3bfd3396155859ae364e5c58d7377" }
+
+[[language]]
+name = "erb"
+scope = "text.html.erb"
+injection-regex = "erb"
+file-types = ["erb"]
+roots = []
+indent = { tab-width = 2, unit = "  " }
+grammar = "embedded-template"
+
+[[language]]
+name = "ejs"
+scope = "text.html.ejs"
+injection-regex = "ejs"
+file-types = ["ejs"]
+roots = []
+indent = { tab-width = 2, unit = "  " }
+grammar = "embedded-template"
+
+[[grammar]]
+name = "embedded-template"
+source = { git = "https://github.com/tree-sitter/tree-sitter-embedded-template", rev = "d21df11b0ecc6fd211dbe11278e92ef67bd17e97" }
+
+[[language]]
+name = "eex"
+scope = "source.eex"
+injection-regex = "eex"
+file-types = ["eex"]
+roots = []
+indent = { tab-width = 2, unit = "  " }
+
+[[grammar]]
+name = "eex"
+source = { git = "https://github.com/connorlay/tree-sitter-eex", rev = "f742f2fe327463335e8671a87c0b9b396905d1d1" }
+
+[[language]]
+name = "heex"
+scope = "source.heex"
+injection-regex = "heex"
+file-types = ["heex"]
+roots = []
+indent = { tab-width = 2, unit = "  " }
+
+[[grammar]]
+name = "heex"
+source = { git = "https://github.com/connorlay/tree-sitter-heex", rev = "592e22292a367312c35e13de7fdb888f029981d6" }
+
+[[language]]
+name = "sql"
+scope = "source.sql"
+file-types = ["sql"]
+roots = []
+comment-token = "--"
+indent = { tab-width = 4, unit = "    " }
+injection-regex = "sql"
+
+[[grammar]]
+name = "sql"
+source = { git = "https://github.com/DerekStride/tree-sitter-sql", rev = "0caa7fa2ee00e0b770493a79d4efacc1fc376cc5" }
+
+[[language]]
 name = "gdscript"
 scope = "source.gdscript"
 injection-regex = "gdscript"
@@ -1067,102 +1164,4 @@
 
 [[grammar]]
 name = "gdscript"
-source = { git = "https://github.com/PrestonKnopp/tree-sitter-gdscript", rev = "2a6abdaa47fcb91397e09a97c7433fd995ea46c6" }
-=======
-name = "r"
-scope = "source.r"
-injection-regex = "(r|R)"
-file-types = ["r", "R"]
-shebangs = ["r", "R"]
-roots = []
-comment-token = "#"
-indent = { tab-width = 2, unit = "  " }
-language-server = { command = "R", args = ["--slave", "-e", "languageserver::run()"] }
-
-[[grammar]]
-name = "r"
-source = { git = "https://github.com/r-lib/tree-sitter-r", rev = "cc04302e1bff76fa02e129f332f44636813b0c3c" }
-
-[[language]]
-name = "rmarkdown"
-scope = "source.rmd"
-injection-regex = "(r|R)md"
-file-types = ["rmd", "Rmd"]
-roots = []
-indent = { tab-width = 2, unit = "  " }
-grammar = "markdown"
-language-server = { command = "R", args = ["--slave", "-e", "languageserver::run()"] }
-
-[[language]]
-name = "swift"
-scope = "source.swift"
-injection-regex = "swift"
-file-types = ["swift"]
-roots = [ "Package.swift" ]
-comment-token = "//"
-auto-format = true
-language-server = { command = "sourcekit-lsp" }
-
-[[grammar]]
-name = "swift"
-source = { git = "https://github.com/Dispersia/tree-sitter-swift", rev = "e75240f89bb3bfd3396155859ae364e5c58d7377" }
-
-[[language]]
-name = "erb"
-scope = "text.html.erb"
-injection-regex = "erb"
-file-types = ["erb"]
-roots = []
-indent = { tab-width = 2, unit = "  " }
-grammar = "embedded-template"
-
-[[language]]
-name = "ejs"
-scope = "text.html.ejs"
-injection-regex = "ejs"
-file-types = ["ejs"]
-roots = []
-indent = { tab-width = 2, unit = "  " }
-grammar = "embedded-template"
-
-[[grammar]]
-name = "embedded-template"
-source = { git = "https://github.com/tree-sitter/tree-sitter-embedded-template", rev = "d21df11b0ecc6fd211dbe11278e92ef67bd17e97" }
-
-[[language]]
-name = "eex"
-scope = "source.eex"
-injection-regex = "eex"
-file-types = ["eex"]
-roots = []
-indent = { tab-width = 2, unit = "  " }
-
-[[grammar]]
-name = "eex"
-source = { git = "https://github.com/connorlay/tree-sitter-eex", rev = "f742f2fe327463335e8671a87c0b9b396905d1d1" }
-
-[[language]]
-name = "heex"
-scope = "source.heex"
-injection-regex = "heex"
-file-types = ["heex"]
-roots = []
-indent = { tab-width = 2, unit = "  " }
-
-[[grammar]]
-name = "heex"
-source = { git = "https://github.com/connorlay/tree-sitter-heex", rev = "592e22292a367312c35e13de7fdb888f029981d6" }
-
-[[language]]
-name = "sql"
-scope = "source.sql"
-file-types = ["sql"]
-roots = []
-comment-token = "--"
-indent = { tab-width = 4, unit = "    " }
-injection-regex = "sql"
-
-[[grammar]]
-name = "sql"
-source = { git = "https://github.com/DerekStride/tree-sitter-sql", rev = "0caa7fa2ee00e0b770493a79d4efacc1fc376cc5" }
->>>>>>> 893963df
+source = { git = "https://github.com/PrestonKnopp/tree-sitter-gdscript", rev = "2a6abdaa47fcb91397e09a97c7433fd995ea46c6" }