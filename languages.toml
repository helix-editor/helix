# Language support configuration.
# See the languages documentation: https://docs.helix-editor.com/master/languages.html

use-grammars = { except = [ "hare", "wren", "gemini" ] }

[language-server]

als = { command = "als" }
ada-language-server = { command = "ada_language_server" }
ada-gpr-language-server = {command = "ada_language_server", args = ["--language-gpr"]}
angular = {command = "ngserver", args = ["--stdio", "--tsProbeLocations", ".", "--ngProbeLocations", ".",]}
awk-language-server = { command = "awk-language-server" }
bash-language-server = { command = "bash-language-server", args = ["start"] }
bass = { command = "bass", args = ["--lsp"] }
bicep-langserver = { command = "bicep-langserver" }
bitbake-language-server = { command = "bitbake-language-server" }
bufls = { command = "bufls", args = ["serve"] }
cairo-language-server = { command = "cairo-language-server", args = [] }
circom-lsp = { command = "circom-lsp" }
cl-lsp = { command = "cl-lsp", args = [ "stdio" ] }
clangd = { command = "clangd" }
clojure-lsp = { command = "clojure-lsp" }
cmake-language-server = { command = "cmake-language-server" }
crystalline = { command = "crystalline", args = ["--stdio"] }
cs = { command = "cs", args = ["launch", "--contrib", "smithy-language-server", "--", "0"] }
csharp-ls = { command = "csharp-ls" }
cuelsp = { command = "cuelsp" }
dart = { command = "dart", args = ["language-server", "--client-id=helix"] }
dhall-lsp-server = { command = "dhall-lsp-server" }
docker-langserver = { command = "docker-langserver", args = ["--stdio"] }
docker-compose-langserver = { command = "docker-compose-langserver", args = ["--stdio"]}
dot-language-server = { command = "dot-language-server", args = ["--stdio"] }
earthlyls = { command = "earthlyls" }
elixir-ls = { command = "elixir-ls", config = { elixirLS.dialyzerEnabled = false } }
elm-language-server = { command = "elm-language-server" }
elp = { command = "elp", args = ["server"] }
elvish = { command = "elvish", args = ["-lsp"] }
erlang-ls = { command = "erlang_ls" }
forc = { command = "forc", args = ["lsp"] }
forth-lsp = { command = "forth-lsp" }
fortls = { command = "fortls", args = ["--lowercase_intrinsics"] }
fsharp-ls = { command = "fsautocomplete", config = { AutomaticWorkspaceInit = true } }
gleam = { command = "gleam", args = ["lsp"] }
glsl_analyzer = { command = "glsl_analyzer" }
graphql-language-service = { command = "graphql-lsp", args = ["server", "-m", "stream"] }
haskell-language-server = { command = "haskell-language-server-wrapper", args = ["--lsp"] }
idris2-lsp = { command = "idris2-lsp" }
intelephense = { command = "intelephense", args = ["--stdio"] }
jdtls = { command = "jdtls" }
jedi = { command = "jedi-language-server" }
jq-lsp = { command = "jq-lsp" }
jsonnet-language-server = { command = "jsonnet-language-server", args= ["-t", "--lint"] }
julia = { command = "julia", timeout = 60, args = [ "--startup-file=no", "--history-file=no", "--quiet", "-e", "using LanguageServer; runserver()", ] }
koka = { command = "koka", args = ["--language-server", "--lsstdio"] }
kotlin-language-server = { command = "kotlin-language-server" }
lean = { command = "lean", args = [ "--server", "--memory=1024" ] }
ltex-ls = { command = "ltex-ls" }
markdoc-ls = { command = "markdoc-ls", args = ["--stdio"] }
markdown-oxide = { command = "markdown-oxide" }
marksman = { command = "marksman", args = ["server"] }
metals = { command = "metals", config = { "isHttpEnabled" = true, metals = { inlayHints = { typeParameters = {enable = true} , hintsInPatternMatch = {enable = true} }  } } }
mesonlsp = { command = "mesonlsp", args = ["--lsp"] }
mint = { command = "mint", args = ["ls"] }
mojo-lsp = { command = "mojo-lsp-server" }
nil = { command = "nil" }
nimlangserver = { command = "nimlangserver" }
nimlsp = { command = "nimlsp" }
nixd = { command = "nixd" }
nls = { command = "nls" }
nu-lsp = { command = "nu", args = [ "--lsp" ] }
ocamllsp = { command = "ocamllsp" }
ols = { command = "ols", args = [] }
omnisharp = { command = "OmniSharp", args = [ "--languageserver" ] }
openscad-lsp = { command = "openscad-lsp", args = ["--stdio"] }
pasls = { command = "pasls", args = [] }
pbkit = { command = "pb", args = [ "lsp" ] }
perlnavigator = { command = "perlnavigator", args= ["--stdio"] }
pest-language-server = { command = "pest-language-server" }
prisma-language-server = { command = "prisma-language-server", args = ["--stdio"] }
purescript-language-server = { command = "purescript-language-server", args = ["--stdio"] }
pylsp = { command = "pylsp" }
pyright = { command = "pyright-langserver", args = ["--stdio"], config = {} }
basedpyright = { command = "basedpyright-langserver", args = ["--stdio"], config = {} }
pylyzer = { command = "pylyzer", args = ["--server"] }
qmlls = { command = "qmlls" }
r = { command = "R", args = ["--no-echo", "-e", "languageserver::run()"] }
racket = { command = "racket", args = ["-l", "racket-langserver"] }
regols = { command = "regols" }
rescript-language-server = { command = "rescript-language-server", args = ["--stdio"] }
robotframework_ls = { command = "robotframework_ls" }
ruff = { command = "ruff", args = ["server"] }
serve-d = { command = "serve-d" }
slint-lsp = { command = "slint-lsp", args = [] }
solargraph = { command = "solargraph", args = ["stdio"] }
solc = { command = "solc", args = ["--lsp"] }
sourcekit-lsp = { command = "sourcekit-lsp" }
svlangserver = { command = "svlangserver", args = [] }
swipl = { command = "swipl", args = [ "-g", "use_module(library(lsp_server))", "-g", "lsp_server:main", "-t", "halt", "--", "stdio" ] }
superhtml = {  command = "superhtml", args = ["lsp"]}
tailwindcss-ls = { command = "tailwindcss-language-server", args = ["--stdio"] }
taplo = { command = "taplo", args = ["lsp", "stdio"] }
templ = { command = "templ", args = ["lsp"] }
terraform-ls = { command = "terraform-ls", args = ["serve"] }
texlab = { command = "texlab" }
typespec = { command = "tsp-server", args = ["--stdio"] }
vala-language-server = { command = "vala-language-server" }
vale-ls = { command = "vale-ls" }
vhdl_ls = { command = "vhdl_ls", args = [] }
vlang-language-server = { command = "v-analyzer" }
vscode-css-language-server = { command = "vscode-css-language-server", args = ["--stdio"], config = { provideFormatter = true, css = { validate = { enable = true } } } }
vscode-html-language-server = { command = "vscode-html-language-server", args = ["--stdio"], config = { provideFormatter = true } }
vscode-json-language-server = { command = "vscode-json-language-server", args = ["--stdio"], config = { provideFormatter = true, json = { validate = { enable = true } } } }
vuels = { command = "vue-language-server", args = ["--stdio"], config = { typescript = { tsdk = "node_modules/typescript/lib/" } } }
wgsl_analyzer = { command = "wgsl_analyzer" }
yaml-language-server = { command = "yaml-language-server", args = ["--stdio"] }
zls = { command = "zls" }
blueprint-compiler = { command = "blueprint-compiler", args = ["lsp"] }
typst-lsp = { command = "typst-lsp" }
tinymist = { command = "tinymist" }
pkgbuild-language-server = { command = "pkgbuild-language-server" }
helm_ls = { command = "helm_ls", args = ["serve"] }
ember-language-server = { command = "ember-language-server", args = ["--stdio"] }

[language-server.ansible-language-server]
command = "ansible-language-server"
args = ["--stdio"]

[language-server.lua-language-server]
command = "lua-language-server"

[language-server.lua-language-server.config.Lua.hint]
enable = true
arrayIndex = "Enable"
setType = true
paramName = "All"
paramType = true
await = true


[language-server.gopls]
command = "gopls"

[language-server.gopls.config.hints]
assignVariableTypes = true
compositeLiteralFields = true
constantValues = true
functionTypeParameters = true
parameterNames = true
rangeVariableTypes = true

[language-server.golangci-lint-lsp]
command = "golangci-lint-langserver"

[language-server.golangci-lint-lsp.config]
command = ["golangci-lint", "run", "--out-format", "json", "--issues-exit-code=1"]


[language-server.rust-analyzer]
command = "rust-analyzer"

[language-server.rust-analyzer.config]
inlayHints.bindingModeHints.enable = false
inlayHints.closingBraceHints.minLines = 10
inlayHints.closureReturnTypeHints.enable = "with_block"
inlayHints.discriminantHints.enable = "fieldless"
inlayHints.lifetimeElisionHints.enable = "skip_trivial"
inlayHints.typeHints.hideClosureInitialization = false


[language-server.typescript-language-server]
command = "typescript-language-server"
args = ["--stdio"]
config.hostInfo = "helix"

[language-server.typescript-language-server.config.typescript.inlayHints]
includeInlayEnumMemberValueHints = true
includeInlayFunctionLikeReturnTypeHints = true
includeInlayFunctionParameterTypeHints = true
includeInlayParameterNameHints = "all"
includeInlayParameterNameHintsWhenArgumentMatchesName = true
includeInlayPropertyDeclarationTypeHints = true
includeInlayVariableTypeHints = true

[language-server.typescript-language-server.config.javascript.inlayHints]
includeInlayEnumMemberValueHints = true
includeInlayFunctionLikeReturnTypeHints = true
includeInlayFunctionParameterTypeHints = true
includeInlayParameterNameHints = "all"
includeInlayParameterNameHintsWhenArgumentMatchesName = true
includeInlayPropertyDeclarationTypeHints = true
includeInlayVariableTypeHints = true

[language-server.svelteserver]
command = "svelteserver"
args = ["--stdio"]

[language-server.svelteserver.config.configuration.typescript]
inlayHints.parameterTypes.enabled = true
inlayHints.variableTypes.enabled = true
inlayHints.propertyDeclarationTypes.enabled = true
inlayHints.functionLikeReturnTypes.enabled = true
inlayHints.enumMemberValues.enabled = true
inlayHints.parameterNames.enabled = "all"

[language-server.svelteserver.config.configuration.javascript]
inlayHints.parameterTypes.enabled = true
inlayHints.variableTypes.enabled = true
inlayHints.propertyDeclarationTypes.enabled = true
inlayHints.functionLikeReturnTypes.enabled = true
inlayHints.enumMemberValues.enabled = true
inlayHints.parameterNames.enabled = "all"

[language-server.vscode-eslint-language-server]
command = "vscode-eslint-language-server"
args = ["--stdio"]

[language-server.vscode-eslint-language-server.config]
validate = "on"
experimental = { useFlatConfig = false }
rulesCustomizations = []
run = "onType"
problems = { shortenToSingleLine = false }
nodePath = ""

[language-server.vscode-eslint-language-server.config.codeAction.disableRuleComment]
enable = true
location = "separateLine"

[language-server.vscode-eslint-language-server.config.codeAction.showDocumentation]
enable = true

[language-server.vscode-eslint-language-server.config.workingDirectory]
mode = "location"

[[language]]
name = "rust"
scope = "source.rust"
injection-regex = "rs|rust"
file-types = ["rs"]
roots = ["Cargo.toml", "Cargo.lock"]
shebangs = ["rust-script", "cargo"]
auto-format = true
comment-tokens = ["//", "///", "//!"]
block-comment-tokens = [
  { start = "/*", end = "*/" },
  { start = "/**", end = "*/" },
  { start = "/*!", end = "*/" },
]
language-servers = [ "rust-analyzer" ]
indent = { tab-width = 4, unit = "    " }
persistent-diagnostic-sources = ["rustc", "clippy"]

[language.auto-pairs]
'(' = ')'
'{' = '}'
'[' = ']'
'"' = '"'
'`' = '`'

[language.debugger]
name = "lldb-dap"
transport = "stdio"
command = "lldb-dap"

[[language.debugger.templates]]
name = "binary"
request = "launch"
completion = [ { name = "binary", completion = "filename" } ]
args = { program = "{0}" }

[[language.debugger.templates]]
name = "binary (terminal)"
request = "launch"
completion = [ { name = "binary", completion = "filename" } ]
args = { program = "{0}", runInTerminal = true }

[[language.debugger.templates]]
name = "attach"
request = "attach"
completion = [ "pid" ]
args = { pid = "{0}" }

[[language.debugger.templates]]
name = "gdbserver attach"
request = "attach"
completion = [ { name = "lldb connect url", default = "connect://localhost:3333" }, { name = "file", completion = "filename" }, "pid" ]
args = { attachCommands = [ "platform select remote-gdb-server", "platform connect {0}", "file {1}", "attach {2}" ] }

[[grammar]]
name = "rust"
source = { git = "https://github.com/tree-sitter/tree-sitter-rust", rev = "9c84af007b0f144954adb26b3f336495cbb320a7" }

[[language]]
name = "sway"
scope = "source.sway"
injection-regex = "sway"
file-types = ["sw"]
language-servers = [ "forc" ]
roots = ["Forc.toml", "Forc.lock"]
indent = { tab-width = 4, unit = "    " }
comment-token = "//"

[[grammar]]
name = "sway"
source = { git = "https://github.com/FuelLabs/tree-sitter-sway", rev = "e491a005ee1d310f4c138bf215afd44cfebf959c" }

[[language]]
name = "toml"
scope = "source.toml"
injection-regex = "toml"
file-types = ["toml", { glob = "pdm.lock" }, { glob = "poetry.lock" }, { glob = "Cargo.lock" }, { glob = "uv.lock" }]
comment-token = "#"
language-servers = [ "taplo" ]
indent = { tab-width = 2, unit = "  " }

[[grammar]]
name = "toml"
source = { git = "https://github.com/ikatyang/tree-sitter-toml", rev = "7cff70bbcbbc62001b465603ca1ea88edd668704" }

[[language]]
name = "awk"
scope = "source.awk"
injection-regex = "awk"
file-types = ["awk", "gawk", "nawk", "mawk"]
comment-token = "#"
language-servers = [ "awk-language-server" ]
indent = { tab-width = 2, unit = "  " }

[[grammar]]
name = "awk"
source = { git = "https://github.com/Beaglefoot/tree-sitter-awk", rev = "a799bc5da7c2a84bc9a06ba5f3540cf1191e4ee3" }

[[language]]
name = "protobuf"
scope = "source.proto"
injection-regex = "protobuf"
file-types = ["proto"]
language-servers = [ "bufls", "pbkit" ]
comment-token = "//"
block-comment-tokens = { start = "/*", end = "*/" }
indent = { tab-width = 2, unit = "  " }

[[grammar]]
name = "protobuf"
source = { git = "https://github.com/yusdacra/tree-sitter-protobuf", rev = "19c211a01434d9f03efff99f85e19f967591b175"}

[[language]]
name = "elixir"
scope = "source.elixir"
injection-regex = "(elixir|ex)"
file-types = ["ex", "exs", { glob = "mix.lock" }]
shebangs = ["elixir"]
roots = ["mix.exs", "mix.lock"]
comment-token = "#"
language-servers = [ "elixir-ls" ]
indent = { tab-width = 2, unit = "  " }

[[grammar]]
name = "elixir"
source = { git = "https://github.com/elixir-lang/tree-sitter-elixir", rev = "b20eaa75565243c50be5e35e253d8beb58f45d56"  }

[[language]]
name = "fish"
scope = "source.fish"
injection-regex = "fish"
file-types = ["fish"]
shebangs = ["fish"]
comment-token = "#"
indent = { tab-width = 4, unit = "    " }
auto-format = true
formatter = { command = "fish_indent" }

[[grammar]]
name = "fish"
source = { git = "https://github.com/ram02z/tree-sitter-fish", rev = "84436cf24c2b3176bfbb220922a0fdbd0141e406" }

[[language]]
name = "mint"
scope = "source.mint"
injection-regex = "mint"
file-types = ["mint"]
shebangs = []
comment-token = "//"
block-comment-tokens = { start = "/*", end = "*/" }
language-servers = [ "mint" ]
indent = { tab-width = 2, unit = "  " }

[[language]]
name = "mojo"
scope = "source.mojo"
roots = ["__init__.mojo"]
injection-regex = "mojo"
file-types = ["mojo", "🔥"]
language-servers = [ "mojo-lsp" ]
comment-token = "#"
indent = { tab-width = 4, unit = "    " }
auto-format = true
formatter = { command = "mojo", args = ["format", "-q", "-"]}

[[grammar]]
name = "mojo"
source = { git = "https://github.com/lsh/tree-sitter-mojo", rev = "3d7c53b8038f9ebbb57cd2e61296180aa5c1cf64" }

[[language]]
name = "janet"
scope = "source.janet"
injection-regex = "janet"
file-types = ["cgen", "janet", "jdn"]
shebangs = ["janet"]
roots = ["project.janet"]
comment-token = "#"
indent = { tab-width = 2, unit = "  " }
formatter = { command = "janet-format" }
grammar = "janet-simple"

[language.auto-pairs]
'"' = '"'
'(' = ')'
'[' = ']'
'{' = '}'
"`" = "`"

[[grammar]]
name = "janet-simple"
source = { git = "https://github.com/sogaiu/tree-sitter-janet-simple", rev = "51271e260346878e1a1aa6c506ce6a797b7c25e2" }

[[language]]
name = "json"
scope = "source.json"
injection-regex = "json"
file-types = [
  "json",
  "arb",
  "ipynb",
  "geojson",
  "gltf",
  "webmanifest",
  { glob = "flake.lock" },
  { glob = ".babelrc" },
  { glob = ".bowerrc" },
  { glob = ".jscrc" },
  "js.map",
  "ts.map",
  "css.map",
  { glob = ".jslintrc" },
  "jsonl",
  "jsonld",
  { glob = ".vuerc" },
  { glob = "composer.lock" },
  { glob = ".watchmanconfig" },
  "avsc",
  { glob = ".prettierrc" },
  "ldtk",
  "ldtkl",
]
language-servers = [ "vscode-json-language-server" ]
auto-format = true
indent = { tab-width = 2, unit = "  " }

[[grammar]]
name = "json"
source = { git = "https://github.com/tree-sitter/tree-sitter-json", rev = "73076754005a460947cafe8e03a8cf5fa4fa2938" }

[[language]]
name = "jsonc"
scope = "source.json"
injection-regex = "jsonc"
file-types = ["jsonc"]
grammar = "json"
language-servers = [ "vscode-json-language-server" ]
auto-format = true
indent = { tab-width = 2, unit = "  " }

[[language]]
name = "json5"
scope = "source.json5"
injection-regex = "json5"
file-types = ["json5"]
language-servers = []
comment-token = "//"
indent = { tab-width = 4, unit = "    " }
# https://json5.org

[[grammar]]
name = "json5"
source = { git = "https://github.com/Joakker/tree-sitter-json5", rev = "c23f7a9b1ee7d45f516496b1e0e4be067264fa0d" }

[[language]]
name = "c"
scope = "source.c"
injection-regex = "c"
file-types = ["c"] # TODO: ["h"]
comment-token = "//"
block-comment-tokens = { start = "/*", end = "*/" }
language-servers = [ "clangd" ]
indent = { tab-width = 2, unit = "  " }

[language.debugger]
name = "lldb-dap"
transport = "stdio"
command = "lldb-dap"

[[language.debugger.templates]]
name = "binary"
request = "launch"
completion = [ { name = "binary", completion = "filename" } ]
args = { console = "internalConsole", program = "{0}" }

[[language.debugger.templates]]
name = "attach"
request = "attach"
completion = [ "pid" ]
args = { console = "internalConsole", pid = "{0}" }

[[language.debugger.templates]]
name = "gdbserver attach"
request = "attach"
completion = [ { name = "lldb connect url", default = "connect://localhost:3333" }, { name = "file", completion = "filename" }, "pid" ]
args = { console = "internalConsole", attachCommands = [ "platform select remote-gdb-server", "platform connect {0}", "file {1}", "attach {2}" ] }

[[grammar]]
name = "c"
source = { git = "https://github.com/tree-sitter/tree-sitter-c", rev = "7175a6dd5fc1cee660dce6fe23f6043d75af424a" }

[[language]]
name = "cpp"
scope = "source.cpp"
injection-regex = "cpp"
file-types = ["cc", "hh", "c++", "cpp", "hpp", "h", "ipp", "tpp", "cxx", "hxx", "ixx", "txx", "ino", "C", "H", "cu", "cuh", "cppm", "h++", "ii", "inl", { glob = ".hpp.in" }, { glob = ".h.in" }]
comment-token = "//"
block-comment-tokens = { start = "/*", end = "*/" }
language-servers = [ "clangd" ]
indent = { tab-width = 2, unit = "  " }

[language.debugger]
name = "lldb-dap"
transport = "stdio"
command = "lldb-dap"

[[language.debugger.templates]]
name = "binary"
request = "launch"
completion = [ { name = "binary", completion = "filename" } ]
args = { console = "internalConsole", program = "{0}" }

[[language.debugger.templates]]
name = "attach"
request = "attach"
completion = [ "pid" ]
args = { console = "internalConsole", pid = "{0}" }

[[language.debugger.templates]]
name = "gdbserver attach"
request = "attach"
completion = [ { name = "lldb connect url", default = "connect://localhost:3333" }, { name = "file", completion = "filename" }, "pid" ]
args = { console = "internalConsole", attachCommands = [ "platform select remote-gdb-server", "platform connect {0}", "file {1}", "attach {2}" ] }

[[grammar]]
name = "cpp"
source = { git = "https://github.com/tree-sitter/tree-sitter-cpp", rev = "670404d7c689be1c868a46f919ba2a3912f2b7ef" }

[[language]]
name = "crystal"
scope = "source.cr"
file-types = ["cr"]
roots = ["shard.yml", "shard.lock"]
comment-token = "#"
indent = { tab-width = 2, unit = "  " }
grammar = "ruby"
language-servers = [ "crystalline" ]

[[language]]
name = "c-sharp"
scope = "source.csharp"
injection-regex = "c-?sharp"
file-types = ["cs", "csx", "cake"]
roots = ["sln", "csproj"]
comment-token = "//"
block-comment-tokens = { start = "/*", end = "*/" }
indent = { tab-width = 4, unit = "\t" }
language-servers = [ "omnisharp" ]

[language.debugger]
name = "netcoredbg"
transport = "tcp"
command = "netcoredbg"
args = [ "--interpreter=vscode" ]
port-arg = "--server={}"

[[language.debugger.templates]]
name = "launch"
request = "launch"
completion = [ { name = "path to dll", completion = "filename" } ]
args = { type = "coreclr", console = "internalConsole", internalConsoleOptions = "openOnSessionStart", program = "{0}" }

[[language.debugger.templates]]
name = "attach"
request = "attach"
completion = [ "pid" ]
args = { processId = "{0}" }

[[grammar]]
name = "c-sharp"
source = { git = "https://github.com/tree-sitter/tree-sitter-c-sharp", rev = "5b60f99545fea00a33bbfae5be956f684c4c69e2" }

[[language]]
name = "cel"
scope = "source.cel"
injection-regex = "cel"
file-types = ["cel"]
comment-token = "//"
indent = { tab-width = 2, unit = "  " }

[[grammar]]
name = "cel"
source = { git = "https://github.com/bufbuild/tree-sitter-cel", rev = "9f2b65da14c216df53933748e489db0f11121464" }

[[language]]
name = "spicedb"
scope = "source.zed"
injection-regex = "spicedb"
file-types = ["zed"]
comment-token = "//"
indent = { tab-width = 2, unit = "  " }

[[grammar]]
name = "spicedb"
source = { git = "https://github.com/jzelinskie/tree-sitter-spicedb", rev = "a4e4645651f86d6684c15dfa9931b7841dc52a66" }

[[language]]
name = "go"
scope = "source.go"
injection-regex = "go"
file-types = ["go"]
roots = ["go.work", "go.mod"]
auto-format = true
comment-token = "//"
block-comment-tokens = { start = "/*", end = "*/" }
language-servers = [ "gopls", "golangci-lint-lsp" ]
# TODO: gopls needs utf-8 offsets?
indent = { tab-width = 4, unit = "\t" }

[language.debugger]
name = "go"
transport = "tcp"
command = "dlv"
args = ["dap"]
port-arg = "-l 127.0.0.1:{}"

[[language.debugger.templates]]
name = "source"
request = "launch"
completion = [ { name = "entrypoint", completion = "filename", default = "." } ]
args = { mode = "debug", program = "{0}" }

[[language.debugger.templates]]
name = "binary"
request = "launch"
completion = [ { name = "binary", completion = "filename" } ]
args = { mode = "exec", program = "{0}" }

[[language.debugger.templates]]
name = "test"
request = "launch"
completion = [ { name = "tests", completion = "directory", default = "." } ]
args = { mode = "test", program = "{0}" }

[[language.debugger.templates]]
name = "attach"
request = "attach"
completion = [ "pid" ]
args = { mode = "local", processId = "{0}" }

[[language.debugger.templates]]
name = "core"
request = "launch"
completion = [ { name = "binary", completion = "filename" }, { name = "core", completion = "filename" } ]
args = { mode = "core", program = "{0}", coreFilePath = "{1}" }

[[grammar]]
name = "go"
source = { git = "https://github.com/tree-sitter/tree-sitter-go", rev = "64457ea6b73ef5422ed1687178d4545c3e91334a" }

[[language]]
name = "gomod"
scope = "source.gomod"
injection-regex = "gomod"
file-types = [{ glob = "go.mod" }]
auto-format = true
comment-token = "//"
language-servers = [ "gopls" ]
indent = { tab-width = 4, unit = "\t" }

[[grammar]]
name = "gomod"
source = { git = "https://github.com/camdencheek/tree-sitter-go-mod", rev = "e8f51f8e4363a3d9a427e8f63f4c1bbc5ef5d8d0" }

[[language]]
name = "gotmpl"
scope = "source.gotmpl"
injection-regex = "gotmpl"
file-types = ["gotmpl"]
comment-token = "//"
block-comment-tokens = { start = "/*", end = "*/" }
language-servers = [ "gopls" ]
indent = { tab-width = 2, unit = " " }

[[grammar]]
name = "gotmpl"
source = { git = "https://github.com/dannylongeuay/tree-sitter-go-template", rev = "395a33e08e69f4155156f0b90138a6c86764c979" }

[[language]]
name = "gowork"
scope = "source.gowork"
injection-regex = "gowork"
file-types = [{ glob = "go.work" }]
auto-format = true
comment-token = "//"
language-servers = [ "gopls" ]
indent = { tab-width = 4, unit = "\t" }

[[grammar]]
name = "gowork"
source = { git = "https://github.com/omertuc/tree-sitter-go-work", rev = "6dd9dd79fb51e9f2abc829d5e97b15015b6a8ae2" }

[[language]]
name = "javascript"
scope = "source.js"
injection-regex = "(js|javascript)"
language-id = "javascript"
file-types = ["js", "mjs", "cjs", "rules", "es6", "pac", { glob = ".node_repl_history" }, { glob = "jakefile" }]
shebangs = ["node"]
comment-token = "//"
block-comment-tokens = { start = "/*", end = "*/" }
language-servers = [ "typescript-language-server" ]
indent = { tab-width = 2, unit = "  " }

[language.debugger]
name = "node-debug2"
transport = "stdio"
# args consisting of cmd (node) and path to adapter should be added to user's configuration
quirks = { absolute-paths = true }

[[language.debugger.templates]]
name = "source"
request = "launch"
completion = [ { name = "main", completion = "filename", default = "index.js" } ]
args = { program = "{0}" }

[[grammar]]
name = "javascript"
source = { git = "https://github.com/tree-sitter/tree-sitter-javascript", rev = "f772967f7b7bc7c28f845be2420a38472b16a8ee" }

[[language]]
name = "jsx"
scope = "source.jsx"
injection-regex = "jsx"
language-id = "javascriptreact"
file-types = ["jsx"]
comment-token = "//"
block-comment-tokens = { start = "/*", end = "*/" }
language-servers = [ "typescript-language-server" ]
indent = { tab-width = 2, unit = "  " }
grammar = "javascript"

[[language]]
name = "typescript"
scope = "source.ts"
injection-regex = "(ts|typescript)"
language-id = "typescript"
file-types = ["ts", "mts", "cts"]
shebangs = ["deno", "bun", "ts-node"]
comment-token = "//"
block-comment-tokens = { start = "/*", end = "*/" }
language-servers = [ "typescript-language-server" ]
indent = { tab-width = 2, unit = "  " }

[[grammar]]
name = "typescript"
source = { git = "https://github.com/tree-sitter/tree-sitter-typescript", rev = "b1bf4825d9eaa0f3bdeb1e52f099533328acfbdf", subpath = "typescript" }

[[language]]
name = "typespec"
scope = "source.typespec"
injection-regex = "(tsp|typespec)"
language-id = "typespec"
file-types = ["tsp"]
roots = ["tspconfig.yaml"]
auto-format = true
comment-token = "//"
block-comment-tokens = { start = "/*", end = "*/" }
language-servers = ["typespec"]
indent = { tab-width = 2, unit = "  " }

[[grammar]]
name = "typespec"
source = { git = "https://github.com/happenslol/tree-sitter-typespec", rev = "0ee05546d73d8eb64635ed8125de6f35c77759fe" }

[[language]]
name = "tsx"
scope = "source.tsx"
injection-regex = "(tsx)" # |typescript
language-id = "typescriptreact"
file-types = ["tsx"]
comment-token = "//"
block-comment-tokens = { start = "/*", end = "*/" }
language-servers = [ "typescript-language-server" ]
indent = { tab-width = 2, unit = "  " }

[[grammar]]
name = "tsx"
source = { git = "https://github.com/tree-sitter/tree-sitter-typescript", rev = "b1bf4825d9eaa0f3bdeb1e52f099533328acfbdf", subpath = "tsx" }

[[language]]
name = "css"
scope = "source.css"
injection-regex = "css"
file-types = ["css", "scss"]
block-comment-tokens = { start = "/*", end = "*/" }
language-servers = [ "vscode-css-language-server" ]
auto-format = true
indent = { tab-width = 2, unit = "  " }

[[grammar]]
name = "css"
source = { git = "https://github.com/tree-sitter/tree-sitter-css", rev = "769203d0f9abe1a9a691ac2b9fe4bb4397a73c51" }

[[language]]
name = "scss"
scope = "source.scss"
injection-regex = "scss"
file-types = ["scss"]
block-comment-tokens = { start = "/*", end = "*/" }
language-servers = [ "vscode-css-language-server" ]
auto-format = true
indent = { tab-width = 2, unit = "  " }

[[grammar]]
name = "scss"
source = { git = "https://github.com/serenadeai/tree-sitter-scss", rev = "c478c6868648eff49eb04a4df90d703dc45b312a" }

[[language]]
name = "html"
scope = "text.html.basic"
injection-regex = "html"
file-types = ["html", "htm", "shtml", "xhtml", "xht", "jsp", "asp", "aspx", "jshtm", "volt", "rhtml", "cshtml"]
block-comment-tokens = { start = "<!--", end = "-->" }
language-servers = [ "vscode-html-language-server", "superhtml" ]
auto-format = true
indent = { tab-width = 2, unit = "  " }

[[grammar]]
name = "html"
source = { git = "https://github.com/tree-sitter/tree-sitter-html", rev = "29f53d8f4f2335e61bf6418ab8958dac3282077a" }

[[language]]
name = "python"
scope = "source.python"
injection-regex = "py(thon)?"
file-types = ["py", "pyi", "py3", "pyw", "ptl", "rpy", "cpy", "ipy", "pyt", { glob = ".python_history" }, { glob = ".pythonstartup" }, { glob = ".pythonrc" }, { glob = "SConstruct" }, { glob = "SConscript" }]
shebangs = ["python"]
roots = ["pyproject.toml", "setup.py", "poetry.lock", "pyrightconfig.json"]
comment-token = "#"
language-servers = ["ruff", "jedi", "pylsp"]
# TODO: pyls needs utf-8 offsets
indent = { tab-width = 4, unit = "    " }

[[grammar]]
name = "python"
source = { git = "https://github.com/tree-sitter/tree-sitter-python", rev = "4bfdd9033a2225cc95032ce77066b7aeca9e2efc" }

[[language]]
name = "nickel"
scope = "source.nickel"
injection-regex = "nickel"
file-types = ["ncl"]
shebangs = []
comment-token = "#"
language-servers = [ "nls" ]
indent = { tab-width = 2, unit = "  " }

[language.auto-pairs]
'(' = ')'
'{' = '}'
'[' = ']'
'"' = '"'

[[grammar]]
name = "nickel"
source = { git = "https://github.com/nickel-lang/tree-sitter-nickel", rev = "88d836a24b3b11c8720874a1a9286b8ae838d30a" }

[[language]]
name = "nix"
scope = "source.nix"
injection-regex = "nix"
file-types = ["nix"]
shebangs = []
comment-token = "#"
language-servers = [ "nil", "nixd" ]
indent = { tab-width = 2, unit = "  " }

[[grammar]]
name = "nix"
source = { git = "https://github.com/nix-community/tree-sitter-nix", rev = "1b69cf1fa92366eefbe6863c184e5d2ece5f187d" }

[[language]]
name = "ruby"
scope = "source.ruby"
injection-regex = "ruby"
file-types = [
  "rb",
  "rake",
  "irb",
  "gemspec",
  "rabl",
  "jbuilder",
  "jb",
  "podspec",
  "rjs",
  "rbi",
  "rbs",
  { glob = "rakefile" },
  { glob = "gemfile" },
  { glob = "Rakefile" },
  { glob = "Gemfile" },
  { glob = "Podfile" },
  { glob = "Vagrantfile" },
  { glob = "Brewfile" },
  { glob = "Guardfile" },
  { glob = "Capfile" },
  { glob = "Cheffile" },
  { glob = "Hobofile" },
  { glob = "Appraisals" },
  { glob = "Rantfile" },
  { glob = "Berksfile" },
  { glob = "Berksfile.lock" },
  { glob = "Thorfile" },
  { glob = "Puppetfile" },
  { glob = "Fastfile" },
  { glob = "Appfile" },
  { glob = "Deliverfile" },
  { glob = "Matchfile" },
  { glob = "Scanfile" },
  { glob = "Snapfile" },
  { glob = "Gymfile" },
]
shebangs = ["ruby"]
comment-token = "#"
language-servers = [ "solargraph" ]
indent = { tab-width = 2, unit = "  " }

[[grammar]]
name = "ruby"
source = { git = "https://github.com/tree-sitter/tree-sitter-ruby", rev = "206c7077164372c596ffa8eaadb9435c28941364" }

[[language]]
name = "bash"
scope = "source.bash"
injection-regex = "(shell|bash|zsh|sh)"
file-types = [
  "sh",
  "bash",
  "ash",
  "dash",
  "ksh",
  "mksh",
  "zsh",
  "zshenv",
  "zlogin",
  "zlogout",
  "zprofile",
  "zshrc",
  "eclass",
  "ebuild",
  "bazelrc",
  "Renviron",
  "zsh-theme",
  "cshrc",
  "tcshrc",
  "bashrc_Apple_Terminal",
  "zshrc_Apple_Terminal",
  { glob = "i3/config" },
  { glob = "sway/config" },
  { glob = "tmux.conf" },
  { glob = ".bash_history" },
  { glob = ".bash_login" },
  { glob = ".bash_logout" },
  { glob = ".bash_profile" },
  { glob = ".bashrc" },
  { glob = ".profile" },
  { glob = ".zshenv" },
  { glob = ".zlogin" },
  { glob = ".zlogout" },
  { glob = ".zprofile" },
  { glob = ".zshrc" },
  { glob = ".zimrc" },
  { glob = "APKBUILD" },
  { glob = ".bash_aliases" },
  { glob = ".Renviron" },
  { glob = ".xprofile" },
  { glob = ".xsession" },
  { glob = ".xsessionrc" },
  { glob = ".yashrc" },
  { glob = ".yash_profile" },
  { glob = ".hushlogin" },
]
shebangs = ["sh", "bash", "dash", "zsh"]
comment-token = "#"
language-servers = [ "bash-language-server" ]
indent = { tab-width = 2, unit = "  " }

[[grammar]]
name = "bash"
source = { git = "https://github.com/tree-sitter/tree-sitter-bash", rev = "f8fb3274f72a30896075585b32b0c54cad65c086" }

[[language]]
name = "php"
scope = "source.php"
injection-regex = "php"
file-types = ["php", "inc", "php4", "php5", "phtml", "ctp"]
shebangs = ["php"]
roots = ["composer.json", "index.php"]
comment-token = "//"
language-servers = [ "intelephense" ]
indent = { tab-width = 4, unit = "    " }

[[grammar]]
name = "php"
source = { git = "https://github.com/tree-sitter/tree-sitter-php", rev = "f860e598194f4a71747f91789bf536b393ad4a56" }

[[language]]
name = "php-only"
scope = "source.php-only"
injection-regex = "php-only"
file-types = []
indent = { tab-width = 4, unit = "    " }
roots = ["composer.json", "index.php"]

[[grammar]]
name = "php-only"
source = { git = "https://github.com/tree-sitter/tree-sitter-php", rev = "cf1f4a0f1c01c705c1d6cf992b104028d5df0b53", subpath = "php_only" }

[[language]]
name = "blade"
scope = "source.blade.php"
file-types = [{ glob = "*.blade.php" }, "blade"]
injection-regex = "blade"
roots = ["composer.json", "index.php"]

[[grammar]]
name = "blade"
source = { git = "https://github.com/EmranMR/tree-sitter-blade", rev = "4c66efe1e05c639c555ee70092021b8223d2f440" }

[[language]]
name = "twig"
scope = "source.twig"
injection-regex = "twig"
file-types = ["twig"]
block-comment-tokens = { start = "{#", end = "#}" }
indent = { tab-width = 2, unit = "  " }

[[grammar]]
name = "twig"
source = { git = "https://github.com/gbprod/tree-sitter-twig", rev = "807b293fec3fead64f54c64fdf6fb05516c032b9" }

[[language]]
name = "latex"
scope = "source.tex"
injection-regex = "tex"
file-types = ["tex", "sty", "cls", "Rd", "bbx", "cbx"]
comment-token = "%"
language-servers = [ "texlab" ]
indent = { tab-width = 4, unit = "\t" }

[[grammar]]
name = "latex"
source = { git = "https://github.com/latex-lsp/tree-sitter-latex", rev = "8c75e93cd08ccb7ce1ccab22c1fbd6360e3bcea6" }

[[language]]
name = "bibtex"
scope = "source.bib"
injection-regex = "bib"
file-types = ["bib"]
comment-token = "%"
language-servers = [ "texlab" ]
indent = { tab-width = 4, unit = "\t" }
auto-format = true

[language.formatter]
command = 'bibtex-tidy'
args = [
  "-",
  "--curly",
  "--drop-all-caps",
  "--remove-empty-fields",
  "--sort-fields",
  "--sort=year,author,id",
  "--strip-enclosing-braces",
  "--trailing-commas",
]

[[grammar]]
name = "bibtex"
source = { git = "https://github.com/latex-lsp/tree-sitter-bibtex", rev = "ccfd77db0ed799b6c22c214fe9d2937f47bc8b34" }

[[language]]
name = "lean"
scope = "source.lean"
injection-regex = "lean"
file-types = ["lean"]
roots = [ "lakefile.lean" ]
comment-token = "--"
block-comment-tokens = { start = "/-", end = "-/" }
language-servers = [ "lean" ]
indent = { tab-width = 2, unit = "  " }
rulers = [101]
text-width = 100

[language.auto-pairs]
'(' = ')'
'{' = '}'
'[' = ']'
'"' = '"'
'⟨' = '⟩'

[[grammar]]
name = "lean"
source = { git = "https://github.com/Julian/tree-sitter-lean", rev = "d98426109258b266e1e92358c5f11716d2e8f638" }


[[language]]
name = "lpf"
comment-token = "#"
scope = "source.lpf"
file-types = ["lpf"]

[[grammar]]
name = "lpf"
source = { git = "https://gitlab.com/TheZoq2/tree-sitter-lpf", rev = "db7372e60c722ca7f12ab359e57e6bf7611ab126" }

[[language]]
name = "julia"
scope = "source.julia"
injection-regex = "julia"
file-types = ["jl"]
shebangs = ["julia"]
roots = ["Manifest.toml", "Project.toml"]
comment-token = "#"
block-comment-tokens = { start = "#=", end = "=#" }
language-servers = [ "julia" ]
indent = { tab-width = 4, unit = "    " }

[[grammar]]
name = "julia"
source = { git = "https://github.com/tree-sitter/tree-sitter-julia", rev = "8fb38abff74652c4faddbf04d2d5bbbc6b4bae25" }

[[language]]
name = "java"
scope = "source.java"
injection-regex = "java"
file-types = ["java", "jav", "pde"]
roots = ["pom.xml", "build.gradle", "build.gradle.kts"]
language-servers = [ "jdtls" ]
indent = { tab-width = 2, unit = "  " }

[[grammar]]
name = "java"
source = { git = "https://github.com/tree-sitter/tree-sitter-java", rev = "09d650def6cdf7f479f4b78f595e9ef5b58ce31e" }

[[language]]
name = "smali"
scope = "source.smali"
injection-regex = "smali"
file-types = ["smali"]
comment-token = "#"
roots = []
indent = { tab-width = 4, unit = "    " }

[[grammar]]
name = "smali"
source = { git = "https://github.com/amaanq/tree-sitter-smali", rev = "5ae51e15c4d1ac93cba6127caf3d1f0a072c140c" }

[[language]]
name = "ledger"
scope = "source.ledger"
injection-regex = "ledger"
file-types = ["ldg", "ledger", "journal"]
comment-token = ";"
indent = { tab-width = 4, unit = "    " }

[[grammar]]
name = "ledger"
source = { git = "https://github.com/cbarrete/tree-sitter-ledger", rev = "1f864fb2bf6a87fe1b48545cc6adc6d23090adf7" }

[[language]]
name = "beancount"
scope = "source.beancount"
injection-regex = "beancount"
file-types = ["beancount", "bean"]
comment-token = ";"
indent = { tab-width = 2, unit = "  " }

[[grammar]]
name = "beancount"
source = { git = "https://github.com/polarmutex/tree-sitter-beancount", rev = "f3741a3a68ade59ec894ed84a64673494d2ba8f3" }

[[language]]
name = "ocaml"
scope = "source.ocaml"
injection-regex = "ocaml"
file-types = ["ml"]
shebangs = ["ocaml", "ocamlrun", "ocamlscript"]
block-comment-tokens = { start = "(*", end = "*)" }
language-servers = [ "ocamllsp" ]
indent = { tab-width = 2, unit = "  " }

[language.auto-pairs]
'(' = ')'
'{' = '}'
'[' = ']'
'"' = '"'

[[grammar]]
name = "ocaml"
source = { git = "https://github.com/tree-sitter/tree-sitter-ocaml", rev = "9965d208337d88bbf1a38ad0b0fe49e5f5ec9677", subpath = "ocaml" }

[[language]]
name = "ocaml-interface"
scope = "source.ocaml.interface"
file-types = ["mli"]
shebangs = []
block-comment-tokens = { start = "(*", end = "*)" }
comment-token = "(**)"
language-servers = [ "ocamllsp" ]
indent = { tab-width = 2, unit = "  " }

[language.auto-pairs]
'(' = ')'
'{' = '}'
'[' = ']'
'"' = '"'

[[grammar]]
name = "ocaml-interface"
source = { git = "https://github.com/tree-sitter/tree-sitter-ocaml", rev = "9965d208337d88bbf1a38ad0b0fe49e5f5ec9677", subpath = "interface" }

[[language]]
name = "dune"
scope = "source.dune"
roots = ["dune-project"]
file-types = [{ glob = "dune-project" }, { glob = "dune" }]
comment-token = ";"
indent = { tab-width = 1, unit = " " }
grammar = "scheme"
auto-format = true
formatter = { command = "dune", args = ["format-dune-file"] }

[language.auto-pairs]
'(' = ')'
'{' = '}'
'[' = ']'
'"' = '"'

[[language]]
name = "lua"
injection-regex = "lua"
scope = "source.lua"
file-types = ["lua"]
shebangs = ["lua", "luajit"]
roots = [".luarc.json", ".luacheckrc", ".stylua.toml", "selene.toml", ".git"]
comment-token = "--"
block-comment-tokens = { start = "--[[", end = "--]]" }
indent = { tab-width = 2, unit = "  " }
language-servers = [ "lua-language-server" ]

[[grammar]]
name = "lua"
source = { git = "https://github.com/tree-sitter-grammars/tree-sitter-lua", rev = "88e446476a1e97a8724dff7a23e2d709855077f2" }

[[language]]
name = "svelte"
scope = "source.svelte"
injection-regex = "svelte"
file-types = ["svelte"]
indent = { tab-width = 2, unit = "  " }
language-servers = [ "svelteserver" ]

[[grammar]]
name = "svelte"
source = { git = "https://github.com/Himujjal/tree-sitter-svelte", rev = "be7f2e7db1fc19f0852265ec60923fc058380739" }

[[language]]
name = "vue"
scope = "source.vue"
injection-regex = "vue"
file-types = ["vue"]
roots = ["package.json"]
block-comment-tokens = { start = "<!--", end = "-->" }
indent = { tab-width = 2, unit = "  " }
language-servers = [ "vuels" ]

[[grammar]]
name = "vue"
source = { git = "https://github.com/ikatyang/tree-sitter-vue", rev = "91fe2754796cd8fba5f229505a23fa08f3546c06" }

[[language]]
name = "yaml"
scope = "source.yaml"
file-types = ["yml", "yaml"]
comment-token = "#"
indent = { tab-width = 2, unit = "  " }
language-servers = [ "yaml-language-server", "ansible-language-server" ]
injection-regex = "yml|yaml"

[[grammar]]
name = "yaml"
source = { git = "https://github.com/ikatyang/tree-sitter-yaml", rev = "0e36bed171768908f331ff7dff9d956bae016efb" }

[[language]]
name = "haskell"
scope = "source.haskell"
injection-regex = "hs|haskell"
file-types = ["hs", "hs-boot", "hsc"]
roots = ["Setup.hs", "stack.yaml", "cabal.project"]
comment-token = "--"
block-comment-tokens = { start = "{-", end = "-}" }
language-servers = [ "haskell-language-server" ]
indent = { tab-width = 2, unit = "  " }

[[grammar]]
name = "haskell"
source = { git = "https://github.com/tree-sitter/tree-sitter-haskell", rev = "d7ac98f49e3ed7e17541256fe3881a967d7ffdd3" }

[[language]]
name = "haskell-persistent"
scope = "source.persistentmodels"
file-types = ["persistentmodels"]
comment-token = "--"
indent = { tab-width = 2, unit = "  " }

[[grammar]]
name = "haskell-persistent"
source = { git = "https://github.com/MercuryTechnologies/tree-sitter-haskell-persistent", rev = "58a6ccfd56d9f1de8fb9f77e6c42151f8f0d0f3d" }

[[language]]
name = "purescript"
scope = "source.purescript"
injection-regex = "purescript"
file-types = ["purs"]
roots = ["spago.yaml", "spago.dhall", "bower.json"]
comment-token = "--"
block-comment-tokens = { start = "{-", end = "-}" }
language-servers = [ "purescript-language-server" ]
indent = { tab-width = 2, unit = "  " }
auto-format = true
formatter = { command = "purs-tidy", args = ["format"] }

[[grammar]]
name = "purescript"
source = { git = "https://github.com/postsolar/tree-sitter-purescript", rev = "5ef5592674ea42de75fc2792972e4ea0b6e3da6c" }

[[language]]
name = "zig"
scope = "source.zig"
injection-regex = "zig"
file-types = ["zig", "zon"]
roots = ["build.zig"]
auto-format = true
comment-token = "//"
language-servers = [ "zls" ]
indent = { tab-width = 4, unit = "    " }
formatter = { command = "zig" , args = ["fmt", "--stdin"] }

[language.debugger]
name = "lldb-dap"
transport = "stdio"
command = "lldb-dap"

[[language.debugger.templates]]
name = "binary"
request = "launch"
completion = [ { name = "binary", completion = "filename" } ]
args = { console = "internalConsole", program = "{0}" }

[[language.debugger.templates]]
name = "attach"
request = "attach"
completion = [ "pid" ]
args = { console = "internalConsole", pid = "{0}" }

[[language.debugger.templates]]
name = "gdbserver attach"
request = "attach"
completion = [ { name = "lldb connect url", default = "connect://localhost:3333" }, { name = "file", completion = "filename" }, "pid" ]
args = { console = "internalConsole", attachCommands = [ "platform select remote-gdb-server", "platform connect {0}", "file {1}", "attach {2}" ] }

[[grammar]]
name = "zig"
source = { git = "https://github.com/maxxnino/tree-sitter-zig", rev = "0d08703e4c3f426ec61695d7617415fff97029bd" }

[[language]]
name = "prolog"
scope = "source.prolog"
file-types = ["pl", "prolog"]
shebangs = ["swipl"]
comment-token = "%"
block-comment-tokens = { start = "/*", end = "*/" }
language-servers = [ "swipl" ]

[[language]]
name = "tsq"
scope = "source.tsq"
file-types = ["tsq"]
comment-token = ";"
injection-regex = "tsq"
indent = { tab-width = 2, unit = "  " }

[[grammar]]
name = "tsq"
source = { git = "https://github.com/the-mikedavis/tree-sitter-tsq", rev = "48b5e9f82ae0a4727201626f33a17f69f8e0ff86" }

[[language]]
name = "cmake"
scope = "source.cmake"
file-types = ["cmake", { glob = "CMakeLists.txt" }]
comment-token = "#"
block-comment-tokens = { start = "#[[", end = "]]" }
indent = { tab-width = 2, unit = "  " }
language-servers = [ "cmake-language-server" ]
injection-regex = "cmake"

[[grammar]]
name = "cmake"
source = { git = "https://github.com/uyha/tree-sitter-cmake", rev = "6e51463ef3052dd3b328322c22172eda093727ad" }

[[language]]
name = "make"
scope = "source.make"
file-types = [{ glob = "Makefile" }, { glob = "makefile" }, "make", "mk", "mak", {glob = "GNUmakefile" }, { glob = "OCamlMakefile" }]
shebangs = ["make", "gmake"]
injection-regex = "(make|makefile|Makefile|mk)"
comment-token = "#"
indent = { tab-width = 4, unit = "\t" }

[[grammar]]
name = "make"
source = { git = "https://github.com/alemuller/tree-sitter-make", rev = "a4b9187417d6be349ee5fd4b6e77b4172c6827dd" }

[[language]]
name = "glsl"
scope = "source.glsl"
file-types = ["glsl", "vert", "tesc", "tese", "geom", "frag", "comp" ]
comment-token = "//"
block-comment-tokens = { start = "/*", end = "*/" }
indent = { tab-width = 4, unit = "    " }
language-servers = [ "glsl_analyzer" ]
injection-regex = "glsl"

[[grammar]]
name = "glsl"
source = { git = "https://github.com/theHamsta/tree-sitter-glsl", rev = "88408ffc5e27abcffced7010fc77396ae3636d7e" }

[[language]]
name = "perl"
scope = "source.perl"
file-types = ["pl", "pm", "t", "psgi", "raku", "rakumod", "rakutest", "rakudoc", "nqp", "p6", "pl6", "pm6"]
shebangs = ["perl"]
comment-token = "#"
language-servers = [ "perlnavigator" ]
indent = { tab-width = 2, unit = "  " }

[[grammar]]
name = "perl"
source = { git = "https://github.com/tree-sitter-perl/tree-sitter-perl", rev = "e99bb5283805db4cb86c964722d709df21b0ac16" }

[[language]]
name = "pod"
scope = "source.pod"
injection-regex = "pod"
file-types = ["pod"]

[[grammar]]
name = "pod"
source = { git = "https://github.com/tree-sitter-perl/tree-sitter-pod", rev = "39da859947b94abdee43e431368e1ae975c0a424" }

[[language]]
name = "racket"
scope = "source.racket"
file-types = ["rkt", "rktd", "rktl", "scrbl"]
shebangs = ["racket"]
comment-token = ";"
indent = { tab-width = 2, unit = "  " }
block-comment-tokens = { start = "#|", end = "|#" }
language-servers = [ "racket" ]
grammar = "scheme"

[[language]]
name = "common-lisp"
scope = "source.lisp"
file-types = ["lisp", "asd", "cl", "l", "lsp", "ny", "podsl", "sexp"]
shebangs = ["lisp", "sbcl", "ccl", "clisp", "ecl"]
comment-token = ";"
indent = { tab-width = 2, unit = "  " }
language-servers = [ "cl-lsp" ]
grammar = "scheme"

[language.auto-pairs]
'(' = ')'
'{' = '}'
'[' = ']'
'"' = '"'

[[language]]
name = "comment"
scope = "scope.comment"
file-types = []
injection-regex = "comment"

[[grammar]]
name = "comment"
source = { git = "https://github.com/stsewd/tree-sitter-comment", rev = "aefcc2813392eb6ffe509aa0fc8b4e9b57413ee1" }

[[language]]
name = "wgsl"
scope = "source.wgsl"
file-types = ["wgsl"]
comment-token = "//"
block-comment-tokens = { start = "/*", end = "*/" }
language-servers = [ "wgsl_analyzer" ]
indent = { tab-width = 4, unit = "    " }

[[grammar]]
name = "wgsl"
source = { git = "https://github.com/szebniok/tree-sitter-wgsl", rev = "272e89ef2aeac74178edb9db4a83c1ffef80a463" }

[[language]]
name = "llvm"
scope = "source.llvm"
file-types = ["ll"]
comment-token = ";"
indent = { tab-width = 2, unit = "  " }
injection-regex = "llvm"

[[grammar]]
name = "llvm"
source = { git = "https://github.com/benwilliamgraham/tree-sitter-llvm", rev = "e9948edc41e9e5869af99dddb2b5ff5cc5581af6" }

[[language]]
name = "llvm-mir"
scope = "source.llvm_mir"
file-types = []
comment-token = ";"
indent = { tab-width = 2, unit = "  " }
injection-regex = "mir"

[[grammar]]
name = "llvm-mir"
source = { git = "https://github.com/Flakebi/tree-sitter-llvm-mir", rev = "06fabca19454b2dc00c1b211a7cb7ad0bc2585f1" }

[[language]]
name = "llvm-mir-yaml"
# TODO allow languages to point to their grammar like so:
#
#     grammar = "yaml"
scope = "source.yaml"
file-types = ["mir"]
comment-token = "#"
indent = { tab-width = 2, unit = "  " }

[[language]]
name = "tablegen"
scope = "source.tablegen"
file-types = ["td"]
comment-token = "//"
block-comment-tokens = { start = "/*", end = "*/" }
indent = { tab-width = 2, unit = "  " }
injection-regex = "tablegen"

[[grammar]]
name = "tablegen"
source = { git = "https://github.com/Flakebi/tree-sitter-tablegen", rev = "568dd8a937347175fd58db83d4c4cdaeb6069bd2" }

[[language]]
name = "markdown"
scope = "source.md"
injection-regex = "md|markdown"
file-types = ["md", "markdown", "mdx", "mkd", "mkdn", "mdwn", "mdown", "markdn", "mdtxt", "mdtext", "workbook", { glob = "PULLREQ_EDITMSG" }]
roots = [".marksman.toml"]
language-servers = [ "marksman", "markdown-oxide" ]
indent = { tab-width = 2, unit = "  " }
block-comment-tokens = { start = "<!--", end = "-->" }

[[grammar]]
name = "markdown"
source = { git = "https://github.com/tree-sitter-grammars/tree-sitter-markdown", rev = "62516e8c78380e3b51d5b55727995d2c511436d8", subpath = "tree-sitter-markdown" }

[[language]]
name = "markdown.inline"
scope = "source.markdown.inline"
injection-regex = "markdown\\.inline"
file-types = []
grammar = "markdown_inline"

[[grammar]]
name = "markdown_inline"
source = { git = "https://github.com/tree-sitter-grammars/tree-sitter-markdown", rev = "62516e8c78380e3b51d5b55727995d2c511436d8", subpath = "tree-sitter-markdown-inline" }

[[language]]
name = "dart"
scope = "source.dart"
file-types = ["dart"]
roots = ["pubspec.yaml"]
auto-format = true
comment-token = "//"
block-comment-tokens = { start = "/*", end = "*/" }
language-servers = [ "dart" ]
indent = { tab-width = 2, unit = "  " }

[[grammar]]
name = "dart"
source = { git = "https://github.com/UserNobody14/tree-sitter-dart", rev = "e398400a0b785af3cf571f5a57eccab242f0cdf9" }

[[language]]
name = "scala"
scope = "source.scala"
roots = ["build.sbt", "build.sc", "build.gradle", "build.gradle.kts", "pom.xml", ".scala-build"]
file-types = ["scala", "sbt", "sc"]
comment-token = "//"
block-comment-tokens = { start = "/*", end = "*/" }
indent = { tab-width = 2, unit = "  " }
language-servers = [ "metals" ]

[[grammar]]
name = "scala"
source = { git = "https://github.com/tree-sitter/tree-sitter-scala", rev = "7891815f42dca9ed6aeb464c2edc39d479ab965c" }

[[language]]
name = "dockerfile"
scope = "source.dockerfile"
injection-regex = "docker|dockerfile"
roots = ["Dockerfile", "Containerfile"]
file-types = [
  "Dockerfile",
  { glob = "Dockerfile" },
  { glob = "Dockerfile.*" },
  "dockerfile",
  { glob = "dockerfile" },
  { glob = "dockerfile.*" },
  "Containerfile",
  { glob = "Containerfile" },
  { glob = "Containerfile.*" },
  "containerfile",
  { glob = "containerfile" },
  { glob = "containerfile.*" },
]
comment-token = "#"
indent = { tab-width = 2, unit = "  " }
language-servers = [ "docker-langserver" ]

[[grammar]]
name = "dockerfile"
source = { git = "https://github.com/camdencheek/tree-sitter-dockerfile", rev = "8ee3a0f7587b2bd8c45c8cb7d28bd414604aec62" }

[[language]]
name = "docker-compose"
scope = "source.yaml.docker-compose"
roots = ["docker-compose.yaml", "docker-compose.yml"]
language-servers = [ "docker-compose-langserver", "yaml-language-server" ]
file-types = [{ glob = "docker-compose.yaml" }, { glob = "docker-compose.yml" }]
comment-token = "#"
indent = { tab-width = 2, unit = "  " }
grammar = "yaml"

[[language]]
name = "git-commit"
scope = "git.commitmsg"
file-types = [{ glob = "COMMIT_EDITMSG" }]
comment-token = "#"
indent = { tab-width = 2, unit = "  " }
rulers = [51, 73]
text-width = 72

[[grammar]]
name = "git-commit"
source = { git = "https://github.com/the-mikedavis/tree-sitter-git-commit", rev = "6f193a66e9aa872760823dff020960c6cedc37b3" }

[[language]]
name = "diff"
scope = "source.diff"
file-types = ["diff", "patch", "rej"]
injection-regex = "diff"
comment-token = "#"
indent = { tab-width = 2, unit = "  " }

[[grammar]]
name = "diff"
source = { git = "https://github.com/the-mikedavis/tree-sitter-diff", rev = "fd74c78fa88a20085dbc7bbeaba066f4d1692b63" }

[[language]]
name = "git-rebase"
scope = "source.gitrebase"
file-types = [{ glob = "git-rebase-todo" }]
injection-regex = "git-rebase"
comment-token = "#"
indent = { tab-width = 2, unit = "y" }

[[grammar]]
name = "git-rebase"
source = { git = "https://github.com/the-mikedavis/tree-sitter-git-rebase", rev = "d8a4207ebbc47bd78bacdf48f883db58283f9fd8" }

[[language]]
name = "regex"
scope = "source.regex"
injection-regex = "regex"
file-types = ["regex", { glob = ".Rbuildignore" }]

[[grammar]]
name = "regex"
source = { git = "https://github.com/tree-sitter/tree-sitter-regex", rev = "e1cfca3c79896ff79842f057ea13e529b66af636" }

[[language]]
name = "git-config"
scope = "source.gitconfig"
file-types = [{ glob = ".gitmodules" }, { glob = ".gitconfig" }, { glob = ".git/config" }, { glob = ".config/git/config" }]
injection-regex = "git-config"
comment-token = "#"
indent = { tab-width = 4, unit = "\t" }

[[grammar]]
name = "git-config"
source = { git = "https://github.com/the-mikedavis/tree-sitter-git-config", rev = "9c2a1b7894e6d9eedfe99805b829b4ecd871375e" }

[[language]]
name = "git-attributes"
scope = "source.gitattributes"
file-types = [{ glob = ".gitattributes" }]
injection-regex = "git-attributes"
comment-token = "#"
grammar = "gitattributes"

[[grammar]]
name = "gitattributes"
source = { git = "https://github.com/mtoohey31/tree-sitter-gitattributes", rev = "3dd50808e3096f93dccd5e9dc7dc3dba2eb12dc4" }

[[language]]
name = "git-ignore"
scope = "source.gitignore"
file-types = [{ glob = ".gitignore_global" }, { glob = "git/ignore" }, { glob = ".ignore" }, { glob = "CODEOWNERS" }, { glob = ".config/helix/ignore" }, { glob = ".helix/ignore" }, { glob = ".*ignore" }]
injection-regex = "git-ignore"
comment-token = "#"
grammar = "gitignore"

[[grammar]]
name = "gitignore"
source = { git = "https://github.com/shunsambongi/tree-sitter-gitignore", rev = "f4685bf11ac466dd278449bcfe5fd014e94aa504" }

[[language]]
name = "graphql"
scope = "source.graphql"
injection-regex = "graphql"
file-types = ["gql", "graphql", "graphqls"]
language-servers = [ "graphql-language-service" ]
comment-token = "#"
block-comment-tokens = { start = "\"\"\"", end = "\"\"\"" }
indent = { tab-width = 2, unit = "  " }

[[grammar]]
name = "graphql"
source = { git = "https://github.com/bkegley/tree-sitter-graphql", rev = "5e66e961eee421786bdda8495ed1db045e06b5fe" }

[[language]]
name = "elm"
scope = "source.elm"
injection-regex = "elm"
file-types = ["elm"]
roots = ["elm.json"]
auto-format = true
comment-token = "--"
block-comment-tokens = { start = "{-", end = "-}" }
language-servers = [ "elm-language-server" ]
indent = { tab-width = 4, unit = "    " }

[[grammar]]
name = "elm"
source = { git = "https://github.com/elm-tooling/tree-sitter-elm", rev = "df4cb639c01b76bc9ac9cc66788709a6da20002c" }

[[language]]
name = "iex"
scope = "source.iex"
injection-regex = "iex"
file-types = ["iex"]
comment-token = "#"

[[grammar]]
name = "iex"
source = { git = "https://github.com/elixir-lang/tree-sitter-iex", rev = "39f20bb51f502e32058684e893c0c0b00bb2332c" }

[[language]]
name = "rescript"
scope = "source.rescript"
injection-regex = "rescript"
file-types = ["res"]
roots = ["bsconfig.json"]
auto-format = true
comment-token = "//"
block-comment-tokens = { start = "/*", end = "*/" }
language-servers = [ "rescript-language-server" ]
indent = { tab-width = 2, unit = "  " }

[[grammar]]
name = "rescript"
source = { git = "https://github.com/jaredramirez/tree-sitter-rescript", rev = "467dcf99f68c47823d7b378779a6b282d7ef9782" }

[[language]]
name = "erlang"
scope = "source.erlang"
injection-regex = "erl(ang)?"
file-types = ["erl", "hrl", "app", { glob = "rebar.config" }, { glob = "rebar.lock" }, { glob = "*.app.src" }]
roots = ["rebar.config"]
shebangs = ["escript"]
comment-token = "%%"
indent = { tab-width = 4, unit = "    " }
language-servers = [ "erlang-ls", "elp" ]

[[grammar]]
name = "erlang"
source = { git = "https://github.com/the-mikedavis/tree-sitter-erlang", rev = "9d4b36a76d5519e3dbf1ec4f4b61bb1a293f584c" }

[[language]]
name = "kotlin"
scope = "source.kotlin"
file-types = ["kt", "kts"]
roots = ["settings.gradle", "settings.gradle.kts"]
comment-token = "//"
block-comment-tokens = { start = "/*", end = "*/" }
indent = { tab-width = 4, unit = "    " }
language-servers = [ "kotlin-language-server" ]

[[grammar]]
name = "kotlin"
source = { git = "https://github.com/fwcd/tree-sitter-kotlin", rev = "a4f71eb9b8c9b19ded3e0e9470be4b1b77c2b569" }

[[language]]
name = "hcl"
scope = "source.hcl"
injection-regex = "(hcl|tf|nomad)"
language-id = "terraform"
file-types = ["hcl", "tf", "nomad"]
comment-token = "#"
block-comment-tokens = { start = "/*", end = "*/" }
indent = { tab-width = 2, unit = "  " }
language-servers = [ "terraform-ls" ]
auto-format = true

[[grammar]]
name = "hcl"
source = { git = "https://github.com/tree-sitter-grammars/tree-sitter-hcl", rev = "9e3ec9848f28d26845ba300fd73c740459b83e9b" }

[[language]]
name = "tfvars"
scope = "source.tfvars"
language-id = "terraform-vars"
file-types = ["tfvars"]
comment-token = "#"
block-comment-tokens = { start = "/*", end = "*/" }
indent = { tab-width = 2, unit = "  " }
language-servers = [ "terraform-ls" ]
auto-format = true
grammar = "hcl"

[[language]]
name = "org"
scope = "source.org"
injection-regex = "org"
file-types = ["org"]
indent = { tab-width = 2, unit = "  " }

[[grammar]]
name = "org"
source = { git = "https://github.com/milisims/tree-sitter-org", rev = "698bb1a34331e68f83fc24bdd1b6f97016bb30de" }

[[language]]
name = "solidity"
scope = "source.sol"
injection-regex = "(sol|solidity)"
file-types = ["sol"]
comment-token = "//"
block-comment-tokens = { start = "/*", end = "*/" }
indent = { tab-width = 4, unit = "    " }
language-servers = [ "solc" ]

[[grammar]]
name = "solidity"
source = { git = "https://github.com/JoranHonig/tree-sitter-solidity", rev = "08338dcee32603383fcef08f36321900bb7a354b" }

[[language]]
name = "gleam"
scope = "source.gleam"
injection-regex = "gleam"
file-types = ["gleam"]
roots = ["gleam.toml"]
comment-token = "//"
indent = { tab-width = 2, unit = "  " }
language-servers = [ "gleam" ]
auto-format = true

[[grammar]]
name = "gleam"
source = { git = "https://github.com/gleam-lang/tree-sitter-gleam", rev = "426e67087fd62be5f4533581b5916b2cf010fb5b" }

[[language]]
name = "ron"
scope = "source.ron"
injection-regex = "ron"
file-types = ["ron"]
comment-token = "//"
block-comment-tokens = { start = "/*", end = "*/" }
indent = { tab-width = 4, unit = "    " }

[[grammar]]
name = "ron"
source = { git = "https://github.com/zee-editor/tree-sitter-ron", rev = "7762d709a0f7c1f9e269d0125a2e8a7a69006146" }

[[language]]
name = "robot"
scope = "source.robot"
injection-regex = "robot"
file-types = ["robot", "resource"]
comment-token = "#"
indent = { tab-width = 4, unit = " " }
language-servers = [ "robotframework_ls" ]

[[grammar]]
name = "robot"
source = { git = "https://github.com/Hubro/tree-sitter-robot", rev = "322e4cc65754d2b3fdef4f2f8a71e0762e3d13af" }

[[language]]
name = "r"
scope = "source.r"
injection-regex = "(r|R)"
file-types = ["r", "R", { glob = ".Rprofile" }, { glob = "Rprofile.site" }, { glob = ".RHistory" }]
shebangs = ["r", "R"]
comment-token = "#"
indent = { tab-width = 2, unit = "  " }
language-servers = [ "r" ]

[[grammar]]
name = "r"
source = { git = "https://github.com/r-lib/tree-sitter-r", rev = "cc04302e1bff76fa02e129f332f44636813b0c3c" }

[[language]]
name = "rmarkdown"
scope = "source.rmd"
language-id = "rmd"
injection-regex = "(r|R)md"
file-types = ["rmd", "Rmd"]
indent = { tab-width = 2, unit = "  " }
grammar = "markdown"
block-comment-tokens = { start = "<!--", end = "-->" }
language-servers = [ "r" ]

[[language]]
name = "swift"
scope = "source.swift"
injection-regex = "swift"
file-types = ["swift", "swiftinterface"]
roots = [ "Package.swift" ]
comment-token = "//"
block-comment-tokens = { start = "/*", end = "*/" }
formatter = { command = "swift-format", args = [ "--configuration", ".swift-format"] }
auto-format = true
language-servers = [ "sourcekit-lsp" ]

[[grammar]]
name = "swift"
source = { git = "https://github.com/alex-pinkus/tree-sitter-swift", rev = "57c1c6d6ffa1c44b330182d41717e6fe37430704" }

[[language]]
name = "erb"
scope = "text.html.erb"
injection-regex = "erb"
file-types = ["erb"]
block-comment-tokens = { start = "<!--", end = "-->" }
indent = { tab-width = 2, unit = "  " }
grammar = "embedded-template"

[[language]]
name = "ejs"
scope = "text.html.ejs"
injection-regex = "ejs"
file-types = ["ejs"]
block-comment-tokens = { start = "<!--", end = "-->" }
indent = { tab-width = 2, unit = "  " }
grammar = "embedded-template"

[[grammar]]
name = "embedded-template"
source = { git = "https://github.com/tree-sitter/tree-sitter-embedded-template", rev = "d21df11b0ecc6fd211dbe11278e92ef67bd17e97" }

[[language]]
name = "eex"
scope = "source.eex"
injection-regex = "eex"
file-types = ["eex"]
roots = ["mix.exs", "mix.lock"]
block-comment-tokens = { start = "<!--", end = "-->" }
indent = { tab-width = 2, unit = "  " }

[[grammar]]
name = "eex"
source = { git = "https://github.com/connorlay/tree-sitter-eex", rev = "f742f2fe327463335e8671a87c0b9b396905d1d1" }

[[language]]
name = "heex"
scope = "source.heex"
injection-regex = "heex"
file-types = ["heex"]
roots = ["mix.exs", "mix.lock"]
block-comment-tokens = { start = "<!--", end = "-->" }
indent = { tab-width = 2, unit = "  " }
language-servers = [ "elixir-ls" ]

[[grammar]]
name = "heex"
source = { git = "https://github.com/phoenixframework/tree-sitter-heex", rev = "2e1348c3cf2c9323e87c2744796cf3f3868aa82a" }

[[language]]
name = "sql"
scope = "source.sql"
file-types = ["sql", "dsql"]
comment-token = "--"
block-comment-tokens = { start = "/*", end = "*/" }
indent = { tab-width = 4, unit = "    " }
injection-regex = "sql"

[[grammar]]
name = "sql"
source = { git = "https://github.com/DerekStride/tree-sitter-sql", rev = "da2d1eff425b146d3c8cab7be8dfa98b11d896dc" }

[[language]]
name = "gdscript"
scope = "source.gdscript"
injection-regex = "gdscript"
file-types = ["gd"]
shebangs = []
roots = ["project.godot"]
auto-format = true
formatter = { command = "gdformat", args = ["-"] }
comment-tokens = ["#", "##"]
indent = { tab-width = 4, unit = "\t" }

[[grammar]]
name = "gdscript"
source = { git = "https://github.com/PrestonKnopp/tree-sitter-gdscript", rev = "1f1e782fe2600f50ae57b53876505b8282388d77" }

[[language]]
name = "godot-resource"
scope = "source.tscn"
injection-regex = "godot"
file-types = ["tscn", "tres", "godot", "gdextension"]
shebangs = []
roots = ["project.godot"]
auto-format = false
comment-token = ";"
indent = { tab-width = 4, unit = "\t" }

[[grammar]]
name = "godot-resource"
source = { git = "https://github.com/PrestonKnopp/tree-sitter-godot-resource", rev = "2ffb90de47417018651fc3b970e5f6b67214dc9d" }

[[language]]
name = "nu"
scope = "source.nu"
injection-regex = "nu"
file-types = ["nu", "nuon"]
shebangs = ["nu"]
comment-token = "#"
indent = { tab-width = 2, unit = "  " }
language-servers = [ "nu-lsp" ]

[[grammar]]
name = "nu"
source = { git = "https://github.com/nushell/tree-sitter-nu", rev = "358c4f509eb97f0148bbd25ad36acc729819b9c1" }

[[language]]
name = "vala"
scope = "source.vala"
injection-regex = "vala"
file-types = ["vala", "vapi"]
comment-token = "//"
block-comment-tokens = { start = "/*", end = "*/" }
indent = { tab-width = 2, unit = "  " }
language-servers = [ "vala-language-server" ]

[[grammar]]
name = "vala"
source = { git = "https://github.com/vala-lang/tree-sitter-vala", rev = "c9eea93ba2ec4ec1485392db11945819779745b3" }

[[language]]
name = "hare"
scope = "source.hare"
injection-regex = "hare"
file-types = ["ha"]
comment-token = "//"
indent = { tab-width = 8, unit = "\t" }

[[grammar]]
name = "hare"
source = { git = "https://git.sr.ht/~ecs/tree-sitter-hare", rev = "07035a248943575444aa0b893ffe306e1444c0ab" }

[[language]]
name = "devicetree"
scope = "source.devicetree"
injection-regex = "(dtsi?|devicetree|fdt)"
file-types = ["dts", "dtsi"]
comment-token = "//"
block-comment-tokens = { start = "/*", end = "*/" }
indent = { tab-width = 4, unit = "\t" }

[[grammar]]
name = "devicetree"
source = { git = "https://github.com/joelspadin/tree-sitter-devicetree", rev = "877adbfa0174d25894c40fa75ad52d4515a36368" }

[[language]]
name = "cairo"
scope = "source.cairo"
injection-regex = "cairo"
file-types = ["cairo"]
comment-token = "//"
indent = { tab-width = 4, unit = "    " }
# auto-format = true
language-servers = [ "cairo-language-server" ]

[[grammar]]
name = "cairo"
source = { git = "https://github.com/starkware-libs/tree-sitter-cairo", rev = "e3a0212261c125cb38248458cd856c0ffee2b398" }

[[language]]
name = "cpon"
scope = "scope.cpon"
injection-regex = "cpon"
file-types = ["cpon", "cp"]
auto-format = true
comment-token = "//"
indent = { tab-width = 2, unit = "  " }

[[grammar]]
name = "cpon"
source = { git = "https://github.com/fvacek/tree-sitter-cpon", rev = "0d01fcdae5a53191df5b1349f9bce053833270e7" }

[[language]]
name = "odin"
auto-format = true
scope = "source.odin"
file-types = ["odin"]
roots = ["ols.json", "main.odin"]
language-servers = [ "ols" ]
comment-token = "//"
block-comment-tokens = { start = "/*", end = "*/" }
indent = { tab-width = 4, unit = "\t" }
formatter = { command = "odinfmt", args = [ "-stdin" ] }

[language.debugger]
name = "lldb-dap"
transport = "stdio"
command = "lldb-dap"

[[language.debugger.templates]]
name = "binary"
request = "launch"
completion = [ { name = "binary", completion = "filename" } ]
args = { console = "internalConsole", program = "{0}" }

[[language.debugger.templates]]
name = "attach"
request = "attach"
completion = [ "pid" ]
args = { console = "internalConsole", pid = "{0}" }

[[language.debugger.templates]]
name = "gdbserver attach"
request = "attach"
completion = [ { name = "lldb connect url", default = "connect://localhost:3333" }, { name = "file", completion = "filename" }, "pid" ]
args = { console = "internalConsole", attachCommands = [ "platform select remote-gdb-server", "platform connect {0}", "file {1}", "attach {2}" ] }

[[grammar]]
name = "odin"
source = { git = "https://github.com/tree-sitter-grammars/tree-sitter-odin", rev = "b5f668ef8918aab13812ce73acd89fe191fb8c5e" }

[[language]]
name = "meson"
scope = "source.meson"
injection-regex = "meson"
file-types = [{ glob = "meson.build" }, { glob = "meson.options" }, { glob = "meson_options.txt" }]
comment-token = "#"
indent = { tab-width = 2, unit = "  " }
language-servers = ["mesonlsp"]

[[grammar]]
name = "meson"
source = { git = "https://github.com/staysail/tree-sitter-meson", rev = "32a83e8f200c347232fa795636cfe60dde22957a" }

[[language]]
name = "sshclientconfig"
scope = "source.sshclientconfig"
file-types = [{ glob = ".ssh/config" }, { glob = "/etc/ssh/ssh_config" }]
comment-token = "#"

[[grammar]]
name = "sshclientconfig"
source = { git = "https://github.com/metio/tree-sitter-ssh-client-config", rev = "e45c6d5c71657344d4ecaf87dafae7736f776c57" }

[[language]]
name = "scheme"
scope = "source.scheme"
injection-regex = "scheme"
file-types = ["ss", "scm"]
shebangs = ["scheme", "guile", "chicken"]
comment-token = ";"
indent = { tab-width = 2, unit = "  " }

[language.auto-pairs]
'(' = ')'
'{' = '}'
'[' = ']'
'"' = '"'

[[grammar]]
name = "scheme"
source = { git = "https://github.com/6cdh/tree-sitter-scheme", rev = "af3af6c9356b936f8a515a1e449c32e804c2b1a8" }

[[language]]
name = "v"
scope = "source.v"
file-types = ["v", "vv", "vsh"]
shebangs = ["v run"]
roots = ["v.mod"]
language-servers = [ "vlang-language-server" ]
auto-format = true
comment-token = "//"
block-comment-tokens = { start = "/*", end = "*/" }
indent = { tab-width = 4, unit = "\t" }

[[grammar]]
name = "v"
source = {git = "https://github.com/v-analyzer/v-analyzer", subpath = "tree_sitter_v", rev = "e14fdf6e661b10edccc744102e4ccf0b187aa8ad"}

[[language]]
name = "verilog"
scope = "source.verilog"
file-types = ["v", "vh", "sv", "svh"]
comment-token = "//"
block-comment-tokens = { start = "/*", end = "*/" }
language-servers = [ "svlangserver" ]
indent = { tab-width = 2, unit = "  " }
injection-regex = "verilog"

[[grammar]]
name = "verilog"
source = { git = "https://github.com/tree-sitter/tree-sitter-verilog", rev = "4457145e795b363f072463e697dfe2f6973c9a52" }

[[language]]
name = "edoc"
scope = "source.edoc"
file-types = ["edoc", "edoc.in"]
injection-regex = "edoc"
indent = { tab-width = 4, unit = "    " }

[[grammar]]
name = "edoc"
source = { git = "https://github.com/the-mikedavis/tree-sitter-edoc", rev = "74774af7b45dd9cefbf9510328fc6ff2374afc50" }

[[language]]
name = "jsdoc"
scope = "source.jsdoc"
injection-regex = "jsdoc"
file-types = ["jsdoc"]
indent = { tab-width = 2, unit = "  " }

[[grammar]]
name = "jsdoc"
source = { git = "https://github.com/tree-sitter/tree-sitter-jsdoc", rev = "189a6a4829beb9cdbe837260653b4a3dfb0cc3db" }

[[language]]
name = "openscad"
scope = "source.openscad"
injection-regex = "openscad"
file-types = ["scad"]
comment-token = "//"
block-comment-tokens = { start = "/*", end = "*/" }
language-servers = [ "openscad-lsp" ]
indent = { tab-width = 2, unit = "\t" }

[[grammar]]
name = "openscad"
source = { git = "https://github.com/bollian/tree-sitter-openscad", rev = "5c3ce93df0ac1da7197cf6ae125aade26d6b8972" }

[[language]]
name = "prisma"
scope = "source.prisma"
injection-regex = "prisma"
file-types = ["prisma"]
roots = ["package.json"]
comment-token = "//"
language-servers = [ "prisma-language-server" ]
indent = { tab-width = 2, unit = "  " }

[[grammar]]
name = "prisma"
source = { git = "https://github.com/victorhqc/tree-sitter-prisma", rev = "eca2596a355b1a9952b4f80f8f9caed300a272b5" }

[[language]]
name = "clojure"
scope = "source.clojure"
injection-regex = "(clojure|clj|edn|boot)"
file-types = ["clj", "cljs", "cljc", "clje", "cljr", "cljx", "edn", "boot"]
roots = ["project.clj", "build.boot", "deps.edn", "shadow-cljs.edn"]
comment-token = ";"
language-servers = [ "clojure-lsp" ]
indent = { tab-width = 2, unit = "  " }

[[grammar]]
name = "clojure"
source = { git = "https://github.com/sogaiu/tree-sitter-clojure", rev = "e57c569ae332ca365da623712ae1f50f84daeae2" }

[[language]]
name = "starlark"
scope = "source.starlark"
injection-regex = "(starlark|bzl|bazel)"
file-types = ["bzl", "bazel", "star", { glob = "BUILD" }, { glob = "BUILD.*" }, { glob = "Tiltfile" }, { glob = "WORKSPACE" }]
comment-token = "#"
indent = { tab-width = 4, unit = "    " }
grammar = "python"

[[language]]
name = "elvish"
scope = "source.elvish"
shebangs = ["elvish"]
file-types = ["elv"]
comment-token = "#"
indent = { tab-width = 2, unit = "  " }
language-servers = [ "elvish" ]
grammar = "elvish"

[[grammar]]
name = "elvish"
source = { git = "https://github.com/ckafi/tree-sitter-elvish", rev = "e50787cadd3bc54f6d9c0704493a79078bb8a4e5" }

[[language]]
name = "idris"
scope = "source.idr"
injection-regex = "idr"
file-types = ["idr"]
shebangs = []
comment-token = "--"
block-comment-tokens = { start = "{-", end = "-}" }
indent = { tab-width = 2, unit = "  " }
language-servers = [ "idris2-lsp" ]

[[language]]
name = "fortran"
scope = "source.fortran"
injection-regex = "fortran"
file-types = ["f", "for", "f90", "f95", "f03"]
roots = ["fpm.toml"]
comment-token = "!"
indent = { tab-width = 4, unit = "    "}
language-servers = [ "fortls" ]

[[grammar]]
name = "fortran"
source = { git = "https://github.com/stadelmanma/tree-sitter-fortran", rev = "f0f2f100952a353e64e26b0fa710b4c296d7af13" }

[[language]]
name = "ungrammar"
scope = "source.ungrammar"
injection-regex = "ungrammar"
file-types = ["ungram", "ungrammar"]
comment-token = "//"
indent = { tab-width = 2, unit = "  " }

[[grammar]]
name = "ungrammar"
source = { git = "https://github.com/Philipp-M/tree-sitter-ungrammar", rev = "a7e104629cff5a8b7367187610631e8f5eb7c6ea" }

[[language]]
name = "dot"
scope = "source.dot"
injection-regex = "dot"
file-types = ["dot"]
comment-token = "//"
block-comment-tokens = { start = "/*", end = "*/" }
indent = { tab-width = 4, unit = "    " }
language-servers = [ "dot-language-server" ]

[[grammar]]
name = "dot"
source = { git = "https://github.com/rydesun/tree-sitter-dot", rev = "917230743aa10f45a408fea2ddb54bbbf5fbe7b7" }

[[language]]
name = "cue"
scope = "source.cue"
injection-regex = "cue"
file-types = ["cue"]
roots = ["cue.mod"]
auto-format = true
comment-token = "//"
language-servers = [ "cuelsp" ]
indent = { tab-width = 4, unit = "\t" }
formatter = { command = "cue", args = ["fmt", "-"] }

[[grammar]]
name = "cue"
source = { git = "https://github.com/eonpatapon/tree-sitter-cue", rev = "61843e3beebf19417e4fede4e8be4df1084317ad" }

[[language]]
name = "slint"
scope = "source.slint"
injection-regex = "slint"
file-types = ["slint"]
comment-token = "//"
block-comment-tokens = { start = "/*", end = "*/" }
indent = { tab-width = 4, unit = "    " }
language-servers = [ "slint-lsp" ]

[[grammar]]
name = "slint"
source = { git = "https://github.com/slint-ui/tree-sitter-slint", rev = "34ccfd58d3baee7636f62d9326f32092264e8407" }

[[language]]
name = "task"
scope = "source.task"
injection-regex = "task"
file-types = ["task"]
comment-token = "#"
indent = { tab-width = 2, unit = "  " }

[[grammar]]
name = "task"
source = { git = "https://github.com/alexanderbrevig/tree-sitter-task", rev = "f2cb435c5dbf3ee19493e224485d977cb2d36d8b" }

[[language]]
name = "xit"
scope = "source.xit"
injection-regex = "xit"
file-types = ["xit"]
indent = { tab-width = 4, unit = "    " }

[[grammar]]
name = "xit"
source = { git = "https://github.com/synaptiko/tree-sitter-xit", rev = "7d7902456061bc2ad21c64c44054f67b5515734c" }

[[language]]
name = "esdl"
scope = "source.esdl"
injection-regex = "esdl"
file-types = ["esdl"]
comment-token = "#"
indent = { tab-width = 2, unit = "  " }
roots = ["edgedb.toml"]

[[grammar]]
name ="esdl"
source = { git = "https://github.com/greym0uth/tree-sitter-esdl", rev = "df83acc8cacd0cfb139eecee0e718dc32c4f92e2" }

[[language]]
name = "pascal"
scope = "source.pascal"
injection-regex = "pascal"
file-types = ["pas", "pp", "inc", "lpr", "lfm"]
comment-token = "//"
block-comment-tokens = { start = "{", end = "}" }
indent = { tab-width = 2, unit = "  " }
language-servers = [ "pasls" ]

[[grammar]]
name = "pascal"
source = { git = "https://github.com/Isopod/tree-sitter-pascal", rev = "2fd40f477d3e2794af152618ccfac8d92eb72a66" }

[[language]]
name = "sml"
scope = "source.sml"
injection-regex = "sml"
file-types = ["sml"]
block-comment-tokens = { start = "(*", end = "*)" }

[language.auto-pairs]
'(' = ')'
'{' = '}'
'[' = ']'
'"' = '"'

[[grammar]]
name = "sml"
source = { git = "https://github.com/Giorbo/tree-sitter-sml", rev = "bd4055d5554614520d4a0706b34dc0c317c6b608" }

[[language]]
name = "jsonnet"
scope = "source.jsonnet"
file-types = ["libsonnet", "jsonnet"]
roots = ["jsonnetfile.json"]
comment-token = "//"
block-comment-tokens = { start = "/*", end = "*/" }
indent = { tab-width = 2, unit = "  " }
language-servers = [ "jsonnet-language-server" ]

[[grammar]]
name = "jsonnet"
source = { git = "https://github.com/sourcegraph/tree-sitter-jsonnet", rev = "0475a5017ad7dc84845d1d33187f2321abcb261d" }

[[language]]
name = "ada"
scope = "source.ada"
injection-regex = "ada"
file-types = ["adb", "ads", "gpr"]
roots = ["alire.toml"]
comment-token = "--"
indent = { tab-width = 3, unit = "   " }
language-servers = ["ada-language-server", "ada-gpr-language-server"]


[[grammar]]
name = "ada"
source = { git = "https://github.com/briot/tree-sitter-ada", rev = "ba0894efa03beb70780156b91e28c716b7a4764d" }

[[language]]
name = "astro"
scope = "source.astro"
injection-regex = "astro"
file-types = ["astro"]
block-comment-tokens = { start = "<!--", end = "-->" }
indent = { tab-width = 2, unit = "  " }

[[grammar]]
name = "astro"
source = { git = "https://github.com/virchau13/tree-sitter-astro", rev = "947e93089e60c66e681eba22283f4037841451e7" }

[[language]]
name = "bass"
scope = "source.bass"
injection-regex = "bass"
file-types = ["bass"]
comment-token = ";"
indent = { tab-width = 2, unit = "  " }
language-servers = [ "bass" ]

[[grammar]]
name = "bass"
source = { git = "https://github.com/vito/tree-sitter-bass", rev = "501133e260d768ed4e1fd7374912ed5c86d6fd90" }

[[language]]
name = "wat"
scope = "source.wat"
comment-token = ";;"
block-comment-tokens = { start = "(;", end = ";)" }
file-types = ["wat"]

[[grammar]]
name = "wat"
source = { git = "https://github.com/wasm-lsp/tree-sitter-wasm", rev = "2ca28a9f9d709847bf7a3de0942a84e912f59088", subpath = "wat" }

[[language]]
name = "wast"
scope = "source.wast"
comment-token = ";;"
block-comment-tokens = { start = "(;", end = ";)" }
file-types = ["wast"]

[[grammar]]
name = "wast"
source = { git = "https://github.com/wasm-lsp/tree-sitter-wasm", rev = "2ca28a9f9d709847bf7a3de0942a84e912f59088", subpath = "wast" }

[[language]]
name = "d"
scope = "source.d"
file-types = [ "d", "dd" ]
comment-token = "//"
block-comment-tokens = { start = "/*", end = "*/" }
injection-regex = "d"
indent = { tab-width = 4, unit = "    "}
language-servers = [ "serve-d" ]
formatter = { command = "dfmt" }

[[grammar]]
name = "d"
source = { git = "https://github.com/gdamore/tree-sitter-d", rev = "5566f8ce8fc24186fad06170bbb3c8d97c935d74" }

[[language]]
name = "vhs"
scope = "source.vhs"
file-types = ["tape"]
comment-token = "#"
indent = { tab-width = 2, unit = "  " }
grammar = "vhs"

[[grammar]]
name = "vhs"
source = { git = "https://github.com/charmbracelet/tree-sitter-vhs", rev = "9534865e614c95eb9418e5e73f061c32fa4d9540" }

[[language]]
name = "kdl"
scope = "source.kdl"
file-types = ["kdl"]
comment-token = "//"
block-comment-tokens = { start = "/*", end = "*/" }
injection-regex = "kdl"

[[grammar]]
name = "kdl"
source = { git = "https://github.com/amaanq/tree-sitter-kdl", rev = "3ca569b9f9af43593c24f9e7a21f02f43a13bb88" }

[[language]]
name = "xml"
scope = "source.xml"
injection-regex = "xml"
file-types = [
  "xml",
  "mobileconfig",
  "plist",
  "xib",
  "storyboard",
  "svg",
  "xsd",
  "gml",
  "xaml",
  "gir",
  "rss",
  "atom",
  "opml",
  "policy",
  "ascx",
  "axml",
  "axaml",
  "bpmn",
  "cpt",
  "csl",
  "csproj.user",
  "dita",
  "ditamap",
  "dtml",
  "fxml",
  "iml",
  "isml",
  "jmx",
  "launch",
  "menu",
  "mxml",
  "nuspec",
  "osc",
  "osm",
  "pt",
  "publishsettings",
  "pubxml",
  "pubxml.user",
  "rbxlx",
  "rbxmx",
  "rng",
  "shproj",
  "tld",
  "tmx",
  "vbproj.user",
  "vcxproj",
  "vcxproj.filters",
  "wsdl",
  "wxi",
  "wxs",
  "xbl",
  "xlf",
  "xliff",
  "xpdl",
  "xul",
  "xoml",
  "musicxml",
  "glif",
  "ui"
]
block-comment-tokens = { start = "<!--", end = "-->" }
indent = { tab-width = 2, unit = "  " }

[language.auto-pairs]
'(' = ')'
'{' = '}'
'[' = ']'
'"' = '"'
"'" = "'"
"<" = ">"

[[grammar]]
name = "xml"
source = { git = "https://github.com/RenjiSann/tree-sitter-xml", rev = "48a7c2b6fb9d515577e115e6788937e837815651" }


[[language]]
name = "dtd"
scope = "source.dtd"
injection-regex = "dtd"
file-types = ["dtd", "ent"]
indent = {tab-width = 2, unit = "  "}

[language.auto-pairs]
'(' = ')'
'[' = ']'
'"' = '"'
"'" = "'"
'<' = '>'

[[grammar]]
name = "dtd"
source = { git = "https://github.com/KMikeeU/tree-sitter-dtd", rev = "6116becb02a6b8e9588ef73d300a9ba4622e156f"}

[[language]]
name = "wit"
scope = "source.wit"
injection-regex = "wit"
file-types = ["wit"]
comment-token = "//"
block-comment-tokens = { start = "/*", end = "*/" }
indent = { tab-width = 2, unit = "  " }

[language.auto-pairs]
'(' = ')'
'{' = '}'
'[' = ']'
'"' = '"'
"'" = "'"
"<" = ">"

[[grammar]]
name = "wit"
source = { git = "https://github.com/hh9527/tree-sitter-wit", rev = "c917790ab9aec50c5fd664cbfad8dd45110cfff3" }

[[language]]
name = "env"
scope = "source.env"
file-types = [{ glob = ".env" }, { glob = ".env.*" }, { glob = ".envrc" }, { glob = ".envrc.*" }]
injection-regex = "env"
comment-token = "#"
indent = { tab-width = 4, unit = "\t" }
grammar = "bash"

[[language]]
name = "ini"
scope = "source.ini"
file-types = [
  "ini",
  # Systemd unit files
  "service",
  "automount",
  "device",
  "mount",
  "path",
  "service",
  "slice",
  "socket",
  "swap",
  "target",
  "timer",
  # Podman quadlets
  "container",
  "volume",
  "kube",
  "network",
  { glob = ".editorconfig" },
  { glob = ".npmrc" },
  { glob = "npmrc" },
  { glob = "rclone.conf" },
  "properties",
  "cfg",
  "directory"
]
injection-regex = "ini"
comment-token = "#"
indent = { tab-width = 4, unit = "\t" }

[[grammar]]
name = "ini"
source = { git = "https://github.com/justinmk/tree-sitter-ini", rev = "4d247fb876b4ae6b347687de4a179511bf67fcbc" }

[[language]]
name = "inko"
auto-format = true
scope = "source.inko"
injection-regex = "inko"
file-types = ["inko"]
roots = ["inko.pkg"]
comment-token = "#"
indent = { tab-width = 2, unit = "  " }
formatter = { command = "inko", args = ["fmt", "-"] }

[[grammar]]
name = "inko"
source = { git = "https://github.com/inko-lang/tree-sitter-inko", rev = "7860637ce1b43f5f79cfb7cc3311bf3234e9479f" }

[[language]]
name = "bicep"
scope = "source.bicep"
file-types = ["bicep"]
auto-format = true
comment-token = "//"
block-comment-tokens = { start = "/*", end = "*/" }
indent = { tab-width = 2, unit = " "}
language-servers = [ "bicep-langserver" ]

[[grammar]]
name = "bicep"
source = { git = "https://github.com/the-mikedavis/tree-sitter-bicep", rev = "d8e097fcfa143854861ef737161163a09cc2916b" }

[[language]]
name = "qml"
scope = "source.qml"
file-types = ["qml"]
language-servers = [ "qmlls" ]
comment-token = "//"
block-comment-tokens = { start = "/*", end = "*/" }
indent = { tab-width = 4, unit = "    " }
grammar = "qmljs"

[[grammar]]
name = "qmljs"
source = { git = "https://github.com/yuja/tree-sitter-qmljs", rev = "0b2b25bcaa7d4925d5f0dda16f6a99c588a437f1" }

[[language]]
name = "mermaid"
scope = "source.mermaid"
injection-regex = "mermaid"
file-types = ["mermaid", "mmd"]
comment-token = "%%"
indent = { tab-width = 4, unit = "    " }

[[grammar]]
name = "mermaid"
source = { git = "https://github.com/monaqa/tree-sitter-mermaid", rev = "d787c66276e7e95899230539f556e8b83ee16f6d" }

[[language]]
name = "matlab"
scope = "source.m"
file-types = ["m"]
comment-token = "%"
shebangs = ["octave-cli", "matlab"]
indent = { tab-width = 2, unit = "  " }

[[grammar]]
name = "matlab"
source = { git = "https://github.com/acristoffers/tree-sitter-matlab", rev = "6071891a8c39600203eba20513666cf93b4d650a" }

[[language]]
name = "ponylang"
scope = "source.pony"
file-types = ["pony"]
injection-regex = "pony"
roots = ["corral.json", "lock.json"]
indent = { tab-width = 2, unit = "  " }
comment-token = "//"
block-comment-tokens = { start = "/*", end = "*/" }

[[grammar]]
name = "ponylang"
source = { git = "https://github.com/mfelsche/tree-sitter-ponylang", rev = "ef66b151bc2604f431b5668fcec4747db4290e11" }

[[language]]
name = "dhall"
scope = "source.dhall"
injection-regex = "dhall"
file-types = ["dhall"]
comment-token = "--"
block-comment-tokens = { start = "{-", end = "-}" }
indent = { tab-width = 2, unit = "  " }
language-servers = [ "dhall-lsp-server" ]
formatter = { command = "dhall" , args = ["format"] }

[[grammar]]
name = "dhall"
source = { git = "https://github.com/jbellerb/tree-sitter-dhall", rev = "affb6ee38d629c9296749767ab832d69bb0d9ea8" }

[[language]]
name = "sage"
scope = "source.sage"
file-types = ["sage"]
injection-regex = "sage"
comment-token = "#"
indent = { tab-width = 4, unit = "    " }
grammar = "python"

[[language]]
name = "msbuild"
scope = "source.msbuild"
injection-regex = "msbuild"
file-types = ["proj", "vbproj", "csproj", "fsproj", "targets", "props"]
indent = { tab-width = 2, unit = "  " }
block-comment-tokens = { start = "<!--", end = "-->" }
grammar = "xml"

[language.auto-pairs]
'(' = ')'
'{' = '}'
'[' = ']'
'"' = '"'
"'" = "'"
"<" = ">"

[[language]]
name = "pem"
scope = "source.pem"
file-types = ["pem", "cert", "crt"]
injection-regex = "pem"
grammar = "pem"

[[grammar]]
name = "pem"
source = { git = "https://github.com/mtoohey31/tree-sitter-pem", rev = "be67a4330a1aa507c7297bc322204f936ec1132c" }

[[language]]
name = "passwd"
scope = "source.passwd"
file-types = [{ glob = "passwd" }]

[[grammar]]
name = "passwd"
source = { git = "https://github.com/ath3/tree-sitter-passwd", rev = "20239395eacdc2e0923a7e5683ad3605aee7b716" }

[[language]]
name = "hosts"
scope = "source.hosts"
file-types = [{ glob = "hosts" }]
comment-token = "#"

[[grammar]]
name = "hosts"
source = { git = "https://github.com/ath3/tree-sitter-hosts", rev = "301b9379ce7dfc8bdbe2c2699a6887dcb73953f9" }

[[language]]
name = "uxntal"
scope = "source.tal"
injection-regex = "tal"
file-types = ["tal"]
auto-format = false
block-comment-tokens = { start = "(", end = ")" }

[[grammar]]
name = "uxntal"
source = { git = "https://github.com/Jummit/tree-sitter-uxntal", rev = "d68406066648cd6db4c6a2f11ec305af02079884" }

[[language]]
name = "yuck"
scope = "source.yuck"
injection-regex = "yuck"
file-types = ["yuck"]
comment-token = ";"
indent = { tab-width = 2, unit = "  " }

[[grammar]]
name = "yuck"
source = { git = "https://github.com/Philipp-M/tree-sitter-yuck", rev = "e3d91a3c65decdea467adebe4127b8366fa47919" }

[[language]]
name = "prql"
scope = "source.prql"
injection-regex = "prql"
file-types = ["prql"]
comment-token = "#"
indent = { tab-width = 4, unit = "    " }

[[grammar]]
name = "prql"
source = { git = "https://github.com/PRQL/tree-sitter-prql", rev = "09e158cd3650581c0af4c49c2e5b10c4834c8646" }

[[language]]
name = "po"
scope = "source.po"
file-types = ["po", "pot"]
comment-token = "#"

[[grammar]]
name = "po"
source = { git = "https://github.com/erasin/tree-sitter-po", rev = "417cee9abb2053ed26b19e7de972398f2da9b29e" }

[[language]]
name = "nasm"
scope = "source.nasm"
file-types = ["asm", "S", "nasm"]
injection-regex = "n?asm"
comment-token = ";"
indent = { tab-width = 8, unit = "        " }

[[grammar]]
name = "nasm"
source = { git = "https://github.com/naclsn/tree-sitter-nasm", rev = "a0db15db6fcfb1bf2cc8702500e55e558825c48b" }

[[language]]
name = "gas"
scope = "source.gas"
file-types = ["s"]
injection-regex = "gas"
comment-token = "#"
indent = { tab-width = 8, unit = "        " }

[[grammar]]
name = "gas"
source = { git = "https://github.com/sirius94/tree-sitter-gas", rev = "60f443646b20edee3b7bf18f3a4fb91dc214259a" }

[[language]]
name = "rst"
scope = "source.rst"
comment-token = ".."
file-types = ["rst"]

[[grammar]]
name = "rst"
source = { git = "https://github.com/stsewd/tree-sitter-rst", rev = "25e6328872ac3a764ba8b926aea12719741103f1" }

[[language]]
name = "capnp"
scope = "source.capnp"
injection-regex = "capnp"
file-types = ["capnp"]
comment-token = "#"
indent = { tab-width = 2, unit = "  " }

[[grammar]]
name = "capnp"
source = { git = "https://github.com/amaanq/tree-sitter-capnp", rev = "fc6e2addf103861b9b3dffb82c543eb6b71061aa" }

[[language]]
name = "smithy"
scope = "source.smithy"
injection-regex = "smithy"
file-types = ["smithy"]
roots = ["smithy-build.json"]
comment-token = "//"
indent = { tab-width = 4, unit = "    " }
language-servers = [ "cs" ]

[[grammar]]
name = "smithy"
source = { git = "https://github.com/indoorvivants/tree-sitter-smithy", rev = "8327eb84d55639ffbe08c9dc82da7fff72a1ad07" }

[[language]]
name = "vhdl"
scope = "source.vhdl"
file-types = ["vhd", "vhdl"]
comment-token = "--"
language-servers = [ "vhdl_ls" ]
indent = { tab-width = 2, unit = "  " }
injection-regex = "vhdl"

[[grammar]]
name = "vhdl"
source = { git = "https://github.com/teburd/tree-sitter-vhdl", rev = "c57313adee2231100db0a7880033f6865deeadb2" }

[[language]]
name = "rego"
scope = "source.rego"
injection-regex = "rego"
file-types = ["rego"]
auto-format = true
comment-token = "#"
language-servers = [ "regols" ]
grammar = "rego"

[[grammar]]
name = "rego"
source = { git = "https://github.com/FallenAngel97/tree-sitter-rego", rev = "9ac75e71b2d791e0aadeef68098319d86a2a14cf" }

[[language]]
name = "nim"
scope = "source.nim"
injection-regex = "nim"
file-types = ["nim", "nims", "nimble"]
shebangs = []
comment-token = "#"
block-comment-tokens = { start = "#[", end = "]#" }
indent = { tab-width = 2, unit = "  " }
language-servers = [ "nimlangserver" ]

[language.auto-pairs]
'(' = ')'
'[' = ']'
'"' = '"'
"'" = "'"
'{' = '}'

[[grammar]]
name = "nim"
source = { git = "https://github.com/alaviss/tree-sitter-nim", rev = "c5f0ce3b65222f5dbb1a12f9fe894524881ad590" }

[[language]]
name = "cabal"
scope = "source.cabal"
file-types = [ "cabal" ]
roots = ["cabal.project", "Setup.hs"]
indent = { tab-width = 2, unit = "  " }
comment-token = "--"
language-servers = [ "haskell-language-server" ]

[[language]]
name = "hurl"
scope = "source.hurl"
injection-regex = "hurl"
file-types = ["hurl"]
comment-token = "#"
formatter = { command = "hurlfmt" }
indent = { tab-width = 2, unit = "  " }

[[grammar]]
name = "hurl"
source = { git = "https://github.com/pfeiferj/tree-sitter-hurl", rev = "cd1a0ada92cc73dd0f4d7eedc162be4ded758591" }

[[language]]
name = "markdoc"
scope = "text.markdoc"
block-comment-tokens = { start = "<!--", end = "-->" }
file-types = ["mdoc"]
language-servers = [ "markdoc-ls" ]

[[grammar]]
name = "markdoc"
source = { git = "https://github.com/markdoc-extra/tree-sitter-markdoc", rev = "5ffe71b29e8a3f94823913ea9cea51fcfa7e3bf8" }

[[language]]
name = "opencl"
scope = "source.cl"
injection-regex = "(cl|opencl)"
file-types = ["cl"]
comment-token = "//"
language-servers = [ "clangd" ]

[[grammar]]
name = "opencl"
source = { git = "https://github.com/lefp/tree-sitter-opencl", rev = "8e1d24a57066b3cd1bb9685bbc1ca9de5c1b78fb" }

[[language]]
name = "just"
scope = "source.just"
file-types = ["just", { glob = "justfile" }, { glob = "Justfile" }, { glob = ".justfile" }, { glob = ".Justfile" }]
injection-regex = "just"
comment-token = "#"
indent = { tab-width = 4, unit = "    " }
# auto-format = true
# formatter = { command = "just", args = ["--dump"] } # Please see: https://github.com/helix-editor/helix/issues/9703

[[grammar]]
name = "just"
source = { git = "https://github.com/poliorcetics/tree-sitter-just", rev = "f58a8fd869035ac4653081401e6c2030251240ab" }

[[language]]
name = "gn"
scope = "source.gn"
injection-regex = "gn"
file-types = ["gn", "gni"]
roots = []
comment-token = "#"
indent = { tab-width = 2, unit = "  " }
formatter = { command = "gn", args = ["format", "--stdin"] }

[[grammar]]
name = "gn"
source = { git = "https://github.com/willcassella/tree-sitter-gn", rev = "e18d6e36a79b20dafb58f19d407bd38b0e60260e" }

[[language]]
name = "blueprint"
scope = "source.blueprint"
injection-regex = "blueprint"
file-types = ["blp"]
comment-token = "//"
block-comment-tokens = { start = "/*", end = "*/" }
language-servers = [ "blueprint-compiler" ]
indent = { tab-width = 4, unit = "    " }

[[grammar]]
name = "blueprint"
source = { git = "https://gitlab.com/gabmus/tree-sitter-blueprint", rev = "863cea9f83ad5637300478e0559262f1e791684b" }

[[language]]
name = "forth"
scope = "source.forth"
injection-regex = "forth"
file-types = ["fs", "forth", "fth", "4th"]
comment-token = "\\"
language-servers = [ "forth-lsp" ]
indent = { tab-width = 3, unit = "   " }

[[grammar]]
name = "forth"
source = { git = "https://github.com/alexanderbrevig/tree-sitter-forth", rev = "90189238385cf636b9ee99ce548b9e5b5e569d48" }

[[language]]
name = "fsharp"
scope = "source.fs"
roots = ["sln", "fsproj"]
injection-regex = "fsharp"
file-types = ["fs", "fsx", "fsi", "fsscript"]
comment-token = "//"
block-comment-tokens = { start = "(*", end = "*)" }
indent = { tab-width = 4, unit = "    " }
auto-format = true
language-servers = ["fsharp-ls"]

[[grammar]]
name = "fsharp"
source = { git = "https://github.com/ionide/tree-sitter-fsharp", rev = "996ea9982bd4e490029f84682016b6793940113b" }

[[language]]
name = "t32"
scope = "source.t32"
injection-regex = "t32"
file-types = ["cmm", "t32"]
comment-token = ";"
indent = { tab-width = 2, unit = "  " }

[[grammar]]
name = "t32"
source = { git = "https://gitlab.com/xasc/tree-sitter-t32", rev = "6da5e3cbabd376b566d04282005e52ffe67ef74a" }

[[language]]
name = "webc"
scope = "text.html.webc"
injection-regex = "webc"
file-types = ["webc"]
block-comment-tokens = { start = "<!--", end = "-->" }
indent = { tab-width = 2, unit = "  " }
grammar = "html"

[[language]]
name = "typst"
scope = "source.typst"
injection-regex = "typ(st)?"
file-types = ["typst", "typ"]
comment-token = "//"
block-comment-tokens = { start = "/*", end = "*/" }
language-servers = ["tinymist", "typst-lsp"]
indent = { tab-width = 2, unit = "  " }

[language.auto-pairs]
'(' = ')'
'{' = '}'
'[' = ']'
'$' = '$'
'"' = '"'

[[grammar]]
name = "typst"
source = { git = "https://github.com/uben0/tree-sitter-typst", rev = "13863ddcbaa7b68ee6221cea2e3143415e64aea4" }

[[language]]
name = "nunjucks"
scope = "text.html.nunjucks"
injection-regex = "nunjucks"
file-types = ["njk"]
indent = { tab-width = 2, unit = "  " }
grammar = "jinja2"

[[language]]
name = "jinja"
scope = "text.html.jinja"
injection-regex = "jinja"
file-types = ["jinja", "jinja2", "j2"]
indent = { tab-width = 2, unit = "  " }
grammar = "jinja2"

[[grammar]]
name = "jinja2"
source = { git = "https://github.com/varpeti/tree-sitter-jinja2", rev = "a533cd3c33aea6acb0f9bf9a56f35dcfe6a8eb53" }

[[language]]
name = "jjdescription"
scope = "jj.description"
file-types = [{ glob = "*.jjdescription" }]
comment-token = "JJ:"
indent = { tab-width = 2, unit = "  " }
rulers = [51, 73]
text-width = 72

[[grammar]]
name = "jjdescription"
source = { git = "https://github.com/kareigu/tree-sitter-jjdescription", rev = "23dd3dd18ee29bdd761642511aa314215801afd8" }

[[language]]
name = "jq"
scope = "source.jq"
injection-regex = "jq"
file-types = ["jq"]
comment-token = "#"
language-servers = ["jq-lsp"]
indent = { tab-width = 2, unit = "  " }

[[grammar]]
name = "jq"
source = { git = "https://github.com/flurie/tree-sitter-jq", rev = "13990f530e8e6709b7978503da9bc8701d366791" }

[[grammar]]
name = "wren"
source = { git = "https://git.sr.ht/~jummit/tree-sitter-wren", rev = "6748694be32f11e7ec6b5faeb1b48ca6156d4e06" }

[[language]]
name = "wren"
scope = "source.wren"
injection-regex = "wren"
file-types = ["wren"]
indent = { tab-width = 2, unit = "  "}

[[language]]
name = "unison"
scope = "source.unison"
injection-regex = "unison"
file-types = ["u"]
shebangs = []
auto-format = false
comment-token = "--"
indent = { tab-width = 4, unit = "    " }

[language.auto-pairs]
'(' = ')'
'{' = '}'
'[' = ']'
'"' = '"'
'`' = '`'

[[grammar]]
name = "unison"
source = { git = "https://github.com/kylegoetz/tree-sitter-unison", rev = "1f505e2447fa876a87aee47ff3d70b9e141c744f" }

[[language]]
name = "todotxt"
scope = "text.todotxt"
# glob = "todo.txt" is too common and can conflict regular files, define in user config if necessary
file-types = [{ glob = "*.todo.txt" }, "todotxt"]
formatter = { command = "sort" }
auto-format = true

[[grammar]]
name = "todotxt"
source = { git = "https://github.com/arnarg/tree-sitter-todotxt", rev = "3937c5cd105ec4127448651a21aef45f52d19609" }

[[language]]
name = "strace"
scope = "source.strace"
file-types = ["strace"]

[[grammar]]
name = "strace"
source = { git = "https://github.com/sigmaSd/tree-sitter-strace", rev = "2b18fdf9a01e7ec292cc6006724942c81beb7fd5" }

[[language]]
name = "gemini"
scope = "source.gmi"
file-types = ["gmi"]

[[grammar]]
name = "gemini"
source = { git = "https://git.sr.ht/~nbsp/tree-sitter-gemini", rev = "3cc5e4bdf572d5df4277fc2e54d6299bd59a54b3" }

[[language]]
name = "agda"
scope = "source.agda"
injection-regex = "agda"
file-types = ["agda"]
roots = []
comment-token = "--"
# language-servers = [ "als" ]
# the agda language server is of questionable functionality.
auto-format = false
indent = { tab-width = 2, unit = "  " }

[language.auto-pairs]
'"' = '"'
"'" = "'"
'{' = '}'
'(' = ')'
'[' = ']'

# [language.debugger]
# ?? can this be used for proof assistant support? explore

[[grammar]]
name = "agda"
source = { git = "https://github.com/tree-sitter/tree-sitter-agda", rev = "c21c3a0f996363ed17b8ac99d827fe5a4821f217" }

[[language]]
name = "templ"
scope = "source.templ"
file-types = ["templ"]
roots = ["go.work", "go.mod"]
comment-token = "//"
indent = { tab-width = 2, unit = "  " }
language-servers = [ "templ" ]

[[grammar]]
name = "templ"
source = { git = "https://github.com/vrischmann/tree-sitter-templ", rev = "db662414ccd6f7c78b1e834e7abe11c224b04759" }

[[language]]
name = "dbml"
scope = "source.dbml"
injection-regex = "dbml"
file-types = ["dbml"]
comment-token = ";"
indent = { tab-width = 2, unit = "  " }

[[grammar]]
name = "dbml"
source = { git = "https://github.com/dynamotn/tree-sitter-dbml", rev = "2e2fa5640268c33c3d3f27f7e676f631a9c68fd9" }

[[language]]
name = "bitbake"
language-servers = [ "bitbake-language-server" ]
scope = "source.bitbake"
file-types = ["bb", "bbappend", "bbclass", {glob = "conf/*.conf" }, {glob = "conf/*/*.{inc,conf}" }, { glob = "recipe-*/*/*.inc" }]
comment-token = "#"

[[grammar]]
name = "bitbake"
source = { git = "https://github.com/tree-sitter-grammars/tree-sitter-bitbake", rev = "10bacac929ff36a1e8f4056503fe4f8717b21b94" }

[[language]]
name = "log"
scope = "source.log"
file-types = ["log"]

[[grammar]]
name = "log"
source = { git = "https://github.com/Tudyx/tree-sitter-log", rev = "62cfe307e942af3417171243b599cc7deac5eab9" }

[[language]]
name = "hoon"
scope = "source.hoon"
injection-regex = "hoon"
file-types = ["hoon"]
comment-token = "::"
indent = {tab-width = 2, unit = "  "}

[[grammar]]
name = "hoon"
source = { git = "https://github.com/urbit-pilled/tree-sitter-hoon", rev = "1d5df35af3e0afe592832a67b9fb3feeeba1f7b6" }

[[language]]
name = "hocon"
scope = "source.conf"
file-types = ["conf"]
comment-token = "#"
auto-format = true
indent = { tab-width = 2, unit = "  " }

[[grammar]]
name = "hocon"
source = { git = "https://github.com/antosha417/tree-sitter-hocon", rev = "c390f10519ae69fdb03b3e5764f5592fb6924bcc" }

[[language]]
name = "koka"
scope = "source.koka"
injection-regex = "koka"
file-types = ["kk"]
comment-token = "//"
indent = { tab-width = 8, unit = "  " }
language-servers = ["koka"]

[[grammar]]
name = "koka"
source = { git = "https://github.com/mtoohey31/tree-sitter-koka", rev = "96d070c3700692858035f3524cc0ad944cef2594" }

[[language]]
name = "tact"
scope = "source.tact"
injection-regex = "tact"
file-types = ["tact"]
comment-token = "//"
indent = { tab-width = 4, unit = "    " }

[language.auto-pairs]
'"' = '"'
'{' = '}'
'(' = ')'
'<' = '>'

[[grammar]]
name = "tact"
source = { git = "https://github.com/tact-lang/tree-sitter-tact", rev = "ec57ab29c86d632639726631fb2bb178d23e1c91" }

[[language]]
name = "pkl"
scope = "source.pkl"
injection-regex = "pkl"
file-types = ["pkl", "pcf"]
comment-token = "//"
indent = { tab-width = 2, unit = "  " }

[[grammar]]
name = "pkl"
source = { git = "https://github.com/apple/tree-sitter-pkl", rev = "c03f04a313b712f8ab00a2d862c10b37318699ae" }

[[language]]
name = "groovy"
language-id = "groovy"
scope = "source.groovy"
file-types = ["gradle", "groovy", "jenkinsfile", { glob = "Jenkinsfile" },  { glob = "Jenkinsfile.*" }]
shebangs = ["groovy"]
comment-token = "//"
indent = { tab-width = 2, unit = "  " }

[[grammar]]
name = "groovy"
source = { git = "https://github.com/murtaza64/tree-sitter-groovy", rev = "235009aad0f580211fc12014bb0846c3910130c1" }

[[language]]
name = "fidl"
scope = "source.fidl"
injection-regex = "fidl"
file-types = ["fidl"]
comment-token = "//"
indent = { tab-width = 4, unit = "    " }

[language.auto-pairs]
'"' = '"'
'{' = '}'
'(' = ')'
'<' = '>'

[[grammar]]
name = "fidl"
source = { git = "https://github.com/google/tree-sitter-fidl", rev = "bdbb635a7f5035e424f6173f2f11b9cd79703f8d" }

[[language]]
name = "powershell"
scope = "source.powershell"
injection-regex = "(pwsh|powershell)"
file-types = [ "ps1", "psm1", "psd1", "pscc", "psrc" ]
shebangs = [ "pwsh", "powershell" ]
comment-token = '#'
block-comment-tokens = { start = "<#", end = "#>" }
indent = { tab-width = 4, unit = "    " }

[[grammar]]
name = "powershell"
source = { git = "https://github.com/airbus-cert/tree-sitter-powershell", rev = "c9316be0faca5d5b9fd3b57350de650755f42dc0" }

[[language]]
name = "ld"
scope = "source.ld"
injection-regex = "ld"
file-types = ["ld"]
block-comment-tokens = { start = "/*", end = "*/" }
indent = { tab-width = 2, unit = "  " }

[[grammar]]
name = "ld"
source = { git = "https://github.com/mtoohey31/tree-sitter-ld", rev = "0e9695ae0ede47b8744a8e2ad44d4d40c5d4e4c9" }

[[language]]
name = "hyprlang"
scope = "source.hyprlang"
roots = ["hyprland.conf"]
file-types = [ { glob = "hyprland.conf" }, { glob = "hyprpaper.conf" }, { glob = "hypridle.conf" }, { glob = "hyprlock.conf" } ]
comment-token = "#"
grammar = "hyprlang"

[[grammar]]
name = "hyprlang"
source = { git = "https://github.com/tree-sitter-grammars/tree-sitter-hyprlang", rev = "27af9b74acf89fa6bed4fb8cb8631994fcb2e6f3"}

[[language]]
name = "tcl"
scope = "source.tcl"
injection-regex = "tcl"
file-types = [ "tcl" ]
shebangs = [ "tclsh", "tclish", "jimsh", "wish" ]
comment-token = '#'

[[grammar]]
name = "tcl"
source = { git = "https://github.com/tree-sitter-grammars/tree-sitter-tcl", rev = "56ad1fa6a34ba800e5495d1025a9b0fda338d5b8" }

[[language]]
name = "supercollider"
scope = "source.supercollider"
injection-regex = "supercollider"
file-types = ["scd", "sc", "quark"]
comment-token = "//"
indent = { tab-width = 4, unit = "\t" }

[[grammar]]
name = "supercollider"
source = { git = "https://github.com/madskjeldgaard/tree-sitter-supercollider", rev = "3b35bd0fded4423c8fb30e9585c7bacbcd0e8095" }

[[language]]
name = "pkgbuild"
scope = "source.bash"
file-types = [{ glob = "PKGBUILD" }]
comment-token = "#"
grammar = "bash"
language-servers = [
  "pkgbuild-language-server",
  { except-features = [
    "diagnostics",
  ], name = "bash-language-server" },
]

[[language]]
name = "helm"
grammar = "gotmpl"
scope = "source.helm"
roots = ["Chart.yaml"]
comment-token = "#"
language-servers = ["helm_ls"]
file-types = [ { glob = "templates/*.yaml" }, { glob = "templates/*.yml" }, { glob = "templates/_*.tpl"}, { glob = "templates/NOTES.txt" } ]

[[language]]
name = "glimmer"
scope = "source.glimmer"
injection-regex = "hbs"
file-types = [{ glob = "{app,addon}/{components,templates}/*.hbs" }]
block-comment-tokens = { start = "{{!", end = "}}" }
roots = ["package.json", "ember-cli-build.js"]
grammar = "glimmer"
language-servers = ["ember-language-server"]
formatter = { command = "prettier", args = ['--parser', 'glimmer'] }

[language.auto-pairs]
'"' = '"'
'{' = '}'
'(' = ')'
'<' = '>'
"'" = "'"

[[grammar]]
name = "glimmer"
source = { git = "https://github.com/ember-tooling/tree-sitter-glimmer", rev = "5dc6d1040e8ff8978ff3680e818d85447bbc10aa" }

[[language]]
name = "ohm"
scope = "source.ohm"
injection-regex = "ohm"
file-types = ["ohm"]
comment-token = "//"
block-comment-tokens = [
  { start = "/*", end = "*/" },
  { start = "/**", end = "*/" },
]
indent = { tab-width = 2, unit = "  " }

[language.auto-pairs]
'"' = '"'
'{' = '}'
'(' = ')'
'<' = '>'

[[grammar]]
name = "ohm"
source = { git = "https://github.com/novusnota/tree-sitter-ohm", rev = "80f14f0e477ddacc1e137d5ed8e830329e3fb7a3" }

[[language]]
name = "earthfile"
scope = "source.earthfile"
injection-regex = "earthfile"
roots = ["Earthfile"]
file-types = [
  { glob = "Earthfile" },
]
comment-token = "#"
indent = { tab-width = 2, unit = "  " }
language-servers = ["earthlyls"]

[[grammar]]
name = "earthfile"
source = { git = "https://github.com/glehmann/tree-sitter-earthfile", rev = "dbfb970a59cd87b628d087eb8e3fbe19c8e20601" }

[[language]]
name = "adl"
scope = "source.adl"
injection-regex = "adl"
file-types = ["adl"]
roots = []
comment-token = "//"
indent = { tab-width = 2, unit = "  " }

[language.auto-pairs]
'"' = '"'
'{' = '}'
'<' = '>'

[[grammar]]
name = "adl"
source = { git = "https://github.com/adl-lang/tree-sitter-adl", rev = "2787d04beadfbe154d3f2da6e98dc45a1b134bbf" }

[[language]]
name = "ldif"
scope = "source.ldif"
injection-regex = "ldif"
file-types = ["ldif"]
comment-token = "#"

[[grammar]]
name = "ldif"
source = { git = "https://github.com/kepet19/tree-sitter-ldif", rev = "0a917207f65ba3e3acfa9cda16142ee39c4c1aaa" }

[[language]]
name = "xtc"
scope = "source.xtc"
# Accept Xena Traffic Configuration, Xena Port Configuration and Xena OpenAutomation
file-types = [ "xtc", "xpc", "xoa" ]
comment-token = ";"

[[grammar]]
name = "xtc"
source = { git = "https://github.com/Alexis-Lapierre/tree-sitter-xtc", rev = "7bc11b736250c45e25cfb0215db2f8393779957e" }

[[language]]
name = "move"
scope = "source.move"
injection-regex = "move"
roots = ["Move.toml"]
file-types = ["move"]
comment-token = "//"
indent = { tab-width = 4, unit = "    " }
language-servers = []

[[grammar]]
name = "move"
source = { git = "https://github.com/tzakian/tree-sitter-move", rev = "8bc0d1692caa8763fef54d48068238d9bf3c0264" }

[[language]]
name = "pest"
scope = "source.pest"
injection-regex = "pest"
file-types = ["pest"]
comment-tokens = ["//", "///", "//!"]
block-comment-tokens = { start = "/*", end = "*/" }
indent = { tab-width = 4, unit = "    " }
language-servers = ["pest-language-server"]

[language.auto-pairs]
'(' = ')'
'{' = '}'
'[' = ']'
'"' = '"'

[[grammar]]
name = "pest"
source = { git = "https://github.com/pest-parser/tree-sitter-pest", rev = "a8a98a824452b1ec4da7f508386a187a2f234b85" }

[[language]]
name = "elisp"
scope = "source.elisp"
file-types = ["el"]
comment-tokens = [";"]

[language.auto-pairs]
'(' = ')'
'"' = '"'

[[grammar]]
name = "elisp"
source = { git = "https://github.com/Wilfred/tree-sitter-elisp", rev = "e5524fdccf8c22fc726474a910e4ade976dfc7bb" }

[[language]]
name = "gjs"
scope = "source.gjs"
file-types = ["gjs"]
roots = ["package.json", "ember-cli-build.js"]
comment-token = "//"
block-comment-tokens = { start = "/*", end = "*/" }
language-servers = [
    { except-features = [
        "format", "diagnostics",
    ], name = "typescript-language-server" },
    "vscode-eslint-language-server",
    "ember-language-server",
]
indent = { tab-width = 2, unit = "  " }
grammar = "javascript"

[language.auto-pairs]
'<' = '>'
"'" = "'"
"{" = "}"
"(" = ")"
'"' = '"'

[[language]]
name = "gts"
scope = "source.gts"
file-types = ["gts"]
roots = ["package.json", "ember-cli-build.js"]
comment-token = "//"
block-comment-tokens = { start = "/*", end = "*/" }
language-servers = [
    { except-features = [
        "format", "diagnostics",
    ], name = "typescript-language-server" },
    "vscode-eslint-language-server",
    "ember-language-server",
]
indent = { tab-width = 2, unit = "  " }
grammar = "typescript"

[language.auto-pairs]
'<' = '>'
"'" = "'"
"{" = "}"
"(" = ")"
'"' = '"'

[[language]]
name = "gherkin"
scope = "source.feature"
file-types = ["feature"]
comment-token = "#"
indent = { tab-width = 2, unit = "  " }

[[grammar]]
name = "gherkin"
source = { git = "https://github.com/SamyAB/tree-sitter-gherkin", rev = "43873ee8de16476635b48d52c46f5b6407cb5c09" }

[[language]]
name = "thrift"
scope = "source.thrift"
file-types = ["thrift"]
comment-token = "//"
block-comment-tokens = { start = "/*", end = "*/" }
indent = { tab-width = 2, unit = "  " }

[[grammar]]
name = "thrift"
source = { git = "https://github.com/tree-sitter-grammars/tree-sitter-thrift" , rev = "68fd0d80943a828d9e6f49c58a74be1e9ca142cf" }

[[language]]
name             = "circom"
scope            = "source.circom"
injection-regex  = "circom"
file-types       = ["circom"]
roots            = ["package.json"]
comment-tokens   = "//"
indent           = { tab-width = 4, unit = "    " }
auto-format      = false
language-servers = ["circom-lsp"]

[[grammar]]
name   = "circom"
source = { git = "https://github.com/Decurity/tree-sitter-circom", rev = "02150524228b1e6afef96949f2d6b7cc0aaf999e" }

[[language]]
name = "snakemake"
scope = "source.snakemake"
roots = ["Snakefile", "config.yaml", "environment.yaml", "workflow/"]
file-types = ["smk", { glob = "Snakefile" } ]
comment-tokens = ["#", "##"]
indent = { tab-width = 2, unit = "  " }
language-servers = ["pylsp" ]

<<<<<<< HEAD
[language.formatter]
command = "snakefmt"
args = ["-"]

=======
>>>>>>> 38faf74f
[[grammar]]
name = "snakemake"
source = { git = "https://github.com/osthomas/tree-sitter-snakemake", rev = "e909815acdbe37e69440261ebb1091ed52e1dec6" }

[[language]]
name = "cylc"
scope = "source.cylc"
injection-regex = "cylc"
file-types = ["cylc", { glob = "suite.rc" }]
comment-tokens = "#"
indent = { tab-width = 4, unit = "    " }

[[grammar]]
name = "cylc"
source = { git = "https://github.com/elliotfontaine/tree-sitter-cylc", rev = "30dd40d9bf23912e4aefa93eeb4c7090bda3d0f6" }<|MERGE_RESOLUTION|>--- conflicted
+++ resolved
@@ -3845,13 +3845,10 @@
 indent = { tab-width = 2, unit = "  " }
 language-servers = ["pylsp" ]
 
-<<<<<<< HEAD
 [language.formatter]
 command = "snakefmt"
 args = ["-"]
 
-=======
->>>>>>> 38faf74f
 [[grammar]]
 name = "snakemake"
 source = { git = "https://github.com/osthomas/tree-sitter-snakemake", rev = "e909815acdbe37e69440261ebb1091ed52e1dec6" }
