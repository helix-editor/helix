# Language support configuration.
# See the languages documentation: https://docs.helix-editor.com/master/languages.html

[[language]]
name = "rust"
scope = "source.rust"
injection-regex = "rust"
file-types = ["rs"]
roots = ["Cargo.toml", "Cargo.lock"]
auto-format = true
comment-token = "//"
language-server = { command = "rust-analyzer" }
indent = { tab-width = 4, unit = "    " }

[language.auto-pairs]
'(' = ')'
'{' = '}'
'[' = ']'
'"' = '"'
'`' = '`'

[language.debugger]
name = "lldb-vscode"
transport = "stdio"
command = "lldb-vscode"

[[language.debugger.templates]]
name = "binary"
request = "launch"
completion = [ { name = "binary", completion = "filename" } ]
args = { program = "{0}" }

[[language.debugger.templates]]
name = "binary (terminal)"
request = "launch"
completion = [ { name = "binary", completion = "filename" } ]
args = { program = "{0}", runInTerminal = true }

[[language.debugger.templates]]
name = "attach"
request = "attach"
completion = [ "pid" ]
args = { pid = "{0}" }

[[language.debugger.templates]]
name = "gdbserver attach"
request = "attach"
completion = [ { name = "lldb connect url", default = "connect://localhost:3333" }, { name = "file", completion = "filename" }, "pid" ]
args = { attachCommands = [ "platform select remote-gdb-server", "platform connect {0}", "file {1}", "attach {2}" ] }

[[grammar]]
name = "rust"
source = { git = "https://github.com/tree-sitter/tree-sitter-rust", rev = "a360da0a29a19c281d08295a35ecd0544d2da211" }

[[language]]
name = "toml"
scope = "source.toml"
injection-regex = "toml"
file-types = ["toml"]
roots = []
comment-token = "#"
language-server = { command = "taplo", args = ["lsp", "stdio"] }
indent = { tab-width = 2, unit = "  " }

[[grammar]]
name = "toml"
source = { git = "https://github.com/ikatyang/tree-sitter-toml", rev = "7cff70bbcbbc62001b465603ca1ea88edd668704" }

[[language]]
name = "protobuf"
scope = "source.proto"
injection-regex = "protobuf"
file-types = ["proto"]
roots = []
comment-token = "//"
indent = { tab-width = 2, unit = "  " }

[[grammar]]
name = "protobuf"
source = { git = "https://github.com/yusdacra/tree-sitter-protobuf", rev = "19c211a01434d9f03efff99f85e19f967591b175"}

[[language]]
name = "elixir"
scope = "source.elixir"
injection-regex = "(elixir|ex)"
file-types = ["ex", "exs", "mix.lock"]
shebangs = ["elixir"]
roots = []
comment-token = "#"
language-server = { command = "elixir-ls" }
config = { elixirLS.dialyzerEnabled = false }
indent = { tab-width = 2, unit = "  " }

[[grammar]]
name = "elixir"
source = { git = "https://github.com/elixir-lang/tree-sitter-elixir", rev = "1dabc1c790e07115175057863808085ea60dd08a"  }

[[language]]
name = "fish"
scope = "source.fish"
injection-regex = "fish"
file-types = ["fish"]
shebangs = ["fish"]
roots = []
comment-token = "#"
indent = { tab-width = 4, unit = "    " }

[[grammar]]
name = "fish"
source = { git = "https://github.com/ram02z/tree-sitter-fish", rev = "04e54ab6585dfd4fee6ddfe5849af56f101b6d4f" }

[[language]]
name = "mint"
scope = "source.mint"
injection-regex = "mint"
file-types = ["mint"]
shebangs = []
roots = []
comment-token = "//"
language-server = { command = "mint", args = ["ls"] }
indent = { tab-width = 2, unit = "  " }

[[language]]
name = "json"
scope = "source.json"
injection-regex = "json"
file-types = ["json"]
roots = []
language-server = { command = "vscode-json-language-server", args = ["--stdio"] }
auto-format = true
config = { "provideFormatter" = true }
indent = { tab-width = 2, unit = "  " }

[[grammar]]
name = "json"
source = { git = "https://github.com/tree-sitter/tree-sitter-json", rev = "65bceef69c3b0f24c0b19ce67d79f57c96e90fcb" }

[[language]]
name = "c"
scope = "source.c"
injection-regex = "c"
file-types = ["c"] # TODO: ["h"]
roots = []
comment-token = "//"
language-server = { command = "clangd" }
indent = { tab-width = 2, unit = "  " }

[language.debugger]
name = "lldb-vscode"
transport = "stdio"
command = "lldb-vscode"

[[language.debugger.templates]]
name = "binary"
request = "launch"
completion = [ { name = "binary", completion = "filename" } ]
args = { console = "internalConsole", program = "{0}" }

[[language.debugger.templates]]
name = "attach"
request = "attach"
completion = [ "pid" ]
args = { console = "internalConsole", pid = "{0}" }

[[language.debugger.templates]]
name = "gdbserver attach"
request = "attach"
completion = [ { name = "lldb connect url", default = "connect://localhost:3333" }, { name = "file", completion = "filename" }, "pid" ]
args = { console = "internalConsole", attachCommands = [ "platform select remote-gdb-server", "platform connect {0}", "file {1}", "attach {2}" ] }

[[grammar]]
name = "c"
source = { git = "https://github.com/tree-sitter/tree-sitter-c", rev = "f05e279aedde06a25801c3f2b2cc8ac17fac52ae" }

[[language]]
name = "cpp"
scope = "source.cpp"
injection-regex = "cpp"
file-types = ["cc", "hh", "cpp", "hpp", "h", "ipp", "tpp", "cxx", "hxx", "ixx", "txx", "ino"]
roots = []
comment-token = "//"
language-server = { command = "clangd" }
indent = { tab-width = 2, unit = "  " }

[language.debugger]
name = "lldb-vscode"
transport = "stdio"
command = "lldb-vscode"

[[language.debugger.templates]]
name = "binary"
request = "launch"
completion = [ { name = "binary", completion = "filename" } ]
args = { console = "internalConsole", program = "{0}" }

[[language.debugger.templates]]
name = "attach"
request = "attach"
completion = [ "pid" ]
args = { console = "internalConsole", pid = "{0}" }

[[language.debugger.templates]]
name = "gdbserver attach"
request = "attach"
completion = [ { name = "lldb connect url", default = "connect://localhost:3333" }, { name = "file", completion = "filename" }, "pid" ]
args = { console = "internalConsole", attachCommands = [ "platform select remote-gdb-server", "platform connect {0}", "file {1}", "attach {2}" ] }

[[grammar]]
name = "cpp"
source = { git = "https://github.com/tree-sitter/tree-sitter-cpp", rev = "e8dcc9d2b404c542fd236ea5f7208f90be8a6e89" }

[[language]]
name = "c-sharp"
scope = "source.csharp"
injection-regex = "c-?sharp"
file-types = ["cs"]
roots = ["sln", "csproj"]
comment-token = "//"
indent = { tab-width = 4, unit = "\t" }
language-server = { command = "OmniSharp", args = [ "--languageserver" ] }

[[grammar]]
name = "c-sharp"
source = { git = "https://github.com/tree-sitter/tree-sitter-c-sharp", rev = "53a65a908167d6556e1fcdb67f1ee62aac101dda" }

[[language]]
name = "go"
scope = "source.go"
injection-regex = "go"
file-types = ["go"]
roots = ["Gopkg.toml", "go.mod"]
auto-format = true
comment-token = "//"
language-server = { command = "gopls" }
# TODO: gopls needs utf-8 offsets?
indent = { tab-width = 4, unit = "\t" }

[language.debugger]
name = "go"
transport = "tcp"
command = "dlv"
args = ["dap"]
port-arg = "-l 127.0.0.1:{}"

[[language.debugger.templates]]
name = "source"
request = "launch"
completion = [ { name = "entrypoint", completion = "filename", default = "." } ]
args = { mode = "debug", program = "{0}" }

[[language.debugger.templates]]
name = "binary"
request = "launch"
completion = [ { name = "binary", completion = "filename" } ]
args = { mode = "exec", program = "{0}" }

[[language.debugger.templates]]
name = "test"
request = "launch"
completion = [ { name = "tests", completion = "directory", default = "." } ]
args = { mode = "test", program = "{0}" }

[[language.debugger.templates]]
name = "attach"
request = "attach"
completion = [ "pid" ]
args = { mode = "local", processId = "{0}" }

[[grammar]]
name = "go"
source = { git = "https://github.com/tree-sitter/tree-sitter-go", rev = "0fa917a7022d1cd2e9b779a6a8fc5dc7fad69c75" }

[[language]]
name = "gomod"
scope = "source.gomod"
injection-regex = "gomod"
file-types = ["go.mod"]
roots = []
auto-format = true
comment-token = "//"
language-server = { command = "gopls" }
indent = { tab-width = 4, unit = "\t" }

[[grammar]]
name = "gomod"
source = { git = "https://github.com/camdencheek/tree-sitter-go-mod", rev = "e8f51f8e4363a3d9a427e8f63f4c1bbc5ef5d8d0" }

[[language]]
name = "gotmpl"
scope = "source.gotmpl"
injection-regex = "gotmpl"
file-types = ["gotmpl"]
roots = []
comment-token = "//"
language-server = { command = "gopls" }
indent = { tab-width = 2, unit = " " }

[[grammar]]
name = "gotmpl"
source = { git = "https://github.com/dannylongeuay/tree-sitter-go-template", rev = "395a33e08e69f4155156f0b90138a6c86764c979" }

[[language]]
name = "gowork"
scope = "source.gowork"
injection-regex = "gowork"
file-types = ["go.work"]
roots = []
auto-format = true
comment-token = "//"
language-server = { command = "gopls" }
indent = { tab-width = 4, unit = "\t" }

[[grammar]]
name = "gowork"
source = { git = "https://github.com/omertuc/tree-sitter-go-work", rev = "6dd9dd79fb51e9f2abc829d5e97b15015b6a8ae2" }

[[language]]
name = "javascript"
scope = "source.js"
injection-regex = "^(js|javascript)$"
file-types = ["js", "jsx", "mjs", "cjs"]
shebangs = ["node"]
roots = []
comment-token = "//"
# TODO: highlights-params
language-server = { command = "typescript-language-server", args = ["--stdio"], language-id = "javascript" }
indent = { tab-width = 2, unit = "  " }

[language.debugger]
name = "node-debug2"
transport = "stdio"
# args consisting of cmd (node) and path to adapter should be added to user's configuration
quirks = { absolute-paths = true }

[[language.debugger.templates]]
name = "source"
request = "launch"
completion = [ { name = "main", completion = "filename", default = "index.js" } ]
args = { program = "{0}" }

[[grammar]]
name = "javascript"
source = { git = "https://github.com/tree-sitter/tree-sitter-javascript", rev = "4a95461c4761c624f2263725aca79eeaefd36cad" }

[[language]]
name = "jsx"
scope = "source.jsx"
injection-regex = "jsx"
file-types = ["jsx"]
roots = []
comment-token = "//"
language-server = { command = "typescript-language-server", args = ["--stdio"], language-id = "javascript" }
indent = { tab-width = 2, unit = "  " }
grammar = "javascript"

[[language]]
name = "typescript"
scope = "source.ts"
injection-regex = "^(ts|typescript)$"
file-types = ["ts"]
shebangs = []
roots = []
# TODO: highlights-params
language-server = { command = "typescript-language-server", args = ["--stdio"], language-id = "typescript"}
indent = { tab-width = 2, unit = "  " }

[[grammar]]
name = "typescript"
source = { git = "https://github.com/tree-sitter/tree-sitter-typescript", rev = "3e897ea5925f037cfae2e551f8e6b12eec2a201a", subpath = "typescript" }

[[language]]
name = "tsx"
scope = "source.tsx"
injection-regex = "^(tsx)$" # |typescript
file-types = ["tsx"]
roots = []
# TODO: highlights-params
language-server = { command = "typescript-language-server", args = ["--stdio"], language-id = "typescriptreact" }
indent = { tab-width = 2, unit = "  " }

[[grammar]]
name = "tsx"
source = { git = "https://github.com/tree-sitter/tree-sitter-typescript", rev = "3e897ea5925f037cfae2e551f8e6b12eec2a201a", subpath = "tsx" }

[[language]]
name = "css"
scope = "source.css"
injection-regex = "css"
file-types = ["css", "scss"]
roots = []
language-server = { command = "vscode-css-language-server", args = ["--stdio"] }
indent = { tab-width = 2, unit = "  " }

[[grammar]]
name = "css"
source = { git = "https://github.com/tree-sitter/tree-sitter-css", rev = "94e10230939e702b4fa3fa2cb5c3bc7173b95d07" }

[[language]]
name = "scss"
scope = "source.scss"
injection-regex = "scss"
file-types = ["scss"]
roots = []
language-server = { command = "vscode-css-language-server", args = ["--stdio"] }
indent = { tab-width = 2, unit = "  " }

[[grammar]]
name = "scss"
source = { git = "https://github.com/serenadeai/tree-sitter-scss", rev = "c478c6868648eff49eb04a4df90d703dc45b312a" }

[[language]]
name = "html"
scope = "text.html.basic"
injection-regex = "html"
file-types = ["html"]
roots = []
language-server = { command = "vscode-html-language-server", args = ["--stdio"] }
auto-format = true
config = { "provideFormatter" = true }
indent = { tab-width = 2, unit = "  " }

[[grammar]]
name = "html"
source = { git = "https://github.com/tree-sitter/tree-sitter-html", rev = "d93af487cc75120c89257195e6be46c999c6ba18" }

[[language]]
name = "python"
scope = "source.python"
injection-regex = "python"
file-types = ["py"]
shebangs = ["python"]
roots = []
comment-token = "#"
language-server = { command = "pylsp" }
# TODO: pyls needs utf-8 offsets
indent = { tab-width = 4, unit = "    " }

[[grammar]]
name = "python"
source = { git = "https://github.com/tree-sitter/tree-sitter-python", rev = "de221eccf9a221f5b85474a553474a69b4b5784d" }

[[language]]
name = "nickel"
scope = "source.nickel"
injection-regex = "nickel"
file-types = ["ncl"]
shebangs = []
roots = []
comment-token = "#"
language-server = { command = "nls" }
indent = { tab-width = 2, unit = "  " }

[[grammar]]
name = "nickel"
source = { git = "https://github.com/nickel-lang/tree-sitter-nickel", rev = "9d83db400b6c11260b9106f131f93ddda8131933" }

[[language]]
name = "nix"
scope = "source.nix"
injection-regex = "nix"
file-types = ["nix"]
shebangs = []
roots = []
comment-token = "#"
language-server = { command = "rnix-lsp" }
indent = { tab-width = 2, unit = "  " }

[[grammar]]
name = "nix"
source = { git = "https://github.com/cstrahan/tree-sitter-nix", rev = "6b71a810c0acd49b980c50fc79092561f7cee307" }

[[language]]
name = "ruby"
scope = "source.ruby"
injection-regex = "ruby"
file-types = ["rb", "rake", "rakefile", "irb", "gemfile", "gemspec", "Rakefile", "Gemfile", "rabl", "jbuilder", "jb"]
shebangs = ["ruby"]
roots = []
comment-token = "#"
language-server = { command = "solargraph", args = ["stdio"] }
indent = { tab-width = 2, unit = "  " }

[[grammar]]
name = "ruby"
source = { git = "https://github.com/tree-sitter/tree-sitter-ruby", rev = "dfff673b41df7fadcbb609c6338f38da3cdd018e" }

[[language]]
name = "bash"
scope = "source.bash"
injection-regex = "(shell|bash|zsh|sh)"
file-types = ["sh", "bash", "zsh", ".bash_login", ".bash_logout", ".bash_profile", ".bashrc", ".profile", ".zshenv", ".zlogin", ".zlogout", ".zprofile", ".zshrc", "APKBUILD", "PKGBUILD", "eclass", "ebuild", "bazelrc"]
shebangs = ["sh", "bash", "dash"]
roots = []
comment-token = "#"
language-server = { command = "bash-language-server", args = ["start"] }
indent = { tab-width = 2, unit = "  " }

[[grammar]]
name = "bash"
source = { git = "https://github.com/tree-sitter/tree-sitter-bash", rev = "275effdfc0edce774acf7d481f9ea195c6c403cd" }

[[language]]
name = "php"
scope = "source.php"
injection-regex = "php"
file-types = ["php", "inc"]
shebangs = ["php"]
roots = ["composer.json", "index.php"]
language-server = { command = "intelephense", args = ["--stdio"] }
indent = { tab-width = 4, unit = "    " }

[[grammar]]
name = "php"
source = { git = "https://github.com/tree-sitter/tree-sitter-php", rev = "57f855461aeeca73bd4218754fb26b5ac143f98f" }

[[language]]
name = "twig"
scope = "source.twig"
injection-regex = "twig"
file-types = ["twig"]
roots = []
indent = { tab-width = 2, unit = "  " }

[[grammar]]
name = "twig"
source = { git = "https://github.com/eirabben/tree-sitter-twig", rev = "b7444181fb38e603e25ea8fcdac55f9492e49c27" }

[[language]]
name = "latex"
scope = "source.tex"
injection-regex = "tex"
file-types = ["tex"]
roots = []
comment-token = "%"
language-server = { command = "texlab" }
indent = { tab-width = 4, unit = "\t" }

[[grammar]]
name = "latex"
source = { git = "https://github.com/latex-lsp/tree-sitter-latex", rev = "b3b2cf27f33e71438ebe46934900b1153901c6f2" }

[[language]]
name = "lean"
scope = "source.lean"
injection-regex = "lean"
file-types = ["lean"]
roots = [ "lakefile.lean" ]
comment-token = "--"
language-server = { command = "lean", args = [ "--server" ] }
indent = { tab-width = 2, unit = "  " }

[[grammar]]
name = "lean"
source = { git = "https://github.com/Julian/tree-sitter-lean", rev = "d98426109258b266e1e92358c5f11716d2e8f638" }

[[language]]
name = "julia"
scope = "source.julia"
injection-regex = "julia"
file-types = ["jl"]
roots = []
comment-token = "#"
language-server = { command = "julia", args = [
    "--startup-file=no",
    "--history-file=no",
    "--quiet",
    "-e",
    "using LanguageServer; runserver()",
    ] }
indent = { tab-width = 4, unit = "    " }

[[grammar]]
name = "julia"
source = { git = "https://github.com/tree-sitter/tree-sitter-julia", rev = "12ea597262125fc22fd2e91aa953ac69b19c26ca" }

[[language]]
name = "java"
scope = "source.java"
injection-regex = "java"
file-types = ["java"]
roots = ["pom.xml"]
language-server = { command = "jdtls" }
indent = { tab-width = 4, unit = "    " }

[[grammar]]
name = "java"
source = { git = "https://github.com/tree-sitter/tree-sitter-java", rev = "bd6186c24d5eb13b4623efac9d944dcc095c0dad" }

[[language]]
name = "ledger"
scope = "source.ledger"
injection-regex = "ledger"
file-types = ["ldg", "ledger", "journal"]
roots = []
comment-token = ";"
indent = { tab-width = 4, unit = "    " }

[[grammar]]
name = "ledger"
source = { git = "https://github.com/cbarrete/tree-sitter-ledger", rev = "1f864fb2bf6a87fe1b48545cc6adc6d23090adf7" }

[[language]]
name = "beancount"
scope = "source.beancount"
injection-regex = "beancount"
file-types = ["beancount", "bean"]
roots = []
comment-token = ";"
indent = { tab-width = 2, unit = "  " }

[[grammar]]
name = "beancount"
source = { git = "https://github.com/polarmutex/tree-sitter-beancount", rev = "4cbd1f09cd07c1f1fabf867c2cf354f9da53cc4c" }

[[language]]
name = "ocaml"
scope = "source.ocaml"
injection-regex = "ocaml"
file-types = ["ml"]
shebangs = []
roots = []
comment-token = "(**)"
language-server = { command = "ocamllsp" }
indent = { tab-width = 2, unit = "  " }

[[grammar]]
name = "ocaml"
source = { git = "https://github.com/tree-sitter/tree-sitter-ocaml", rev = "23d419ba45789c5a47d31448061557716b02750a", subpath = "ocaml" }

[[language]]
name = "ocaml-interface"
scope = "source.ocaml.interface"
file-types = ["mli"]
shebangs = []
roots = []
comment-token = "(**)"
language-server = { command = "ocamllsp" }
indent = { tab-width = 2, unit = "  " }

[[grammar]]
name = "ocaml-interface"
source = { git = "https://github.com/tree-sitter/tree-sitter-ocaml", rev = "23d419ba45789c5a47d31448061557716b02750a", subpath = "interface" }

[[language]]
name = "lua"
scope = "source.lua"
file-types = ["lua"]
shebangs = ["lua"]
roots = [".luarc.json", ".luacheckrc", ".stylua.toml", "selene.toml", ".git"]
comment-token = "--"
indent = { tab-width = 2, unit = "  " }
language-server = { command = "lua-language-server", args = [] }

[[grammar]]
name = "lua"
source = { git = "https://github.com/nvim-treesitter/tree-sitter-lua", rev = "6f5d40190ec8a0aa8c8410699353d820f4f7d7a6" }

[[language]]
name = "svelte"
scope = "source.svelte"
injection-regex = "svelte"
file-types = ["svelte"]
roots = []
indent = { tab-width = 2, unit = "  " }
language-server = { command = "svelteserver", args = ["--stdio"] }

[[grammar]]
name = "svelte"
source = { git = "https://github.com/Himujjal/tree-sitter-svelte", rev = "349a5984513b4a4a9e143a6e746120c6ff6cf6ed" }

[[language]]
name = "vue"
scope = "source.vue"
injection-regex = "vue"
file-types = ["vue"]
roots = ["package.json", "vue.config.js"]
indent = { tab-width = 2, unit = "  " }
language-server = { command = "vls" }

[[grammar]]
name = "vue"
source = { git = "https://github.com/ikatyang/tree-sitter-vue", rev = "91fe2754796cd8fba5f229505a23fa08f3546c06" }

[[language]]
name = "yaml"
scope = "source.yaml"
file-types = ["yml", "yaml"]
roots = []
comment-token = "#"
indent = { tab-width = 2, unit = "  " }
language-server = { command = "yaml-language-server", args = ["--stdio"] }
injection-regex = "yml|yaml"

[[grammar]]
name = "yaml"
source = { git = "https://github.com/ikatyang/tree-sitter-yaml", rev = "0e36bed171768908f331ff7dff9d956bae016efb" }

[[language]]
name = "haskell"
scope = "source.haskell"
injection-regex = "haskell"
file-types = ["hs"]
roots = ["Setup.hs", "stack.yaml", "*.cabal"]
comment-token = "--"
language-server = { command = "haskell-language-server-wrapper", args = ["--lsp"] }
indent = { tab-width = 2, unit = "  " }

[[grammar]]
name = "haskell"
source = { git = "https://github.com/tree-sitter/tree-sitter-haskell", rev = "b6ec26f181dd059eedd506fa5fbeae1b8e5556c8" }

[[language]]
name = "zig"
scope = "source.zig"
injection-regex = "zig"
file-types = ["zig"]
roots = ["build.zig"]
auto-format = true
comment-token = "//"
language-server = { command = "zls" }
indent = { tab-width = 4, unit = "    " }
formatter = { command = "zig" , args = ["fmt", "--stdin"] }


[[grammar]]
name = "zig"
source = { git = "https://github.com/maxxnino/tree-sitter-zig", rev = "93331b8bd8b4ebee2b575490b2758f16ad4e9f30" }

[[language]]
name = "prolog"
scope = "source.prolog"
roots = []
file-types = ["pl", "prolog"]
shebangs = ["swipl"]
comment-token = "%"
language-server = { command = "swipl", args = [
    "-g", "use_module(library(lsp_server))",
    "-g", "lsp_server:main",
    "-t", "halt", "--", "stdio"] }

[[language]]
name = "tsq"
scope = "source.tsq"
file-types = ["scm"]
roots = []
comment-token = ";"
injection-regex = "tsq"
indent = { tab-width = 2, unit = "  " }

[[grammar]]
name = "tsq"
source = { git = "https://github.com/the-mikedavis/tree-sitter-tsq", rev = "48b5e9f82ae0a4727201626f33a17f69f8e0ff86" }

[[language]]
name = "cmake"
scope = "source.cmake"
file-types = ["cmake", "CMakeLists.txt"]
roots = []
comment-token = "#"
indent = { tab-width = 2, unit = "  " }
language-server = { command = "cmake-language-server" }
injection-regex = "cmake"

[[grammar]]
name = "cmake"
source = { git = "https://github.com/uyha/tree-sitter-cmake", rev = "f6616f1e417ee8b62daf251aa1daa5d73781c596" }

[[language]]
name = "make"
scope = "source.make"
file-types = ["Makefile", "makefile", "mk", "justfile", ".justfile"]
injection-regex = "(make|makefile|Makefile|mk|just)"
roots = []
comment-token = "#"
indent = { tab-width = 4, unit = "\t" }

[[grammar]]
name = "make"
source = { git = "https://github.com/alemuller/tree-sitter-make", rev = "a4b9187417d6be349ee5fd4b6e77b4172c6827dd" }

[[language]]
name = "glsl"
scope = "source.glsl"
file-types = ["glsl", "vert", "tesc", "tese", "geom", "frag", "comp" ]
roots = []
comment-token = "//"
indent = { tab-width = 4, unit = "    " }
injection-regex = "glsl"

[[grammar]]
name = "glsl"
source = { git = "https://github.com/theHamsta/tree-sitter-glsl", rev = "88408ffc5e27abcffced7010fc77396ae3636d7e" }

[[language]]
name = "perl"
scope = "source.perl"
file-types = ["pl", "pm", "t"]
shebangs = ["perl"]
roots = []
comment-token = "#"
indent = { tab-width = 2, unit = "  " }

[[grammar]]
name = "perl"
source = { git = "https://github.com/ganezdragon/tree-sitter-perl", rev = "0ac2c6da562c7a2c26ed7e8691d4a590f7e8b90a" }

[[language]]
name = "racket"
scope = "source.rkt"
roots = []
file-types = ["rkt"]
shebangs = ["racket"]
comment-token = ";"
language-server = { command = "racket", args = ["-l", "racket-langserver"] }

[[language]]
name = "comment"
scope = "scope.comment"
roots = []
file-types = []
injection-regex = "comment"

[[grammar]]
name = "comment"
source = { git = "https://github.com/stsewd/tree-sitter-comment", rev = "5dd3c62f1bbe378b220fe16b317b85247898639e" }

[[language]]
name = "wgsl"
scope = "source.wgsl"
file-types = ["wgsl"]
roots = []
comment-token = "//"
language-server = { command = "wgsl_analyzer" }
indent = { tab-width = 4, unit = "    " }

[[grammar]]
name = "wgsl"
source = { git = "https://github.com/szebniok/tree-sitter-wgsl", rev = "f00ff52251edbd58f4d39c9c3204383253032c11" }

[[language]]
name = "llvm"
scope = "source.llvm"
roots = []
file-types = ["ll"]
comment-token = ";"
indent = { tab-width = 2, unit = "  " }
injection-regex = "llvm"

[[grammar]]
name = "llvm"
source = { git = "https://github.com/benwilliamgraham/tree-sitter-llvm", rev = "3b213925b9c4f42c1acfe2e10bfbb438d9c6834d" }

[[language]]
name = "llvm-mir"
scope = "source.llvm_mir"
roots = []
file-types = []
comment-token = ";"
indent = { tab-width = 2, unit = "  " }
injection-regex = "mir"

[[grammar]]
name = "llvm-mir"
source = { git = "https://github.com/Flakebi/tree-sitter-llvm-mir", rev = "06fabca19454b2dc00c1b211a7cb7ad0bc2585f1" }

[[language]]
name = "llvm-mir-yaml"
# TODO allow languages to point to their grammar like so:
#
#     grammar = "yaml"
scope = "source.yaml"
roots = []
file-types = ["mir"]
comment-token = "#"
indent = { tab-width = 2, unit = "  " }

[[language]]
name = "tablegen"
scope = "source.tablegen"
roots = []
file-types = ["td"]
comment-token = "//"
indent = { tab-width = 2, unit = "  " }
injection-regex = "tablegen"

[[grammar]]
name = "tablegen"
source = { git = "https://github.com/Flakebi/tree-sitter-tablegen", rev = "568dd8a937347175fd58db83d4c4cdaeb6069bd2" }

[[language]]
name = "markdown"
scope = "source.md"
injection-regex = "md|markdown"
file-types = ["md"]
roots = []
indent = { tab-width = 2, unit = "  " }

[[grammar]]
name = "markdown"
source = { git = "https://github.com/MDeiml/tree-sitter-markdown", rev = "142a5b4a1b092b64c9f5db8f11558f9dd4009a1b", subpath = "tree-sitter-markdown" }

[[language]]
name = "markdown.inline"
scope = "source.markdown.inline"
injection-regex = "markdown\\.inline"
file-types = []
roots = []
grammar = "markdown_inline"

[[grammar]]
name = "markdown_inline"
source = { git = "https://github.com/MDeiml/tree-sitter-markdown", rev = "142a5b4a1b092b64c9f5db8f11558f9dd4009a1b", subpath = "tree-sitter-markdown-inline" }

[[language]]
name = "dart"
scope = "source.dart"
file-types = ["dart"]
roots = ["pubspec.yaml"]
auto-format = true
comment-token = "//"
language-server = { command = "dart", args = ["language-server", "--client-id=helix"] }
indent = { tab-width = 2, unit = "  " }

[[grammar]]
name = "dart"
source = { git = "https://github.com/UserNobody14/tree-sitter-dart", rev = "2d7f66651c9319c1a0e4dda226cc2628fbb66528" }

[[language]]
name = "scala"
scope = "source.scala"
roots = ["build.sbt", "pom.xml"]
file-types = ["scala", "sbt"]
comment-token = "//"
indent = { tab-width = 2, unit = "  " }
language-server = { command = "metals" }

[[grammar]]
name = "scala"
source = { git = "https://github.com/tree-sitter/tree-sitter-scala", rev = "0a3dd53a7fc4b352a538397d054380aaa28be54c" }

[[language]]
name = "dockerfile"
scope = "source.dockerfile"
injection-regex = "docker|dockerfile"
roots = ["Dockerfile"]
file-types = ["Dockerfile", "dockerfile"]
comment-token = "#"
indent = { tab-width = 2, unit = "  " }
language-server = { command = "docker-langserver", args = ["--stdio"] }

[[grammar]]
name = "dockerfile"
source = { git = "https://github.com/camdencheek/tree-sitter-dockerfile", rev = "7af32bc04a66ab196f5b9f92ac471f29372ae2ce" }

[[language]]
name = "git-commit"
scope = "git.commitmsg"
roots = []
file-types = ["COMMIT_EDITMSG"]
comment-token = "#"
indent = { tab-width = 2, unit = "  " }

[[grammar]]
name = "git-commit"
source = { git = "https://github.com/the-mikedavis/tree-sitter-git-commit", rev = "318dd72abfaa7b8044c1d1fbeabcd06deaaf038f" }

[[language]]
name = "git-diff"
scope = "source.diff"
roots = []
file-types = ["diff"]
injection-regex = "diff"
comment-token = "#"
indent = { tab-width = 2, unit = "  " }

[[grammar]]
name = "git-diff"
source = { git = "https://github.com/the-mikedavis/tree-sitter-git-diff", rev = "c12e6ecb54485f764250556ffd7ccb18f8e2942b" }

[[language]]
name = "git-rebase"
scope = "source.gitrebase"
roots = []
file-types = ["git-rebase-todo"]
injection-regex = "git-rebase"
comment-token = "#"
indent = { tab-width = 2, unit = " " }

[[grammar]]
name = "git-rebase"
source = { git = "https://github.com/the-mikedavis/tree-sitter-git-rebase", rev = "332dc528f27044bc4427024dbb33e6941fc131f2" }

[[language]]
name = "regex"
scope = "source.regex"
injection-regex = "regex"
file-types = ["regex"]
roots = []

[[grammar]]
name = "regex"
source = { git = "https://github.com/tree-sitter/tree-sitter-regex", rev = "e1cfca3c79896ff79842f057ea13e529b66af636" }

[[language]]
name = "git-config"
scope = "source.gitconfig"
roots = []
# TODO: allow specifying file-types as a regex so we can read directory names (e.g. `.git/config`)
file-types = [".gitmodules", ".gitconfig"]
injection-regex = "git-config"
comment-token = "#"
indent = { tab-width = 4, unit = "\t" }

[[grammar]]
name = "git-config"
source = { git = "https://github.com/the-mikedavis/tree-sitter-git-config", rev = "0e4f0baf90b57e5aeb62dcdbf03062c6315d43ea" }

[[language]]
name = "git-attributes"
scope = "source.gitattributes"
roots = []
file-types = [".gitattributes"]
injection-regex = "git-attributes"
comment-token = "#"
grammar = "gitattributes"

[[grammar]]
name = "gitattributes"
source = { git = "https://github.com/mtoohey31/tree-sitter-gitattributes", rev = "3dd50808e3096f93dccd5e9dc7dc3dba2eb12dc4" }

[[language]]
name = "git-ignore"
scope = "source.gitignore"
roots = []
file-types = [".gitignore", ".gitignore_global"]
injection-regex = "git-ignore"
comment-token = "#"
grammar = "gitignore"

[[grammar]]
name = "gitignore"
source = { git = "https://github.com/shunsambongi/tree-sitter-gitignore", rev = "f4685bf11ac466dd278449bcfe5fd014e94aa504" }

[[language]]
name = "graphql"
scope = "source.graphql"
injection-regex = "graphql"
file-types = ["gql", "graphql"]
roots = []
indent = { tab-width = 2, unit = "  " }

[[grammar]]
name = "graphql"
source = { git = "https://github.com/bkegley/tree-sitter-graphql", rev = "5e66e961eee421786bdda8495ed1db045e06b5fe" }

[[language]]
name = "elm"
scope = "source.elm"
injection-regex = "elm"
file-types = ["elm"]
roots = ["elm.json"]
auto-format = true
comment-token = "--"
language-server = { command = "elm-language-server" }
indent = { tab-width = 4, unit = "    " }

[[grammar]]
name = "elm"
source = { git = "https://github.com/elm-tooling/tree-sitter-elm", rev = "df4cb639c01b76bc9ac9cc66788709a6da20002c" }

[[language]]
name = "iex"
scope = "source.iex"
injection-regex = "iex"
file-types = ["iex"]
roots = []

[[grammar]]
name = "iex"
source = { git = "https://github.com/elixir-lang/tree-sitter-iex", rev = "39f20bb51f502e32058684e893c0c0b00bb2332c" }

[[language]]
name = "rescript"
scope = "source.rescript"
injection-regex = "rescript"
file-types = ["res"]
roots = ["bsconfig.json"]
auto-format = true
comment-token = "//"
language-server = { command = "rescript-language-server", args = ["--stdio"] }
indent = { tab-width = 2, unit = "  " }

[[grammar]]
name = "rescript"
source = { git = "https://github.com/jaredramirez/tree-sitter-rescript", rev = "4cd7ba91696886fdaca086fb32b5fd8cc294a129" }

[[language]]
name = "erlang"
scope = "source.erlang"
injection-regex = "erl(ang)?"
file-types = ["erl", "hrl", "app", "rebar.config", "rebar.lock"]
roots = ["rebar.config"]
comment-token = "%%"
indent = { tab-width = 4, unit = "    " }
language-server = { command = "erlang_ls" }

[[grammar]]
name = "erlang"
source = { git = "https://github.com/the-mikedavis/tree-sitter-erlang", rev = "0e7d677d11a7379686c53c616825714ccb728059" }

[[language]]
name = "kotlin"
scope = "source.kotlin"
file-types = ["kt", "kts"]
roots = ["settings.gradle", "settings.gradle.kts"]
comment-token = "//"
indent = { tab-width = 4, unit = "    " }
language-server = { command = "kotlin-language-server" }

[[grammar]]
name = "kotlin"
source = { git = "https://github.com/fwcd/tree-sitter-kotlin", rev = "a4f71eb9b8c9b19ded3e0e9470be4b1b77c2b569" }

[[language]]
name = "hcl"
scope = "source.hcl"
injection-regex = "(hcl|tf|nomad)"
file-types = ["hcl", "tf", "nomad"]
roots = []
comment-token = "#"
indent = { tab-width = 2, unit = "  " }
language-server = { command = "terraform-ls", args = ["serve"], language-id = "terraform" }
auto-format = true

[[grammar]]
name = "hcl"
source = { git = "https://github.com/MichaHoffmann/tree-sitter-hcl", rev = "3cb7fc28247efbcb2973b97e71c78838ad98a583" }

[[language]]
name = "tfvars"
scope = "source.tfvars"
file-types = ["tfvars"]
roots = []
comment-token = "#"
indent = { tab-width = 2, unit = "  " }
language-server = { command = "terraform-ls", args = ["serve"], language-id = "terraform-vars" }
auto-format = true
grammar = "hcl"

[[language]]
name = "org"
scope = "source.org"
injection-regex = "org"
file-types = ["org"]
roots = []
indent = { tab-width = 2, unit = "  " }

[[grammar]]
name = "org"
source = { git = "https://github.com/milisims/tree-sitter-org", rev = "698bb1a34331e68f83fc24bdd1b6f97016bb30de" }

[[language]]
name = "solidity"
scope = "source.sol"
injection-regex = "^(sol|solidity)$"
file-types = ["sol"]
roots = []
comment-token = "//"
indent = { tab-width = 4, unit = "    " }
language-server = { command = "solc", args = ["--lsp"] }

[[grammar]]
name = "solidity"
source = { git = "https://github.com/slinlee/tree-sitter-solidity", rev = "f3a002274744e859bf64cf3524985f8c31ea84fd" }

[[language]]
name = "gleam"
scope = "source.gleam"
injection-regex = "gleam"
file-types = ["gleam"]
roots = ["gleam.toml"]
comment-token = "//"
indent = { tab-width = 2, unit = "  " }
language-server = { command = "gleam", args = ["lsp"] }

[[grammar]]
name = "gleam"
source = { git = "https://github.com/gleam-lang/tree-sitter-gleam", rev = "d7861b2a4b4d594c58bb4f1be5f1f4ee4c67e5c3" }

[[language]]
name = "ron"
scope = "source.ron"
injection-regex = "ron"
file-types = ["ron"]
roots = []
comment-token = "//"
indent = { tab-width = 4, unit = "    " }
grammar = "rust"

[[language]]
name = "r"
scope = "source.r"
injection-regex = "(r|R)"
file-types = ["r", "R"]
shebangs = ["r", "R"]
roots = []
comment-token = "#"
indent = { tab-width = 2, unit = "  " }
language-server = { command = "R", args = ["--slave", "-e", "languageserver::run()"] }

[[grammar]]
name = "r"
source = { git = "https://github.com/r-lib/tree-sitter-r", rev = "cc04302e1bff76fa02e129f332f44636813b0c3c" }

[[language]]
name = "rmarkdown"
scope = "source.rmd"
injection-regex = "(r|R)md"
file-types = ["rmd", "Rmd"]
roots = []
indent = { tab-width = 2, unit = "  " }
grammar = "markdown"
language-server = { command = "R", args = ["--slave", "-e", "languageserver::run()"] }

[[language]]
name = "swift"
scope = "source.swift"
injection-regex = "swift"
file-types = ["swift"]
roots = [ "Package.swift" ]
comment-token = "//"
auto-format = true
language-server = { command = "sourcekit-lsp" }

[[grammar]]
name = "swift"
source = { git = "https://github.com/alex-pinkus/tree-sitter-swift", rev = "77c6312c8438f4dbaa0350cec92b3d6dd3d74a66" }

[[language]]
name = "erb"
scope = "text.html.erb"
injection-regex = "erb"
file-types = ["erb"]
roots = []
indent = { tab-width = 2, unit = "  " }
grammar = "embedded-template"

[[language]]
name = "ejs"
scope = "text.html.ejs"
injection-regex = "ejs"
file-types = ["ejs"]
roots = []
indent = { tab-width = 2, unit = "  " }
grammar = "embedded-template"

[[grammar]]
name = "embedded-template"
source = { git = "https://github.com/tree-sitter/tree-sitter-embedded-template", rev = "d21df11b0ecc6fd211dbe11278e92ef67bd17e97" }

[[language]]
name = "eex"
scope = "source.eex"
injection-regex = "eex"
file-types = ["eex"]
roots = []
indent = { tab-width = 2, unit = "  " }

[[grammar]]
name = "eex"
source = { git = "https://github.com/connorlay/tree-sitter-eex", rev = "f742f2fe327463335e8671a87c0b9b396905d1d1" }

[[language]]
name = "heex"
scope = "source.heex"
injection-regex = "heex"
file-types = ["heex"]
roots = []
indent = { tab-width = 2, unit = "  " }

[[grammar]]
name = "heex"
source = { git = "https://github.com/phoenixframework/tree-sitter-heex", rev = "961bc4d2937cfd24ceb0a5a6b2da607809f8822e" }

[[language]]
name = "sql"
scope = "source.sql"
file-types = ["sql"]
roots = []
comment-token = "--"
indent = { tab-width = 4, unit = "    " }
injection-regex = "sql"

[[grammar]]
name = "sql"
source = { git = "https://github.com/DerekStride/tree-sitter-sql", rev = "0caa7fa2ee00e0b770493a79d4efacc1fc376cc5" }

[[language]]
name = "gdscript"
scope = "source.gdscript"
injection-regex = "gdscript"
file-types = ["gd"]
shebangs = []
roots = ["project.godot"]
auto-format = true
comment-token = "#"
indent = { tab-width = 4, unit = "    " }

[[grammar]]
name = "gdscript"
source = { git = "https://github.com/PrestonKnopp/tree-sitter-gdscript", rev = "2a6abdaa47fcb91397e09a97c7433fd995ea46c6" }

[[language]]
name = "nu"
scope = "source.nu"
injection-regex = "nu"
file-types = ["nu"]
roots = []
comment-token = "#"
indent = { tab-width = 2, unit = "  " }

[[grammar]]
name = "nu"
source = { git = "https://github.com/LhKipp/tree-sitter-nu", rev = "db4e990b78824c8abef3618e0f93b7fe1e8f4c0d" }

[[language]]
name = "vala"
scope = "source.vala"
injection-regex = "vala"
file-types = ["vala", "vapi"]
roots = []
comment-token = "//"
indent = { tab-width = 2, unit = "  " }
language-server = { command = "vala-language-server" }

[[grammar]]
name = "vala"
source = { git = "https://github.com/vala-lang/tree-sitter-vala", rev = "c9eea93ba2ec4ec1485392db11945819779745b3" }

[[language]]
name = "hare"
scope = "source.hare"
injection-regex = "hare"
file-types = ["ha"]
roots = []
comment-token = "//"
indent = { tab-width = 8, unit = "\t" }

[[grammar]]
name = "hare"
source = { git = "https://git.sr.ht/~ecmma/tree-sitter-hare", rev = "bc26a6a949f2e0d98b7bfc437d459b250900a165" }

[[language]]
name = "devicetree"
scope = "source.devicetree"
injection-regex = "(dtsi?|devicetree|fdt)"
file-types = ["dts", "dtsi"]
roots = []
comment-token = "//"
indent = { tab-width = 4, unit = "\t" }

[[grammar]]
name = "devicetree"
source = { git = "https://github.com/joelspadin/tree-sitter-devicetree", rev = "877adbfa0174d25894c40fa75ad52d4515a36368" }

[[language]]
name = "cairo"
scope = "source.cairo"
injection-regex = "cairo"
file-types = ["cairo"]
roots = []
comment-token = "#"
indent = { tab-width = 4, unit = "    " }

[[grammar]]
name = "cairo"
source = { git = "https://github.com/archseer/tree-sitter-cairo", rev = "5155c6eb40db6d437f4fa41b8bcd8890a1c91716" }

[[language]]
name = "cpon"
scope = "scope.cpon"
injection-regex = "^cpon$"
file-types = ["cpon", "cp"]
roots = []
auto-format = true
comment-token = "//"
indent = { tab-width = 2, unit = "  " }

[[grammar]]
name = "cpon"
source = { git = "https://github.com/fvacek/tree-sitter-cpon", rev = "0d01fcdae5a53191df5b1349f9bce053833270e7" }

[[language]]
name = "odin"
auto-format = false
scope = "source.odin"
file-types = ["odin"]
roots = ["ols.json"]
language-server = { command = "ols", args = [] }
comment-token = "//"
indent = { tab-width = 4, unit = "\t" }

[[grammar]]
name = "odin"
source = { git = "https://github.com/MineBill/tree-sitter-odin", rev = "da885f4a387f169b9b69fe0968259ee257a8f69a" }

[[language]]
name = "meson"
scope = "source.meson"
injection-regex = "meson"
file-types = ["meson.build"]
roots = []
comment-token = "#"
indent = { tab-width = 2, unit = "  " }

[[grammar]]
name = "meson"
source = { git = "https://github.com/bearcove/tree-sitter-meson", rev = "feea83be9225842490066522ced2d13eb9cce0bd" }

[[language]]
name = "sshclientconfig"
scope = "source.sshclientconfig"
file-types = [".ssh/config", "/etc/ssh/ssh_config"]
roots = []

[[grammar]]
name = "sshclientconfig"
source = { git = "https://github.com/metio/tree-sitter-ssh-client-config", rev = "769d7a01a2e5493b4bb5a51096c6bf4be130b024" }

[[language]]
name = "scheme"
scope = "source.scheme"
injection-regex = "scheme"
file-types = ["ss", "rkt"] # "scm",
roots = []
comment-token = ";"
indent = { tab-width = 2, unit = "  " }

[[grammar]]
name = "scheme"
source = { git = "https://github.com/6cdh/tree-sitter-scheme", rev = "27fb77db05f890c2823b4bd751c6420378df146b" }

[[language]]
name = "v"
scope = "source.v"
file-types = ["v", "vv"]
shebangs = ["v run"]
roots = ["v.mod"]
language-server = { command = "vls", args = [] }
auto-format = true
comment-token = "//"
indent = { tab-width = 4, unit = "\t" }

[[grammar]]
name = "v"
source = { git = "https://github.com/vlang/vls", subpath = "tree_sitter_v", rev = "3e8124ea4ab80aa08ec77f03df53f577902a0cdd" }

[[language]]
name = "verilog"
scope = "source.verilog"
file-types = ["v", "vh", "sv", "svh"]
roots = []
comment-token = "//"
language-server = { command = "svlangserver", args = [] }
indent = { tab-width = 2, unit = "  " }
injection-regex = "verilog"

[[grammar]]
name = "verilog"
source = { git = "https://github.com/andreytkachenko/tree-sitter-verilog", rev = "514d8d70593d29ef3ef667fa6b0e504ae7c977e3" }

[[language]]
name = "edoc"
scope = "source.edoc"
file-types = ["edoc", "edoc.in"]
injection-regex = "edoc"
roots = []
indent = { tab-width = 4, unit = "    " }

[[grammar]]
name = "edoc"
source = { git = "https://github.com/the-mikedavis/tree-sitter-edoc", rev = "1691ec0aa7ad1ed9fa295590545f27e570d12d60" }

[[language]]
name = "jsdoc"
scope = "source.jsdoc"
injection-regex = "jsdoc"
file-types = ["jsdoc"]
roots = []
indent = { tab-width = 2, unit = "  " }

[[grammar]]
name = "jsdoc"
source = { git = "https://github.com/tree-sitter/tree-sitter-jsdoc", rev = "189a6a4829beb9cdbe837260653b4a3dfb0cc3db" }

[[language]]
name = "openscad"
scope = "source.openscad"
injection-regex = "openscad"
file-types = ["scad"]
roots = []
comment-token = "//"
language-server = { command = "openscad-language-server" }
indent = { tab-width = 2, unit = "\t" }

[[grammar]]
name = "openscad"
source = { git = "https://github.com/bollian/tree-sitter-openscad", rev = "5c3ce93df0ac1da7197cf6ae125aade26d6b8972" }

[[language]]
name = "prisma"
scope = "source.prisma"
injection-regex = "prisma"
file-types = ["prisma"]
roots = ["package.json"]
comment-token = "//"
language-server = { command = "prisma-language-server", args = ["--stdio"] }
indent = { tab-width = 2, unit = "  " }

[[grammar]]
name = "prisma"
source = { git = "https://github.com/victorhqc/tree-sitter-prisma", rev = "17a59236ac25413b81b1613ea6ba5d8d52d7cd6c" }

[[language]]
name = "clojure"
scope = "source.clojure"
injection-regex = "(clojure|clj|edn|boot)"
file-types = ["clj", "cljs", "cljc", "clje", "cljr", "cljx", "edn", "boot"]
roots = ["project.clj", "build.boot", "deps.edn", "shadow-cljs.edn"]
comment-token = ";"
language-server = { command = "clojure-lsp" }
indent = { tab-width = 2, unit = "  " }

[[grammar]]
name = "clojure"
source = { git = "https://github.com/sogaiu/tree-sitter-clojure", rev = "e57c569ae332ca365da623712ae1f50f84daeae2" }

[[language]]
name = "starlark"
scope = "source.starlark"
injection-regex = "(starlark|bzl|bazel)"
file-types = ["bzl", "bazel", "BUILD"]
roots = []
comment-token = "#"
indent = { tab-width = 4, unit = "    " }
grammar = "python"

[[language]]
name = "elvish"
scope = "source.elvish"
file-types = ["elv"]
roots = []
comment-token = "#"
indent = { tab-width = 2, unit = "  " }
language-server = { command = "elvish", args = ["-lsp"] }
grammar = "elvish"

[[grammar]]
name = "elvish"
source = { git = "https://github.com/ckafi/tree-sitter-elvish", rev = "e50787cadd3bc54f6d9c0704493a79078bb8a4e5" }

[[language]]
name = "idris"
scope = "source.idr"
injection-regex = "idr"
file-types = ["idr"]
shebangs = []
roots = []
comment-token = "--"
indent = { tab-width = 2, unit = "  " }
language-server = { command = "idris2-lsp" }

[[language]]
name = "fortran"
scope = "source.fortran"
injection-regex = "fortran"
file-types = ["f", "for", "f90", "f95", "f03"]
roots = ["fpm.toml"]
comment-token = "!"
indent = { tab-width = 4, unit = "    "}
language-server = { command = "fortls", args = ["--lowercase_intrinsics"] }

[[grammar]]
name = "fortran"
source = { git = "https://github.com/stadelmanma/tree-sitter-fortran", rev = "f0f2f100952a353e64e26b0fa710b4c296d7af13" }

[[language]]
name = "ungrammar"
scope = "source.ungrammar"
injection-regex = "ungrammar"
file-types = ["ungram", "ungrammar"]
roots = []
comment-token = "//"
indent = { tab-width = 2, unit = "  " }

[[grammar]]
name = "ungrammar"
source = { git = "https://github.com/Philipp-M/tree-sitter-ungrammar", rev = "0113de880a58ea14f2a75802e9b99fcc25003d9c" }

[[language]]
name = "dot"
scope = "source.dot"
injection-regex = "dot"
file-types = ["dot"]
roots = []
comment-token = "//"
indent = { tab-width = 4, unit = "    " }
language-server = { command = "dot-language-server", args = ["--stdio"] }

[[grammar]]
name = "dot"
source = { git = "https://github.com/rydesun/tree-sitter-dot", rev = "917230743aa10f45a408fea2ddb54bbbf5fbe7b7" }

[[language]]
name = "cue"
scope = "source.cue"
injection-regex = "cue"
file-types = ["cue"]
roots = ["cue.mod"]
auto-format = true
comment-token = "//"
language-server = { command = "cuelsp" }
indent = { tab-width = 4, unit = "\t" }

[[grammar]]
name = "cue"
source = { git = "https://github.com/eonpatapon/tree-sitter-cue", rev = "61843e3beebf19417e4fede4e8be4df1084317ad" }

[[language]]
name = "slint"
scope = "source.slint"
injection-regex = "slint"
file-types = ["slint"]
roots = []
comment-token = "//"
indent = { tab-width = 4, unit = "    " }
language-server = { command = "slint-lsp", args = [] }

[[grammar]]
name = "slint"
source = { git = "https://github.com/jrmoulton/tree-sitter-slint", rev = "0d4dda94f96623302dfc234e06be62a5717f47da" }

[[language]]
name = "task"
scope = "source.task"
injection-regex = "task"
file-types = ["task"]
roots = []
comment-token = "#"
indent = { tab-width = 2, unit = "  " }

[[grammar]]
name = "task"
source = { git = "https://github.com/alexanderbrevig/tree-sitter-task", rev = "f2cb435c5dbf3ee19493e224485d977cb2d36d8b" }

[[language]]
<<<<<<< HEAD
name = "esdl"
scope = "source.esdl"
injection-regex = "esdl"
file-types = ["esdl"]
comment-token = "#"
indent = { tab-width = 2, unit = "  " }
roots = ["edgedb.toml"]

[[grammar]]
name ="esdl"
source = { git = "https://github.com/greym0uth/tree-sitter-esdl", rev = "b840c8a8028127e0a7c6e6c45141adade2bd75cf" }
=======
name = "xit"
scope = "source.xit"
injection-regex = "xit"
file-types = ["xit"]
roots = []
indent = { tab-width = 4, unit = "    " }

[[grammar]]
name = "xit"
source = { git = "https://github.com/synaptiko/tree-sitter-xit", rev = "7d7902456061bc2ad21c64c44054f67b5515734c" }
>>>>>>> ccae718a
<|MERGE_RESOLUTION|>--- conflicted
+++ resolved
@@ -1654,7 +1654,18 @@
 source = { git = "https://github.com/alexanderbrevig/tree-sitter-task", rev = "f2cb435c5dbf3ee19493e224485d977cb2d36d8b" }
 
 [[language]]
-<<<<<<< HEAD
+name = "xit"
+scope = "source.xit"
+injection-regex = "xit"
+file-types = ["xit"]
+roots = []
+indent = { tab-width = 4, unit = "    " }
+
+[[grammar]]
+name = "xit"
+source = { git = "https://github.com/synaptiko/tree-sitter-xit", rev = "7d7902456061bc2ad21c64c44054f67b5515734c" }
+
+[[language]]
 name = "esdl"
 scope = "source.esdl"
 injection-regex = "esdl"
@@ -1665,16 +1676,4 @@
 
 [[grammar]]
 name ="esdl"
-source = { git = "https://github.com/greym0uth/tree-sitter-esdl", rev = "b840c8a8028127e0a7c6e6c45141adade2bd75cf" }
-=======
-name = "xit"
-scope = "source.xit"
-injection-regex = "xit"
-file-types = ["xit"]
-roots = []
-indent = { tab-width = 4, unit = "    " }
-
-[[grammar]]
-name = "xit"
-source = { git = "https://github.com/synaptiko/tree-sitter-xit", rev = "7d7902456061bc2ad21c64c44054f67b5515734c" }
->>>>>>> ccae718a
+source = { git = "https://github.com/greym0uth/tree-sitter-esdl", rev = "b840c8a8028127e0a7c6e6c45141adade2bd75cf" }