# Language support configuration.
# See the languages documentation: https://docs.helix-editor.com/master/languages.html

use-grammars = { except = [ "wren", "gemini" ] }

[language-server]

als = { command = "als" }
ada-language-server = { command = "ada_language_server" }
ada-gpr-language-server = {command = "ada_language_server", args = ["--language-gpr"]}
angular = {command = "ngserver", args = ["--stdio", "--tsProbeLocations", ".", "--ngProbeLocations", ".",]}
asm-lsp = { command = "asm-lsp" }
awk-language-server = { command = "awk-language-server" }
bash-language-server = { command = "bash-language-server", args = ["start"] }
bass = { command = "bass", args = ["--lsp"] }
beancount-language-server = { command = "beancount-language-server" }
bicep-langserver = { command = "bicep-langserver" }
bitbake-language-server = { command = "bitbake-language-server" }
buf = { command = "buf", args = ["beta", "lsp", "--timeout", "0"] }
cairo-language-server = { command = "cairo-language-server", args = [] }
circom-lsp = { command = "circom-lsp" }
cl-lsp = { command = "cl-lsp" }
clangd = { command = "clangd" }
clojure-lsp = { command = "clojure-lsp" }
cmake-language-server = { command = "cmake-language-server" }
codeql = { command = "codeql", args = ["execute", "language-server", "--check-errors=ON_CHANGE"] }
crystalline = { command = "crystalline", args = ["--stdio"] }
cs = { command = "cs", args = ["launch", "--contrib", "smithy-language-server", "--", "0"] }
csharp-ls = { command = "csharp-ls" }
cuelsp = { command = "cuelsp" }
dart = { command = "dart", args = ["language-server", "--client-id=helix"] }
dhall-lsp-server = { command = "dhall-lsp-server" }
docker-langserver = { command = "docker-langserver", args = ["--stdio"] }
docker-compose-langserver = { command = "docker-compose-langserver", args = ["--stdio"]}
dot-language-server = { command = "dot-language-server", args = ["--stdio"] }
earthlyls = { command = "earthlyls" }
elixir-ls = { command = "elixir-ls", config = { elixirLS.dialyzerEnabled = false } }
elm-language-server = { command = "elm-language-server" }
elp = { command = "elp", args = ["server"] }
elvish = { command = "elvish", args = ["-lsp"] }
erlang-ls = { command = "erlang_ls" }
fennel-ls = { command = "fennel-ls" }
fish-lsp = { command = "fish-lsp", args = ["start"], environment = { fish_lsp_show_client_popups = "false" } }
forc = { command = "forc", args = ["lsp"] }
forth-lsp = { command = "forth-lsp" }
fortls = { command = "fortls", args = ["--lowercase_intrinsics"] }
fsharp-ls = { command = "fsautocomplete", config = { AutomaticWorkspaceInit = true } }
gleam = { command = "gleam", args = ["lsp"] }
glsl_analyzer = { command = "glsl_analyzer" }
graphql-language-service = { command = "graphql-lsp", args = ["server", "-m", "stream"] }
harper-ls = { command = "harper-ls", args = ["--stdio"] }
haskell-language-server = { command = "haskell-language-server-wrapper", args = ["--lsp"] }
hyprls = { command = "hyprls" }
idris2-lsp = { command = "idris2-lsp" }
intelephense = { command = "intelephense", args = ["--stdio"] }
jdtls = { command = "jdtls" }
jedi = { command = "jedi-language-server" }
jq-lsp = { command = "jq-lsp" }
jsonnet-language-server = { command = "jsonnet-language-server", args= ["-t", "--lint"] }
julia = { command = "julia", timeout = 60, args = [ "--startup-file=no", "--history-file=no", "--quiet", "-e", "using LanguageServer; runserver()", ] }
just-lsp = { command = "just-lsp" }
koka = { command = "koka", args = ["--language-server", "--lsstdio"] }
koto-ls = { command = "koto-ls" }
kotlin-language-server = { command = "kotlin-language-server" }
lean = { command = "lean", args = [ "--server", "--memory=1024" ] }
ltex-ls = { command = "ltex-ls" }
ltex-ls-plus = { command = "ltex-ls-plus" }
markdoc-ls = { command = "markdoc-ls", args = ["--stdio"] }
markdown-oxide = { command = "markdown-oxide" }
marksman = { command = "marksman", args = ["server"] }
metals = { command = "metals", config = { "isHttpEnabled" = true, metals = { inlayHints = { typeParameters = {enable = true} , hintsInPatternMatch = {enable = true} }  } } }
mesonlsp = { command = "mesonlsp", args = ["--lsp"] }
mint = { command = "mint", args = ["tool", "ls"] }
mojo-lsp = { command = "magic", args = ["run", "mojo-lsp-server"] }
nil = { command = "nil" }
nimlangserver = { command = "nimlangserver" }
nimlsp = { command = "nimlsp" }
nixd = { command = "nixd" }
nls = { command = "nls" }
nu-lsp = { command = "nu", args = [ "--lsp" ] }
ocamllsp = { command = "ocamllsp" }
ols = { command = "ols", args = [] }
omnisharp = { command = "OmniSharp", args = [ "--languageserver" ] }
openscad-lsp = { command = "openscad-lsp", args = ["--stdio"] }
pasls = { command = "pasls", args = [] }
pbkit = { command = "pb", args = [ "lsp" ] }
perlnavigator = { command = "perlnavigator", args= ["--stdio"] }
pest-language-server = { command = "pest-language-server" }
pkl-lsp = { command = "pkl-lsp" }
prisma-language-server = { command = "prisma-language-server", args = ["--stdio"] }
purescript-language-server = { command = "purescript-language-server", args = ["--stdio"] }
pylsp = { command = "pylsp" }
pyright = { command = "pyright-langserver", args = ["--stdio"], config = {} }
protols = { command = "protols", args = [] }
basedpyright = { command = "basedpyright-langserver", args = ["--stdio"], config = {} }
pylyzer = { command = "pylyzer", args = ["--server"] }
qmlls = { command = "qmlls" }
quint-language-server = { command = "quint-language-server", args = ["--stdio"] }
r = { command = "R", args = ["--no-echo", "-e", "languageserver::run()"] }
racket = { command = "racket", args = ["-l", "racket-langserver"] }
regols = { command = "regols" }
rescript-language-server = { command = "rescript-language-server", args = ["--stdio"] }
robotframework_ls = { command = "robotframework_ls" }
ruff = { command = "ruff", args = ["server"] }
ruby-lsp = { command = "ruby-lsp" }
serve-d = { command = "serve-d" }
slangd = { command = "slangd" }
slint-lsp = { command = "slint-lsp", args = [] }
solargraph = { command = "solargraph", args = ["stdio"] }
solc = { command = "solc", args = ["--lsp"] }
sourcekit-lsp = { command = "sourcekit-lsp" }
spade-language-server = {command = "spade-language-server"}
starpls = {command = "starpls"}
svlangserver = { command = "svlangserver", args = [] }
swipl = { command = "swipl", args = [ "-g", "use_module(library(lsp_server))", "-g", "lsp_server:main", "-t", "halt", "--", "stdio" ] }
superhtml = {  command = "superhtml", args = ["lsp"]}
tailwindcss-ls = { command = "tailwindcss-language-server", args = ["--stdio"] }
taplo = { command = "taplo", args = ["lsp", "stdio"] }
templ = { command = "templ", args = ["lsp"] }
terraform-ls = { command = "terraform-ls", args = ["serve"] }
texlab = { command = "texlab" }
typespec = { command = "tsp-server", args = ["--stdio"] }
vala-language-server = { command = "vala-language-server" }
vale-ls = { command = "vale-ls" }
vhdl_ls = { command = "vhdl_ls", args = [] }
vlang-language-server = { command = "v-analyzer" }
vscode-css-language-server = { command = "vscode-css-language-server", args = ["--stdio"], config = { provideFormatter = true, css = { validate = { enable = true } } } }
vscode-html-language-server = { command = "vscode-html-language-server", args = ["--stdio"], config = { provideFormatter = true } }
vscode-json-language-server = { command = "vscode-json-language-server", args = ["--stdio"], config = { provideFormatter = true, json = { validate = { enable = true } } } }
vuels = { command = "vue-language-server", args = ["--stdio"], config = { typescript = { tsdk = "node_modules/typescript/lib/" } } }
wgsl-analyzer = { command = "wgsl-analyzer" }
yaml-language-server = { command = "yaml-language-server", args = ["--stdio"] }
yls = { command = "yls", args = ["-vv"] }
zls = { command = "zls" }
blueprint-compiler = { command = "blueprint-compiler", args = ["lsp"] }
tinymist = { command = "tinymist" }
ts_query_ls = { command = "ts_query_ls" }
termux-language-server = { command = "termux-language-server" }
helm_ls = { command = "helm_ls", args = ["serve"] }
ember-language-server = { command = "ember-language-server", args = ["--stdio"] }
teal-language-server = { command = "teal-language-server" }
wasm-language-tools = { command = "wat_server" }
sourcepawn-studio = { command = "sourcepawn-studio" }

[language-server.ansible-language-server]
command = "ansible-language-server"
args = ["--stdio"]

[language-server.astro-ls]
command = "astro-ls"
args = [ "--stdio" ]
config = { typescript = { tsdk = "node_modules/typescript/lib" } }

[language-server.lua-language-server]
command = "lua-language-server"

[language-server.lua-language-server.config.Lua.hint]
enable = true
arrayIndex = "Enable"
setType = true
paramName = "All"
paramType = true
await = true


[language-server.gopls]
command = "gopls"

[language-server.gopls.config.hints]
assignVariableTypes = true
compositeLiteralFields = true
constantValues = true
functionTypeParameters = true
parameterNames = true
rangeVariableTypes = true

[language-server.golangci-lint-lsp]
command = "golangci-lint-langserver"

[language-server.golangci-lint-lsp.config]
command = ["golangci-lint", "run", "--output.json.path=stdout", "--show-stats=false", "--issues-exit-code=1"]


[language-server.rust-analyzer]
command = "rust-analyzer"

[language-server.rust-analyzer.config]
inlayHints.bindingModeHints.enable = false
inlayHints.closingBraceHints.minLines = 10
inlayHints.closureReturnTypeHints.enable = "with_block"
inlayHints.discriminantHints.enable = "fieldless"
inlayHints.lifetimeElisionHints.enable = "skip_trivial"
inlayHints.typeHints.hideClosureInitialization = false


[language-server.typescript-language-server]
command = "typescript-language-server"
args = ["--stdio"]
config.hostInfo = "helix"

[language-server.typescript-language-server.config.typescript.inlayHints]
includeInlayEnumMemberValueHints = true
includeInlayFunctionLikeReturnTypeHints = true
includeInlayFunctionParameterTypeHints = true
includeInlayParameterNameHints = "all"
includeInlayParameterNameHintsWhenArgumentMatchesName = true
includeInlayPropertyDeclarationTypeHints = true
includeInlayVariableTypeHints = true

[language-server.typescript-language-server.config.javascript.inlayHints]
includeInlayEnumMemberValueHints = true
includeInlayFunctionLikeReturnTypeHints = true
includeInlayFunctionParameterTypeHints = true
includeInlayParameterNameHints = "all"
includeInlayParameterNameHintsWhenArgumentMatchesName = true
includeInlayPropertyDeclarationTypeHints = true
includeInlayVariableTypeHints = true

[language-server.svelteserver]
command = "svelteserver"
args = ["--stdio"]

[language-server.svelteserver.config.configuration.typescript]
inlayHints.parameterTypes.enabled = true
inlayHints.variableTypes.enabled = true
inlayHints.propertyDeclarationTypes.enabled = true
inlayHints.functionLikeReturnTypes.enabled = true
inlayHints.enumMemberValues.enabled = true
inlayHints.parameterNames.enabled = "all"

[language-server.svelteserver.config.configuration.javascript]
inlayHints.parameterTypes.enabled = true
inlayHints.variableTypes.enabled = true
inlayHints.propertyDeclarationTypes.enabled = true
inlayHints.functionLikeReturnTypes.enabled = true
inlayHints.enumMemberValues.enabled = true
inlayHints.parameterNames.enabled = "all"

[language-server.vscode-eslint-language-server]
command = "vscode-eslint-language-server"
args = ["--stdio"]

[language-server.vscode-eslint-language-server.config]
validate = "on"
experimental = { useFlatConfig = false }
rulesCustomizations = []
run = "onType"
problems = { shortenToSingleLine = false }
nodePath = ""

[language-server.vscode-eslint-language-server.config.codeAction.disableRuleComment]
enable = true
location = "separateLine"

[language-server.vscode-eslint-language-server.config.codeAction.showDocumentation]
enable = true

[language-server.vscode-eslint-language-server.config.workingDirectory]
mode = "location"

[[language]]
name = "rust"
scope = "source.rust"
injection-regex = "rs|rust"
file-types = ["rs"]
roots = ["Cargo.toml", "Cargo.lock"]
shebangs = ["rust-script", "cargo"]
auto-format = true
comment-tokens = ["//", "///", "//!"]
block-comment-tokens = [
  { start = "/*", end = "*/" },
  { start = "/**", end = "*/" },
  { start = "/*!", end = "*/" },
]
language-servers = [ "rust-analyzer" ]
indent = { tab-width = 4, unit = "    " }
persistent-diagnostic-sources = ["rustc", "clippy"]

[language.auto-pairs]
'(' = ')'
'{' = '}'
'[' = ']'
'"' = '"'
'`' = '`'

[language.debugger]
name = "lldb-dap"
transport = "stdio"
command = "lldb-dap"

[[language.debugger.templates]]
name = "binary"
request = "launch"
completion = [ { name = "binary", completion = "filename" } ]
args = { program = "{0}" }

[[language.debugger.templates]]
name = "binary (terminal)"
request = "launch"
completion = [ { name = "binary", completion = "filename" } ]
args = { program = "{0}", runInTerminal = true }

[[language.debugger.templates]]
name = "attach"
request = "attach"
completion = [ "pid" ]
args = { pid = "{0}" }

[[language.debugger.templates]]
name = "gdbserver attach"
request = "attach"
completion = [ { name = "lldb connect url", default = "connect://localhost:3333" }, { name = "file", completion = "filename" }, "pid" ]
args = { attachCommands = [ "platform select remote-gdb-server", "platform connect {0}", "file {1}", "attach {2}" ] }

[[grammar]]
name = "rust"
source = { git = "https://github.com/tree-sitter/tree-sitter-rust", rev = "1f63b33efee17e833e0ea29266dd3d713e27e321" }

[[language]]
name = "sway"
scope = "source.sway"
injection-regex = "sway"
file-types = ["sw"]
language-servers = [ "forc" ]
roots = ["Forc.toml", "Forc.lock"]
indent = { tab-width = 4, unit = "    " }
comment-token = "//"

[[grammar]]
name = "sway"
source = { git = "https://github.com/FuelLabs/tree-sitter-sway", rev = "e491a005ee1d310f4c138bf215afd44cfebf959c" }

[[language]]
name = "toml"
scope = "source.toml"
injection-regex = "toml"
file-types = ["toml", { glob = "pdm.lock" }, { glob = "poetry.lock" }, { glob = "Cargo.lock" }, { glob = "uv.lock" }]
comment-token = "#"
language-servers = [ "taplo" ]
indent = { tab-width = 2, unit = "  " }

[[grammar]]
name = "toml"
source = { git = "https://github.com/ikatyang/tree-sitter-toml", rev = "7cff70bbcbbc62001b465603ca1ea88edd668704" }

[[language]]
name = "awk"
scope = "source.awk"
injection-regex = "awk"
file-types = ["awk", "gawk", "nawk", "mawk"]
comment-token = "#"
language-servers = [ "awk-language-server" ]
indent = { tab-width = 2, unit = "  " }

[[grammar]]
name = "awk"
source = { git = "https://github.com/Beaglefoot/tree-sitter-awk", rev = "a799bc5da7c2a84bc9a06ba5f3540cf1191e4ee3" }

[[language]]
name = "protobuf"
scope = "source.proto"
injection-regex = "proto"
file-types = ["proto"]
language-servers = [ "buf", "pbkit", "protols" ]
comment-token = "//"
block-comment-tokens = { start = "/*", end = "*/" }
indent = { tab-width = 2, unit = "  " }
grammar = "proto"

[[grammar]]
name = "proto"
source = { git = "https://github.com/sdoerner/tree-sitter-proto", rev = "778ab6ed18a7fcf82c83805a87d63376c51e80bc"}

[[language]]
name = "textproto"
file-types = ["txtpb", "textpb", "textproto"]
comment-token = "#"
scope = "source.textproto"
indent = { tab-width = 2, unit = "  " }
formatter = { command = "txtpbfmt" }
auto-format = true

[[grammar]]
name = "textproto"
source = { git = "https://github.com/PorterAtGoogle/tree-sitter-textproto", rev = "568471b80fd8793d37ed01865d8c2208a9fefd1b"}

[[language]]
name = "elixir"
scope = "source.elixir"
injection-regex = "(elixir|ex)"
file-types = ["ex", "exs", { glob = "mix.lock" }]
shebangs = ["elixir"]
roots = ["mix.exs", "mix.lock"]
comment-token = "#"
language-servers = [ "elixir-ls" ]
indent = { tab-width = 2, unit = "  " }

[[grammar]]
name = "elixir"
source = { git = "https://github.com/elixir-lang/tree-sitter-elixir", rev = "02a6f7fd4be28dd94ee4dd2ca19cb777053ea74e" }

[[language]]
name = "fennel"
scope = "source.fennel"
file-types = ["fnl", "fnlm"]
shebangs = ["fennel"]
comment-token = ";"
language-servers = ["fennel-ls"]
formatter = { command = "fnlfmt", args = ["-"]}
indent = { tab-width = 2, unit = "  " }

[[grammar]]
name = "fennel"
source = { git = "https://github.com/alexmozaidze/tree-sitter-fennel", rev = "cfbfa478dc2dbef267ee94ae4323d9c886f45e94" }

[[language]]
name = "fish"
scope = "source.fish"
injection-regex = "fish"
file-types = ["fish"]
shebangs = ["fish"]
comment-token = "#"
language-servers = ["fish-lsp"]
indent = { tab-width = 4, unit = "    " }
auto-format = true
formatter = { command = "fish_indent" }

[[grammar]]
name = "fish"
source = { git = "https://github.com/ram02z/tree-sitter-fish", rev = "a78aef9abc395c600c38a037ac779afc7e3cc9e0" }

[[language]]
name = "mint"
scope = "source.mint"
injection-regex = "mint"
file-types = ["mint"]
shebangs = []
comment-token = "//"
block-comment-tokens = { start = "/*", end = "*/" }
language-servers = [ "mint" ]
indent = { tab-width = 2, unit = "  " }

[[language]]
name = "mojo"
scope = "source.mojo"
roots = ["__init__.mojo"]
injection-regex = "mojo"
file-types = ["mojo", "🔥"]
language-servers = [ "mojo-lsp" ]
comment-token = "#"
indent = { tab-width = 4, unit = "    " }
auto-format = true
formatter = { command = "magic", args = ["run", "mojo" , "format", "-q", "-"]}

[[grammar]]
name = "mojo"
source = { git = "https://github.com/lsh/tree-sitter-mojo", rev = "3d7c53b8038f9ebbb57cd2e61296180aa5c1cf64" }

[[language]]
name = "janet"
scope = "source.janet"
injection-regex = "janet"
file-types = ["cgen", "janet", "jdn"]
shebangs = ["janet"]
roots = ["project.janet"]
comment-token = "#"
indent = { tab-width = 2, unit = "  " }
formatter = { command = "janet-format" }
grammar = "janet-simple"

[language.auto-pairs]
'"' = '"'
'(' = ')'
'[' = ']'
'{' = '}'
"`" = "`"

[[grammar]]
name = "janet-simple"
source = { git = "https://github.com/sogaiu/tree-sitter-janet-simple", rev = "51271e260346878e1a1aa6c506ce6a797b7c25e2" }

[[language]]
name = "json"
scope = "source.json"
injection-regex = "json"
file-types = [
  "json",
  "arb",
  "ipynb",
  "geojson",
  "gltf",
  "webmanifest",
  { glob = "flake.lock" },
  { glob = ".babelrc" },
  { glob = ".bowerrc" },
  { glob = ".jscrc" },
  "js.map",
  "ts.map",
  "css.map",
  { glob = ".jslintrc" },
  "jsonl",
  "jsonld",
  { glob = ".vuerc" },
  { glob = "composer.lock" },
  { glob = ".watchmanconfig" },
  "avsc",
  "ldtk",
  "ldtkl",
  { glob = ".swift-format" },
  "sublime-build",
  "sublime-color-scheme",
  "sublime-commands",
  "sublime-completions",
  "sublime-keymap",
  "sublime-macro",
  "sublime-menu",
  "sublime-mousemap",
  "sublime-project",
  "sublime-settings",
  "sublime-theme",
  "sublime-workspace"
]
language-servers = [ "vscode-json-language-server" ]
auto-format = true
indent = { tab-width = 2, unit = "  " }

[[grammar]]
name = "json"
source = { git = "https://github.com/tree-sitter/tree-sitter-json", rev = "73076754005a460947cafe8e03a8cf5fa4fa2938" }

[[language]]
name = "jsonc"
scope = "source.json"
injection-regex = "jsonc"
file-types = ["jsonc", { glob = "tsconfig.json" }, { glob = "bun.lock" }]
comment-token = "//"
block-comment-tokens = { start = "/*", end = "*/" }
grammar = "json"
language-servers = [ "vscode-json-language-server" ]
auto-format = true
indent = { tab-width = 2, unit = "  " }

[[language]]
name = "json5"
scope = "source.json5"
injection-regex = "json5"
file-types = ["json5"]
language-servers = []
comment-token = "//"
indent = { tab-width = 4, unit = "    " }
# https://json5.org

[[grammar]]
name = "json5"
source = { git = "https://github.com/Joakker/tree-sitter-json5", rev = "c23f7a9b1ee7d45f516496b1e0e4be067264fa0d" }

[[language]]
name = "c"
scope = "source.c"
injection-regex = "c"
file-types = ["c"] # TODO: ["h"]
comment-token = "//"
block-comment-tokens = { start = "/*", end = "*/" }
language-servers = [ "clangd" ]
indent = { tab-width = 2, unit = "  " }

[language.debugger]
name = "lldb-dap"
transport = "stdio"
command = "lldb-dap"

[[language.debugger.templates]]
name = "binary"
request = "launch"
completion = [ { name = "binary", completion = "filename" } ]
args = { console = "internalConsole", program = "{0}" }

[[language.debugger.templates]]
name = "attach"
request = "attach"
completion = [ "pid" ]
args = { console = "internalConsole", pid = "{0}" }

[[language.debugger.templates]]
name = "gdbserver attach"
request = "attach"
completion = [ { name = "lldb connect url", default = "connect://localhost:3333" }, { name = "file", completion = "filename" }, "pid" ]
args = { console = "internalConsole", attachCommands = [ "platform select remote-gdb-server", "platform connect {0}", "file {1}", "attach {2}" ] }

[[grammar]]
name = "c"
source = { git = "https://github.com/tree-sitter/tree-sitter-c", rev = "7175a6dd5fc1cee660dce6fe23f6043d75af424a" }

[[language]]
name = "cpp"
scope = "source.cpp"
injection-regex = "cpp"
file-types = ["cc", "hh", "c++", "cpp", "hpp", "h", "ipp", "tpp", "cxx", "hxx", "ixx", "txx", "ino", "C", "H", "cu", "cuh", "cppm", "h++", "ii", "inl", { glob = ".hpp.in" }, { glob = ".h.in" }]
comment-token = "//"
block-comment-tokens = { start = "/*", end = "*/" }
language-servers = [ "clangd" ]
indent = { tab-width = 2, unit = "  " }

[language.debugger]
name = "lldb-dap"
transport = "stdio"
command = "lldb-dap"

[[language.debugger.templates]]
name = "binary"
request = "launch"
completion = [ { name = "binary", completion = "filename" } ]
args = { console = "internalConsole", program = "{0}" }

[[language.debugger.templates]]
name = "attach"
request = "attach"
completion = [ "pid" ]
args = { console = "internalConsole", pid = "{0}" }

[[language.debugger.templates]]
name = "gdbserver attach"
request = "attach"
completion = [ { name = "lldb connect url", default = "connect://localhost:3333" }, { name = "file", completion = "filename" }, "pid" ]
args = { console = "internalConsole", attachCommands = [ "platform select remote-gdb-server", "platform connect {0}", "file {1}", "attach {2}" ] }

[[grammar]]
name = "cpp"
source = { git = "https://github.com/tree-sitter/tree-sitter-cpp", rev = "670404d7c689be1c868a46f919ba2a3912f2b7ef" }

[[language]]
name = "crystal"
scope = "source.cr"
file-types = ["cr"]
roots = ["shard.yml", "shard.lock"]
comment-token = "#"
indent = { tab-width = 2, unit = "  " }
grammar = "ruby"
language-servers = [ "crystalline" ]

[[language]]
name = "c-sharp"
scope = "source.csharp"
injection-regex = "c-?sharp"
file-types = ["cs", "csx", "cake"]
roots = ["sln", "csproj"]
comment-token = "//"
block-comment-tokens = { start = "/*", end = "*/" }
indent = { tab-width = 4, unit = "\t" }
language-servers = [ "omnisharp" ]

[language.debugger]
name = "netcoredbg"
transport = "tcp"
command = "netcoredbg"
args = [ "--interpreter=vscode" ]
port-arg = "--server={}"

[[language.debugger.templates]]
name = "launch"
request = "launch"
completion = [ { name = "path to dll", completion = "filename" } ]
args = { type = "coreclr", console = "internalConsole", internalConsoleOptions = "openOnSessionStart", program = "{0}" }

[[language.debugger.templates]]
name = "attach"
request = "attach"
completion = [ "pid" ]
args = { processId = "{0}" }

[[grammar]]
name = "c-sharp"
source = { git = "https://github.com/tree-sitter/tree-sitter-c-sharp", rev = "b5eb5742f6a7e9438bee22ce8026d6b927be2cd7" }

[[language]]
name = "cel"
scope = "source.cel"
injection-regex = "cel"
file-types = ["cel"]
comment-token = "//"
indent = { tab-width = 2, unit = "  " }

[[grammar]]
name = "cel"
source = { git = "https://github.com/bufbuild/tree-sitter-cel", rev = "9f2b65da14c216df53933748e489db0f11121464" }

[[language]]
name = "spicedb"
scope = "source.zed"
injection-regex = "spicedb"
file-types = ["zed"]
comment-token = "//"
indent = { tab-width = 2, unit = "  " }

[[grammar]]
name = "spicedb"
source = { git = "https://github.com/jzelinskie/tree-sitter-spicedb", rev = "a4e4645651f86d6684c15dfa9931b7841dc52a66" }

[[language]]
name = "go"
scope = "source.go"
injection-regex = "go"
file-types = ["go"]
roots = ["go.work", "go.mod"]
auto-format = true
comment-token = "//"
block-comment-tokens = { start = "/*", end = "*/" }
language-servers = [ "gopls", "golangci-lint-lsp" ]
# TODO: gopls needs utf-8 offsets?
indent = { tab-width = 4, unit = "\t" }

[language.debugger]
name = "go"
transport = "tcp"
command = "dlv"
args = ["dap"]
port-arg = "-l 127.0.0.1:{}"

[[language.debugger.templates]]
name = "source"
request = "launch"
completion = [ { name = "entrypoint", completion = "filename", default = "." } ]
args = { mode = "debug", program = "{0}" }

[[language.debugger.templates]]
name = "binary"
request = "launch"
completion = [ { name = "binary", completion = "filename" } ]
args = { mode = "exec", program = "{0}" }

[[language.debugger.templates]]
name = "test"
request = "launch"
completion = [ { name = "tests", completion = "directory", default = "." } ]
args = { mode = "test", program = "{0}" }

[[language.debugger.templates]]
name = "attach"
request = "attach"
completion = [ "pid" ]
args = { mode = "local", processId = "{0}" }

[[language.debugger.templates]]
name = "core"
request = "launch"
completion = [ { name = "binary", completion = "filename" }, { name = "core", completion = "filename" } ]
args = { mode = "core", program = "{0}", coreFilePath = "{1}" }

[[grammar]]
name = "go"
source = { git = "https://github.com/tree-sitter/tree-sitter-go", rev = "64457ea6b73ef5422ed1687178d4545c3e91334a" }

[[language]]
name = "gomod"
scope = "source.gomod"
injection-regex = "gomod"
file-types = [{ glob = "go.mod" }]
auto-format = true
comment-token = "//"
language-servers = [ "gopls" ]
indent = { tab-width = 4, unit = "\t" }

[[grammar]]
name = "gomod"
source = { git = "https://github.com/camdencheek/tree-sitter-go-mod", rev = "6efb59652d30e0e9cd5f3b3a669afd6f1a926d3c" }

[[language]]
name = "gotmpl"
scope = "source.gotmpl"
injection-regex = "gotmpl"
file-types = ["gotmpl"]
comment-token = "//"
block-comment-tokens = { start = "/*", end = "*/" }
language-servers = [ "gopls" ]
indent = { tab-width = 2, unit = " " }

[[grammar]]
name = "gotmpl"
source = { git = "https://github.com/dannylongeuay/tree-sitter-go-template", rev = "395a33e08e69f4155156f0b90138a6c86764c979" }

[[language]]
name = "gowork"
scope = "source.gowork"
injection-regex = "gowork"
file-types = [{ glob = "go.work" }]
auto-format = true
comment-token = "//"
language-servers = [ "gopls" ]
indent = { tab-width = 4, unit = "\t" }

[[grammar]]
name = "gowork"
source = { git = "https://github.com/omertuc/tree-sitter-go-work", rev = "6dd9dd79fb51e9f2abc829d5e97b15015b6a8ae2" }

[[language]]
name = "javascript"
scope = "source.js"
injection-regex = "(js|javascript)"
language-id = "javascript"
file-types = ["js", "mjs", "cjs", "rules", "es6", "pac", { glob = ".node_repl_history" }, { glob = "jakefile" }]
shebangs = ["node"]
roots = [ "package.json" ]
comment-token = "//"
block-comment-tokens = { start = "/*", end = "*/" }
language-servers = [ "typescript-language-server" ]
indent = { tab-width = 2, unit = "  " }

[language.debugger]
name = "node-debug2"
transport = "stdio"
# args consisting of cmd (node) and path to adapter should be added to user's configuration
quirks = { absolute-paths = true }

[[language.debugger.templates]]
name = "source"
request = "launch"
completion = [ { name = "main", completion = "filename", default = "index.js" } ]
args = { program = "{0}" }

[[grammar]]
name = "javascript"
source = { git = "https://github.com/tree-sitter/tree-sitter-javascript", rev = "f772967f7b7bc7c28f845be2420a38472b16a8ee" }

[[language]]
name = "jsx"
scope = "source.jsx"
injection-regex = "jsx"
language-id = "javascriptreact"
file-types = ["jsx"]
roots = [ "package.json" ]
comment-token = "//"
block-comment-tokens = { start = "/*", end = "*/" }
language-servers = [ "typescript-language-server" ]
indent = { tab-width = 2, unit = "  " }
grammar = "javascript"

[[language]]
name = "typescript"
scope = "source.ts"
injection-regex = "(ts|typescript)"
language-id = "typescript"
file-types = ["ts", "mts", "cts"]
shebangs = ["deno", "bun", "ts-node"]
roots = [ "package.json", "tsconfig.json" ]
comment-token = "//"
block-comment-tokens = { start = "/*", end = "*/" }
language-servers = [ "typescript-language-server" ]
indent = { tab-width = 2, unit = "  " }

[[grammar]]
name = "typescript"
source = { git = "https://github.com/tree-sitter/tree-sitter-typescript", rev = "b1bf4825d9eaa0f3bdeb1e52f099533328acfbdf", subpath = "typescript" }

[[language]]
name = "typespec"
scope = "source.typespec"
injection-regex = "(tsp|typespec)"
language-id = "typespec"
file-types = ["tsp"]
roots = ["tspconfig.yaml"]
auto-format = true
comment-token = "//"
block-comment-tokens = { start = "/*", end = "*/" }
language-servers = ["typespec"]
indent = { tab-width = 2, unit = "  " }

[[grammar]]
name = "typespec"
source = { git = "https://github.com/happenslol/tree-sitter-typespec", rev = "0ee05546d73d8eb64635ed8125de6f35c77759fe" }

[[language]]
name = "tsx"
scope = "source.tsx"
injection-regex = "(tsx)" # |typescript
language-id = "typescriptreact"
file-types = ["tsx"]
roots = [ "package.json", "tsconfig.json" ]
comment-token = "//"
block-comment-tokens = { start = "/*", end = "*/" }
language-servers = [ "typescript-language-server" ]
indent = { tab-width = 2, unit = "  " }

[[grammar]]
name = "tsx"
source = { git = "https://github.com/tree-sitter/tree-sitter-typescript", rev = "b1bf4825d9eaa0f3bdeb1e52f099533328acfbdf", subpath = "tsx" }

[[language]]
name = "css"
scope = "source.css"
injection-regex = "css"
file-types = ["css"]
block-comment-tokens = { start = "/*", end = "*/" }
language-servers = [ "vscode-css-language-server" ]
auto-format = true
indent = { tab-width = 2, unit = "  " }

[[grammar]]
name = "css"
source = { git = "https://github.com/tree-sitter/tree-sitter-css", rev = "769203d0f9abe1a9a691ac2b9fe4bb4397a73c51" }

[[language]]
name = "scss"
scope = "source.scss"
injection-regex = "scss"
file-types = ["scss"]
block-comment-tokens = { start = "/*", end = "*/" }
language-servers = [ "vscode-css-language-server" ]
auto-format = true
indent = { tab-width = 2, unit = "  " }

[[grammar]]
name = "scss"
source = { git = "https://github.com/serenadeai/tree-sitter-scss", rev = "c478c6868648eff49eb04a4df90d703dc45b312a" }

[[language]]
name = "html"
scope = "text.html.basic"
injection-regex = "html"
file-types = ["html", "htm", "shtml", "xhtml", "xht", "jsp", "asp", "aspx", "jshtm", "volt", "rhtml", "cshtml"]
block-comment-tokens = { start = "<!--", end = "-->" }
language-servers = [ "vscode-html-language-server", "superhtml" ]
auto-format = true
indent = { tab-width = 2, unit = "  " }

[[grammar]]
name = "html"
source = { git = "https://github.com/tree-sitter/tree-sitter-html", rev = "29f53d8f4f2335e61bf6418ab8958dac3282077a" }

[[language]]
name = "python"
scope = "source.python"
injection-regex = "py(thon)?"
file-types = ["py", "pyi", "py3", "pyw", "ptl", "rpy", "cpy", "ipy", "pyt", { glob = ".python_history" }, { glob = ".pythonstartup" }, { glob = ".pythonrc" }, { glob = "*SConstruct" }, { glob = "*SConscript" }, { glob = "*sconstruct" }]
shebangs = ["python", "uv"]
roots = ["pyproject.toml", "setup.py", "poetry.lock", "pyrightconfig.json"]
comment-token = "#"
language-servers = ["ruff", "jedi", "pylsp"]
# TODO: pyls needs utf-8 offsets
indent = { tab-width = 4, unit = "    " }

[[grammar]]
name = "python"
source = { git = "https://github.com/tree-sitter/tree-sitter-python", rev = "4bfdd9033a2225cc95032ce77066b7aeca9e2efc" }

[[language]]
name = "nickel"
scope = "source.nickel"
injection-regex = "nickel"
file-types = ["ncl"]
shebangs = []
comment-token = "#"
language-servers = [ "nls" ]
indent = { tab-width = 2, unit = "  " }

[language.auto-pairs]
'(' = ')'
'{' = '}'
'[' = ']'
'"' = '"'

[[grammar]]
name = "nickel"
source = { git = "https://github.com/nickel-lang/tree-sitter-nickel", rev = "88d836a24b3b11c8720874a1a9286b8ae838d30a" }

[[language]]
name = "nix"
scope = "source.nix"
injection-regex = "nix"
file-types = ["nix"]
shebangs = []
comment-token = "#"
language-servers = [ "nil", "nixd" ]
indent = { tab-width = 2, unit = "  " }

[[grammar]]
name = "nix"
source = { git = "https://github.com/nix-community/tree-sitter-nix", rev = "1b69cf1fa92366eefbe6863c184e5d2ece5f187d" }

[[language]]
name = "ruby"
scope = "source.ruby"
injection-regex = "ruby"
file-types = [
  "rb",
  "rake",
  "irb",
  "gemspec",
  "rabl",
  "jbuilder",
  "jb",
  "podspec",
  "rjs",
  "rbi",
  "rbs",
  { glob = "rakefile" },
  { glob = "gemfile" },
  { glob = "Rakefile" },
  { glob = "Gemfile" },
  { glob = "Podfile" },
  { glob = "Vagrantfile" },
  { glob = "Brewfile" },
  { glob = "Guardfile" },
  { glob = "Capfile" },
  { glob = "Cheffile" },
  { glob = "Hobofile" },
  { glob = "Appraisals" },
  { glob = "Rantfile" },
  { glob = "Berksfile" },
  { glob = "Berksfile.lock" },
  { glob = "Thorfile" },
  { glob = "Puppetfile" },
  { glob = "Fastfile" },
  { glob = "Appfile" },
  { glob = "Deliverfile" },
  { glob = "Matchfile" },
  { glob = "Scanfile" },
  { glob = "Snapfile" },
  { glob = "Gymfile" },
]
shebangs = ["ruby"]
comment-token = "#"
language-servers = [ "ruby-lsp", "solargraph" ]
indent = { tab-width = 2, unit = "  " }

[[grammar]]
name = "ruby"
source = { git = "https://github.com/tree-sitter/tree-sitter-ruby", rev = "206c7077164372c596ffa8eaadb9435c28941364" }

[[language]]
name = "bash"
scope = "source.bash"
injection-regex = "(shell|bash|zsh|sh)"
file-types = [
  "sh",
  "bash",
  "ash",
  "dash",
  "ksh",
  "mksh",
  "zsh",
  "zshenv",
  "zlogin",
  "zlogout",
  "zprofile",
  "zshrc",
  "eclass",
  "ebuild",
  "bazelrc",
  "Renviron",
  "zsh-theme",
  "cshrc",
  "tcshrc",
  "bashrc_Apple_Terminal",
  "zshrc_Apple_Terminal",
  { glob = "i3/config" },
  { glob = "sway/config" },
  { glob = "tmux.conf" },
  { glob = ".bash_history" },
  { glob = ".bash_login" },
  { glob = ".bash_logout" },
  { glob = ".bash_profile" },
  { glob = ".bashrc" },
  { glob = ".profile" },
  { glob = ".zshenv" },
  { glob = ".zlogin" },
  { glob = ".zlogout" },
  { glob = ".zprofile" },
  { glob = ".zshrc" },
  { glob = ".zimrc" },
  { glob = "APKBUILD" },
  { glob = ".bash_aliases" },
  { glob = ".Renviron" },
  { glob = ".xprofile" },
  { glob = ".xsession" },
  { glob = ".xsessionrc" },
  { glob = ".yashrc" },
  { glob = ".yash_profile" },
  { glob = ".hushlogin" },
]
shebangs = ["sh", "bash", "dash", "zsh"]
comment-token = "#"
language-servers = [ "bash-language-server" ]
indent = { tab-width = 2, unit = "  " }

[[grammar]]
name = "bash"
source = { git = "https://github.com/tree-sitter/tree-sitter-bash", rev = "f8fb3274f72a30896075585b32b0c54cad65c086" }

[[language]]
name = "php"
scope = "source.php"
injection-regex = "php"
file-types = ["php", "inc", "php4", "php5", "phtml", "ctp"]
shebangs = ["php"]
roots = ["composer.json", "index.php"]
comment-token = "//"
block-comment-tokens = [{start = "/**", end = "*/"}, {start = "/*", end = "*/"}]
language-servers = [ "intelephense" ]
indent = { tab-width = 4, unit = "    " }

[[grammar]]
name = "php"
source = { git = "https://github.com/tree-sitter/tree-sitter-php", rev = "f860e598194f4a71747f91789bf536b393ad4a56" }

[[language]]
name = "php-only"
scope = "source.php-only"
injection-regex = "php-only"
file-types = []
indent = { tab-width = 4, unit = "    " }
roots = ["composer.json", "index.php"]

[[grammar]]
name = "php-only"
source = { git = "https://github.com/tree-sitter/tree-sitter-php", rev = "cf1f4a0f1c01c705c1d6cf992b104028d5df0b53", subpath = "php_only" }

[[language]]
name = "blade"
scope = "source.blade.php"
file-types = [{ glob = "*.blade.php" }, "blade"]
injection-regex = "blade"
roots = ["composer.json", "index.php"]

[[grammar]]
name = "blade"
source = { git = "https://github.com/EmranMR/tree-sitter-blade", rev = "4c66efe1e05c639c555ee70092021b8223d2f440" }

[[language]]
name = "twig"
scope = "source.twig"
injection-regex = "twig"
file-types = ["twig"]
block-comment-tokens = { start = "{#", end = "#}" }
indent = { tab-width = 2, unit = "  " }

[[grammar]]
name = "twig"
source = { git = "https://github.com/gbprod/tree-sitter-twig", rev = "807b293fec3fead64f54c64fdf6fb05516c032b9" }

[[language]]
name = "latex"
scope = "source.tex"
injection-regex = "tex"
file-types = ["tex", "sty", "cls", "Rd", "bbx", "cbx"]
comment-token = "%"
language-servers = [ "texlab" ]
indent = { tab-width = 4, unit = "\t" }

[[grammar]]
name = "latex"
source = { git = "https://github.com/latex-lsp/tree-sitter-latex", rev = "8c75e93cd08ccb7ce1ccab22c1fbd6360e3bcea6" }

[[language]]
name = "bibtex"
scope = "source.bib"
injection-regex = "bib"
file-types = ["bib"]
comment-token = "%"
language-servers = [ "texlab" ]
indent = { tab-width = 4, unit = "\t" }
auto-format = true

[language.formatter]
command = 'bibtex-tidy'
args = [
  "-",
  "--curly",
  "--drop-all-caps",
  "--remove-empty-fields",
  "--sort-fields",
  "--sort=year,author,id",
  "--strip-enclosing-braces",
  "--trailing-commas",
]

[[grammar]]
name = "bibtex"
source = { git = "https://github.com/latex-lsp/tree-sitter-bibtex", rev = "ccfd77db0ed799b6c22c214fe9d2937f47bc8b34" }

[[language]]
name = "lean"
scope = "source.lean"
injection-regex = "lean"
file-types = ["lean"]
roots = [ "lakefile.lean" ]
comment-token = "--"
block-comment-tokens = { start = "/-", end = "-/" }
language-servers = [ "lean" ]
indent = { tab-width = 2, unit = "  " }
rulers = [101]
text-width = 100

[language.auto-pairs]
'(' = ')'
'{' = '}'
'[' = ']'
'"' = '"'
'⟨' = '⟩'

[[grammar]]
name = "lean"
source = { git = "https://github.com/Julian/tree-sitter-lean", rev = "d98426109258b266e1e92358c5f11716d2e8f638" }


[[language]]
name = "lpf"
comment-token = "#"
scope = "source.lpf"
file-types = ["lpf"]

[[grammar]]
name = "lpf"
source = { git = "https://gitlab.com/TheZoq2/tree-sitter-lpf", rev = "db7372e60c722ca7f12ab359e57e6bf7611ab126" }

[[language]]
name = "julia"
scope = "source.julia"
injection-regex = "julia"
file-types = ["jl"]
shebangs = ["julia"]
roots = ["Manifest.toml", "Project.toml"]
comment-token = "#"
block-comment-tokens = { start = "#=", end = "=#" }
language-servers = [ "julia" ]
indent = { tab-width = 4, unit = "    " }

[[grammar]]
name = "julia"
source = { git = "https://github.com/tree-sitter/tree-sitter-julia", rev = "e84f10db8eeb8b9807786bfc658808edaa1b4fa2" }

[[language]]
name = "java"
scope = "source.java"
injection-regex = "java"
file-types = ["java", "jav", "pde"]
roots = ["pom.xml", "build.gradle", "build.gradle.kts"]
language-servers = [ "jdtls" ]
indent = { tab-width = 2, unit = "  " }
comment-tokens = ["//"]
block-comment-tokens = { start = "/*", end = "*/" }

[[grammar]]
name = "java"
source = { git = "https://github.com/tree-sitter/tree-sitter-java", rev = "09d650def6cdf7f479f4b78f595e9ef5b58ce31e" }

[[language]]
name = "smali"
scope = "source.smali"
injection-regex = "smali"
file-types = ["smali"]
comment-token = "#"
roots = []
indent = { tab-width = 4, unit = "    " }

[[grammar]]
name = "smali"
source = { git = "https://github.com/amaanq/tree-sitter-smali", rev = "5ae51e15c4d1ac93cba6127caf3d1f0a072c140c" }

[[language]]
name = "ledger"
scope = "source.ledger"
injection-regex = "ledger"
file-types = ["ldg", "ledger", "journal"]
comment-token = ";"
indent = { tab-width = 4, unit = "    " }

[[grammar]]
name = "ledger"
source = { git = "https://github.com/cbarrete/tree-sitter-ledger", rev = "1f864fb2bf6a87fe1b48545cc6adc6d23090adf7" }

[[language]]
name = "beancount"
scope = "source.beancount"
injection-regex = "beancount"
file-types = ["beancount", "bean"]
comment-token = ";"
indent = { tab-width = 2, unit = "  " }
language-servers = [ "beancount-language-server" ]

[[grammar]]
name = "beancount"
source = { git = "https://github.com/polarmutex/tree-sitter-beancount", rev = "f3741a3a68ade59ec894ed84a64673494d2ba8f3" }

[[language]]
name = "ocaml"
scope = "source.ocaml"
injection-regex = "ocaml"
file-types = ["ml"]
shebangs = ["ocaml", "ocamlrun", "ocamlscript"]
block-comment-tokens = { start = "(*", end = "*)" }
language-servers = [ "ocamllsp" ]
indent = { tab-width = 2, unit = "  " }

[language.auto-pairs]
'(' = ')'
'{' = '}'
'[' = ']'
'"' = '"'

[[grammar]]
name = "ocaml"
source = { git = "https://github.com/tree-sitter/tree-sitter-ocaml", rev = "9965d208337d88bbf1a38ad0b0fe49e5f5ec9677", subpath = "ocaml" }

[[language]]
name = "ocaml-interface"
scope = "source.ocaml.interface"
file-types = ["mli"]
shebangs = []
block-comment-tokens = { start = "(*", end = "*)" }
comment-token = "(**)"
language-servers = [ "ocamllsp" ]
indent = { tab-width = 2, unit = "  " }

[language.auto-pairs]
'(' = ')'
'{' = '}'
'[' = ']'
'"' = '"'

[[grammar]]
name = "ocaml-interface"
source = { git = "https://github.com/tree-sitter/tree-sitter-ocaml", rev = "9965d208337d88bbf1a38ad0b0fe49e5f5ec9677", subpath = "interface" }

[[language]]
name = "dune"
scope = "source.dune"
roots = ["dune-project"]
file-types = [{ glob = "dune-project" }, { glob = "dune" }]
comment-token = ";"
indent = { tab-width = 1, unit = " " }
grammar = "scheme"
auto-format = true
formatter = { command = "dune", args = ["format-dune-file"] }

[language.auto-pairs]
'(' = ')'
'{' = '}'
'[' = ']'
'"' = '"'

[[language]]
name = "lua"
injection-regex = "lua"
scope = "source.lua"
file-types = ["lua", "rockspec"]
shebangs = ["lua", "luajit"]
roots = [".luarc.json", ".luacheckrc", ".stylua.toml", "selene.toml", ".git"]
comment-token = "--"
block-comment-tokens = { start = "--[[", end = "--]]" }
indent = { tab-width = 2, unit = "  " }
language-servers = [ "lua-language-server" ]

[[grammar]]
name = "lua"
source = { git = "https://github.com/tree-sitter-grammars/tree-sitter-lua", rev = "88e446476a1e97a8724dff7a23e2d709855077f2" }

[[grammar]]
name = "teal"
source = { git = "https://github.com/euclidianAce/tree-sitter-teal", rev = "3db655924b2ff1c54fdf6371b5425ea6b5dccefe" }

[[language]]
name = "teal"
scope = "source.tl"
injection-regex = "teal"
file-types = ["tl"]
comment-tokens = "--"
block-comment-tokens = { start = "--[[", end = "--]]" }
roots = [ "tlconfig.lua" ]
language-servers = [ "teal-language-server" ]

[[language]]
name = "svelte"
scope = "source.svelte"
injection-regex = "svelte"
file-types = ["svelte"]
indent = { tab-width = 2, unit = "  " }
comment-token = "//"
block-comment-tokens = { start = "/*", end = "*/" }
language-servers = [ "svelteserver" ]

[[grammar]]
name = "svelte"
source = { git = "https://github.com/Himujjal/tree-sitter-svelte", rev = "60ea1d673a1a3eeeb597e098d9ada9ed0c79ef4b" }

[[language]]
name = "vue"
scope = "source.vue"
injection-regex = "vue"
file-types = ["vue"]
roots = ["package.json"]
block-comment-tokens = { start = "<!--", end = "-->" }
indent = { tab-width = 2, unit = "  " }
language-servers = [ "vuels" ]

[[grammar]]
name = "vue"
source = { git = "https://github.com/ikatyang/tree-sitter-vue", rev = "91fe2754796cd8fba5f229505a23fa08f3546c06" }

[[language]]
name = "yaml"
scope = "source.yaml"
file-types = [
  "yml",
  "yaml",
  { glob = ".prettierrc" },
  { glob = ".clangd" },
  { glob = ".clang-format" },
  { glob = ".clang-tidy" },
  "sublime-syntax"
]
comment-token = "#"
indent = { tab-width = 2, unit = "  " }
language-servers = [ "yaml-language-server", "ansible-language-server" ]
injection-regex = "yml|yaml"

[[grammar]]
name = "yaml"
source = { git = "https://github.com/ikatyang/tree-sitter-yaml", rev = "0e36bed171768908f331ff7dff9d956bae016efb" }

[[language]]
name = "nestedtext"
scope = "text.nested"
injection-regex = "nestedtext"
file-types = ["nt"]
comment-token = "#"
indent = { tab-width = 4, unit = "    " }
grammar = "yaml"

[[language]]
name = "haskell"
scope = "source.haskell"
injection-regex = "hs|haskell"
file-types = ["hs", "hs-boot", "hsc"]
roots = ["Setup.hs", "stack.yaml", "cabal.project"]
comment-token = "--"
block-comment-tokens = { start = "{-", end = "-}" }
language-servers = [ "haskell-language-server" ]
indent = { tab-width = 2, unit = "  " }

[[grammar]]
name = "haskell"
source = { git = "https://github.com/tree-sitter/tree-sitter-haskell", rev = "d7ac98f49e3ed7e17541256fe3881a967d7ffdd3" }

[[language]]
name = "haskell-persistent"
scope = "source.persistentmodels"
file-types = ["persistentmodels"]
comment-token = "--"
indent = { tab-width = 2, unit = "  " }

[[grammar]]
name = "haskell-persistent"
source = { git = "https://github.com/MercuryTechnologies/tree-sitter-haskell-persistent", rev = "58a6ccfd56d9f1de8fb9f77e6c42151f8f0d0f3d" }

[[language]]
name = "purescript"
scope = "source.purescript"
injection-regex = "purescript"
file-types = ["purs"]
roots = ["spago.yaml", "spago.dhall", "bower.json"]
comment-token = "--"
block-comment-tokens = { start = "{-", end = "-}" }
language-servers = [ "purescript-language-server" ]
indent = { tab-width = 2, unit = "  " }
auto-format = true
formatter = { command = "purs-tidy", args = ["format"] }

[[grammar]]
name = "purescript"
source = { git = "https://github.com/postsolar/tree-sitter-purescript", rev = "5ef5592674ea42de75fc2792972e4ea0b6e3da6c" }

[[language]]
name = "zig"
scope = "source.zig"
injection-regex = "zig"
file-types = ["zig", "zon"]
roots = ["build.zig"]
auto-format = true
comment-tokens = ["//", "///", "//!"]
language-servers = [ "zls" ]
indent = { tab-width = 4, unit = "    " }
formatter = { command = "zig" , args = ["fmt", "--stdin"] }

[language.debugger]
name = "lldb-dap"
transport = "stdio"
command = "lldb-dap"

[[language.debugger.templates]]
name = "binary"
request = "launch"
completion = [ { name = "binary", completion = "filename" } ]
args = { console = "internalConsole", program = "{0}" }

[[language.debugger.templates]]
name = "attach"
request = "attach"
completion = [ "pid" ]
args = { console = "internalConsole", pid = "{0}" }

[[language.debugger.templates]]
name = "gdbserver attach"
request = "attach"
completion = [ { name = "lldb connect url", default = "connect://localhost:3333" }, { name = "file", completion = "filename" }, "pid" ]
args = { console = "internalConsole", attachCommands = [ "platform select remote-gdb-server", "platform connect {0}", "file {1}", "attach {2}" ] }

[[grammar]]
name = "zig"
source = { git = "https://github.com/tree-sitter-grammars/tree-sitter-zig", rev = "eb7d58c2dc4fbeea4745019dee8df013034ae66b" }

[[language]]
name = "prolog"
scope = "source.prolog"
file-types = ["pl", "prolog"]
shebangs = ["swipl"]
comment-token = "%"
block-comment-tokens = { start = "/*", end = "*/" }
language-servers = [ "swipl" ]

[[grammar]]
name = "prolog"
source = { git = "https://codeberg.org/foxy/tree-sitter-prolog", subpath = "grammars/prolog", rev = "d8d415f6a1cf80ca138524bcc395810b176d40fa" }

[[language]]
name = "tsq"
scope = "source.tsq"
file-types = [{ glob = "queries/*.scm" }, { glob = "injections.scm" },  { glob = "highlights.scm" },  { glob = "indents.scm" },  { glob = "textobjects.scm" },  { glob = "locals.scm" },  { glob = "tags.scm" }]
comment-token = ";"
injection-regex = "tsq"
language-servers = ["ts_query_ls"]
grammar = "query"
indent = { tab-width = 2, unit = "  " }

[language.auto-pairs]
'(' = ')'
'[' = ']'
'"' = '"'

[[grammar]]
name = "query"
source = { git = "https://github.com/tree-sitter-grammars/tree-sitter-query", rev = "a6674e279b14958625d7a530cabe06119c7a1532" }

[[language]]
name = "cmake"
scope = "source.cmake"
file-types = ["cmake", { glob = "CMakeLists.txt" }]
comment-token = "#"
block-comment-tokens = { start = "#[[", end = "]]" }
indent = { tab-width = 2, unit = "  " }
language-servers = [ "cmake-language-server" ]
injection-regex = "cmake"

[[grammar]]
name = "cmake"
source = { git = "https://github.com/uyha/tree-sitter-cmake", rev = "6e51463ef3052dd3b328322c22172eda093727ad" }

[[language]]
name = "make"
scope = "source.make"
file-types = [{ glob = "Makefile" }, { glob = "makefile" }, "make", "mk", "mak", {glob = "GNUmakefile" }, { glob = "OCamlMakefile" }]
shebangs = ["make", "gmake"]
injection-regex = "(make|makefile|Makefile|mk)"
comment-token = "#"
indent = { tab-width = 4, unit = "\t" }

[[grammar]]
name = "make"
source = { git = "https://github.com/alemuller/tree-sitter-make", rev = "a4b9187417d6be349ee5fd4b6e77b4172c6827dd" }

[[language]]
name = "glsl"
scope = "source.glsl"
file-types = ["glsl", "vert", "tesc", "tese", "geom", "frag", "comp" ]
comment-token = "//"
block-comment-tokens = { start = "/*", end = "*/" }
indent = { tab-width = 4, unit = "    " }
language-servers = [ "glsl_analyzer" ]
injection-regex = "glsl"

[[grammar]]
name = "glsl"
source = { git = "https://github.com/theHamsta/tree-sitter-glsl", rev = "88408ffc5e27abcffced7010fc77396ae3636d7e" }

[[language]]
name = "perl"
scope = "source.perl"
file-types = ["pl", "pm", "t", "psgi", "raku", "rakumod", "rakutest", "rakudoc", "nqp", "p6", "pl6", "pm6"]
shebangs = ["perl"]
comment-token = "#"
language-servers = [ "perlnavigator" ]
indent = { tab-width = 2, unit = "  " }

[[grammar]]
name = "perl"
source = { git = "https://github.com/tree-sitter-perl/tree-sitter-perl", rev = "72a08a496a23212f23802490ef6f4700d68cfd0e" }

[[language]]
name = "pod"
scope = "source.pod"
injection-regex = "pod"
file-types = ["pod"]

[[grammar]]
name = "pod"
source = { git = "https://github.com/tree-sitter-perl/tree-sitter-pod", rev = "0bf8387987c21bf2f8ed41d2575a8f22b139687f" }

[[language]]
name = "racket"
scope = "source.racket"
file-types = ["rkt", "rktd", "rktl", "scrbl"]
shebangs = ["racket"]
comment-token = ";"
indent = { tab-width = 2, unit = "  " }
block-comment-tokens = { start = "#|", end = "|#" }
language-servers = [ "racket" ]
grammar = "scheme"

[[language]]
name = "common-lisp"
scope = "source.lisp"
file-types = ["lisp", "asd", "cl", "l", "lsp", "ny", "podsl", "sexp"]
shebangs = ["lisp", "sbcl", "ccl", "clisp", "ecl"]
comment-token = ";"
indent = { tab-width = 2, unit = "  " }
language-servers = [ "cl-lsp" ]
grammar = "scheme"

[language.auto-pairs]
'(' = ')'
'{' = '}'
'[' = ']'
'"' = '"'

[[language]]
name = "comment"
scope = "scope.comment"
file-types = []
injection-regex = "comment"

[[grammar]]
name = "comment"
source = { git = "https://github.com/stsewd/tree-sitter-comment", rev = "aefcc2813392eb6ffe509aa0fc8b4e9b57413ee1" }

[[language]]
name = "wesl"
scope = "source.wesl"
file-types = ["wesl"]
comment-token = "//"
block-comment-tokens = { start = "/*", end = "*/" }
indent = { tab-width = 4, unit = "    " }

[[grammar]]
name = "wesl"
source = { git = "https://github.com/wgsl-tooling-wg/tree-sitter-wesl", rev = "94ee6122680ef8ce2173853ca7c99f7aaeeda8ce" }

[[language]]
name = "wgsl"
scope = "source.wgsl"
file-types = ["wgsl"]
comment-token = "//"
block-comment-tokens = { start = "/*", end = "*/" }
language-servers = [ "wgsl-analyzer" ]
indent = { tab-width = 4, unit = "    " }

[[grammar]]
name = "wgsl"
source = { git = "https://github.com/szebniok/tree-sitter-wgsl", rev = "272e89ef2aeac74178edb9db4a83c1ffef80a463" }

[[language]]
name = "llvm"
scope = "source.llvm"
file-types = ["ll"]
comment-token = ";"
indent = { tab-width = 2, unit = "  " }
injection-regex = "llvm"

[[grammar]]
name = "llvm"
source = { git = "https://github.com/benwilliamgraham/tree-sitter-llvm", rev = "c14cb839003348692158b845db9edda201374548" }

[[language]]
name = "llvm-mir"
scope = "source.llvm_mir"
file-types = []
comment-token = ";"
indent = { tab-width = 2, unit = "  " }
injection-regex = "mir"

[[grammar]]
name = "llvm-mir"
source = { git = "https://github.com/Flakebi/tree-sitter-llvm-mir", rev = "d166ff8c5950f80b0a476956e7a0ad2f27c12505" }

[[language]]
name = "llvm-mir-yaml"
# TODO allow languages to point to their grammar like so:
#
#     grammar = "yaml"
scope = "source.yaml"
file-types = ["mir"]
comment-token = "#"
indent = { tab-width = 2, unit = "  " }

[[language]]
name = "tablegen"
scope = "source.tablegen"
file-types = ["td"]
comment-token = "//"
block-comment-tokens = { start = "/*", end = "*/" }
indent = { tab-width = 2, unit = "  " }
injection-regex = "tablegen"

[[grammar]]
name = "tablegen"
source = { git = "https://github.com/Flakebi/tree-sitter-tablegen", rev = "3e9c4822ab5cdcccf4f8aa9dcd42117f736d51d9" }

[[language]]
name = "mail"
scope = "text.mail"
file-types = ["eml"]
injection-regex = "mail|eml|email"

[[grammar]]
name = "mail"
source = { git = "https://github.com/ficcdaf/tree-sitter-mail", rev = "8e60f38efbae1cc5f22833ae13c5500dd0f3b12f" }

[[language]]
name = "markdown"
scope = "source.md"
injection-regex = "md|markdown"
file-types = ["md", "livemd", "markdown", "mdx", "mkd", "mkdn", "mdwn", "mdown", "markdn", "mdtxt", "mdtext", "workbook", { glob = "PULLREQ_EDITMSG" }]
roots = [".marksman.toml"]
language-servers = [ "marksman", "markdown-oxide" ]
indent = { tab-width = 2, unit = "  " }
block-comment-tokens = { start = "<!--", end = "-->" }

[[grammar]]
name = "markdown"
source = { git = "https://github.com/tree-sitter-grammars/tree-sitter-markdown", rev = "62516e8c78380e3b51d5b55727995d2c511436d8", subpath = "tree-sitter-markdown" }

[[language]]
name = "markdown.inline"
scope = "source.markdown.inline"
injection-regex = "markdown\\.inline"
file-types = []
grammar = "markdown_inline"

[[grammar]]
name = "markdown_inline"
source = { git = "https://github.com/tree-sitter-grammars/tree-sitter-markdown", rev = "62516e8c78380e3b51d5b55727995d2c511436d8", subpath = "tree-sitter-markdown-inline" }

[[language]]
name = "djot"
scope = "source.djot"
injection-regex = "dj|djot"
file-types = ["dj", "djot"]
indent = { tab-width = 2, unit = "  " }
block-comment-tokens = { start = "{%", end = "%}" }

[[grammar]]
name = "djot"
source = { git = "https://github.com/treeman/tree-sitter-djot", rev = "67e6e23ba7be81a4373e0f49e21207bdc32d12a5" }

[[language]]
name = "dart"
scope = "source.dart"
file-types = ["dart"]
roots = ["pubspec.yaml"]
auto-format = true
comment-tokens = ["//", "///"]
block-comment-tokens = { start = "/*", end = "*/" }
language-servers = [ "dart" ]
indent = { tab-width = 2, unit = "  " }

[[grammar]]
name = "dart"
source = { git = "https://github.com/UserNobody14/tree-sitter-dart", rev = "e398400a0b785af3cf571f5a57eccab242f0cdf9" }

[[language]]
name = "scala"
scope = "source.scala"
roots = ["build.sbt", "build.sc", "build.gradle", "build.gradle.kts", "pom.xml", ".scala-build"]
file-types = ["scala", "sbt", "sc"]
comment-token = "//"
block-comment-tokens = { start = "/*", end = "*/" }
indent = { tab-width = 2, unit = "  " }
language-servers = [ "metals" ]

[[grammar]]
name = "scala"
source = { git = "https://github.com/tree-sitter/tree-sitter-scala", rev = "7891815f42dca9ed6aeb464c2edc39d479ab965c" }

[[language]]
name = "dockerfile"
scope = "source.dockerfile"
injection-regex = "docker|dockerfile"
roots = ["Dockerfile", "Containerfile"]
file-types = [
  "Dockerfile",
  { glob = "Dockerfile" },
  { glob = "Dockerfile.*" },
  "dockerfile",
  { glob = "dockerfile" },
  { glob = "dockerfile.*" },
  "Containerfile",
  { glob = "Containerfile" },
  { glob = "Containerfile.*" },
  "containerfile",
  { glob = "containerfile" },
  { glob = "containerfile.*" },
]
comment-token = "#"
indent = { tab-width = 2, unit = "  " }
language-servers = [ "docker-langserver" ]

[[grammar]]
name = "dockerfile"
source = { git = "https://github.com/camdencheek/tree-sitter-dockerfile", rev = "087daa20438a6cc01fa5e6fe6906d77c869d19fe" }

[[language]]
name = "docker-compose"
scope = "source.yaml.docker-compose"
roots = ["docker-compose.yaml", "docker-compose.yml"]
language-servers = [ "docker-compose-langserver", "yaml-language-server" ]
file-types = [{ glob = "docker-compose.yaml" }, { glob = "docker-compose.yml" }]
comment-token = "#"
indent = { tab-width = 2, unit = "  " }
grammar = "yaml"

[[language]]
name = "git-commit"
scope = "git.commitmsg"
file-types = [{ glob = "COMMIT_EDITMSG" }, { glob = "MERGE_MSG" }]
comment-token = "#"
indent = { tab-width = 2, unit = "  " }
rulers = [51, 73]
text-width = 72

[[grammar]]
name = "git-commit"
source = { git = "https://github.com/the-mikedavis/tree-sitter-git-commit", rev = "6f193a66e9aa872760823dff020960c6cedc37b3" }

[[language]]
name = "diff"
scope = "source.diff"
file-types = ["diff", "patch", "rej"]
injection-regex = "diff"
comment-token = "#"
indent = { tab-width = 2, unit = "  " }

[[grammar]]
name = "diff"
source = { git = "https://github.com/the-mikedavis/tree-sitter-diff", rev = "fd74c78fa88a20085dbc7bbeaba066f4d1692b63" }

[[language]]
name = "git-rebase"
scope = "source.gitrebase"
file-types = [{ glob = "git-rebase-todo" }]
injection-regex = "git-rebase"
comment-token = "#"
indent = { tab-width = 2, unit = "\t" }

[[grammar]]
name = "git-rebase"
source = { git = "https://github.com/the-mikedavis/tree-sitter-git-rebase", rev = "d8a4207ebbc47bd78bacdf48f883db58283f9fd8" }

[[language]]
name = "regex"
scope = "source.regex"
injection-regex = "regex"
file-types = ["regex", { glob = ".Rbuildignore" }]

[[grammar]]
name = "regex"
source = { git = "https://github.com/tree-sitter/tree-sitter-regex", rev = "e1cfca3c79896ff79842f057ea13e529b66af636" }

[[language]]
name = "git-config"
scope = "source.gitconfig"
file-types = ["gitconfig", { glob = ".gitmodules" }, { glob = ".gitconfig" }, { glob = ".git/config" }, { glob = ".config/git/config" }]
injection-regex = "git-config"
comment-token = "#"
indent = { tab-width = 4, unit = "\t" }

[[grammar]]
name = "git-config"
source = { git = "https://github.com/the-mikedavis/tree-sitter-git-config", rev = "9c2a1b7894e6d9eedfe99805b829b4ecd871375e" }

[[language]]
name = "git-attributes"
scope = "source.gitattributes"
file-types = [{ glob = ".gitattributes" }]
injection-regex = "git-attributes"
comment-token = "#"
grammar = "gitattributes"

[[grammar]]
name = "gitattributes"
source = { git = "https://github.com/mtoohey31/tree-sitter-gitattributes", rev = "3dd50808e3096f93dccd5e9dc7dc3dba2eb12dc4" }

[[language]]
name = "git-ignore"
scope = "source.gitignore"
file-types = [{ glob = ".gitignore_global" }, { glob = "git/ignore" }, { glob = ".ignore" }, { glob = "CODEOWNERS" }, { glob = ".config/helix/ignore" }, { glob = ".helix/ignore" }, { glob = ".*ignore" }, { glob = ".git-blame-ignore-revs" }]
injection-regex = "git-ignore"
comment-token = "#"
grammar = "gitignore"

[[grammar]]
name = "gitignore"
source = { git = "https://github.com/shunsambongi/tree-sitter-gitignore", rev = "f4685bf11ac466dd278449bcfe5fd014e94aa504" }

[[language]]
name = "graphql"
scope = "source.graphql"
injection-regex = "graphql"
file-types = ["gql", "graphql", "graphqls"]
language-servers = [ "graphql-language-service" ]
comment-token = "#"
block-comment-tokens = { start = "\"\"\"", end = "\"\"\"" }
indent = { tab-width = 2, unit = "  " }

[[grammar]]
name = "graphql"
source = { git = "https://github.com/bkegley/tree-sitter-graphql", rev = "5e66e961eee421786bdda8495ed1db045e06b5fe" }

[[language]]
name = "elm"
scope = "source.elm"
injection-regex = "elm"
file-types = ["elm"]
roots = ["elm.json"]
auto-format = true
comment-token = "--"
block-comment-tokens = { start = "{-", end = "-}" }
language-servers = [ "elm-language-server" ]
indent = { tab-width = 4, unit = "    " }

[[grammar]]
name = "elm"
source = { git = "https://github.com/elm-tooling/tree-sitter-elm", rev = "df4cb639c01b76bc9ac9cc66788709a6da20002c" }

[[language]]
name = "iex"
scope = "source.iex"
injection-regex = "iex"
file-types = ["iex"]
comment-token = "#"

[[grammar]]
name = "iex"
source = { git = "https://github.com/elixir-lang/tree-sitter-iex", rev = "39f20bb51f502e32058684e893c0c0b00bb2332c" }

[[language]]
name = "rescript"
scope = "source.rescript"
injection-regex = "rescript"
file-types = ["res"]
roots = ["bsconfig.json"]
auto-format = true
comment-token = "//"
block-comment-tokens = { start = "/*", end = "*/" }
language-servers = [ "rescript-language-server" ]
indent = { tab-width = 2, unit = "  " }

[[grammar]]
name = "rescript"
source = { git = "https://github.com/rescript-lang/tree-sitter-rescript", rev = "5e2a44a9d886b0a509f5bfd0437d33b4871fbac5" }

[[language]]
name = "erlang"
scope = "source.erlang"
injection-regex = "erl(ang)?"
file-types = ["erl", "hrl", "app", { glob = "rebar.config" }, { glob = "rebar.lock" }, { glob = "*.app.src" }]
roots = ["rebar.config"]
shebangs = ["escript"]
comment-token = "%%"
indent = { tab-width = 4, unit = "    " }
language-servers = [ "erlang-ls", "elp" ]

[[grammar]]
name = "erlang"
source = { git = "https://github.com/the-mikedavis/tree-sitter-erlang", rev = "33a3e4f1fa77a3e1a2736813f4b27c358f6c0b63" }

[[language]]
name = "kotlin"
scope = "source.kotlin"
file-types = ["kt", "kts"]
roots = ["settings.gradle", "settings.gradle.kts"]
comment-token = "//"
block-comment-tokens = { start = "/*", end = "*/" }
indent = { tab-width = 4, unit = "    " }
language-servers = [ "kotlin-language-server" ]

[[grammar]]
name = "kotlin"
source = { git = "https://github.com/fwcd/tree-sitter-kotlin", rev = "c4ddea359a7ff4d92360b2efcd6cfce5dc25afe6" }

[[language]]
name = "hcl"
scope = "source.hcl"
injection-regex = "(hcl|tf|nomad)"
language-id = "terraform"
file-types = ["hcl", "tf", "nomad"]
comment-token = "#"
block-comment-tokens = { start = "/*", end = "*/" }
indent = { tab-width = 2, unit = "  " }
language-servers = [ "terraform-ls" ]
auto-format = true

[[grammar]]
name = "hcl"
source = { git = "https://github.com/tree-sitter-grammars/tree-sitter-hcl", rev = "9e3ec9848f28d26845ba300fd73c740459b83e9b" }

[[language]]
name = "tfvars"
scope = "source.tfvars"
language-id = "terraform-vars"
file-types = ["tfvars"]
comment-token = "#"
block-comment-tokens = { start = "/*", end = "*/" }
indent = { tab-width = 2, unit = "  " }
language-servers = [ "terraform-ls" ]
auto-format = true
grammar = "hcl"

[[language]]
name = "org"
scope = "source.org"
injection-regex = "org"
file-types = ["org"]
indent = { tab-width = 2, unit = "  " }

[[grammar]]
name = "org"
source = { git = "https://github.com/milisims/tree-sitter-org", rev = "698bb1a34331e68f83fc24bdd1b6f97016bb30de" }

[[language]]
name = "solidity"
scope = "source.sol"
injection-regex = "(sol|solidity)"
file-types = ["sol"]
comment-token = "//"
block-comment-tokens = { start = "/*", end = "*/" }
indent = { tab-width = 4, unit = "    " }
language-servers = [ "solc" ]

[[grammar]]
name = "solidity"
source = { git = "https://github.com/JoranHonig/tree-sitter-solidity", rev = "f7f5251a3f5b1d04f0799b3571b12918af177fc8" }

[[language]]
name = "gleam"
scope = "source.gleam"
injection-regex = "gleam"
file-types = ["gleam"]
roots = ["gleam.toml"]
comment-token = "//"
indent = { tab-width = 2, unit = "  " }
language-servers = [ "gleam" ]
auto-format = true

[[grammar]]
name = "gleam"
source = { git = "https://github.com/gleam-lang/tree-sitter-gleam", rev = "426e67087fd62be5f4533581b5916b2cf010fb5b" }

[[language]]
name = "quarto"
scope = "source.qmd"
language-id = "qmd"
injection-regex = "qmd"
file-types = ["qmd"]
indent = { tab-width = 2, unit = "  " }
grammar = "markdown"
block-comment-tokens = { start = "<!--", end = "-->" }

[[language]]
name = "ron"
scope = "source.ron"
injection-regex = "ron"
file-types = ["ron"]
comment-token = "//"
block-comment-tokens = { start = "/*", end = "*/" }
indent = { tab-width = 4, unit = "    " }

[[grammar]]
name = "ron"
source = { git = "https://github.com/tree-sitter-grammars/tree-sitter-ron", rev = "78938553b93075e638035f624973083451b29055" }

[[language]]
name = "robot"
scope = "source.robot"
injection-regex = "robot"
file-types = ["robot", "resource"]
comment-token = "#"
indent = { tab-width = 4, unit = " " }
language-servers = [ "robotframework_ls" ]

[[grammar]]
name = "robot"
source = { git = "https://github.com/Hubro/tree-sitter-robot", rev = "322e4cc65754d2b3fdef4f2f8a71e0762e3d13af" }

[[language]]
name = "r"
scope = "source.r"
injection-regex = "(r|R)"
file-types = ["r", "R", { glob = ".Rprofile" }, { glob = "Rprofile.site" }, { glob = ".RHistory" }]
shebangs = ["r", "R"]
comment-tokens = ["#", "#'"]
indent = { tab-width = 2, unit = "  " }
language-servers = [ "r" ]

[[grammar]]
name = "r"
source = { git = "https://github.com/r-lib/tree-sitter-r", rev = "cc04302e1bff76fa02e129f332f44636813b0c3c" }

[[language]]
name = "rmarkdown"
scope = "source.rmd"
language-id = "rmd"
injection-regex = "(r|R)md"
file-types = ["rmd", "Rmd"]
indent = { tab-width = 2, unit = "  " }
grammar = "markdown"
block-comment-tokens = { start = "<!--", end = "-->" }
language-servers = [ "r" ]

[[language]]
name = "swift"
scope = "source.swift"
injection-regex = "swift"
file-types = ["swift", "swiftinterface"]
roots = [ "Package.swift" ]
comment-token = "//"
block-comment-tokens = { start = "/*", end = "*/" }
formatter = { command = "swift-format" }
language-servers = [ "sourcekit-lsp" ]

[[grammar]]
name = "swift"
source = { git = "https://github.com/alex-pinkus/tree-sitter-swift", rev = "57c1c6d6ffa1c44b330182d41717e6fe37430704" }

[[language]]
name = "erb"
scope = "text.html.erb"
injection-regex = "erb"
file-types = ["erb"]
block-comment-tokens = { start = "<!--", end = "-->" }
indent = { tab-width = 2, unit = "  " }
grammar = "embedded-template"

[[language]]
name = "ejs"
scope = "text.html.ejs"
injection-regex = "ejs"
file-types = ["ejs"]
block-comment-tokens = { start = "<!--", end = "-->" }
indent = { tab-width = 2, unit = "  " }
grammar = "embedded-template"

[[grammar]]
name = "embedded-template"
source = { git = "https://github.com/tree-sitter/tree-sitter-embedded-template", rev = "d21df11b0ecc6fd211dbe11278e92ef67bd17e97" }

[[language]]
name = "eex"
scope = "source.eex"
injection-regex = "eex"
file-types = ["eex"]
roots = ["mix.exs", "mix.lock"]
block-comment-tokens = { start = "<!--", end = "-->" }
indent = { tab-width = 2, unit = "  " }

[[grammar]]
name = "eex"
source = { git = "https://github.com/connorlay/tree-sitter-eex", rev = "f742f2fe327463335e8671a87c0b9b396905d1d1" }

[[language]]
name = "heex"
scope = "source.heex"
injection-regex = "heex"
file-types = ["heex"]
roots = ["mix.exs", "mix.lock"]
block-comment-tokens = { start = "<!--", end = "-->" }
indent = { tab-width = 2, unit = "  " }
language-servers = [ "elixir-ls" ]

[[grammar]]
name = "heex"
source = { git = "https://github.com/phoenixframework/tree-sitter-heex", rev = "f6b83f305a755cd49cf5f6a66b2b789be93dc7b9" }

[[language]]
name = "sql"
scope = "source.sql"
file-types = ["sql", "dsql"]
comment-token = "--"
block-comment-tokens = { start = "/*", end = "*/" }
indent = { tab-width = 4, unit = "    " }
injection-regex = "sql"

[[grammar]]
name = "sql"
source = { git = "https://github.com/DerekStride/tree-sitter-sql", rev = "b9d109588d5b5ed986c857464830c2f0bef53f18" }

[[language]]
name = "gdscript"
scope = "source.gdscript"
injection-regex = "gdscript"
file-types = ["gd"]
shebangs = []
roots = ["project.godot"]
auto-format = true
formatter = { command = "gdformat", args = ["-"] }
comment-tokens = ["#", "##"]
indent = { tab-width = 4, unit = "\t" }

[[grammar]]
name = "gdscript"
source = { git = "https://github.com/PrestonKnopp/tree-sitter-gdscript", rev = "1f1e782fe2600f50ae57b53876505b8282388d77" }

[[language]]
name = "godot-resource"
scope = "source.tscn"
injection-regex = "godot"
file-types = ["tscn", "tres", "godot", "gdextension"]
shebangs = []
roots = ["project.godot"]
auto-format = false
comment-token = ";"
indent = { tab-width = 4, unit = "\t" }

[[grammar]]
name = "godot-resource"
source = { git = "https://github.com/PrestonKnopp/tree-sitter-godot-resource", rev = "2ffb90de47417018651fc3b970e5f6b67214dc9d" }

[[language]]
name = "nu"
scope = "source.nu"
injection-regex = "nu"
file-types = ["nu", "nuon"]
shebangs = ["nu"]
comment-token = "#"
indent = { tab-width = 2, unit = "  " }
language-servers = [ "nu-lsp" ]

[[grammar]]
name = "nu"
source = { git = "https://github.com/nushell/tree-sitter-nu", rev = "358c4f509eb97f0148bbd25ad36acc729819b9c1" }

[[language]]
name = "vala"
scope = "source.vala"
injection-regex = "vala"
file-types = ["vala", "vapi"]
comment-token = "//"
block-comment-tokens = { start = "/*", end = "*/" }
indent = { tab-width = 2, unit = "  " }
language-servers = [ "vala-language-server" ]

[[grammar]]
name = "vala"
source = { git = "https://github.com/vala-lang/tree-sitter-vala", rev = "c9eea93ba2ec4ec1485392db11945819779745b3" }

[[language]]
name = "hare"
scope = "source.hare"
injection-regex = "hare"
file-types = ["ha"]
comment-token = "//"
indent = { tab-width = 8, unit = "\t" }

[[grammar]]
name = "hare"
source = { git = "https://git.sr.ht/~ecs/tree-sitter-hare", rev = "07035a248943575444aa0b893ffe306e1444c0ab" }

[[language]]
name = "devicetree"
scope = "source.devicetree"
injection-regex = "(dtsi?|devicetree|fdt)"
file-types = ["dts", "dtsi"]
comment-token = "//"
block-comment-tokens = { start = "/*", end = "*/" }
indent = { tab-width = 4, unit = "\t" }

[[grammar]]
name = "devicetree"
source = { git = "https://github.com/joelspadin/tree-sitter-devicetree", rev = "877adbfa0174d25894c40fa75ad52d4515a36368" }

[[language]]
name = "cairo"
scope = "source.cairo"
injection-regex = "cairo"
file-types = ["cairo"]
comment-token = "//"
indent = { tab-width = 4, unit = "    " }
# auto-format = true
language-servers = [ "cairo-language-server" ]

[[grammar]]
name = "cairo"
source = { git = "https://github.com/starkware-libs/tree-sitter-cairo", rev = "4c6a25680546761b80a710ead1dd34e76c203125" }

[[language]]
name = "cpon"
scope = "scope.cpon"
injection-regex = "cpon"
file-types = ["cpon", "cp"]
auto-format = true
comment-token = "//"
indent = { tab-width = 2, unit = "  " }

[[grammar]]
name = "cpon"
source = { git = "https://github.com/fvacek/tree-sitter-cpon", rev = "0d01fcdae5a53191df5b1349f9bce053833270e7" }

[[language]]
name = "odin"
auto-format = true
scope = "source.odin"
file-types = ["odin"]
roots = ["ols.json", "main.odin"]
language-servers = [ "ols" ]
comment-token = "//"
block-comment-tokens = { start = "/*", end = "*/" }
indent = { tab-width = 4, unit = "\t" }
formatter = { command = "odinfmt", args = [ "-stdin" ] }

[language.debugger]
name = "lldb-dap"
transport = "stdio"
command = "lldb-dap"

[[language.debugger.templates]]
name = "binary"
request = "launch"
completion = [ { name = "binary", completion = "filename" } ]
args = { console = "internalConsole", program = "{0}" }

[[language.debugger.templates]]
name = "attach"
request = "attach"
completion = [ "pid" ]
args = { console = "internalConsole", pid = "{0}" }

[[language.debugger.templates]]
name = "gdbserver attach"
request = "attach"
completion = [ { name = "lldb connect url", default = "connect://localhost:3333" }, { name = "file", completion = "filename" }, "pid" ]
args = { console = "internalConsole", attachCommands = [ "platform select remote-gdb-server", "platform connect {0}", "file {1}", "attach {2}" ] }

[[grammar]]
name = "odin"
source = { git = "https://github.com/tree-sitter-grammars/tree-sitter-odin", rev = "b5f668ef8918aab13812ce73acd89fe191fb8c5e" }

[[language]]
name = "meson"
scope = "source.meson"
injection-regex = "meson"
file-types = [{ glob = "meson.build" }, { glob = "meson.options" }, { glob = "meson_options.txt" }]
comment-token = "#"
indent = { tab-width = 2, unit = "  " }
language-servers = ["mesonlsp"]

[[grammar]]
name = "meson"
source = { git = "https://github.com/staysail/tree-sitter-meson", rev = "32a83e8f200c347232fa795636cfe60dde22957a" }

[[language]]
name = "sshclientconfig"
scope = "source.sshclientconfig"
file-types = [{ glob = ".ssh/config" }, { glob = "/etc/ssh/ssh_config" }, { glob = "ssh_config.d/*.conf" } ]
comment-token = "#"

[[grammar]]
name = "sshclientconfig"
source = { git = "https://github.com/metio/tree-sitter-ssh-client-config", rev = "e45c6d5c71657344d4ecaf87dafae7736f776c57" }

[[language]]
name = "scheme"
scope = "source.scheme"
injection-regex = "scheme"
file-types = ["ss", "scm"]
shebangs = ["scheme", "guile", "chicken"]
comment-token = ";"
indent = { tab-width = 2, unit = "  " }

[language.auto-pairs]
'(' = ')'
'{' = '}'
'[' = ']'
'"' = '"'

[[grammar]]
name = "scheme"
source = { git = "https://github.com/6cdh/tree-sitter-scheme", rev = "af3af6c9356b936f8a515a1e449c32e804c2b1a8" }

[[language]]
name = "v"
scope = "source.v"
file-types = ["v", "vv", "vsh"]
shebangs = ["v run"]
roots = ["v.mod"]
language-servers = [ "vlang-language-server" ]
auto-format = true
comment-token = "//"
block-comment-tokens = { start = "/*", end = "*/" }
indent = { tab-width = 4, unit = "\t" }

[[grammar]]
name = "v"
source = {git = "https://github.com/vlang/v-analyzer", subpath = "tree_sitter_v", rev = "e14fdf6e661b10edccc744102e4ccf0b187aa8ad"}

[[language]]
name = "verilog"
scope = "source.verilog"
file-types = ["v", "vh", "sv", "svh"]
comment-token = "//"
block-comment-tokens = { start = "/*", end = "*/" }
language-servers = [ "svlangserver" ]
indent = { tab-width = 2, unit = "  " }
injection-regex = "verilog"

[[grammar]]
name = "verilog"
source = { git = "https://github.com/tree-sitter/tree-sitter-verilog", rev = "4457145e795b363f072463e697dfe2f6973c9a52" }

[[language]]
name = "edoc"
scope = "source.edoc"
file-types = ["edoc", "edoc.in"]
injection-regex = "edoc"
indent = { tab-width = 4, unit = "    " }

[[grammar]]
name = "edoc"
source = { git = "https://github.com/the-mikedavis/tree-sitter-edoc", rev = "74774af7b45dd9cefbf9510328fc6ff2374afc50" }

[[language]]
name = "jsdoc"
scope = "source.jsdoc"
injection-regex = "jsdoc"
file-types = ["jsdoc"]
indent = { tab-width = 2, unit = "  " }

[[grammar]]
name = "jsdoc"
source = { git = "https://github.com/tree-sitter/tree-sitter-jsdoc", rev = "189a6a4829beb9cdbe837260653b4a3dfb0cc3db" }

[[language]]
name = "openscad"
scope = "source.openscad"
injection-regex = "openscad"
file-types = ["scad"]
comment-token = "//"
block-comment-tokens = { start = "/*", end = "*/" }
language-servers = [ "openscad-lsp" ]
indent = { tab-width = 2, unit = "\t" }

[[grammar]]
name = "openscad"
source = { git = "https://github.com/openscad/tree-sitter-openscad", rev = "acc196e969a169cadd8b7f8d9f81ff2d30e3e253" }

[[language]]
name = "prisma"
scope = "source.prisma"
injection-regex = "prisma"
file-types = ["prisma"]
roots = ["package.json"]
comment-token = "//"
language-servers = [ "prisma-language-server" ]
indent = { tab-width = 2, unit = "  " }

[[grammar]]
name = "prisma"
source = { git = "https://github.com/victorhqc/tree-sitter-prisma", rev = "eca2596a355b1a9952b4f80f8f9caed300a272b5" }

[[language]]
name = "clojure"
scope = "source.clojure"
injection-regex = "(clojure|clj|edn|boot)"
file-types = ["clj", "cljs", "cljc", "clje", "cljr", "cljx", "edn", "boot"]
roots = ["project.clj", "build.boot", "deps.edn", "shadow-cljs.edn"]
comment-token = ";"
language-servers = [ "clojure-lsp" ]
indent = { tab-width = 2, unit = "  " }

[[grammar]]
name = "clojure"
source = { git = "https://github.com/sogaiu/tree-sitter-clojure", rev = "e57c569ae332ca365da623712ae1f50f84daeae2" }

[[language]]
name = "starlark"
scope = "source.starlark"
injection-regex = "(starlark|bzl|bazel)"
file-types = ["bzl", "bazel", "star", { glob = "BUILD" }, { glob = "BUILD.*" }, { glob = "Tiltfile" }, { glob = "WORKSPACE" }, { glob = "WORKSPACE.bzlmod" }]
comment-token = "#"
indent = { tab-width = 4, unit = "    " }
language-servers = [ "starpls" ]
grammar = "python"

[[language]]
name = "elvish"
scope = "source.elvish"
shebangs = ["elvish"]
file-types = ["elv"]
comment-token = "#"
indent = { tab-width = 2, unit = "  " }
language-servers = [ "elvish" ]
grammar = "elvish"

[[grammar]]
name = "elvish"
source = { git = "https://github.com/ckafi/tree-sitter-elvish", rev = "e50787cadd3bc54f6d9c0704493a79078bb8a4e5" }

[[language]]
name = "idris"
scope = "source.idr"
injection-regex = "idr"
file-types = ["idr"]
shebangs = []
comment-token = "--"
block-comment-tokens = { start = "{-", end = "-}" }
indent = { tab-width = 2, unit = "  " }
language-servers = [ "idris2-lsp" ]

[[language]]
name = "fortran"
scope = "source.fortran"
injection-regex = "fortran"
file-types = ["f", "for", "f90", "f95", "f03"]
roots = ["fpm.toml"]
comment-token = "!"
indent = { tab-width = 4, unit = "    "}
language-servers = [ "fortls" ]

[[grammar]]
name = "fortran"
source = { git = "https://github.com/stadelmanma/tree-sitter-fortran", rev = "f0f2f100952a353e64e26b0fa710b4c296d7af13" }

[[language]]
name = "ungrammar"
scope = "source.ungrammar"
injection-regex = "ungrammar"
file-types = ["ungram", "ungrammar"]
comment-token = "//"
indent = { tab-width = 2, unit = "  " }

[[grammar]]
name = "ungrammar"
source = { git = "https://github.com/Philipp-M/tree-sitter-ungrammar", rev = "a7e104629cff5a8b7367187610631e8f5eb7c6ea" }

[[language]]
name = "dot"
scope = "source.dot"
injection-regex = "dot"
file-types = ["dot"]
comment-token = "//"
block-comment-tokens = { start = "/*", end = "*/" }
indent = { tab-width = 4, unit = "    " }
language-servers = [ "dot-language-server" ]

[[grammar]]
name = "dot"
source = { git = "https://github.com/rydesun/tree-sitter-dot", rev = "917230743aa10f45a408fea2ddb54bbbf5fbe7b7" }

[[language]]
name = "cue"
scope = "source.cue"
injection-regex = "cue"
file-types = ["cue"]
roots = ["cue.mod"]
auto-format = true
comment-token = "//"
language-servers = [ "cuelsp" ]
indent = { tab-width = 4, unit = "\t" }
formatter = { command = "cue", args = ["fmt", "-"] }

[[grammar]]
name = "cue"
source = { git = "https://github.com/eonpatapon/tree-sitter-cue", rev = "8a5f273bfa281c66354da562f2307c2d394b6c81" }

[[language]]
name = "slang"
scope = "source.lang"
injection-regex = "slang"
file-types = ["slang"]
comment-token = "//"
block-comment-tokens = { start = "/*", end = "*/" }
language-servers = [ "slangd" ]
indent = { tab-width = 4, unit = "  " }

[[grammar]]
name = "slang"
source = { git = "https://github.com/tree-sitter-grammars/tree-sitter-slang", rev = "327b1b821c255867a4fb724c8eee48887e3d014b" }

[[language]]
name = "slint"
scope = "source.slint"
injection-regex = "slint"
file-types = ["slint"]
comment-token = "//"
block-comment-tokens = { start = "/*", end = "*/" }
indent = { tab-width = 4, unit = "    " }
language-servers = [ "slint-lsp" ]

[[grammar]]
name = "slint"
source = { git = "https://github.com/slint-ui/tree-sitter-slint", rev = "f11da7e62051ba8b9d4faa299c26de8aeedfc1cd" }

[[language]]
name = "task"
scope = "source.task"
injection-regex = "task"
file-types = ["task"]
comment-token = "#"
indent = { tab-width = 2, unit = "  " }

[[grammar]]
name = "task"
source = { git = "https://github.com/alexanderbrevig/tree-sitter-task", rev = "f2cb435c5dbf3ee19493e224485d977cb2d36d8b" }

[[language]]
name = "xit"
scope = "source.xit"
injection-regex = "xit"
file-types = ["xit"]
indent = { tab-width = 4, unit = "    " }

[[grammar]]
name = "xit"
source = { git = "https://github.com/synaptiko/tree-sitter-xit", rev = "7d7902456061bc2ad21c64c44054f67b5515734c" }

[[language]]
name = "esdl"
scope = "source.esdl"
injection-regex = "esdl"
file-types = ["esdl"]
comment-token = "#"
indent = { tab-width = 2, unit = "  " }
roots = ["edgedb.toml"]

[[grammar]]
name ="esdl"
source = { git = "https://github.com/greym0uth/tree-sitter-esdl", rev = "df83acc8cacd0cfb139eecee0e718dc32c4f92e2" }

[[language]]
name = "pascal"
scope = "source.pascal"
injection-regex = "pascal"
file-types = ["pas", "pp", "inc", "lpr", "lfm"]
comment-token = "//"
block-comment-tokens = { start = "{", end = "}" }
indent = { tab-width = 2, unit = "  " }
language-servers = [ "pasls" ]

[[grammar]]
name = "pascal"
source = { git = "https://github.com/Isopod/tree-sitter-pascal", rev = "2fd40f477d3e2794af152618ccfac8d92eb72a66" }

[[language]]
name = "sml"
scope = "source.sml"
injection-regex = "sml"
file-types = ["sml"]
block-comment-tokens = { start = "(*", end = "*)" }

[language.auto-pairs]
'(' = ')'
'{' = '}'
'[' = ']'
'"' = '"'

[[grammar]]
name = "sml"
source = { git = "https://github.com/Giorbo/tree-sitter-sml", rev = "bd4055d5554614520d4a0706b34dc0c317c6b608" }

[[language]]
name = "jsonnet"
scope = "source.jsonnet"
file-types = ["libsonnet", "jsonnet"]
roots = ["jsonnetfile.json"]
comment-token = "//"
block-comment-tokens = { start = "/*", end = "*/" }
indent = { tab-width = 2, unit = "  " }
language-servers = [ "jsonnet-language-server" ]

[[grammar]]
name = "jsonnet"
source = { git = "https://github.com/sourcegraph/tree-sitter-jsonnet", rev = "0475a5017ad7dc84845d1d33187f2321abcb261d" }

[[language]]
name = "ada"
scope = "source.ada"
injection-regex = "ada"
file-types = ["adb", "ads"]
roots = ["alire.toml"]
comment-token = "--"
indent = { tab-width = 3, unit = "   " }
language-servers = ["ada-language-server"]


[[grammar]]
name = "ada"
source = { git = "https://github.com/briot/tree-sitter-ada", rev = "ba0894efa03beb70780156b91e28c716b7a4764d" }

[[language]]
name = "astro"
scope = "source.astro"
injection-regex = "astro"
file-types = ["astro"]
block-comment-tokens = { start = "<!--", end = "-->" }
indent = { tab-width = 2, unit = "  " }
language-servers = [ "astro-ls" ]

[[grammar]]
name = "astro"
source = { git = "https://github.com/virchau13/tree-sitter-astro", rev = "947e93089e60c66e681eba22283f4037841451e7" }

[[language]]
name = "bass"
scope = "source.bass"
injection-regex = "bass"
file-types = ["bass"]
comment-token = ";"
indent = { tab-width = 2, unit = "  " }
language-servers = [ "bass" ]

[[grammar]]
name = "bass"
source = { git = "https://github.com/vito/tree-sitter-bass", rev = "501133e260d768ed4e1fd7374912ed5c86d6fd90" }

[[language]]
name = "wat"
scope = "source.wat"
comment-token = ";;"
block-comment-tokens = { start = "(;", end = ";)" }
file-types = ["wat"]
language-servers = ["wasm-language-tools"]

[[grammar]]
name = "wat"
source = { git = "https://github.com/wasm-lsp/tree-sitter-wasm", rev = "2ca28a9f9d709847bf7a3de0942a84e912f59088", subpath = "wat" }

[[language]]
name = "wast"
scope = "source.wast"
comment-token = ";;"
block-comment-tokens = { start = "(;", end = ";)" }
file-types = ["wast"]

[[grammar]]
name = "wast"
source = { git = "https://github.com/wasm-lsp/tree-sitter-wasm", rev = "2ca28a9f9d709847bf7a3de0942a84e912f59088", subpath = "wast" }

[[language]]
name = "d"
scope = "source.d"
file-types = [ "d", "dd" ]
comment-token = "//"
block-comment-tokens = { start = "/*", end = "*/" }
injection-regex = "d"
indent = { tab-width = 4, unit = "    "}
language-servers = [ "serve-d" ]
formatter = { command = "dfmt" }

[[grammar]]
name = "d"
source = { git = "https://github.com/gdamore/tree-sitter-d", rev = "5566f8ce8fc24186fad06170bbb3c8d97c935d74" }

[[language]]
name = "vhs"
scope = "source.vhs"
file-types = ["tape"]
comment-token = "#"
indent = { tab-width = 2, unit = "  " }
grammar = "vhs"

[[grammar]]
name = "vhs"
source = { git = "https://github.com/charmbracelet/tree-sitter-vhs", rev = "9534865e614c95eb9418e5e73f061c32fa4d9540" }

[[language]]
name = "kdl"
scope = "source.kdl"
file-types = ["kdl"]
comment-token = "//"
block-comment-tokens = { start = "/*", end = "*/" }
injection-regex = "kdl"
formatter = { command = "kdlfmt", args = ["format", "-"] }

[[grammar]]
name = "kdl"
source = { git = "https://github.com/amaanq/tree-sitter-kdl", rev = "3ca569b9f9af43593c24f9e7a21f02f43a13bb88" }

[[language]]
name = "xml"
scope = "source.xml"
injection-regex = "xml"
file-types = [
  "xml",
  "mobileconfig",
  "plist",
  "xib",
  "storyboard",
  "svg",
  "xsd",
  "gml",
  "xaml",
  "gir",
  "rss",
  "atom",
  "opml",
  "policy",
  "ascx",
  "axml",
  "axaml",
  "bpmn",
  "cpt",
  "csl",
  "csproj.user",
  "dita",
  "ditamap",
  "dtml",
  "fxml",
  "iml",
  "isml",
  "jmx",
  "launch",
  "menu",
  "mxml",
  "nuspec",
  "osc",
  "osm",
  "pt",
  "publishsettings",
  "pubxml",
  "pubxml.user",
  "rbxlx",
  "rbxmx",
  "rng",
  "shproj",
  "tld",
  { glob = "*.tm[Tt]heme" },
  "tmx",
  "vbproj.user",
  "vcxproj",
  "vcxproj.filters",
  "wsdl",
  "wxi",
  "wxs",
  "xbl",
  "xlf",
  "xliff",
  "xpdl",
  "xul",
  "xoml",
  "musicxml",
  "glif",
  "ui",
  "sublime-snippet",
  "xsl",
  "mpd",
  "smil"
]
block-comment-tokens = { start = "<!--", end = "-->" }
indent = { tab-width = 2, unit = "  " }

[language.auto-pairs]
'(' = ')'
'{' = '}'
'[' = ']'
'"' = '"'
"'" = "'"
"<" = ">"

[[grammar]]
name = "xml"
source = { git = "https://github.com/RenjiSann/tree-sitter-xml", rev = "48a7c2b6fb9d515577e115e6788937e837815651" }


[[language]]
name = "dtd"
scope = "source.dtd"
injection-regex = "dtd"
file-types = ["dtd", "ent"]
indent = {tab-width = 2, unit = "  "}

[language.auto-pairs]
'(' = ')'
'[' = ']'
'"' = '"'
"'" = "'"
'<' = '>'

[[grammar]]
name = "dtd"
source = { git = "https://github.com/KMikeeU/tree-sitter-dtd", rev = "6116becb02a6b8e9588ef73d300a9ba4622e156f"}

[[language]]
name = "wit"
scope = "source.wit"
injection-regex = "wit"
file-types = ["wit"]
comment-token = "//"
block-comment-tokens = { start = "/*", end = "*/" }
indent = { tab-width = 2, unit = "  " }

[language.auto-pairs]
'(' = ')'
'{' = '}'
'[' = ']'
'"' = '"'
"'" = "'"
"<" = ">"

[[grammar]]
name = "wit"
source = { git = "https://github.com/hh9527/tree-sitter-wit", rev = "c917790ab9aec50c5fd664cbfad8dd45110cfff3" }

[[language]]
name = "env"
scope = "source.env"
file-types = [{ glob = ".env" }, { glob = ".env.*" }, { glob = ".envrc" }, { glob = ".envrc.*" }]
injection-regex = "env"
comment-token = "#"
indent = { tab-width = 4, unit = "\t" }
grammar = "bash"

[[language]]
name = "ini"
scope = "source.ini"
file-types = [
  "ini",
  # Systemd unit files
  "service",
  "automount",
  "desktop",
  "device",
  "mount",
  "nspawn",
  "path",
  "scope",
  "slice",
  "socket",
  "swap",
  "target",
  "timer",
  { glob = "systemd/**/*.conf" },
  # Podman quadlets
  "container",
  "volume",
  "kube",
  "network",
  { glob = ".editorconfig" },
  { glob = ".npmrc" },
  { glob = "hgrc" },
  { glob = "npmrc" },
  { glob = "rclone.conf" },
  "properties",
  "cfg",
  "directory"
]
injection-regex = "ini"
comment-token = "#"
indent = { tab-width = 4, unit = "\t" }

[[grammar]]
name = "ini"
source = { git = "https://github.com/justinmk/tree-sitter-ini", rev = "32b31863f222bf22eb43b07d4e9be8017e36fb31" }

[[language]]
name = "inko"
auto-format = true
scope = "source.inko"
injection-regex = "inko"
file-types = ["inko"]
roots = ["inko.pkg"]
comment-token = "#"
indent = { tab-width = 2, unit = "  " }
formatter = { command = "inko", args = ["fmt", "-"] }

[[grammar]]
name = "inko"
source = { git = "https://github.com/inko-lang/tree-sitter-inko", rev = "7860637ce1b43f5f79cfb7cc3311bf3234e9479f" }

[[language]]
name = "bicep"
scope = "source.bicep"
file-types = ["bicep","bicepparam"]
auto-format = true
comment-token = "//"
block-comment-tokens = { start = "/*", end = "*/" }
indent = { tab-width = 2, unit = " "}
language-servers = [ "bicep-langserver" ]

[[grammar]]
name = "bicep"
source = { git = "https://github.com/tree-sitter-grammars/tree-sitter-bicep", rev = "0092c7d1bd6bb22ce0a6f78497d50ea2b87f19c0" }

[[language]]
name = "qml"
scope = "source.qml"
file-types = ["qml"]
language-servers = [ "qmlls" ]
comment-token = "//"
block-comment-tokens = { start = "/*", end = "*/" }
indent = { tab-width = 4, unit = "    " }
grammar = "qmljs"

[[grammar]]
name = "qmljs"
source = { git = "https://github.com/yuja/tree-sitter-qmljs", rev = "0b2b25bcaa7d4925d5f0dda16f6a99c588a437f1" }

[[language]]
name = "mermaid"
scope = "source.mermaid"
injection-regex = "mermaid"
file-types = ["mermaid", "mmd"]
comment-token = "%%"
indent = { tab-width = 4, unit = "    " }

[[grammar]]
name = "mermaid"
source = { git = "https://github.com/monaqa/tree-sitter-mermaid", rev = "d787c66276e7e95899230539f556e8b83ee16f6d" }

[[language]]
name = "matlab"
scope = "source.m"
file-types = ["m"]
comment-token = "%"
shebangs = ["octave-cli", "matlab"]
indent = { tab-width = 2, unit = "  " }

[[grammar]]
name = "matlab"
source = { git = "https://github.com/acristoffers/tree-sitter-matlab", rev = "b0a0198b182574cd3ca0447264c83331901b9338" }

[[language]]
name = "ponylang"
scope = "source.pony"
file-types = ["pony"]
injection-regex = "pony"
roots = ["corral.json", "lock.json"]
indent = { tab-width = 2, unit = "  " }
comment-token = "//"
block-comment-tokens = { start = "/*", end = "*/" }

[[grammar]]
name = "ponylang"
source = { git = "https://github.com/mfelsche/tree-sitter-ponylang", rev = "ef66b151bc2604f431b5668fcec4747db4290e11" }

[[language]]
name = "dhall"
scope = "source.dhall"
injection-regex = "dhall"
file-types = ["dhall"]
comment-token = "--"
block-comment-tokens = { start = "{-", end = "-}" }
indent = { tab-width = 2, unit = "  " }
language-servers = [ "dhall-lsp-server" ]
formatter = { command = "dhall" , args = ["format"] }

[[grammar]]
name = "dhall"
source = { git = "https://github.com/jbellerb/tree-sitter-dhall", rev = "affb6ee38d629c9296749767ab832d69bb0d9ea8" }

[[language]]
name = "sage"
scope = "source.sage"
file-types = ["sage"]
injection-regex = "sage"
comment-token = "#"
indent = { tab-width = 4, unit = "    " }
grammar = "python"

[[language]]
name = "msbuild"
scope = "source.msbuild"
injection-regex = "msbuild"
file-types = ["proj", "vbproj", "csproj", "fsproj", "targets", "props"]
indent = { tab-width = 2, unit = "  " }
block-comment-tokens = { start = "<!--", end = "-->" }
grammar = "xml"

[language.auto-pairs]
'(' = ')'
'{' = '}'
'[' = ']'
'"' = '"'
"'" = "'"
"<" = ">"

[[language]]
name = "pem"
scope = "source.pem"
file-types = ["pem", "cert", "crt"]
injection-regex = "pem"
grammar = "pem"

[[grammar]]
name = "pem"
source = { git = "https://github.com/mtoohey31/tree-sitter-pem", rev = "be67a4330a1aa507c7297bc322204f936ec1132c" }

[[language]]
name = "passwd"
scope = "source.passwd"
file-types = [{ glob = "passwd" }]

[[grammar]]
name = "passwd"
source = { git = "https://github.com/ath3/tree-sitter-passwd", rev = "20239395eacdc2e0923a7e5683ad3605aee7b716" }

[[language]]
name = "hosts"
scope = "source.hosts"
file-types = [{ glob = "hosts" }]
comment-token = "#"

[[grammar]]
name = "hosts"
source = { git = "https://github.com/ath3/tree-sitter-hosts", rev = "301b9379ce7dfc8bdbe2c2699a6887dcb73953f9" }

[[language]]
name = "uxntal"
scope = "source.tal"
injection-regex = "tal"
file-types = ["tal"]
auto-format = false
block-comment-tokens = { start = "(", end = ")" }

[[grammar]]
name = "uxntal"
source = { git = "https://github.com/Jummit/tree-sitter-uxntal", rev = "d68406066648cd6db4c6a2f11ec305af02079884" }

[[language]]
name = "yuck"
scope = "source.yuck"
injection-regex = "yuck"
file-types = ["yuck"]
comment-token = ";"
indent = { tab-width = 2, unit = "  " }

[[grammar]]
name = "yuck"
source = { git = "https://github.com/Philipp-M/tree-sitter-yuck", rev = "e3d91a3c65decdea467adebe4127b8366fa47919" }

[[language]]
name = "prql"
scope = "source.prql"
injection-regex = "prql"
file-types = ["prql"]
comment-token = "#"
indent = { tab-width = 4, unit = "    " }

[[grammar]]
name = "prql"
source = { git = "https://github.com/PRQL/tree-sitter-prql", rev = "09e158cd3650581c0af4c49c2e5b10c4834c8646" }

[[language]]
name = "po"
scope = "source.po"
file-types = ["po", "pot"]
comment-token = "#"

[[grammar]]
name = "po"
source = { git = "https://github.com/erasin/tree-sitter-po", rev = "417cee9abb2053ed26b19e7de972398f2da9b29e" }

[[language]]
name = "nasm"
scope = "source.nasm"
file-types = ["asm", "S", "nasm"]
injection-regex = "n?asm"
comment-token = ";"
indent = { tab-width = 8, unit = "        " }
language-servers = ["asm-lsp"]

[[grammar]]
name = "nasm"
source = { git = "https://github.com/naclsn/tree-sitter-nasm", rev = "570f3d7be01fffc751237f4cfcf52d04e20532d1" }

[[language]]
name = "gas"
scope = "source.gas"
file-types = ["s"]
injection-regex = "gas"
comment-token = "#"
indent = { tab-width = 8, unit = "        " }
language-servers = ["asm-lsp"]

[[grammar]]
name = "gas"
source = { git = "https://github.com/sirius94/tree-sitter-gas", rev = "60f443646b20edee3b7bf18f3a4fb91dc214259a" }

[[language]]
name = "rst"
scope = "source.rst"
comment-token = ".."
file-types = ["rst"]

[[grammar]]
name = "rst"
source = { git = "https://github.com/stsewd/tree-sitter-rst", rev = "25e6328872ac3a764ba8b926aea12719741103f1" }

[[language]]
name = "capnp"
scope = "source.capnp"
injection-regex = "capnp"
file-types = ["capnp"]
comment-token = "#"
indent = { tab-width = 2, unit = "  " }

[[grammar]]
name = "capnp"
source = { git = "https://github.com/amaanq/tree-sitter-capnp", rev = "fc6e2addf103861b9b3dffb82c543eb6b71061aa" }

[[language]]
name = "smithy"
scope = "source.smithy"
injection-regex = "smithy"
file-types = ["smithy"]
roots = ["smithy-build.json"]
comment-token = "//"
indent = { tab-width = 4, unit = "    " }
language-servers = [ "cs" ]

[[grammar]]
name = "smithy"
source = { git = "https://github.com/indoorvivants/tree-sitter-smithy", rev = "8327eb84d55639ffbe08c9dc82da7fff72a1ad07" }

[[language]]
name = "vhdl"
scope = "source.vhdl"
file-types = ["vhd", "vhdl"]
comment-token = "--"
language-servers = [ "vhdl_ls" ]
indent = { tab-width = 2, unit = "  " }
injection-regex = "vhdl"

[[grammar]]
name = "vhdl"
source = { git = "https://github.com/jpt13653903/tree-sitter-vhdl", rev = "32d3e3daa745bf9f1665676f323be968444619e1" }

[[language]]
name = "rego"
scope = "source.rego"
injection-regex = "rego"
file-types = ["rego"]
auto-format = true
comment-token = "#"
language-servers = [ "regols" ]
grammar = "rego"

[[grammar]]
name = "rego"
source = { git = "https://github.com/FallenAngel97/tree-sitter-rego", rev = "9ac75e71b2d791e0aadeef68098319d86a2a14cf" }

[[language]]
name = "nim"
scope = "source.nim"
injection-regex = "nim"
file-types = ["nim", "nims", "nimble"]
shebangs = []
comment-token = "#"
block-comment-tokens = { start = "#[", end = "]#" }
indent = { tab-width = 2, unit = "  " }
language-servers = [ "nimlangserver" ]

[language.auto-pairs]
'(' = ')'
'[' = ']'
'"' = '"'
"'" = "'"
'{' = '}'

[[grammar]]
name = "nim"
source = { git = "https://github.com/alaviss/tree-sitter-nim", rev = "c5f0ce3b65222f5dbb1a12f9fe894524881ad590" }

[[language]]
name = "cabal"
scope = "source.cabal"
file-types = [ "cabal" ]
roots = ["cabal.project", "Setup.hs"]
indent = { tab-width = 2, unit = "  " }
comment-token = "--"
language-servers = [ "haskell-language-server" ]

[[language]]
name = "hurl"
scope = "source.hurl"
injection-regex = "hurl"
file-types = ["hurl"]
comment-token = "#"
formatter = { command = "hurlfmt" }
indent = { tab-width = 2, unit = "  " }

[[grammar]]
name = "hurl"
source = { git = "https://github.com/pfeiferj/tree-sitter-hurl", rev = "cd1a0ada92cc73dd0f4d7eedc162be4ded758591" }

[[language]]
name = "markdoc"
scope = "text.markdoc"
block-comment-tokens = { start = "<!--", end = "-->" }
file-types = ["mdoc"]
language-servers = [ "markdoc-ls" ]

[[grammar]]
name = "markdoc"
source = { git = "https://github.com/markdoc-extra/tree-sitter-markdoc", rev = "5ffe71b29e8a3f94823913ea9cea51fcfa7e3bf8" }

[[language]]
name = "opencl"
scope = "source.cl"
injection-regex = "(cl|opencl)"
file-types = ["cl"]
comment-token = "//"
language-servers = [ "clangd" ]

[[grammar]]
name = "opencl"
source = { git = "https://github.com/lefp/tree-sitter-opencl", rev = "8e1d24a57066b3cd1bb9685bbc1ca9de5c1b78fb" }

[[language]]
name = "just"
scope = "source.just"
file-types = ["just", { glob = "justfile" }, { glob = "Justfile" }, { glob = ".justfile" }, { glob = ".Justfile" }]
injection-regex = "just"
comment-token = "#"
indent = { tab-width = 4, unit = "    " }
language-servers = ["just-lsp"]
# auto-format = true
# formatter = { command = "just", args = ["--dump"] } # Please see: https://github.com/helix-editor/helix/issues/9703

[[grammar]]
name = "just"
source = { git = "https://github.com/poliorcetics/tree-sitter-just", rev = "8d03cfdd7ab89ff76d935827de1b93450fa0ec0a" }

[[language]]
name = "gn"
scope = "source.gn"
injection-regex = "gn"
file-types = ["gn", "gni"]
roots = []
comment-token = "#"
indent = { tab-width = 2, unit = "  " }
formatter = { command = "gn", args = ["format", "--stdin"] }

[[grammar]]
name = "gn"
source = { git = "https://github.com/willcassella/tree-sitter-gn", rev = "e18d6e36a79b20dafb58f19d407bd38b0e60260e" }

[[language]]
name = "blueprint"
scope = "source.blueprint"
injection-regex = "blueprint"
file-types = ["blp"]
comment-token = "//"
block-comment-tokens = { start = "/*", end = "*/" }
language-servers = [ "blueprint-compiler" ]
indent = { tab-width = 4, unit = "    " }

[[grammar]]
name = "blueprint"
source = { git = "https://gitlab.com/gabmus/tree-sitter-blueprint", rev = "863cea9f83ad5637300478e0559262f1e791684b" }

[[language]]
name = "forth"
scope = "source.forth"
injection-regex = "forth"
file-types = ["fs", "forth", "fth", "4th"]
comment-token = "\\"
language-servers = [ "forth-lsp" ]
indent = { tab-width = 3, unit = "   " }

[[grammar]]
name = "forth"
source = { git = "https://github.com/alexanderbrevig/tree-sitter-forth", rev = "90189238385cf636b9ee99ce548b9e5b5e569d48" }

[[language]]
name = "fsharp"
scope = "source.fs"
roots = ["sln", "fsproj"]
injection-regex = "fsharp"
file-types = ["fs", "fsx", "fsi", "fsscript"]
comment-token = "//"
block-comment-tokens = { start = "(*", end = "*)" }
indent = { tab-width = 4, unit = "    " }
auto-format = true
language-servers = ["fsharp-ls"]

[[grammar]]
name = "fsharp"
source = { git = "https://github.com/ionide/tree-sitter-fsharp", rev = "996ea9982bd4e490029f84682016b6793940113b" }

[[language]]
name = "t32"
scope = "source.t32"
injection-regex = "t32"
file-types = ["cmm", "t32"]
comment-token = ";"
indent = { tab-width = 2, unit = "  " }

[[grammar]]
name = "t32"
source = { git = "https://gitlab.com/xasc/tree-sitter-t32", rev = "6da5e3cbabd376b566d04282005e52ffe67ef74a" }

[[language]]
name = "webc"
scope = "text.html.webc"
injection-regex = "webc"
file-types = ["webc"]
block-comment-tokens = { start = "<!--", end = "-->" }
indent = { tab-width = 2, unit = "  " }
grammar = "html"

[[language]]
name = "typst"
scope = "source.typst"
injection-regex = "typ(st)?"
file-types = ["typst", "typ"]
comment-token = "//"
block-comment-tokens = { start = "/*", end = "*/" }
language-servers = ["tinymist"]
indent = { tab-width = 2, unit = "  " }

[language.auto-pairs]
'(' = ')'
'{' = '}'
'[' = ']'
'$' = '$'
'"' = '"'

[[grammar]]
name = "typst"
source = { git = "https://github.com/uben0/tree-sitter-typst", rev = "13863ddcbaa7b68ee6221cea2e3143415e64aea4" }

[[language]]
name = "nunjucks"
scope = "text.html.nunjucks"
injection-regex = "nunjucks"
file-types = ["njk"]
indent = { tab-width = 2, unit = "  " }
grammar = "jinja2"
block-comment-tokens = { start = "{#", end = "#}" }

[[language]]
name = "jinja"
scope = "text.html.jinja"
injection-regex = "jinja"
file-types = ["jinja", "jinja2", "j2"]
indent = { tab-width = 2, unit = "  " }
grammar = "jinja2"
block-comment-tokens = { start = "{#", end = "#}" }

[[grammar]]
name = "jinja2"
source = { git = "https://github.com/varpeti/tree-sitter-jinja2", rev = "a533cd3c33aea6acb0f9bf9a56f35dcfe6a8eb53" }

[[language]]
name = "jjdescription"
scope = "jj.description"
file-types = [{ glob = "*.jjdescription" }]
comment-token = "JJ:"
indent = { tab-width = 2, unit = "  " }
rulers = [51, 73]
text-width = 72

[[grammar]]
name = "jjdescription"
source = { git = "https://github.com/kareigu/tree-sitter-jjdescription", rev = "1613b8c85b6ead48464d73668f39910dcbb41911" }

[[language]]
name = "jq"
scope = "source.jq"
injection-regex = "jq"
file-types = ["jq"]
comment-token = "#"
language-servers = ["jq-lsp"]
indent = { tab-width = 2, unit = "  " }

[[grammar]]
name = "jq"
source = { git = "https://github.com/flurie/tree-sitter-jq", rev = "13990f530e8e6709b7978503da9bc8701d366791" }

[[grammar]]
name = "wren"
source = { git = "https://git.sr.ht/~jummit/tree-sitter-wren", rev = "6748694be32f11e7ec6b5faeb1b48ca6156d4e06" }

[[language]]
name = "wren"
scope = "source.wren"
injection-regex = "wren"
file-types = ["wren"]
indent = { tab-width = 2, unit = "  "}

[[language]]
name = "unison"
scope = "source.unison"
injection-regex = "unison"
file-types = ["u"]
shebangs = []
auto-format = false
comment-token = "--"
indent = { tab-width = 4, unit = "    " }

[language.auto-pairs]
'(' = ')'
'{' = '}'
'[' = ']'
'"' = '"'
'`' = '`'

[[grammar]]
name = "unison"
source = { git = "https://github.com/kylegoetz/tree-sitter-unison", rev = "3c97db76d3cdbd002dfba493620c2d5df2fd6fa9" }

[[language]]
name = "todotxt"
scope = "text.todotxt"
# glob = "todo.txt" is too common and can conflict regular files, define in user config if necessary
file-types = [{ glob = "*.todo.txt" }, "todotxt"]
formatter = { command = "sort" }
auto-format = true

[[grammar]]
name = "todotxt"
source = { git = "https://github.com/arnarg/tree-sitter-todotxt", rev = "3937c5cd105ec4127448651a21aef45f52d19609" }

[[language]]
name = "strace"
scope = "source.strace"
file-types = ["strace"]

[[grammar]]
name = "strace"
source = { git = "https://github.com/sigmaSd/tree-sitter-strace", rev = "2b18fdf9a01e7ec292cc6006724942c81beb7fd5" }

[[language]]
name = "gemini"
scope = "source.gmi"
file-types = ["gmi"]

[[grammar]]
name = "gemini"
source = { git = "https://git.sr.ht/~nbsp/tree-sitter-gemini", rev = "3cc5e4bdf572d5df4277fc2e54d6299bd59a54b3" }

[[language]]
name = "agda"
scope = "source.agda"
injection-regex = "agda"
file-types = ["agda"]
roots = []
comment-token = "--"
# language-servers = [ "als" ]
# the agda language server is of questionable functionality.
auto-format = false
indent = { tab-width = 2, unit = "  " }

[language.auto-pairs]
'"' = '"'
"'" = "'"
'{' = '}'
'(' = ')'
'[' = ']'

# [language.debugger]
# ?? can this be used for proof assistant support? explore

[[grammar]]
name = "agda"
source = { git = "https://github.com/tree-sitter/tree-sitter-agda", rev = "c21c3a0f996363ed17b8ac99d827fe5a4821f217" }

[[language]]
name = "templ"
scope = "source.templ"
file-types = ["templ"]
roots = ["go.work", "go.mod"]
comment-token = "//"
indent = { tab-width = 2, unit = "  " }
language-servers = [ "templ" ]

[[grammar]]
name = "templ"
source = { git = "https://github.com/vrischmann/tree-sitter-templ", rev = "db662414ccd6f7c78b1e834e7abe11c224b04759" }

[[language]]
name = "dbml"
scope = "source.dbml"
injection-regex = "dbml"
file-types = ["dbml"]
comment-token = ";"
indent = { tab-width = 2, unit = "  " }

[[grammar]]
name = "dbml"
source = { git = "https://github.com/dynamotn/tree-sitter-dbml", rev = "2e2fa5640268c33c3d3f27f7e676f631a9c68fd9" }

[[language]]
name = "bitbake"
language-servers = [ "bitbake-language-server" ]
scope = "source.bitbake"
file-types = ["bb", "bbappend", "bbclass", {glob = "conf/*.conf" }, {glob = "conf/*/*.{inc,conf}" }, { glob = "recipe-*/*/*.inc" }]
comment-token = "#"

[[grammar]]
name = "bitbake"
source = { git = "https://github.com/tree-sitter-grammars/tree-sitter-bitbake", rev = "10bacac929ff36a1e8f4056503fe4f8717b21b94" }

[[language]]
name = "log"
scope = "source.log"
file-types = ["log"]

[[grammar]]
name = "log"
source = { git = "https://github.com/Tudyx/tree-sitter-log", rev = "62cfe307e942af3417171243b599cc7deac5eab9" }

[[language]]
name = "hoon"
scope = "source.hoon"
injection-regex = "hoon"
file-types = ["hoon"]
comment-token = "::"
indent = {tab-width = 2, unit = "  "}

[[grammar]]
name = "hoon"
source = { git = "https://github.com/urbit-pilled/tree-sitter-hoon", rev = "1d5df35af3e0afe592832a67b9fb3feeeba1f7b6" }

[[language]]
name = "hocon"
scope = "source.conf"
file-types = [
  { glob = "**/src/*/resources/**/*.conf" },
  { glob = "*scalafmt*.conf" },
  { glob = "*scalafix*.conf" },
]
comment-token = "#"
auto-format = true
indent = { tab-width = 2, unit = "  " }

[[grammar]]
name = "hocon"
source = { git = "https://github.com/antosha417/tree-sitter-hocon", rev = "c390f10519ae69fdb03b3e5764f5592fb6924bcc" }

[[language]]
name = "koka"
scope = "source.koka"
injection-regex = "koka"
file-types = ["kk"]
comment-token = "//"
indent = { tab-width = 8, unit = "  " }
language-servers = ["koka"]

[[grammar]]
name = "koka"
source = { git = "https://github.com/mtoohey31/tree-sitter-koka", rev = "96d070c3700692858035f3524cc0ad944cef2594" }

[[language]]
name = "tact"
scope = "source.tact"
injection-regex = "tact"
file-types = ["tact"]
comment-token = "//"
indent = { tab-width = 4, unit = "    " }

[language.auto-pairs]
'"' = '"'
'{' = '}'
'(' = ')'
'<' = '>'

[[grammar]]
name = "tact"
source = { git = "https://github.com/tact-lang/tree-sitter-tact", rev = "ec57ab29c86d632639726631fb2bb178d23e1c91" }

[[language]]
name = "pkl"
scope = "source.pkl"
injection-regex = "pkl"
file-types = ["pkl", "pcf"]
comment-token = "//"
language-servers = ["pkl-lsp"]
indent = { tab-width = 2, unit = "  " }

[[grammar]]
name = "pkl"
source = { git = "https://github.com/apple/tree-sitter-pkl", rev = "c03f04a313b712f8ab00a2d862c10b37318699ae" }

[[language]]
name = "groovy"
language-id = "groovy"
scope = "source.groovy"
file-types = ["gradle", "groovy", "jenkinsfile", { glob = "Jenkinsfile" },  { glob = "Jenkinsfile.*" }]
shebangs = ["groovy"]
comment-token = "//"
indent = { tab-width = 2, unit = "  " }

[[grammar]]
name = "groovy"
source = { git = "https://github.com/murtaza64/tree-sitter-groovy", rev = "235009aad0f580211fc12014bb0846c3910130c1" }

[[language]]
name = "fidl"
scope = "source.fidl"
injection-regex = "fidl"
file-types = ["fidl"]
comment-token = "//"
indent = { tab-width = 4, unit = "    " }

[language.auto-pairs]
'"' = '"'
'{' = '}'
'(' = ')'
'<' = '>'

[[grammar]]
name = "fidl"
source = { git = "https://github.com/google/tree-sitter-fidl", rev = "bdbb635a7f5035e424f6173f2f11b9cd79703f8d" }

[[language]]
name = "powershell"
scope = "source.powershell"
injection-regex = "(pwsh|powershell)"
file-types = [ "ps1", "psm1", "psd1", "pscc", "psrc" ]
shebangs = [ "pwsh", "powershell" ]
comment-token = '#'
block-comment-tokens = { start = "<#", end = "#>" }
indent = { tab-width = 4, unit = "    " }

[[grammar]]
name = "powershell"
source = { git = "https://github.com/airbus-cert/tree-sitter-powershell", rev = "c9316be0faca5d5b9fd3b57350de650755f42dc0" }

[[language]]
name = "ld"
scope = "source.ld"
injection-regex = "ld"
file-types = ["ld"]
block-comment-tokens = { start = "/*", end = "*/" }
indent = { tab-width = 2, unit = "  " }

[[grammar]]
name = "ld"
source = { git = "https://github.com/mtoohey31/tree-sitter-ld", rev = "0e9695ae0ede47b8744a8e2ad44d4d40c5d4e4c9" }

[[language]]
name = "hyprlang"
scope = "source.hyprlang"
roots = ["hyprland.conf"]
file-types = [ { glob = "hypr/*.conf" }]
comment-token = "#"
grammar = "hyprlang"
language-servers = ["hyprls"]

[[grammar]]
name = "hyprlang"
source = { git = "https://github.com/tree-sitter-grammars/tree-sitter-hyprlang", rev = "27af9b74acf89fa6bed4fb8cb8631994fcb2e6f3"}

[[language]]
name = "tcl"
scope = "source.tcl"
injection-regex = "tcl"
file-types = [ "tcl" ]
shebangs = [ "tclsh", "tclish", "jimsh", "wish" ]
comment-token = '#'

[[grammar]]
name = "tcl"
source = { git = "https://github.com/tree-sitter-grammars/tree-sitter-tcl", rev = "56ad1fa6a34ba800e5495d1025a9b0fda338d5b8" }

[[language]]
name = "supercollider"
scope = "source.supercollider"
injection-regex = "supercollider"
file-types = ["scd", "sc", "quark"]
comment-token = "//"
indent = { tab-width = 4, unit = "\t" }

[[grammar]]
name = "supercollider"
source = { git = "https://github.com/madskjeldgaard/tree-sitter-supercollider", rev = "3b35bd0fded4423c8fb30e9585c7bacbcd0e8095" }

[[language]]
name = "pkgbuild"
scope = "source.bash"
file-types = [{ glob = "PKGBUILD" }]
comment-token = "#"
grammar = "bash"
language-servers = [
  "termux-language-server",
  { except-features = [
    "diagnostics",
  ], name = "bash-language-server" },
]

[[language]]
name = "helm"
grammar = "gotmpl"
scope = "source.helm"
roots = ["Chart.yaml"]
comment-token = "#"
language-servers = ["helm_ls"]
file-types = [ { glob = "templates/*.yaml" }, { glob = "templates/*.yml" }, { glob = "templates/_*.tpl"}, { glob = "templates/NOTES.txt" } ]

[[language]]
name = "glimmer"
scope = "source.glimmer"
injection-regex = "hbs"
file-types = [{ glob = "{app,addon}/{components,templates}/*.hbs" }]
block-comment-tokens = { start = "{{!", end = "}}" }
roots = ["package.json", "ember-cli-build.js"]
grammar = "glimmer"
language-servers = ["ember-language-server"]
formatter = { command = "prettier", args = ['--parser', 'glimmer'] }

[language.auto-pairs]
'"' = '"'
'{' = '}'
'(' = ')'
'<' = '>'
"'" = "'"

[[grammar]]
name = "glimmer"
source = { git = "https://github.com/ember-tooling/tree-sitter-glimmer", rev = "5dc6d1040e8ff8978ff3680e818d85447bbc10aa" }

[[language]]
name = "ohm"
scope = "source.ohm"
injection-regex = "ohm"
file-types = ["ohm"]
comment-token = "//"
block-comment-tokens = [
  { start = "/*", end = "*/" },
  { start = "/**", end = "*/" },
]
indent = { tab-width = 2, unit = "  " }

[language.auto-pairs]
'"' = '"'
'{' = '}'
'(' = ')'
'<' = '>'

[[grammar]]
name = "ohm"
source = { git = "https://github.com/novusnota/tree-sitter-ohm", rev = "80f14f0e477ddacc1e137d5ed8e830329e3fb7a3" }

[[language]]
name = "earthfile"
scope = "source.earthfile"
injection-regex = "earthfile"
roots = ["Earthfile"]
file-types = [
  { glob = "Earthfile" },
]
comment-token = "#"
indent = { tab-width = 2, unit = "  " }
language-servers = ["earthlyls"]

[[grammar]]
name = "earthfile"
source = { git = "https://github.com/glehmann/tree-sitter-earthfile", rev = "dbfb970a59cd87b628d087eb8e3fbe19c8e20601" }

[[language]]
name = "adl"
scope = "source.adl"
injection-regex = "adl"
file-types = ["adl"]
roots = []
comment-token = "//"
indent = { tab-width = 2, unit = "  " }

[language.auto-pairs]
'"' = '"'
'{' = '}'
'<' = '>'

[[grammar]]
name = "adl"
source = { git = "https://github.com/adl-lang/tree-sitter-adl", rev = "2787d04beadfbe154d3f2da6e98dc45a1b134bbf" }

[[language]]
name = "ldif"
scope = "source.ldif"
injection-regex = "ldif"
file-types = ["ldif"]
comment-token = "#"

[[grammar]]
name = "ldif"
source = { git = "https://github.com/kepet19/tree-sitter-ldif", rev = "0a917207f65ba3e3acfa9cda16142ee39c4c1aaa" }

[[language]]
name = "xtc"
scope = "source.xtc"
# Accept Xena Traffic Configuration, Xena Port Configuration and Xena OpenAutomation
file-types = [ "xtc", "xpc", "xoa" ]
comment-token = ";"

[[grammar]]
name = "xtc"
source = { git = "https://github.com/Alexis-Lapierre/tree-sitter-xtc", rev = "7bc11b736250c45e25cfb0215db2f8393779957e" }

[[language]]
name = "move"
scope = "source.move"
injection-regex = "move"
roots = ["Move.toml"]
file-types = ["move"]
comment-token = "//"
indent = { tab-width = 4, unit = "    " }
language-servers = []

[[grammar]]
name = "move"
source = { git = "https://github.com/tzakian/tree-sitter-move", rev = "8bc0d1692caa8763fef54d48068238d9bf3c0264" }

[[language]]
name = "pest"
scope = "source.pest"
injection-regex = "pest"
file-types = ["pest"]
comment-tokens = ["//", "///", "//!"]
block-comment-tokens = { start = "/*", end = "*/" }
indent = { tab-width = 4, unit = "    " }
language-servers = ["pest-language-server"]

[language.auto-pairs]
'(' = ')'
'{' = '}'
'[' = ']'
'"' = '"'

[[grammar]]
name = "pest"
source = { git = "https://github.com/pest-parser/tree-sitter-pest", rev = "a8a98a824452b1ec4da7f508386a187a2f234b85" }

[[language]]
name = "elisp"
scope = "source.elisp"
file-types = ["el"]
comment-tokens = [";"]

[language.auto-pairs]
'(' = ')'
'"' = '"'

[[grammar]]
name = "elisp"
source = { git = "https://github.com/Wilfred/tree-sitter-elisp", rev = "e5524fdccf8c22fc726474a910e4ade976dfc7bb" }

[[language]]
name = "gjs"
scope = "source.gjs"
file-types = ["gjs"]
roots = ["package.json", "ember-cli-build.js"]
comment-token = "//"
block-comment-tokens = { start = "/*", end = "*/" }
language-servers = [
    { except-features = [
        "format", "diagnostics",
    ], name = "typescript-language-server" },
    "vscode-eslint-language-server",
    "ember-language-server",
]
indent = { tab-width = 2, unit = "  " }
grammar = "javascript"

[language.auto-pairs]
'<' = '>'
"'" = "'"
"{" = "}"
"(" = ")"
'"' = '"'

[[language]]
name = "gts"
scope = "source.gts"
file-types = ["gts"]
roots = ["package.json", "ember-cli-build.js"]
comment-token = "//"
block-comment-tokens = { start = "/*", end = "*/" }
language-servers = [
    { except-features = [
        "format", "diagnostics",
    ], name = "typescript-language-server" },
    "vscode-eslint-language-server",
    "ember-language-server",
]
indent = { tab-width = 2, unit = "  " }
grammar = "typescript"

[language.auto-pairs]
'<' = '>'
"'" = "'"
"{" = "}"
"(" = ")"
'"' = '"'

[[language]]
name = "gherkin"
scope = "source.feature"
file-types = ["feature"]
comment-token = "#"
indent = { tab-width = 2, unit = "  " }

[[grammar]]
name = "gherkin"
source = { git = "https://github.com/SamyAB/tree-sitter-gherkin", rev = "43873ee8de16476635b48d52c46f5b6407cb5c09" }

[[language]]
name = "thrift"
scope = "source.thrift"
file-types = ["thrift"]
comment-token = "//"
block-comment-tokens = { start = "/*", end = "*/" }
indent = { tab-width = 2, unit = "  " }

[[grammar]]
name = "thrift"
source = { git = "https://github.com/tree-sitter-grammars/tree-sitter-thrift" , rev = "68fd0d80943a828d9e6f49c58a74be1e9ca142cf" }

[[language]]
name             = "circom"
scope            = "source.circom"
injection-regex  = "circom"
file-types       = ["circom"]
roots            = ["package.json"]
comment-tokens   = "//"
indent           = { tab-width = 4, unit = "    " }
auto-format      = false
language-servers = ["circom-lsp"]

[[grammar]]
name   = "circom"
source = { git = "https://github.com/Decurity/tree-sitter-circom", rev = "02150524228b1e6afef96949f2d6b7cc0aaf999e" }

[[language]]
name = "snakemake"
scope = "source.snakemake"
roots = ["Snakefile", "config.yaml", "environment.yaml", "workflow/"]
file-types = ["smk", { glob = "Snakefile" } ]
comment-tokens = ["#", "##"]
indent = { tab-width = 2, unit = "  " }
language-servers = ["pylsp" ]

[language.formatter]
command = "snakefmt"
args = ["-"]

[[grammar]]
name = "snakemake"
source = { git = "https://github.com/osthomas/tree-sitter-snakemake", rev = "e909815acdbe37e69440261ebb1091ed52e1dec6" }

[[language]]
name = "cylc"
scope = "source.cylc"
injection-regex = "cylc"
file-types = ["cylc", { glob = "suite.rc" }]
comment-tokens = "#"
indent = { tab-width = 4, unit = "    " }

[[grammar]]
name = "cylc"
source = { git = "https://github.com/elliotfontaine/tree-sitter-cylc", rev = "30dd40d9bf23912e4aefa93eeb4c7090bda3d0f6" }

[[language]]
name = "quint"
scope = "source.quint"
file-types = ["qnt"]
language-servers = ["quint-language-server"]
comment-token = "//"
block-comment-tokens = { start = "/*", end = "*/" }
indent = { tab-width = 2, unit = "  " }

[[grammar]]
name = "quint"
source = { git = "https://github.com/gruhn/tree-sitter-quint", rev = "eebbd01edfeff6404778c92efe5554e42e506a18" }

[[language]]
name = "spade"
scope = "source.spade"
roots = ["swim.toml"]
file-types = ['spade']
injection-regex = "spade"
comment-tokens = ["//", "///"]
block-comment-tokens = [
  { start = "/*", end = "*/" },
  { start = "/**", end = "*/" },
]
language-servers = [ "spade-language-server" ]
indent = { tab-width = 4, unit = "    " }

[language.auto-pairs]
'(' = ')'
'{' = '}'
'[' = ']'
'"' = '"'
'<' = '>'

[[grammar]]
name = "spade"
source = { git = "https://gitlab.com/spade-lang/tree-sitter-spade", rev = "78bf09a88fc1d396f66b69879f908fc6bd2e6934" }

[[language]]
name = "amber"
scope = "source.ab"
file-types = ["ab"]
comment-token = ["//", "///"]
indent = { tab-width = 4, unit = "    " }

[[grammar]]
name = "amber"
source = { git = "https://github.com/amber-lang/tree-sitter-amber", rev = "c6df3ec2ec243ed76550c525e7ac3d9a10c6c814" }

[[language]]
name = "koto"
scope = "source.koto"
injection-regex = "koto"
file-types = ["koto"]
comment-token = "#"
block-comment-tokens = ["#-", "-#"]
indent = { tab-width = 2, unit = "  " }
language-servers = ["koto-ls"]

[[grammar]]
name = "koto"
source = { git = "https://github.com/koto-lang/tree-sitter-koto", rev = "b420f7922d0d74905fd0d771e5b83be9ee8a8a9a" }

[[language]]
name = "gpr"
scope = "source.gpr"
injection-regex = "gpr"
file-types = ["gpr"]
roots = ["alire.toml"]
comment-token = "--"
indent = { tab-width = 3, unit = "   " }
language-servers = ["ada-gpr-language-server"]

[[grammar]]
name = "gpr"
source = { git = "https://github.com/brownts/tree-sitter-gpr", rev = "cea857d3c18d1385d1f5b66cd09ea1e44173945c" }

[[language]]
name = "vento"
scope = "text.html.vto"
file-types = ["vto"]
block-comment-tokens = { start = "{{#", end = "#}}" }
indent = { tab-width = 4, unit = "    " }

[[grammar]]
name = "vento"
source = { git = "https://github.com/ventojs/tree-sitter-vento", rev = "3b32474bc29584ea214e4e84b47102408263fe0e" }

[[language]]
name = "nginx"
scope = "source.nginx"
injection-regex = "nginx"
file-types = [
  { glob = "sites-available/*.conf" },
  { glob = "sites-enabled/*.conf" },
  { glob = "nginx.conf" },
  { glob = "conf.d/*.conf" }
]
roots = ["nginx.conf"]
comment-token = "#"
indent = { tab-width = 4, unit = "    " }

[[grammar]]
name = "nginx"
source = { git = "https://gitlab.com/joncoole/tree-sitter-nginx", rev = "b4b61db443602b69410ab469c122c01b1e685aa0" }

[[language]]
name = "codeql"
scope = "source.ql"
file-types = ["ql", "qll"]
comment-token = "//"
block-comment-tokens = { start = "/*", end = "*/" }
indent = { tab-width = 2, unit = "  " }
injection-regex = "codeql"
grammar = "ql"
language-servers = ["codeql"]

[[grammar]]
name = "ql"
source = { git = "https://github.com/tree-sitter/tree-sitter-ql", rev = "1fd627a4e8bff8c24c11987474bd33112bead857" }

[[language]]
name = "gren"
scope = "source.gren"
injection-regex = "gren"
file-types = ["gren"]
roots = ["gren.json"]
comment-tokens = "--"
block-comment-tokens = { start = "{-", end = "-}" }
indent = { tab-width = 4, unit = "    " }

[[grammar]]
name = "gren"
source = { git = "https://github.com/MaeBrooks/tree-sitter-gren", rev = "76554f4f2339f5a24eed19c58f2079b51c694152" }

[[language]]
name = "ghostty"
scope = "source.ghostty"
file-types = [{ glob = "ghostty/config" }]
comment-tokens = "#"
indent = { tab-width = 2, unit = "  " }

[[grammar]]
name = "ghostty"
source = { git = "https://github.com/bezhermoso/tree-sitter-ghostty" , rev = "8438a93b44367e962b2ea3a3b6511885bebd196a" }

[[language]]
name = "tera"
scope = "source.tera"
file-types = ["tera"]
block-comment-tokens = [
  { start = "{#", end = "#}" },
  { start = "{#-", end = "-#}" },
  { start = "{#", end = "-#}" },
  { start = "{#-", end = "#}" },
]
indent = { tab-width = 4, unit = "    " }

[[grammar]]
name = "tera"
source = { git = "https://github.com/uncenter/tree-sitter-tera", rev = "e8d679a29c03e64656463a892a30da626e19ed8e" }

[[language]]
name = "fga"
scope = "source.fga"
injection-regex = "fga"
file-types = ["fga"]
comment-token = "#"
indent = { tab-width = 2, unit = "  " }

[[grammar]]
name = "fga"
source = { git = "https://github.com/matoous/tree-sitter-fga", rev = "5005e8dd976e1f67beb3d23204580eb6f8b4c965" }

[[language]]
name = "csv"
file-types = ["csv"]
scope = "source.csv"

[[grammar]]
name = "csv"
source = { git = "https://github.com/weartist/rainbow-csv-tree-sitter", rev = "d3dbf916446131417e4c2ea9eb8591b23b466d27" }

[[language]]
name = "yara"
scope = "source.yara"
file-types = ["yara", "yar"]
indent = { tab-width = 2, unit = "  " }
comment-tokens = "//"
block-comment-tokens = { start = "/*", end = "*/"}
language-servers = [ "yls" ]

[[grammar]]
name = "yara"
source = { git = "https://github.com/egibs/tree-sitter-yara", rev = "eb3ede203275c38000177f72ec0f9965312806ef" }

[[language]]
name = "ink"
scope = "source.ink"
file-types = ["ink"]
injection-regex = "ink"
comment-token = "//"
block-comment-tokens = { start = "/*", end = "*/"}
indent = { tab-width = 4, unit = "\t" }
soft-wrap = { enable = true }

[[grammar]]
name = "ink"
source = { git = "https://github.com/rhizoome/tree-sitter-ink", rev = "8486e9b1627b0bc6b2deb9ee8102277a7c1281ac" }

[[language]]
name = "sourcepawn"
scope = "source.sourcepawn"
file-types = ["sp", "inc"]
comment-token = "//"
indent = {tab-width = 4, unit = "  "}
language-servers = ["sourcepawn-studio"]

[[grammar]]
name = "sourcepawn"
source = { git = "https://github.com/nilshelmig/tree-sitter-sourcepawn", rev = "f2af8d0dc14c6790130cceb2a20027eb41a8297c" }

[[language]]
name = "tlaplus"
scope = "scope.tlaplus"
injection-regex = "tla"
file-types = ["tla"]
comment-tokens = "\\*"
block-comment-tokens = {start = "(*", end="*)"}
indent = {tab-width = 4, unit = " "}
formatter = {command = "tlafmt", args = ["--stdin"]}

[[grammar]]
name = "tlaplus"
source = { git = "https://github.com/tlaplus-community/tree-sitter-tlaplus", rev = "4ba91b07b97741a67f61221d0d50e6d962e4987e"}

[[language]]
name = "werk"
scope = "source.werk"
file-types = [ "werk", { glob = "Werkfile" } ]
comment-token = "#"
indent = { tab-width = 2, unit = "  " }

[[grammar]]
name = "werk"
source = { git = "https://github.com/little-bonsai/tree-sitter-werk", rev = "92b0f7fe98465c4c435794a58e961306193d1c1e" }

[[language]]
name = "debian"
scope = "text.debian"
file-types = [
  "dsc",
  "changes",
  { glob = "debian/**/control" },
  { glob = "etc/apt/sources.list.d/*.sources"}
]
comment-tokens = "#"

[[grammar]]
name = "debian"
source = { git = "https://gitlab.com/MggMuggins/tree-sitter-debian", rev = "9b3f4b78c45aab8a2f25a5f9e7bbc00995bc3dde" }

[[language]]
<<<<<<< HEAD
name = "dunstrc"
scope = "source.dunstrc"
comment-tokens = ["#", ";"]
file-types = [ { glob = "dunst/dunstrc" } ]
grammar = "dunstrc"

[[grammar]]
name = "dunstrc"
source = { git = "https://github.com/rotmh/tree-sitter-dunstrc", rev = "9cb9d5cc51cf5e2a47bb2a0e2f2e519ff11c1431" }
=======
name = "pug"
scope = "source.pug"
file-types = ["pug"]
comment-tokens = ["//", "//-"]
indent = { tab-width = 2, unit = "  " }

[[grammar]]
name = "pug"
source = { git = "https://github.com/zealot128/tree-sitter-pug", rev = "13e9195370172c86a8b88184cc358b23b677cc46" }
>>>>>>> 46cb1777
<|MERGE_RESOLUTION|>--- conflicted
+++ resolved
@@ -4330,7 +4330,17 @@
 source = { git = "https://gitlab.com/MggMuggins/tree-sitter-debian", rev = "9b3f4b78c45aab8a2f25a5f9e7bbc00995bc3dde" }
 
 [[language]]
-<<<<<<< HEAD
+name = "pug"
+scope = "source.pug"
+file-types = ["pug"]
+comment-tokens = ["//", "//-"]
+indent = { tab-width = 2, unit = "  " }
+
+[[grammar]]
+name = "pug"
+source = { git = "https://github.com/zealot128/tree-sitter-pug", rev = "13e9195370172c86a8b88184cc358b23b677cc46" }
+
+[[language]]
 name = "dunstrc"
 scope = "source.dunstrc"
 comment-tokens = ["#", ";"]
@@ -4339,15 +4349,4 @@
 
 [[grammar]]
 name = "dunstrc"
-source = { git = "https://github.com/rotmh/tree-sitter-dunstrc", rev = "9cb9d5cc51cf5e2a47bb2a0e2f2e519ff11c1431" }
-=======
-name = "pug"
-scope = "source.pug"
-file-types = ["pug"]
-comment-tokens = ["//", "//-"]
-indent = { tab-width = 2, unit = "  " }
-
-[[grammar]]
-name = "pug"
-source = { git = "https://github.com/zealot128/tree-sitter-pug", rev = "13e9195370172c86a8b88184cc358b23b677cc46" }
->>>>>>> 46cb1777
+source = { git = "https://github.com/rotmh/tree-sitter-dunstrc", rev = "9cb9d5cc51cf5e2a47bb2a0e2f2e519ff11c1431" }