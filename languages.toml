--- conflicted
+++ resolved
@@ -1919,32 +1919,6 @@
 source = { git = "https://github.com/RenjiSann/tree-sitter-xml", rev = "422528a43630db6dcc1e222d1c5ee3babd559473" }
 
 [[language]]
-<<<<<<< HEAD
-name = "env"
-scope = "source.env"
-file-types = [".env", ".env.local", ".env.development", ".env.production"]
-injection-regex = "env"
-comment-token = "#"
-indent = { tab-width = 4, unit = "\t" }
-roots = []
-
-[[grammar]]
-name = "env"
-source = { git = "https://github.com/seshotake/tree-sitter-env", rev = "e6c6bb1e7b51d481cba463fe949f083cf22d81f7" }
-
-[[language]]
-name = "ini"
-scope = "source.ini"
-file-types = ["ini"]
-injection-regex = "ini"
-comment-token = "#"
-indent = { tab-width = 4, unit = "\t" }
-roots = []
-
-[[grammar]]
-name = "ini"
-source = { git = "https://github.com/justinmk/tree-sitter-ini", rev = "4d247fb876b4ae6b347687de4a179511bf67fcbc" }
-=======
 name = "wit"
 scope = "source.wit"
 injection-regex = "wit"
@@ -1964,5 +1938,29 @@
 [[grammar]]
 name = "wit"
 source = { git = "https://github.com/hh9527/tree-sitter-wit", rev = "c917790ab9aec50c5fd664cbfad8dd45110cfff3" }
- 
->>>>>>> 9df43584
+
+[[language]]
+name = "env"
+scope = "source.env"
+file-types = [".env", ".env.local", ".env.development", ".env.production"]
+injection-regex = "env"
+comment-token = "#"
+indent = { tab-width = 4, unit = "\t" }
+roots = []
+
+[[grammar]]
+name = "env"
+source = { git = "https://github.com/seshotake/tree-sitter-env", rev = "e6c6bb1e7b51d481cba463fe949f083cf22d81f7" }
+
+[[language]]
+name = "ini"
+scope = "source.ini"
+file-types = ["ini"]
+injection-regex = "ini"
+comment-token = "#"
+indent = { tab-width = 4, unit = "\t" }
+roots = []
+
+[[grammar]]
+name = "ini"
+source = { git = "https://github.com/justinmk/tree-sitter-ini", rev = "4d247fb876b4ae6b347687de4a179511bf67fcbc" }