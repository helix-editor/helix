[toolchain]
channel = "1.70.0"
<<<<<<< HEAD
components = ["rustfmt", "rust-src"]
=======
components = ["rustfmt", "rust-src", "clippy"]
>>>>>>> cf449217
<|MERGE_RESOLUTION|>--- conflicted
+++ resolved
@@ -1,7 +1,3 @@
 [toolchain]
 channel = "1.70.0"
-<<<<<<< HEAD
-components = ["rustfmt", "rust-src"]
-=======
-components = ["rustfmt", "rust-src", "clippy"]
->>>>>>> cf449217
+components = ["rustfmt", "rust-src", "clippy"]