# Language Support

<<<<<<< HEAD
The following languages and Language Servers are supported. To use Language
Server features, you must first [install][lsp-install-wiki] the appropriate
Language Server.

You can check the language support in your installed Helix version with
`hx --health`.
=======
The following languages and Language Servers are supported. To use
Language Server features, you must first [install][lsp-install-wiki] the
appropriate Language Server.

You can check the language support in your installed helix version with `hx --health`.
>>>>>>> d932969c

Also see the [Language Configuration][lang-config] docs and the [Adding
Languages][adding-languages] guide for more language configuration information.

{{#include ./generated/lang-support.md}}

[lsp-install-wiki]:
  https://github.com/helix-editor/helix/wiki/How-to-install-the-default-language-servers
[lang-config]: ./languages.md
[adding-languages]: ./guides/adding_languages.md<|MERGE_RESOLUTION|>--- conflicted
+++ resolved
@@ -1,19 +1,10 @@
 # Language Support
 
-<<<<<<< HEAD
-The following languages and Language Servers are supported. To use Language
-Server features, you must first [install][lsp-install-wiki] the appropriate
-Language Server.
-
-You can check the language support in your installed Helix version with
-`hx --health`.
-=======
 The following languages and Language Servers are supported. To use
 Language Server features, you must first [install][lsp-install-wiki] the
 appropriate Language Server.
 
 You can check the language support in your installed helix version with `hx --health`.
->>>>>>> d932969c
 
 Also see the [Language Configuration][lang-config] docs and the [Adding
 Languages][adding-languages] guide for more language configuration information.
