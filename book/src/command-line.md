# Command line

- [Quoting](#quoting)
- [Flags](#flags)
- [Expansions](#expansions)
- [Exceptions](#exceptions)

The command line is used for executing [typable commands](./commands.md#typable-commands) like `:write` or `:quit`. Press `:` to activate the command line.

Typable commands optionally accept arguments. `:write` for example accepts an optional path to write the file contents. The command line also supports a quoting syntax for arguments, flags to modify command behaviors, and _expansions_ - a way to insert values from the editor. Most commands support these features but some have custom parsing rules (see the [exceptions](#exceptions) below).

## Quoting

By default, command arguments are split on tabs and space characters. `:open README.md CHANGELOG.md` for example should open two files, `README.md` and `CHANGELOG.md`. Arguments that contain spaces can be surrounded in single quotes (`'`) or backticks (`` ` ``) to prevent the space from separating the argument, like `:open 'a b.txt'`.

Double quotes may be used the same way, but double quotes _expand_ their inner content. `:echo "%{cursor_line}"` for example may print `1` because of the expansion for the `cursor_line` variable. `:echo '%{cursor_line}'` though prints `%{cursor_line}` literally: content within single quotes or backticks is interpreted as-is.

On Unix systems the backslash character may be used to escape certain characters depending on where it is used. Within an argument which isn't surround in quotes, the backslash can be used to escape the space or tab characters: `:open a\ b.txt` is equivalent to `:open 'a b.txt'`. The backslash may also be used to escape quote characters (`'`, `` ` ``, `"`) or the percent token (`%`) when used at the beginning of an argument. `:echo \%%sh{foo}` for example prints `%sh{foo}` instead of invoking a `foo` shell command and `:echo \"quote` prints `"quote`. The backslash character is treated literally in any other situation on Unix systems and always on Windows: `:echo \n` always prints `\n`.

## Flags

Command flags are optional switches that can be used to alter the behavior of a command. For example the `:sort` command accepts an optional `--reverse` (or `-r` for short) flag which causes the sort command to reverse the sorting direction. Typing the `-` character shows completions for the current command's flags, if any.

The `--` flag specifies the end of flags. All arguments after `--` are treated as positional arguments: `:open -- -a.txt` opens a file called `-a.txt`.

## Expansions

Expansions are patterns that Helix recognizes and replaces within the command line. Helix recognizes anything starting with a percent token (`%`) as an expansion, for example `%sh{echo hi!}`. Expansions are particularly useful when used in commands like `:echo` or `:noop` for executing simple scripts. For example:

```toml
[keys.normal]
# Print the current line's git blame information to the statusline.
space.B = ":echo %sh{git blame -L %{cursor_line},+1 %{buffer_name}}"
```

Expansions take the form `%[<kind>]<open><contents><close>`. In `%sh{echo hi!}`, for example, the kind is `sh` - the shell expansion - and the contents are "echo hi!", with `{` and `}` acting as opening and closing delimiters. The following open/close characters are recognized as expansion delimiter pairs: `(`/`)`, `[`/`]`, `{`/`}` and `<`/`>`. Plus the single characters `'`, `"` or `|` may be used instead: `%{cursor_line}` is equivalent to `%<cursor_line>`, `%[cursor_line]` or `%|cursor_line|`.

To escape a percent character instead of treating it as an expansion, use two percent characters consecutively. To execute a shell command like `date -u +'%Y-%m-%d'`, double the percent characters: `:echo %sh{date -u +'%%Y-%%m-%%d'}`.

When no `<kind>` is provided, Helix will expand a **variable**. For example `%{cursor_line}` can be used as in argument to insert the line number. `:echo %{cursor_line}` for instance may print `1` to the statusline.

The following variables are supported:

| Name | Description |
|---   |---          |
| `cursor_line` | The line number of the primary cursor in the currently focused document, starting at 1. |
| `cursor_column` | The column number of the primary cursor in the currently focused document, starting at 1. This is counted as the number of grapheme clusters from the start of the line rather than bytes or codepoints. |
| `buffer_name` | The relative path of the currently focused document. `[scratch]` is expanded instead for scratch buffers. |
| `line_ending` | A string containing the line ending of the currently focused document. For example on Unix systems this is usually a line-feed character (`\n`) but on Windows systems this may be a carriage-return plus a line-feed (`\r\n`). The line ending kind of the currently focused document can be inspected with the `:line-ending` command. |
<<<<<<< HEAD
| `current_working_directory` | Current working directory |
| `workspace_directory` | Nearest ancestor directory of the current working directory that contains `.git`, `.svn`, `jj` or `.helix` |
=======
| `language` | A string containing the language name of the currently focused document.|
| `selection` | A string containing the contents of the primary selection of the currently focused document. |
>>>>>>> f4b488e3

Aside from editor variables, the following expansions may be used:

* Unicode `%u{..}`. The contents may contain up to six hexadecimal numbers corresponding to a Unicode codepoint value. For example `:echo %u{25CF}` prints `●` to the statusline.
* Shell `%sh{..}`. The contents are passed to the configured shell command. For example `:echo %sh{echo "20 * 5" | bc}` may print `100` on the statusline on when using a shell with `echo` and the `bc` calculator installed. Shell expansions are evaluated recursively. `%sh{echo '%{buffer_name}:%{cursor_line}'}` for example executes a command like `echo 'README.md:1'`: the variables within the `%sh{..}` expansion are evaluated before executing the shell command.

As mentioned above, double quotes can be used to surround arguments containing spaces but also support expansions within the quoted content unlike singe quotes or backticks. For example `:echo "circle: %u{25CF}"` prints `circle: ●` to the statusline while `:echo 'circle: %u{25CF}'` prints `circle: %u{25CF}`.

Note that expansions are only evaluated once the Enter key is pressed in command mode.

## Exceptions

The following commands support expansions but otherwise pass the given argument directly to the shell program without interpreting quotes:

* `:insert-output`
* `:append-output`
* `:pipe`
* `:pipe-to`
* `:run-shell-command`

For example executing `:sh echo "%{buffer_name}:%{cursor_column}"` would pass text like `echo "README.md:1"` as an argument to the shell program: the expansions are evaluated but not the quotes. As mentioned above, percent characters can be used in shell commands by doubling the percent character. To insert the output of a command like `date -u +'%Y-%m-%d'` use `:insert-output date -u +'%%Y-%%m-%%d'`.

The `:set-option` and `:toggle-option` commands use regular parsing for the first argument - the config option name - and parse the rest depending on the config option's type. `:set-option` interprets the second argument as a string for string config options and parses everything else as JSON.

`:toggle-option`'s behavior depends on the JSON type of the config option supplied as the first argument:

* Booleans: only the config option name should be provided. For example `:toggle-option auto-format` will flip the `auto-format` option.
* Strings: the rest of the command line is parsed with regular quoting rules. For example `:toggle-option indent-heuristic hybrid tree-sitter simple` cycles through "hybrid", "tree-sitter" and "simple" values on each invocation of the command.
* Numbers, arrays and objects: the rest of the command line is parsed as a stream of JSON values. For example `:toggle-option rulers [81] [51, 73]` cycles through `[81]` and `[51, 73]`.

When providing multiple values to `:toggle-option` there should be no duplicates. `:toggle-option indent-heuristic hybrid simple tree-sitter simple` for example would only toggle between "hybrid" and "tree-sitter" values.

`:lsp-workspace-command` works similarly to `:toggle-option`. The first argument (if present) is parsed according to normal rules. The rest of the line is parsed as JSON values. Unlike `:toggle-option`, string arguments for a command must be quoted. For example `:lsp-workspace-command lsp.Command "foo" "bar"`.<|MERGE_RESOLUTION|>--- conflicted
+++ resolved
@@ -47,13 +47,10 @@
 | `cursor_column` | The column number of the primary cursor in the currently focused document, starting at 1. This is counted as the number of grapheme clusters from the start of the line rather than bytes or codepoints. |
 | `buffer_name` | The relative path of the currently focused document. `[scratch]` is expanded instead for scratch buffers. |
 | `line_ending` | A string containing the line ending of the currently focused document. For example on Unix systems this is usually a line-feed character (`\n`) but on Windows systems this may be a carriage-return plus a line-feed (`\r\n`). The line ending kind of the currently focused document can be inspected with the `:line-ending` command. |
-<<<<<<< HEAD
 | `current_working_directory` | Current working directory |
 | `workspace_directory` | Nearest ancestor directory of the current working directory that contains `.git`, `.svn`, `jj` or `.helix` |
-=======
 | `language` | A string containing the language name of the currently focused document.|
 | `selection` | A string containing the contents of the primary selection of the currently focused document. |
->>>>>>> f4b488e3
 
 Aside from editor variables, the following expansions may be used:
 
