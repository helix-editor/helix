# Commands

<<<<<<< HEAD
Command mode, similar to Vim, can be activated by pressing `:`. The built-in
commands are:
=======
Command mode, similar to Vim, can be activated by pressing `:`. The built-in commands are:
>>>>>>> d932969c

{{#include ./generated/typable-cmd.md}}<|MERGE_RESOLUTION|>--- conflicted
+++ resolved
@@ -1,10 +1,5 @@
 # Commands
 
-<<<<<<< HEAD
-Command mode, similar to Vim, can be activated by pressing `:`. The built-in
-commands are:
-=======
 Command mode, similar to Vim, can be activated by pressing `:`. The built-in commands are:
->>>>>>> d932969c
 
 {{#include ./generated/typable-cmd.md}}