## Editor

- [`[editor]` Section](#editor-section)
- [`[editor.clipboard-provider]` Section](#editorclipboard-provider-section)
- [`[editor.statusline]` Section](#editorstatusline-section)
- [`[editor.lsp]` Section](#editorlsp-section)
- [`[editor.cursor-shape]` Section](#editorcursor-shape-section)
- [`[editor.file-picker]` Section](#editorfile-picker-section)
- [`[editor.auto-pairs]` Section](#editorauto-pairs-section)
- [`[editor.auto-save]` Section](#editorauto-save-section)
- [`[editor.search]` Section](#editorsearch-section)
- [`[editor.whitespace]` Section](#editorwhitespace-section)
- [`[editor.indent-guides]` Section](#editorindent-guides-section)
- [`[editor.gutters]` Section](#editorgutters-section)
  - [`[editor.gutters.line-numbers]` Section](#editorguttersline-numbers-section)
  - [`[editor.gutters.diagnostics]` Section](#editorguttersdiagnostics-section)
  - [`[editor.gutters.diff]` Section](#editorguttersdiff-section)
  - [`[editor.gutters.spacer]` Section](#editorguttersspacer-section)
- [`[editor.soft-wrap]` Section](#editorsoft-wrap-section)
- [`[editor.smart-tab]` Section](#editorsmart-tab-section)
- [`[editor.inline-diagnostics]` Section](#editorinline-diagnostics-section)

### `[editor]` Section

| Key | Description | Default |
|--|--|---------|
| `scrolloff` | Number of lines of padding around the edge of the screen when scrolling | `5` |
| `mouse` | Enable mouse mode | `true` |
| `default-yank-register` | Default register used for yank/paste | `"` |
| `middle-click-paste` | Middle click paste support | `true` |
| `scroll-lines` | Number of lines to scroll per scroll wheel step | `3` |
| `shell` | Shell to use when running external commands | Unix: `["sh", "-c"]`<br/>Windows: `["cmd", "/C"]` |
| `line-number` | Line number display: `absolute` simply shows each line's number, while `relative` shows the distance from the current line. When unfocused or in insert mode, `relative` will still show absolute line numbers | `absolute` |
| `cursorline` | Highlight all lines with a cursor | `false` |
| `cursorcolumn` | Highlight all columns with a cursor | `false` |
| `continue-comments` | if helix should automatically add a line comment token if you create a new line inside a comment. | `true` |
| `gutters` | Gutters to display: Available are `diagnostics` and `diff` and `line-numbers` and `spacer`, note that `diagnostics` also includes other features like breakpoints, 1-width padding will be inserted if gutters is non-empty | `["diagnostics", "spacer", "line-numbers", "spacer", "diff"]` |
| `auto-completion` | Enable automatic pop up of auto-completion | `true` |
| `path-completion` | Enable filepath completion. Show files and directories if an existing path at the cursor was recognized, either absolute or relative to the current opened document or current working directory (if the buffer is not yet saved). Defaults to true. | `true` |
| `auto-format` | Enable automatic formatting on save | `true` |
| `idle-timeout` | Time in milliseconds since last keypress before idle timers trigger. | `250` |
| `completion-timeout` | Time in milliseconds after typing a word character before completions are shown, set to 5 for instant.  | `250` |
| `preview-completion-insert` | Whether to apply completion item instantly when selected | `true` |
| `completion-trigger-len` | The min-length of word under cursor to trigger autocompletion | `2` |
| `completion-replace` | Set to `true` to make completions always replace the entire word and not just the part before the cursor | `false` |
| `auto-info` | Whether to display info boxes | `true` |
| `true-color` | Set to `true` to override automatic detection of terminal truecolor support in the event of a false negative | `false` |
| `undercurl` | Set to `true` to override automatic detection of terminal undercurl support in the event of a false negative | `false` |
| `rulers` | List of column positions at which to display the rulers. Can be overridden by language specific `rulers` in `languages.toml` file | `[]` |
| `bufferline` | Renders a line at the top of the editor displaying open buffers. Can be `always`, `never` or `multiple` (only shown if more than one buffer is in use) | `never` |
| `color-modes` | Whether to color the mode indicator with different colors depending on the mode itself | `false` |
| `text-width` | Maximum line length. Used for the `:reflow` command and soft-wrapping if `soft-wrap.wrap-at-text-width` is set | `80` |
| `workspace-lsp-roots` | Directories relative to the workspace root that are treated as LSP roots. Should only be set in `.helix/config.toml` | `[]` |
| `default-line-ending` | The line ending to use for new documents. Can be `native`, `lf`, `crlf`, `ff`, `cr` or `nel`. `native` uses the platform's native line ending (`crlf` on Windows, otherwise `lf`). | `native` |
| `insert-final-newline` | Whether to automatically insert a trailing line-ending on write if missing | `true` |
| `trim-final-newlines` | Whether to automatically remove line-endings after the final one on write | `false` |
| `trim-trailing-whitespace` | Whether to automatically remove whitespace preceding line endings on write | `false` |
| `popup-border` | Draw border around `popup`, `menu`, `all`, or `none` | `none` |
| `indent-heuristic` | How the indentation for a newly inserted line is computed: `simple` just copies the indentation level from the previous line, `tree-sitter` computes the indentation based on the syntax tree and `hybrid` combines both approaches. If the chosen heuristic is not available, a different one will be used as a fallback (the fallback order being `hybrid` -> `tree-sitter` -> `simple`). | `hybrid`
| `jump-label-alphabet` | The characters that are used to generate two character jump labels. Characters at the start of the alphabet are used first. | `"abcdefghijklmnopqrstuvwxyz"`
| `end-of-line-diagnostics` | Minimum severity of diagnostics to render at the end of the line. Set to `disable` to disable entirely. Refer to the setting about `inline-diagnostics` for more details | "disable"
| `clipboard-provider` | Which API to use for clipboard interaction. One of `pasteboard` (MacOS), `wayland`, `x-clip`, `x-sel`, `win-32-yank`, `termux`, `tmux`, `windows`, `termcode`, `none`, or a custom command set. | Platform and environment specific. |
| `editor-config` | Whether to read settings from [EditorConfig](https://editorconfig.org) files | `true` |

### `[editor.clipboard-provider]` Section

Helix can be configured either to use a builtin clipboard configuration or to use
a provided command.

For instance, setting it to use OSC 52 termcodes, the configuration would be:
```toml
[editor]
clipboard-provider = "termcode"
```

Alternatively, Helix can be configured to use arbitrary commands for clipboard integration:

```toml
[editor.clipboard-provider.custom]
yank = { command = "cat",  args = ["test.txt"] }
paste = { command = "tee",  args = ["test.txt"] }
primary-yank = { command = "cat",  args = ["test-primary.txt"] } # optional
primary-paste = { command = "tee",  args = ["test-primary.txt"] } # optional
```

For custom commands the contents of the yank/paste is communicated over stdin/stdout.

### `[editor.statusline]` Section

Allows configuring the statusline at the bottom of the editor.

The configuration distinguishes between three areas of the status line:

`[ ... ... LEFT ... ... | ... ... ... CENTER ... ... ... | ... ... RIGHT ... ... ]`

Statusline elements can be defined as follows:

```toml
[editor.statusline]
left = ["mode", "spinner"]
center = ["file-name"]
right = ["diagnostics", "selections", "position", "file-encoding", "file-line-ending", "file-type"]
separator = "│"
mode.normal = "NORMAL"
mode.insert = "INSERT"
mode.select = "SELECT"
diagnostics = ["warning", "error"]
workspace-diagnostics = ["warning", "error"]
```
The `[editor.statusline]` key takes the following sub-keys:

| Key           | Description | Default |
| ---           | ---         | ---     |
| `left`        | A list of elements aligned to the left of the statusline | `["mode", "spinner", "file-name", "read-only-indicator", "file-modification-indicator"]` |
| `center`      | A list of elements aligned to the middle of the statusline | `[]` |
| `right`       | A list of elements aligned to the right of the statusline | `["diagnostics", "selections", "register", "position", "file-encoding"]` |
| `separator`   | The character used to separate elements in the statusline | `"│"` |
| `mode.normal` | The text shown in the `mode` element for normal mode | `"NOR"` |
| `mode.insert` | The text shown in the `mode` element for insert mode | `"INS"` |
| `mode.select` | The text shown in the `mode` element for select mode | `"SEL"` |
<<<<<<< HEAD
| `merge-with-commandline` | If set, the command line and statusline will merge into a single line. Status text will replace the statusline briefly | `false` |
=======
| `diagnostics` | A list of severities which are displayed for the current buffer | `["warning", "error"]` |
| `workspace-diagnostics` | A list of severities which are displayed for the workspace | `["warning", "error"]` |
>>>>>>> f4b488e3

The following statusline elements can be configured:

| Key    | Description |
| ------ | ----------- |
| `mode` | The current editor mode (`mode.normal`/`mode.insert`/`mode.select`) |
| `spinner` | A progress spinner indicating LSP activity |
| `file-name` | The path/name of the opened file |
| `file-absolute-path` | The absolute path/name of the opened file |
| `file-base-name` | The basename of the opened file |
| `file-modification-indicator` | The indicator to show whether the file is modified (a `[+]` appears when there are unsaved changes) |
| `file-encoding` | The encoding of the opened file if it differs from UTF-8 |
| `file-line-ending` | The file line endings (CRLF or LF) |
| `file-indent-style` | The file indentation style |
| `read-only-indicator` | An indicator that shows `[readonly]` when a file cannot be written |
| `total-line-numbers` | The total line numbers of the opened file |
| `file-type` | The type of the opened file |
| `diagnostics` | The number of warnings and/or errors |
| `workspace-diagnostics` | The number of warnings and/or errors on workspace |
| `selections` | The primary selection index out of the number of active selections |
| `primary-selection-length` | The number of characters currently in primary selection |
| `position` | The cursor position |
| `position-percentage` | The cursor position as a percentage of the total number of lines |
| `separator` | The string defined in `editor.statusline.separator` (defaults to `"│"`) |
| `spacer` | Inserts a space between elements (multiple/contiguous spacers may be specified) |
| `version-control` | The current branch name or detached commit hash of the opened workspace |
| `register` | The current selected register |

### `[editor.lsp]` Section

| Key                   | Description                                                 | Default |
| ---                   | -----------                                                 | ------- |
| `enable`              | Enables LSP integration. Setting to false will completely disable language servers regardless of language settings.| `true` |
| `display-messages`    | Display LSP `window/showMessage` messages below statusline[^1] | `true` |
| `display-progress-messages` | Display LSP progress messages below statusline[^1]    | `false` |
| `auto-signature-help` | Enable automatic popup of signature help (parameter hints)  | `true`  |
| `display-inlay-hints` | Display inlay hints[^2]                                     | `false` |
| `display-color-swatches` | Show color swatches next to colors | `true` |
| `display-signature-help-docs` | Display docs under signature help popup             | `true`  |
| `snippets`      | Enables snippet completions. Requires a server restart (`:lsp-restart`) to take effect after `:config-reload`/`:set`. | `true`  |
| `goto-reference-include-declaration` | Include declaration in the goto references popup. | `true`  |

[^1]: By default, a progress spinner is shown in the statusline beside the file path.

[^2]: You may also have to activate them in the language server config for them to appear, not just in Helix. Inlay hints in Helix are still being improved on and may be a little bit laggy/janky under some circumstances. Please report any bugs you see so we can fix them!

### `[editor.cursor-shape]` Section

Defines the shape of cursor in each mode.
Valid values for these options are `block`, `bar`, `underline`, or `hidden`.

> 💡 Due to limitations of the terminal environment, only the primary cursor can
> change shape.

| Key      | Description                                | Default |
| ---      | -----------                                | ------- |
| `normal` | Cursor shape in [normal mode][normal mode] | `block` |
| `insert` | Cursor shape in [insert mode][insert mode] | `block` |
| `select` | Cursor shape in [select mode][select mode] | `block` |

[normal mode]: ./keymap.md#normal-mode
[insert mode]: ./keymap.md#insert-mode
[select mode]: ./keymap.md#select--extend-mode

### `[editor.file-picker]` Section

Set options for file picker and global search. Ignoring a file means it is
not visible in the Helix file picker and global search.

All git related options are only enabled in a git repository.

| Key | Description | Default |
|--|--|---------|
|`hidden` | Enables ignoring hidden files | `true`
|`follow-symlinks` | Follow symlinks instead of ignoring them | `true`
|`deduplicate-links` | Ignore symlinks that point at files already shown in the picker | `true`
|`parents` | Enables reading ignore files from parent directories | `true`
|`ignore` | Enables reading `.ignore` files | `true`
|`git-ignore` | Enables reading `.gitignore` files | `true`
|`git-global` | Enables reading global `.gitignore`, whose path is specified in git's config: `core.excludesfile` option | `true`
|`git-exclude` | Enables reading `.git/info/exclude` files | `true`
|`max-depth` | Set with an integer value for maximum depth to recurse | Unset by default

Ignore files can be placed locally as `.ignore` or put in your home directory as `~/.ignore`. They support the usual ignore and negative ignore (unignore) rules used in `.gitignore` files.

Additionally, you can use Helix-specific ignore files by creating a local `.helix/ignore` file in the current workspace or a global `ignore` file located in your Helix config directory:
- Linux and Mac: `~/.config/helix/ignore`
- Windows: `%AppData%\helix\ignore`

Example:

```ini
# unignore in file picker and global search
!.github/
!.gitignore
!.gitattributes
```

### `[editor.auto-pairs]` Section

Enables automatic insertion of pairs to parentheses, brackets, etc. Can be a
simple boolean value, or a specific mapping of pairs of single characters.

To disable auto-pairs altogether, set `auto-pairs` to `false`:

```toml
[editor]
auto-pairs = false # defaults to `true`
```

The default pairs are <code>(){}[]''""``</code>, but these can be customized by
setting `auto-pairs` to a TOML table:

```toml
[editor.auto-pairs]
'(' = ')'
'{' = '}'
'[' = ']'
'"' = '"'
'`' = '`'
'<' = '>'
```

Additionally, this setting can be used in a language config. Unless
the editor setting is `false`, this will override the editor config in
documents with this language.

Example `languages.toml` that adds `<>` and removes `''`

```toml
[[language]]
name = "rust"

[language.auto-pairs]
'(' = ')'
'{' = '}'
'[' = ']'
'"' = '"'
'`' = '`'
'<' = '>'
```

### `[editor.auto-save]` Section

Control auto save behavior.

| Key | Description | Default |
|--|--|---------|
| `focus-lost` | Enable automatic saving on the focus moving away from Helix. Requires [focus event support](https://github.com/helix-editor/helix/wiki/Terminal-Support) from your terminal | `false` |
| `after-delay.enable` | Enable automatic saving after `auto-save.after-delay.timeout` milliseconds have passed since last edit. | `false` |
| `after-delay.timeout` | Time in milliseconds since last edit before auto save timer triggers. | `3000` |

### `[editor.search]` Section

Search specific options.

| Key | Description | Default |
|--|--|---------|
| `smart-case` | Enable smart case regex searching (case-insensitive unless pattern contains upper case characters) | `true` |
| `wrap-around`| Whether the search should wrap after depleting the matches | `true` |

### `[editor.whitespace]` Section

Options for rendering whitespace with visible characters. Use `:set whitespace.render all` to temporarily enable visible whitespace.

| Key | Description | Default |
|-----|-------------|---------|
| `render` | Whether to render whitespace. May either be `all` or `none`, or a table with sub-keys `space`, `nbsp`, `nnbsp`, `tab`, and `newline` | `none` |
| `characters` | Literal characters to use when rendering whitespace. Sub-keys may be any of `tab`, `space`, `nbsp`, `nnbsp`, `newline` or `tabpad` | See example below |

Example

```toml
[editor.whitespace]
render = "all"
# or control each character
[editor.whitespace.render]
space = "all"
tab = "all"
nbsp = "none"
nnbsp = "none"
newline = "none"

[editor.whitespace.characters]
space = "·"
nbsp = "⍽"
nnbsp = "␣"
tab = "→"
newline = "⏎"
tabpad = "·" # Tabs will look like "→···" (depending on tab width)
```

### `[editor.indent-guides]` Section

Options for rendering vertical indent guides.

| Key           | Description                                             | Default |
| ---           | ---                                                     | ---     |
| `render`      | Whether to render indent guides                         | `false` |
| `character`   | Literal character to use for rendering the indent guide | `│`     |
| `skip-levels` | Number of indent levels to skip                         | `0`     |

Example:

```toml
[editor.indent-guides]
render = true
character = "╎" # Some characters that work well: "▏", "┆", "┊", "⸽"
skip-levels = 1
```

### `[editor.gutters]` Section

For simplicity, `editor.gutters` accepts an array of gutter types, which will
use default settings for all gutter components.

```toml
[editor]
gutters = ["diff", "diagnostics", "line-numbers", "spacer"]
```

To customize the behavior of gutters, the `[editor.gutters]` section must
be used. This section contains top level settings, as well as settings for
specific gutter components as subsections.

| Key      | Description                    | Default                                                       |
| ---      | ---                            | ---                                                           |
| `layout` | A vector of gutters to display | `["diagnostics", "spacer", "line-numbers", "spacer", "diff"]` |

Example:

```toml
[editor.gutters]
layout = ["diff", "diagnostics", "line-numbers", "spacer"]
```

#### `[editor.gutters.line-numbers]` Section

Options for the line number gutter

| Key         | Description                             | Default |
| ---         | ---                                     | ---     |
| `min-width` | The minimum number of characters to use | `3`     |

Example:

```toml
[editor.gutters.line-numbers]
min-width = 1
```

#### `[editor.gutters.diagnostics]` Section

Currently unused

#### `[editor.gutters.diff]` Section

The `diff` gutter option displays colored bars indicating whether a `git` diff represents that a line was added, removed or changed.
These colors are controlled by the theme attributes `diff.plus`, `diff.minus` and `diff.delta`.

Other diff providers will eventually be supported by a future plugin system.

There are currently no options for this section.

#### `[editor.gutters.spacer]` Section

Currently unused

### `[editor.soft-wrap]` Section

Options for soft wrapping lines that exceed the view width:

| Key                  | Description                                                  | Default |
| ---                  | ---                                                          | ---     |
| `enable`             | Whether soft wrapping is enabled.                            | `false` |
| `max-wrap`           | Maximum free space left at the end of the line.              | `20`    |
| `max-indent-retain`  | Maximum indentation to carry over when soft wrapping a line. | `40`    |
| `wrap-indicator`     | Text inserted before soft wrapped lines, highlighted with `ui.virtual.wrap` | `↪ `    |
| `wrap-at-text-width` | Soft wrap at `text-width` instead of using the full viewport size. | `false` |

Example:

```toml
[editor.soft-wrap]
enable = true
max-wrap = 25 # increase value to reduce forced mid-word wrapping
max-indent-retain = 0
wrap-indicator = ""  # set wrap-indicator to "" to hide it
```

### `[editor.smart-tab]` Section

Options for navigating and editing using tab key.

| Key        | Description | Default |
|------------|-------------|---------|
| `enable` | If set to true, then when the cursor is in a position with non-whitespace to its left, instead of inserting a tab, it will run `move_parent_node_end`. If there is only whitespace to the left, then it inserts a tab as normal. With the default bindings, to explicitly insert a tab character, press Shift-tab. | `true` |
| `supersede-menu` | Normally, when a menu is on screen, such as when auto complete is triggered, the tab key is bound to cycling through the items. This means when menus are on screen, one cannot use the tab key to trigger the `smart-tab` command. If this option is set to true, the `smart-tab` command always takes precedence, which means one cannot use the tab key to cycle through menu items. One of the other bindings must be used instead, such as arrow keys or `C-n`/`C-p`. | `false` |


Due to lack of support for S-tab in some terminals, the default keybindings don't fully embrace smart-tab editing experience. If you enjoy smart-tab navigation and a terminal that supports the [Enhanced Keyboard protocol](https://github.com/helix-editor/helix/wiki/Terminal-Support#enhanced-keyboard-protocol), consider setting extra keybindings:

```
[keys.normal]
tab = "move_parent_node_end"
S-tab = "move_parent_node_start"

[keys.insert]
S-tab = "move_parent_node_start"

[keys.select]
tab = "extend_parent_node_end"
S-tab = "extend_parent_node_start"
```

### `[editor.inline-diagnostics]` Section

Options for rendering diagnostics inside the text like shown below

```
fn main() {
  let foo = bar;
            └─ no such value in this scope
}
````

| Key        | Description | Default |
|------------|-------------|---------|
| `cursor-line` | The minimum severity that a diagnostic must have to be shown inline on the line that contains the primary cursor. Set to `disable` to not show any diagnostics inline. This option does not have any effect when in insert-mode and will only take effect 350ms after moving the cursor to a different line. | `"disable"` |
| `other-lines` | The minimum severity that a diagnostic must have to be shown inline on a line that does not contain the cursor-line. Set to `disable` to not show any diagnostics inline. | `"disable"` |
| `prefix-len` | How many horizontal bars `─` are rendered before the diagnostic text.  | `1` |
| `max-wrap` | Equivalent of the `editor.soft-wrap.max-wrap` option for diagnostics.  | `20` |
| `max-diagnostics` | Maximum number of diagnostics to render inline for a given line  | `10` |

The allowed values for `cursor-line` and `other-lines` are: `error`, `warning`, `info`, `hint`.

The (first) diagnostic with the highest severity that is not shown inline is rendered at the end of the line (as long as its severity is higher than the `end-of-line-diagnostics` config option):

```
fn main() {
  let baz = 1;
  let foo = bar; a local variable with a similar name exists: baz
            └─ no such value in this scope
}
```


The new diagnostic rendering is not yet enabled by default. As soon as end of line or inline diagnostics are enabled the old diagnostics rendering is automatically disabled. The recommended default setting are:

```toml
[editor]
end-of-line-diagnostics = "hint"
[editor.inline-diagnostics]
cursor-line = "warning" # show warnings and errors on the cursorline inline
```<|MERGE_RESOLUTION|>--- conflicted
+++ resolved
@@ -118,12 +118,9 @@
 | `mode.normal` | The text shown in the `mode` element for normal mode | `"NOR"` |
 | `mode.insert` | The text shown in the `mode` element for insert mode | `"INS"` |
 | `mode.select` | The text shown in the `mode` element for select mode | `"SEL"` |
-<<<<<<< HEAD
 | `merge-with-commandline` | If set, the command line and statusline will merge into a single line. Status text will replace the statusline briefly | `false` |
-=======
 | `diagnostics` | A list of severities which are displayed for the current buffer | `["warning", "error"]` |
 | `workspace-diagnostics` | A list of severities which are displayed for the workspace | `["warning", "error"]` |
->>>>>>> f4b488e3
 
 The following statusline elements can be configured:
 
