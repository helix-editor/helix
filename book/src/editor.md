--- conflicted
+++ resolved
@@ -64,11 +64,8 @@
 | `end-of-line-diagnostics` | Minimum severity of diagnostics to render at the end of the line. Set to `disable` to disable entirely. Refer to the setting about `inline-diagnostics` for more details | "disable"
 | `clipboard-provider` | Which API to use for clipboard interaction. One of `pasteboard` (MacOS), `wayland`, `x-clip`, `x-sel`, `win-32-yank`, `termux`, `tmux`, `windows`, `termcode`, `none`, or a custom command set. | Platform and environment specific. |
 | `editor-config` | Whether to read settings from [EditorConfig](https://editorconfig.org) files | `true` |
-<<<<<<< HEAD
 | `welcome-screen` | Whether to enable the welcome screen | `true` |
-=======
 | `rainbow-brackets` | Whether to render rainbow colors for matching brackets. Requires tree-sitter `rainbows.scm` queries for the language. | `false` |
->>>>>>> 2d5a19f0
 
 ### `[editor.clipboard-provider]` Section
 
