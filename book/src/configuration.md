--- conflicted
+++ resolved
@@ -54,6 +54,7 @@
 | `auto-completion` | Enable automatic pop up of auto-completion. | `true` |
 | `auto-format` | Enable automatic formatting on save. | `true` |
 | `auto-save` | Enable automatic saving on focus moving away from Helix. Requires [focus event support](https://github.com/helix-editor/helix/wiki/Terminal-Support) from your terminal. | `false` |
+| `load-local-config` | Look for `$PWD/.helix/config.toml` and merge with default and user configuration if it exists.  | `true`  |
 | `idle-timeout` | Time in milliseconds since last keypress before idle timers trigger. Used for autocompletion, set to 0 for instant. | `400` |
 | `completion-trigger-len` | The min-length of word under cursor to trigger autocompletion | `2` |
 | `auto-info` | Whether to display infoboxes | `true` |
@@ -258,7 +259,6 @@
 ```toml
 [editor.indent-guides]
 render = true
-<<<<<<< HEAD
 character = "╎" # Some characters that work well: "▏", "┆", "┊", "⸽"
 skip-levels = 1
 ```
@@ -313,16 +313,4 @@
 
 #### `[editor.gutters.spacer]` Section
 
-Currently unused
-=======
-character = "╎"
-```
-
-### `[editor.security]` Section
-
-Features that the paranoid among us may choose to disable.
-
-| Key                    | Description                                                                             | Default |
-| ---                    | ---                                                                                     | ---     |
-| `load-local-config`    | Load `config.toml` from `$PWD/.helix` that will merge with your global configuration.   | `true` |
->>>>>>> 84b4f121
+Currently unused