--- conflicted
+++ resolved
@@ -46,9 +46,7 @@
 | `auto-info` | Whether to display infoboxes | `true` |
 | `true-color` | Set to `true` to override automatic detection of terminal truecolor support in the event of a false negative. | `false` |
 | `rulers` | List of column positions at which to display the rulers. Can be overridden by language specific `rulers` in `languages.toml` file. | `[]` |
-<<<<<<< HEAD
-| `read-only-indicator` | String to display next to filename in statusbar if file is read-only. | `[RO]` |
-=======
+| `read-only-indicator` | String to display next to filename in statusbar when configured and if file is read-only. Set to `""` to disable. | `"[RO]"` |
 | `color-modes` | Whether to color the mode indicator with different colors depending on the mode itself | `false` |
 
 ### `[editor.statusline]` Section
@@ -64,7 +62,7 @@
 ```toml
 [editor.statusline]
 left = ["mode", "spinner"]
-center = ["file-name"]
+center = ["file-name", "read-only-indicator"]
 right = ["diagnostics", "selections", "position", "file-encoding", "file-line-ending", "file-type"]
 ```
 
@@ -75,13 +73,13 @@
 | `mode` | The current editor mode (`NOR`/`INS`/`SEL`) |
 | `spinner` | A progress spinner indicating LSP activity |
 | `file-name` | The path/name of the opened file |
+| `read-only-indicator` | When configured, indicates whether the file is read-only. |
 | `file-encoding` | The encoding of the opened file if it differs from UTF-8 |
 | `file-line-ending` | The file line endings (CRLF or LF) |
 | `file-type` | The type of the opened file |
 | `diagnostics` | The number of warnings and/or errors |
 | `selections` | The number of active selections |
 | `position` | The cursor position |
->>>>>>> 76756f0e
 
 ### `[editor.lsp]` Section
 
