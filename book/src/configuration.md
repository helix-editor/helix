# Configuration

To override global configuration parameters, create a `config.toml` file located in your config directory:

* Linux and Mac: `~/.config/helix/config.toml`
* Windows: `%AppData%\helix\config.toml`

> Hint: You can easily open the config file by typing `:config-open` within Helix normal mode.

Example config:

```toml
theme = "onedark"

[editor]
line-number = "relative"
mouse = false

[editor.cursor-shape]
insert = "bar"
normal = "block"
select = "underline"

[editor.file-picker]
hidden = false
```

## Editor

### `[editor]` Section

| Key | Description | Default |
|--|--|---------|
| `scrolloff` | Number of lines of padding around the edge of the screen when scrolling. | `3` |
| `mouse` | Enable mouse mode. | `true` |
| `middle-click-paste` | Middle click paste support. | `true` |
| `scroll-lines` | Number of lines to scroll per scroll wheel step. | `3` |
| `shell` | Shell to use when running external commands. | Unix: `["sh", "-c"]`<br/>Windows: `["cmd", "/C"]` |
| `line-number` | Line number display: `absolute` simply shows each line's number, while `relative` shows the distance from the current line. When unfocused or in insert mode, `relative` will still show absolute line numbers. | `absolute` |
| `cursorline` | Highlight all lines with a cursor. | `false` |
| `gutters` | Gutters to display: Available are `diagnostics` and `line-numbers` and `spacer`, note that `diagnostics` also includes other features like breakpoints, 1-width padding will be inserted if gutters is non-empty | `["diagnostics", "line-numbers"]` |
| `auto-completion` | Enable automatic pop up of auto-completion. | `true` |
| `auto-format` | Enable automatic formatting on save. | `true` |
| `idle-timeout` | Time in milliseconds since last keypress before idle timers trigger. Used for autocompletion, set to 0 for instant. | `400` |
| `completion-trigger-len` | The min-length of word under cursor to trigger autocompletion | `2` |
| `auto-info` | Whether to display infoboxes | `true` |
| `true-color` | Set to `true` to override automatic detection of terminal truecolor support in the event of a false negative. | `false` |
| `rulers` | List of column positions at which to display the rulers. Can be overridden by language specific `rulers` in `languages.toml` file. | `[]` |
| `color-modes` | Whether to color the mode indicator with different colors depending on the mode itself | `false` |

### `[editor.statusline]` Section

Allows configuring the statusline at the bottom of the editor.

The configuration distinguishes between three areas of the status line:

`[ ... ... LEFT ... ... | ... ... ... ... CENTER ... ... ... ... | ... ... RIGHT ... ... ]`

Statusline elements can be defined as follows:

```toml
[editor.statusline]
left = ["mode", "spinner"]
center = ["file-name"]
right = ["diagnostics", "selections", "position", "file-encoding", "file-line-ending", "file-type"]
separator = ""
```

The following elements can be configured:

| Key    | Description |
| ------ | ----------- |
| `mode` | The current editor mode (`NOR`/`INS`/`SEL`) |
| `spinner` | A progress spinner indicating LSP activity |
| `file-name` | The path/name of the opened file |
| `file-encoding` | The encoding of the opened file if it differs from UTF-8 |
| `file-line-ending` | The file line endings (CRLF or LF) |
| `file-type` | The type of the opened file |
| `diagnostics` | The number of warnings and/or errors |
| `selections` | The number of active selections |
| `position` | The cursor position |
<<<<<<< HEAD
| `separator` | The string defined in `editor.statusline.separator` |
=======
| `position-percentage` | The cursor position as a percentage of the total number of lines |
| `spacer` | Inserts a space between elements (multiple/contiguous spacers may be specified) |
>>>>>>> 61856f1d

### `[editor.lsp]` Section

| Key                   | Description                                                 | Default |
| ---                   | -----------                                                 | ------- |
| `display-messages`    | Display LSP progress messages below statusline[^1]          | `false` |
| `auto-signature-help` | Enable automatic popup of signature help (parameter hints)  | `true`  |
| `display-signature-help-docs` | Display docs under signature help popup             | `true`  |

[^1]: By default, a progress spinner is shown in the statusline beside the file path.

### `[editor.cursor-shape]` Section

Defines the shape of cursor in each mode. Note that due to limitations
of the terminal environment, only the primary cursor can change shape.
Valid values for these options are `block`, `bar`, `underline`, or `hidden`.

| Key      | Description                                | Default |
| ---      | -----------                                | ------- |
| `normal` | Cursor shape in [normal mode][normal mode] | `block` |
| `insert` | Cursor shape in [insert mode][insert mode] | `block` |
| `select` | Cursor shape in [select mode][select mode] | `block` |

[normal mode]: ./keymap.md#normal-mode
[insert mode]: ./keymap.md#insert-mode
[select mode]: ./keymap.md#select--extend-mode

### `[editor.file-picker]` Section

Sets options for file picker and global search. All but the last key listed in
the default file-picker configuration below are IgnoreOptions: whether hidden
files and files listed within ignore files are ignored by (not visible in) the
helix file picker and global search. There is also one other key, `max-depth`
available, which is not defined by default.

| Key | Description | Default |
|--|--|---------|
|`hidden` | Enables ignoring hidden files. | true
|`parents` | Enables reading ignore files from parent directories. | true
|`ignore` | Enables reading `.ignore` files. | true
|`git-ignore` | Enables reading `.gitignore` files. | true
|`git-global` | Enables reading global .gitignore, whose path is specified in git's config: `core.excludefile` option. | true
|`git-exclude` | Enables reading `.git/info/exclude` files. | true
|`max-depth` | Set with an integer value for maximum depth to recurse. | Defaults to `None`.

### `[editor.auto-pairs]` Section

Enables automatic insertion of pairs to parentheses, brackets, etc. Can be a
simple boolean value, or a specific mapping of pairs of single characters.

To disable auto-pairs altogether, set `auto-pairs` to `false`:

```toml
[editor]
auto-pairs = false # defaults to `true`
```

The default pairs are <code>(){}[]''""``</code>, but these can be customized by
setting `auto-pairs` to a TOML table:

```toml
[editor.auto-pairs]
'(' = ')'
'{' = '}'
'[' = ']'
'"' = '"'
'`' = '`'
'<' = '>'
```

Additionally, this setting can be used in a language config. Unless
the editor setting is `false`, this will override the editor config in
documents with this language.

Example `languages.toml` that adds <> and removes ''

```toml
[[language]]
name = "rust"

[language.auto-pairs]
'(' = ')'
'{' = '}'
'[' = ']'
'"' = '"'
'`' = '`'
'<' = '>'
```

### `[editor.search]` Section

Search specific options.

| Key | Description | Default |
|--|--|---------|
| `smart-case` | Enable smart case regex searching (case insensitive unless pattern contains upper case characters) | `true` |
| `wrap-around`| Whether the search should wrap after depleting the matches | `true` |

### `[editor.whitespace]` Section

Options for rendering whitespace with visible characters. Use `:set whitespace.render all` to temporarily enable visible whitespace.

| Key | Description | Default |
|-----|-------------|---------|
| `render` | Whether to render whitespace. May either be `"all"` or `"none"`, or a table with sub-keys `space`, `tab`, and `newline`. | `"none"` |
| `characters` | Literal characters to use when rendering whitespace. Sub-keys may be any of `tab`, `space`, `nbsp` or `newline` | See example below |

Example

```toml
[editor.whitespace]
render = "all"
# or control each character
[editor.whitespace.render]
space = "all"
tab = "all"
newline = "none"

[editor.whitespace.characters]
space = "·"
nbsp = "⍽"
tab = "→"
newline = "⏎"
```

### `[editor.indent-guides]` Section

Options for rendering vertical indent guides.

| Key         | Description                                             | Default |
| ---         | ---                                                     | ---     |
| `render`    | Whether to render indent guides.                        | `false` |
| `character` | Literal character to use for rendering the indent guide | `│`     |

Example:

```toml
[editor.indent-guides]
render = true
character = "╎"
```<|MERGE_RESOLUTION|>--- conflicted
+++ resolved
@@ -79,12 +79,9 @@
 | `diagnostics` | The number of warnings and/or errors |
 | `selections` | The number of active selections |
 | `position` | The cursor position |
-<<<<<<< HEAD
+| `position-percentage` | The cursor position as a percentage of the total number of lines |
 | `separator` | The string defined in `editor.statusline.separator` |
-=======
-| `position-percentage` | The cursor position as a percentage of the total number of lines |
 | `spacer` | Inserts a space between elements (multiple/contiguous spacers may be specified) |
->>>>>>> 61856f1d
 
 ### `[editor.lsp]` Section
 
