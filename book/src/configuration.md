--- conflicted
+++ resolved
@@ -315,7 +315,6 @@
 
 Options for soft wrapping lines that exceed the view width:
 
-<<<<<<< HEAD
 | Key                  | Description                                                  | Default |
 | ---                  | ---                                                          | ---     |
 | `enable`             | Whether soft wrapping is enabled.                            | `false` |
@@ -323,14 +322,6 @@
 | `max-indent-retain`  | Maximum indentation to carry over when soft wrapping a line. | `40`    |
 | `wrap-indicator`     | Text inserted before soft wrapped lines, highlighted with `ui.virtual.wrap` | `↪ `    |
 | `wrap-at-text-width` | Soft wrap at `text-width` instead of using the full viewport size. | `false` |
-=======
-| Key                 | Description                                                  | Default |
-| ---                 | ---                                                          | ---     |
-| `enable`            | Whether soft wrapping is enabled                             | `false` |
-| `max-wrap`          | Maximum free space left at the end of the line               | `20`    |
-| `max-indent-retain` | Maximum indentation to carry over when soft wrapping a line  | `40`    |
-| `wrap-indicator`    | Text inserted before soft wrapped lines, highlighted with `ui.virtual.wrap` | `↪ `    |
->>>>>>> f976c004
 
 Example:
 
