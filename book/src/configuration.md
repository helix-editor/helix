# Configuration

To override global configuration parameters, create a `config.toml` file located
in your config directory:

- Linux and Mac: `~/.config/helix/config.toml`
- Windows: `%AppData%\helix\config.toml`

<<<<<<< HEAD
> 💡 You can easily open the config file by typing `:config-open` within Helix
> normal mode.
=======
> 💡 You can easily open the config file by typing `:config-open` within Helix normal mode.
>>>>>>> d932969c

Example config:

```toml
theme = "onedark"

[editor]
line-number = "relative"
mouse = false

[editor.cursor-shape]
insert = "bar"
normal = "block"
select = "underline"

[editor.file-picker]
hidden = false
```

You can use a custom configuration file by specifying it with the `-c` or
<<<<<<< HEAD
`--config` command line argument, for example
`hx -c path/to/custom-config.toml`. Additionally, you can reload the
configuration file by sending the USR1 signal to the Helix process on Unix
operating systems, such as by using the command `pkill -USR1 hx`.
=======
`--config` command line argument, for example `hx -c path/to/custom-config.toml`.
Additionally, you can reload the configuration file by sending the USR1
signal to the Helix process on Unix operating systems, such as by using the command `pkill -USR1 hx`.
>>>>>>> d932969c

## Editor

### `[editor]` Section

<<<<<<< HEAD
| Key                      | Description                                                                                                                                                                                                                 | Default                                                       |
| ------------------------ | --------------------------------------------------------------------------------------------------------------------------------------------------------------------------------------------------------------------------- | ------------------------------------------------------------- |
| `scrolloff`              | Number of lines of padding around the edge of the screen when scrolling.                                                                                                                                                    | `5`                                                           |
| `mouse`                  | Enable mouse mode.                                                                                                                                                                                                          | `true`                                                        |
| `middle-click-paste`     | Middle click paste support.                                                                                                                                                                                                 | `true`                                                        |
| `scroll-lines`           | Number of lines to scroll per scroll wheel step.                                                                                                                                                                            | `3`                                                           |
| `shell`                  | Shell to use when running external commands.                                                                                                                                                                                | Unix: `["sh", "-c"]`<br/>Windows: `["cmd", "/C"]`             |
| `line-number`            | Line number display: `absolute` simply shows each line's number, while `relative` shows the distance from the current line. When unfocused or in insert mode, `relative` will still show absolute line numbers.             | `absolute`                                                    |
| `cursorline`             | Highlight all lines with a cursor.                                                                                                                                                                                          | `false`                                                       |
| `cursorcolumn`           | Highlight all columns with a cursor.                                                                                                                                                                                        | `false`                                                       |
| `gutters`                | Gutters to display: Available are `diagnostics` and `diff` and `line-numbers` and `spacer`, note that `diagnostics` also includes other features like breakpoints, 1-width padding will be inserted if gutters is non-empty | `["diagnostics", "spacer", "line-numbers", "spacer", "diff"]` |
| `auto-completion`        | Enable automatic pop up of auto-completion.                                                                                                                                                                                 | `true`                                                        |
| `auto-format`            | Enable automatic formatting on save.                                                                                                                                                                                        | `true`                                                        |
| `auto-save`              | Enable automatic saving on the focus moving away from Helix. Requires [focus event support](https://github.com/helix-editor/helix/wiki/Terminal-Support) from your terminal.                                                | `false`                                                       |
| `idle-timeout`           | Time in milliseconds since last keypress before idle timers trigger. Used for autocompletion, set to 0 for instant.                                                                                                         | `400`                                                         |
| `completion-trigger-len` | The min-length of word under cursor to trigger autocompletion                                                                                                                                                               | `2`                                                           |
| `auto-info`              | Whether to display infoboxes                                                                                                                                                                                                | `true`                                                        |
| `true-color`             | Set to `true` to override automatic detection of terminal truecolor support in the event of a false negative.                                                                                                               | `false`                                                       |
| `rulers`                 | List of column positions at which to display the rulers. Can be overridden by language specific `rulers` in `languages.toml` file.                                                                                          | `[]`                                                          |
| `bufferline`             | Renders a line at the top of the editor displaying open buffers. Can be `always`, `never` or `multiple` (only shown if more than one buffer is in use)                                                                      | `never`                                                       |
| `color-modes`            | Whether to color the mode indicator with different colors depending on the mode itself                                                                                                                                      | `false`                                                       |
=======
| Key | Description | Default |
|--|--|---------|
| `scrolloff` | Number of lines of padding around the edge of the screen when scrolling. | `5` |
| `mouse` | Enable mouse mode. | `true` |
| `middle-click-paste` | Middle click paste support. | `true` |
| `scroll-lines` | Number of lines to scroll per scroll wheel step. | `3` |
| `shell` | Shell to use when running external commands. | Unix: `["sh", "-c"]`<br/>Windows: `["cmd", "/C"]` |
| `line-number` | Line number display: `absolute` simply shows each line's number, while `relative` shows the distance from the current line. When unfocused or in insert mode, `relative` will still show absolute line numbers. | `absolute` |
| `cursorline` | Highlight all lines with a cursor. | `false` |
| `cursorcolumn` | Highlight all columns with a cursor. | `false` |
| `gutters` | Gutters to display: Available are `diagnostics` and `diff` and `line-numbers` and `spacer`, note that `diagnostics` also includes other features like breakpoints, 1-width padding will be inserted if gutters is non-empty | `["diagnostics", "spacer", "line-numbers", "spacer", "diff"]` |
| `auto-completion` | Enable automatic pop up of auto-completion. | `true` |
| `auto-format` | Enable automatic formatting on save. | `true` |
| `auto-save` | Enable automatic saving on the focus moving away from Helix. Requires [focus event support](https://github.com/helix-editor/helix/wiki/Terminal-Support) from your terminal. | `false` |
| `idle-timeout` | Time in milliseconds since last keypress before idle timers trigger. Used for autocompletion, set to 0 for instant. | `400` |
| `completion-trigger-len` | The min-length of word under cursor to trigger autocompletion | `2` |
| `auto-info` | Whether to display infoboxes | `true` |
| `true-color` | Set to `true` to override automatic detection of terminal truecolor support in the event of a false negative. | `false` |
| `rulers` | List of column positions at which to display the rulers. Can be overridden by language specific `rulers` in `languages.toml` file. | `[]` |
| `bufferline` | Renders a line at the top of the editor displaying open buffers. Can be `always`, `never` or `multiple` (only shown if more than one buffer is in use) | `never` |
| `color-modes` | Whether to color the mode indicator with different colors depending on the mode itself | `false` |
>>>>>>> d932969c

### `[editor.statusline]` Section

Allows configuring the statusline at the bottom of the editor.

The configuration distinguishes between three areas of the status line:

`[ ... ... LEFT ... ... | ... ... ... ... CENTER ... ... ... ... | ... ... RIGHT ... ... ]`

Statusline elements can be defined as follows:

```toml
[editor.statusline]
left = ["mode", "spinner"]
center = ["file-name"]
right = ["diagnostics", "selections", "position", "file-encoding", "file-line-ending", "file-type"]
separator = "│"
mode.normal = "NORMAL"
mode.insert = "INSERT"
mode.select = "SELECT"
```

The `[editor.statusline]` key takes the following sub-keys:

| Key           | Description                                                | Default                                                      |
| ------------- | ---------------------------------------------------------- | ------------------------------------------------------------ |
| `left`        | A list of elements aligned to the left of the statusline   | `["mode", "spinner", "file-name"]`                           |
| `center`      | A list of elements aligned to the middle of the statusline | `[]`                                                         |
| `right`       | A list of elements aligned to the right of the statusline  | `["diagnostics", "selections", "position", "file-encoding"]` |
| `separator`   | The character used to separate elements in the statusline  | `"│"`                                                        |
| `mode.normal` | The text shown in the `mode` element for normal mode       | `"NOR"`                                                      |
| `mode.insert` | The text shown in the `mode` element for insert mode       | `"INS"`                                                      |
| `mode.select` | The text shown in the `mode` element for select mode       | `"SEL"`                                                      |

The following statusline elements can be configured:

| Key                        | Description                                                                     |
| -------------------------- | ------------------------------------------------------------------------------- |
| `mode`                     | The current editor mode (`mode.normal`/`mode.insert`/`mode.select`)             |
| `spinner`                  | A progress spinner indicating LSP activity                                      |
| `file-name`                | The path/name of the opened file                                                |
| `file-base-name`           | The basename of the opened file                                                 |
| `file-encoding`            | The encoding of the opened file if it differs from UTF-8                        |
| `file-line-ending`         | The file line endings (CRLF or LF)                                              |
| `total-line-numbers`       | The total line numbers of the opened file                                       |
| `file-type`                | The type of the opened file                                                     |
| `diagnostics`              | The number of warnings and/or errors                                            |
| `workspace-diagnostics`    | The number of warnings and/or errors on workspace                               |
| `selections`               | The number of active selections                                                 |
| `primary-selection-length` | The number of characters currently in primary selection                         |
| `position`                 | The cursor position                                                             |
| `position-percentage`      | The cursor position as a percentage of the total number of lines                |
| `separator`                | The string defined in `editor.statusline.separator` (defaults to `"│"`)         |
| `spacer`                   | Inserts a space between elements (multiple/contiguous spacers may be specified) |

### `[editor.lsp]` Section

| Key                           | Description                                                | Default |
| ----------------------------- | ---------------------------------------------------------- | ------- |
| `display-messages`            | Display LSP progress messages below statusline[^1]         | `false` |
| `auto-signature-help`         | Enable automatic popup of signature help (parameter hints) | `true`  |
| `display-signature-help-docs` | Display docs under signature help popup                    | `true`  |

[^1]:
    By default, a progress spinner is shown in the statusline beside the file
    path.

### `[editor.cursor-shape]` Section

<<<<<<< HEAD
Defines the shape of cursor in each mode. Valid values for these options are
`block`, `bar`, `underline`,or `hidden`.

> 💡Due to limitations of the terminal environment, only the primary cursor can
> change shape.
=======
Defines the shape of cursor in each mode.
Valid values for these options are `block`, `bar`, `underline`, or `hidden`.
>>>>>>> d932969c

> 💡 Due to limitations of the terminal environment, only the primary cursor can
> change shape.

| Key      | Description                                | Default |
| -------- | ------------------------------------------ | ------- |
| `normal` | Cursor shape in [normal mode][normal mode] | `block` |
| `insert` | Cursor shape in [insert mode][insert mode] | `block` |
| `select` | Cursor shape in [select mode][select mode] | `block` |

[normal mode]: ./keymap.md#normal-mode
[insert mode]: ./keymap.md#insert-mode
[select mode]: ./keymap.md#select--extend-mode

### `[editor.file-picker]` Section

<<<<<<< HEAD
Set options for file picker and global search. Ignoring a file means it is not
visible in the Helix file picker and global search.

All git related options are only enabled in a git repository.

| Key           | Description                                                                                              | Default             |
| ------------- | -------------------------------------------------------------------------------------------------------- | ------------------- |
| `hidden`      | Enables ignoring hidden files.                                                                           | true                |
| `parents`     | Enables reading ignore files from parent directories.                                                    | true                |
| `ignore`      | Enables reading `.ignore` files.                                                                         | true                |
| `git-ignore`  | Enables reading `.gitignore` files.                                                                      | true                |
| `git-global`  | Enables reading global `.gitignore`, whose path is specified in git's config: `core.excludefile` option. | true                |
| `git-exclude` | Enables reading `.git/info/exclude` files.                                                               | true                |
| `max-depth`   | Set with an integer value for maximum depth to recurse.                                                  | Defaults to `None`. |
=======
Sets options for file picker and global search. Ignoring a file means it is
not visible in the Helix file picker and global search.

All git related options are only enabled in a git repository.

| Key | Description | Default |
|--|--|---------|
|`hidden` | Enables ignoring hidden files. | true
|`parents` | Enables reading ignore files from parent directories. | true
|`ignore` | Enables reading `.ignore` files. | true
|`git-ignore` | Enables reading `.gitignore` files. | true
|`git-global` | Enables reading global `.gitignore`, whose path is specified in git's config: `core.excludefile` option. | true
|`git-exclude` | Enables reading `.git/info/exclude` files. | true
|`max-depth` | Set with an integer value for maximum depth to recurse. | Defaults to `None`.
>>>>>>> d932969c

### `[editor.auto-pairs]` Section

Enables automatic insertion of pairs to parentheses, brackets, etc. Can be a
simple boolean value, or a specific mapping of pairs of single characters.

To disable auto-pairs altogether, set `auto-pairs` to `false`:

```toml
[editor]
auto-pairs = false # defaults to `true`
```

The default pairs are
<code>(){}[]''""``</code>, but these can be customized by setting `auto-pairs`
to a TOML table:

```toml
[editor.auto-pairs]
'(' = ')'
'{' = '}'
'[' = ']'
'"' = '"'
'`' = '`'
'<' = '>'
```

Additionally, this setting can be used in a language config. Unless the editor
setting is `false`, this will override the editor config in documents with this
language.

Example `languages.toml` that adds <> and removes ''

```toml
[[language]]
name = "rust"

[language.auto-pairs]
'(' = ')'
'{' = '}'
'[' = ']'
'"' = '"'
'`' = '`'
'<' = '>'
```

### `[editor.search]` Section

Search specific options.

<<<<<<< HEAD
| Key           | Description                                                                                        | Default |
| ------------- | -------------------------------------------------------------------------------------------------- | ------- |
| `smart-case`  | Enable smart case regex searching (case-insensitive unless pattern contains upper case characters) | `true`  |
| `wrap-around` | Whether the search should wrap after depleting the matches                                         | `true`  |
=======
| Key | Description | Default |
|--|--|---------|
| `smart-case` | Enable smart case regex searching (case-insensitive unless pattern contains upper case characters) | `true` |
| `wrap-around`| Whether the search should wrap after depleting the matches | `true` |
>>>>>>> d932969c

### `[editor.whitespace]` Section

Options for rendering whitespace with visible characters. Use
`:set whitespace.render all` to temporarily enable visible whitespace.

| Key | Description | Default | |-----|-------------|---------| | `render` |
Whether to render whitespace. May either be `"all"` or `"none"`, or a table with
sub-keys `space`, `nbsp`, `tab`, and `newline`. | `"none"` | | `characters` |
Literal characters to use when rendering whitespace. Sub-keys may be any of
`tab`, `space`, `nbsp`, `newline` or `tabpad` | See example below |

Example

```toml
[editor.whitespace]
render = "all"
# or control each character
[editor.whitespace.render]
space = "all"
tab = "all"
newline = "none"

[editor.whitespace.characters]
space = "·"
nbsp = "⍽"
tab = "→"
newline = "⏎"
tabpad = "·" # Tabs will look like "→···" (depending on tab width)
```

### `[editor.indent-guides]` Section

Options for rendering vertical indent guides.

| Key           | Description                                             | Default |
| ------------- | ------------------------------------------------------- | ------- |
| `render`      | Whether to render indent guides.                        | `false` |
| `character`   | Literal character to use for rendering the indent guide | `│`     |
| `skip-levels` | Number of indent levels to skip                         | `0`     |

Example:

```toml
[editor.indent-guides]
render = true
character = "╎" # Some characters that work well: "▏", "┆", "┊", "⸽"
skip-levels = 1
```

### `[editor.gutters]` Section

For simplicity, `editor.gutters` accepts an array of gutter types, which will
use default settings for all gutter components.

```toml
[editor]
gutters = ["diff", "diagnostics", "line-numbers", "spacer"]
```

To customize the behavior of gutters, the `[editor.gutters]` section must
be used. This section contains top level settings, as well as settings for
specific gutter components as sub-sections.

| Key      | Description                    | Default                                                       |
| ---      | ---                            | ---                                                           |
| `layout` | A vector of gutters to display | `["diagnostics", "spacer", "line-numbers", "spacer", "diff"]` |

Example:

```toml
[editor.gutters]
layout = ["diff", "diagnostics", "line-numbers", "spacer"]
```

#### `[editor.gutters.line-numbers]` Section

Options for the line number gutter

| Key         | Description                             | Default |
| ---         | ---                                     | ---     |
| `min-width` | The minimum number of characters to use | `3`     |

Example:

```toml
[editor.gutters.line-numbers]
min-width = 1
```

#### `[editor.gutters.diagnotics]` Section

Currently unused

#### `[editor.gutters.diff]` Section

Currently unused

#### `[editor.gutters.spacer]` Section

Currently unused<|MERGE_RESOLUTION|>--- conflicted
+++ resolved
@@ -6,12 +6,7 @@
 - Linux and Mac: `~/.config/helix/config.toml`
 - Windows: `%AppData%\helix\config.toml`
 
-<<<<<<< HEAD
-> 💡 You can easily open the config file by typing `:config-open` within Helix
-> normal mode.
-=======
 > 💡 You can easily open the config file by typing `:config-open` within Helix normal mode.
->>>>>>> d932969c
 
 Example config:
 
@@ -32,44 +27,14 @@
 ```
 
 You can use a custom configuration file by specifying it with the `-c` or
-<<<<<<< HEAD
-`--config` command line argument, for example
-`hx -c path/to/custom-config.toml`. Additionally, you can reload the
-configuration file by sending the USR1 signal to the Helix process on Unix
-operating systems, such as by using the command `pkill -USR1 hx`.
-=======
 `--config` command line argument, for example `hx -c path/to/custom-config.toml`.
 Additionally, you can reload the configuration file by sending the USR1
 signal to the Helix process on Unix operating systems, such as by using the command `pkill -USR1 hx`.
->>>>>>> d932969c
 
 ## Editor
 
 ### `[editor]` Section
 
-<<<<<<< HEAD
-| Key                      | Description                                                                                                                                                                                                                 | Default                                                       |
-| ------------------------ | --------------------------------------------------------------------------------------------------------------------------------------------------------------------------------------------------------------------------- | ------------------------------------------------------------- |
-| `scrolloff`              | Number of lines of padding around the edge of the screen when scrolling.                                                                                                                                                    | `5`                                                           |
-| `mouse`                  | Enable mouse mode.                                                                                                                                                                                                          | `true`                                                        |
-| `middle-click-paste`     | Middle click paste support.                                                                                                                                                                                                 | `true`                                                        |
-| `scroll-lines`           | Number of lines to scroll per scroll wheel step.                                                                                                                                                                            | `3`                                                           |
-| `shell`                  | Shell to use when running external commands.                                                                                                                                                                                | Unix: `["sh", "-c"]`<br/>Windows: `["cmd", "/C"]`             |
-| `line-number`            | Line number display: `absolute` simply shows each line's number, while `relative` shows the distance from the current line. When unfocused or in insert mode, `relative` will still show absolute line numbers.             | `absolute`                                                    |
-| `cursorline`             | Highlight all lines with a cursor.                                                                                                                                                                                          | `false`                                                       |
-| `cursorcolumn`           | Highlight all columns with a cursor.                                                                                                                                                                                        | `false`                                                       |
-| `gutters`                | Gutters to display: Available are `diagnostics` and `diff` and `line-numbers` and `spacer`, note that `diagnostics` also includes other features like breakpoints, 1-width padding will be inserted if gutters is non-empty | `["diagnostics", "spacer", "line-numbers", "spacer", "diff"]` |
-| `auto-completion`        | Enable automatic pop up of auto-completion.                                                                                                                                                                                 | `true`                                                        |
-| `auto-format`            | Enable automatic formatting on save.                                                                                                                                                                                        | `true`                                                        |
-| `auto-save`              | Enable automatic saving on the focus moving away from Helix. Requires [focus event support](https://github.com/helix-editor/helix/wiki/Terminal-Support) from your terminal.                                                | `false`                                                       |
-| `idle-timeout`           | Time in milliseconds since last keypress before idle timers trigger. Used for autocompletion, set to 0 for instant.                                                                                                         | `400`                                                         |
-| `completion-trigger-len` | The min-length of word under cursor to trigger autocompletion                                                                                                                                                               | `2`                                                           |
-| `auto-info`              | Whether to display infoboxes                                                                                                                                                                                                | `true`                                                        |
-| `true-color`             | Set to `true` to override automatic detection of terminal truecolor support in the event of a false negative.                                                                                                               | `false`                                                       |
-| `rulers`                 | List of column positions at which to display the rulers. Can be overridden by language specific `rulers` in `languages.toml` file.                                                                                          | `[]`                                                          |
-| `bufferline`             | Renders a line at the top of the editor displaying open buffers. Can be `always`, `never` or `multiple` (only shown if more than one buffer is in use)                                                                      | `never`                                                       |
-| `color-modes`            | Whether to color the mode indicator with different colors depending on the mode itself                                                                                                                                      | `false`                                                       |
-=======
 | Key | Description | Default |
 |--|--|---------|
 | `scrolloff` | Number of lines of padding around the edge of the screen when scrolling. | `5` |
@@ -91,7 +56,6 @@
 | `rulers` | List of column positions at which to display the rulers. Can be overridden by language specific `rulers` in `languages.toml` file. | `[]` |
 | `bufferline` | Renders a line at the top of the editor displaying open buffers. Can be `always`, `never` or `multiple` (only shown if more than one buffer is in use) | `never` |
 | `color-modes` | Whether to color the mode indicator with different colors depending on the mode itself | `false` |
->>>>>>> d932969c
 
 ### `[editor.statusline]` Section
 
@@ -161,16 +125,8 @@
 
 ### `[editor.cursor-shape]` Section
 
-<<<<<<< HEAD
-Defines the shape of cursor in each mode. Valid values for these options are
-`block`, `bar`, `underline`,or `hidden`.
-
-> 💡Due to limitations of the terminal environment, only the primary cursor can
-> change shape.
-=======
 Defines the shape of cursor in each mode.
 Valid values for these options are `block`, `bar`, `underline`, or `hidden`.
->>>>>>> d932969c
 
 > 💡 Due to limitations of the terminal environment, only the primary cursor can
 > change shape.
@@ -187,22 +143,6 @@
 
 ### `[editor.file-picker]` Section
 
-<<<<<<< HEAD
-Set options for file picker and global search. Ignoring a file means it is not
-visible in the Helix file picker and global search.
-
-All git related options are only enabled in a git repository.
-
-| Key           | Description                                                                                              | Default             |
-| ------------- | -------------------------------------------------------------------------------------------------------- | ------------------- |
-| `hidden`      | Enables ignoring hidden files.                                                                           | true                |
-| `parents`     | Enables reading ignore files from parent directories.                                                    | true                |
-| `ignore`      | Enables reading `.ignore` files.                                                                         | true                |
-| `git-ignore`  | Enables reading `.gitignore` files.                                                                      | true                |
-| `git-global`  | Enables reading global `.gitignore`, whose path is specified in git's config: `core.excludefile` option. | true                |
-| `git-exclude` | Enables reading `.git/info/exclude` files.                                                               | true                |
-| `max-depth`   | Set with an integer value for maximum depth to recurse.                                                  | Defaults to `None`. |
-=======
 Sets options for file picker and global search. Ignoring a file means it is
 not visible in the Helix file picker and global search.
 
@@ -217,7 +157,6 @@
 |`git-global` | Enables reading global `.gitignore`, whose path is specified in git's config: `core.excludefile` option. | true
 |`git-exclude` | Enables reading `.git/info/exclude` files. | true
 |`max-depth` | Set with an integer value for maximum depth to recurse. | Defaults to `None`.
->>>>>>> d932969c
 
 ### `[editor.auto-pairs]` Section
 
@@ -268,17 +207,10 @@
 
 Search specific options.
 
-<<<<<<< HEAD
-| Key           | Description                                                                                        | Default |
-| ------------- | -------------------------------------------------------------------------------------------------- | ------- |
-| `smart-case`  | Enable smart case regex searching (case-insensitive unless pattern contains upper case characters) | `true`  |
-| `wrap-around` | Whether the search should wrap after depleting the matches                                         | `true`  |
-=======
 | Key | Description | Default |
 |--|--|---------|
 | `smart-case` | Enable smart case regex searching (case-insensitive unless pattern contains upper case characters) | `true` |
 | `wrap-around`| Whether the search should wrap after depleting the matches | `true` |
->>>>>>> d932969c
 
 ### `[editor.whitespace]` Section
 
@@ -378,5 +310,3 @@
 Currently unused
 
 #### `[editor.gutters.spacer]` Section
-
-Currently unused