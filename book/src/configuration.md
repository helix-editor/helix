--- conflicted
+++ resolved
@@ -237,19 +237,12 @@
 
 Options for rendering vertical indent guides.
 
-<<<<<<< HEAD
 | Key         | Description                                                  | Default |
 | ---         | ---                                                          | ---     |
 | `render`    | Whether to render indent guides.                             | `false` |
 | `character` | Literal character to use for rendering the indent guide      | `│`     |
 | `rainbow`   | Whether or not the indent guides shall have changing colors. | `false` |
-=======
-| Key           | Description                                             | Default |
-| ---           | ---                                                     | ---     |
-| `render`      | Whether to render indent guides.                        | `false` |
-| `character`   | Literal character to use for rendering the indent guide | `│`     |
-| `skip-levels` | Number of indent levels to skip                         | `0`     |
->>>>>>> 18cfe864
+| `skip-levels` | Number of indent levels to skip                            | `0`     |
 
 Example:
 
@@ -257,9 +250,6 @@
 [editor.indent-guides]
 render = true
 character = "╎"
-<<<<<<< HEAD
 rainbow = true
-=======
 skip-levels = 1
->>>>>>> 18cfe864
 ```