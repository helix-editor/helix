# Configuration

To override global configuration parameters, create a `config.toml` file located in your config directory:

- Linux and Mac: `~/.config/helix/config.toml`
- Windows: `%AppData%\helix\config.toml`

> 💡 You can easily open the config file by typing `:config-open` within Helix normal mode.

Example config:

```toml
theme = "onedark"

[editor]
line-number = "relative"
mouse = false

[editor.cursor-shape]
insert = "bar"
normal = "block"
select = "underline"

[editor.file-picker]
hidden = false
```

You can use a custom configuration file by specifying it with the `-c` or
`--config` command line argument, for example `hx -c path/to/custom-config.toml`.
Additionally, you can reload the configuration file by sending the USR1
signal to the Helix process on Unix operating systems, such as by using the command `pkill -USR1 hx`.

## Editor

### `[editor]` Section

| Key | Description | Default |
|--|--|---------|
| `scrolloff` | Number of lines of padding around the edge of the screen when scrolling | `5` |
| `mouse` | Enable mouse mode | `true` |
| `middle-click-paste` | Middle click paste support | `true` |
| `scroll-lines` | Number of lines to scroll per scroll wheel step | `3` |
| `shell` | Shell to use when running external commands | Unix: `["sh", "-c"]`<br/>Windows: `["cmd", "/C"]` |
| `line-number` | Line number display: `absolute` simply shows each line's number, while `relative` shows the distance from the current line. When unfocused or in insert mode, `relative` will still show absolute line numbers | `absolute` |
| `cursorline` | Highlight all lines with a cursor | `false` |
| `cursorcolumn` | Highlight all columns with a cursor | `false` |
| `gutters` | Gutters to display: Available are `diagnostics` and `diff` and `line-numbers` and `spacer`, note that `diagnostics` also includes other features like breakpoints, 1-width padding will be inserted if gutters is non-empty | `["diagnostics", "spacer", "line-numbers", "spacer", "diff"]` |
| `auto-completion` | Enable automatic pop up of auto-completion | `true` |
| `auto-format` | Enable automatic formatting on save | `true` |
| `auto-save` | Enable automatic saving on the focus moving away from Helix. Requires [focus event support](https://github.com/helix-editor/helix/wiki/Terminal-Support) from your terminal | `false` |
| `idle-timeout` | Time in milliseconds since last keypress before idle timers trigger. Used for autocompletion, set to 0 for instant | `400` |
| `completion-trigger-len` | The min-length of word under cursor to trigger autocompletion | `2` |
| `completion-replace` | Set to `true` to make completions always replace the entire word and not just the part before the cursor | `false` |
| `auto-info` | Whether to display info boxes | `true` |
| `true-color` | Set to `true` to override automatic detection of terminal truecolor support in the event of a false negative | `false` |
| `rulers` | List of column positions at which to display the rulers. Can be overridden by language specific `rulers` in `languages.toml` file | `[]` |
| `bufferline` | Renders a line at the top of the editor displaying open buffers. Can be `always`, `never` or `multiple` (only shown if more than one buffer is in use) | `never` |
| `color-modes` | Whether to color the mode indicator with different colors depending on the mode itself | `false` |
| `text-width` | Maximum line length. Used for the `:reflow` command and soft-wrapping if `soft-wrap.wrap_at_text_width` is set | `80` |

### `[editor.statusline]` Section

Allows configuring the statusline at the bottom of the editor.

The configuration distinguishes between three areas of the status line:

`[ ... ... LEFT ... ... | ... ... ... ... CENTER ... ... ... ... | ... ... RIGHT ... ... ]`

Statusline elements can be defined as follows:

```toml
[editor.statusline]
left = ["mode", "spinner"]
center = ["file-name"]
right = ["diagnostics", "selections", "position", "file-encoding", "file-line-ending", "file-type"]
separator = "│"
mode.normal = "NORMAL"
mode.insert = "INSERT"
mode.select = "SELECT"
```
The `[editor.statusline]` key takes the following sub-keys:

| Key           | Description | Default |
| ---           | ---         | ---     |
| `left`        | A list of elements aligned to the left of the statusline | `["mode", "spinner", "file-name"]` |
| `center`      | A list of elements aligned to the middle of the statusline | `[]` |
| `right`       | A list of elements aligned to the right of the statusline | `["diagnostics", "selections", "position", "file-encoding"]` |
| `separator`   | The character used to separate elements in the statusline | `"│"` |
| `mode.normal` | The text shown in the `mode` element for normal mode | `"NOR"` |
| `mode.insert` | The text shown in the `mode` element for insert mode | `"INS"` |
| `mode.select` | The text shown in the `mode` element for select mode | `"SEL"` |
| `date-time-format` | The date and time format used in the `date-time` element. For more format options see: https://docs.rs/chrono/latest/chrono/format/strftime/index.html | `"%A %e %B, %Y %H:%M"`|

The following statusline elements can be configured:

| Key    | Description |
| ------ | ----------- |
| `mode` | The current editor mode (`mode.normal`/`mode.insert`/`mode.select`) |
| `spinner` | A progress spinner indicating LSP activity |
| `file-name` | The path/name of the opened file |
| `file-base-name` | The basename of the opened file |
| `file-modification-indicator` | The indicator to show whether the file is modified (a `[+]` appears when there are unsaved changes) |
| `file-encoding` | The encoding of the opened file if it differs from UTF-8 |
| `file-line-ending` | The file line endings (CRLF or LF) |
| `total-line-numbers` | The total line numbers of the opened file |
| `file-type` | The type of the opened file |
| `diagnostics` | The number of warnings and/or errors |
| `workspace-diagnostics` | The number of warnings and/or errors on workspace |
| `selections` | The number of active selections |
| `primary-selection-length` | The number of characters currently in primary selection |
| `position` | The cursor position |
| `position-percentage` | The cursor position as a percentage of the total number of lines |
| `separator` | The string defined in `editor.statusline.separator` (defaults to `"│"`) |
| `spacer` | Inserts a space between elements (multiple/contiguous spacers may be specified) |
<<<<<<< HEAD
| `date-time` | Displays the date and time based on the format specified in `editor.statusline.date-time-format` (defaults to `"%A %e %B, %Y %H:%M"`)
=======
| `version-control` | The current branch name or detached commit hash of the opened workspace |
>>>>>>> 14f1a623

### `[editor.lsp]` Section

| Key                   | Description                                                 | Default |
| ---                   | -----------                                                 | ------- |
| `enable`              | Enables LSP integration. Setting to false will completely disable language servers regardless of language settings.| `true` |
| `display-messages`    | Display LSP progress messages below statusline[^1]          | `false` |
| `auto-signature-help` | Enable automatic popup of signature help (parameter hints)  | `true`  |
| `display-inlay-hints` | Display inlay hints[^2]                                     | `false` |
| `display-signature-help-docs` | Display docs under signature help popup             | `true`  |

[^1]: By default, a progress spinner is shown in the statusline beside the file path.
[^2]: You may also have to activate them in the LSP config for them to appear, not just in Helix.
      Inlay hints in Helix are still being improved on and may be a little bit laggy/janky under some circumstances, please report any bugs you see so we can fix them!

### `[editor.cursor-shape]` Section

Defines the shape of cursor in each mode.
Valid values for these options are `block`, `bar`, `underline`, or `hidden`.

> 💡 Due to limitations of the terminal environment, only the primary cursor can
> change shape.

| Key      | Description                                | Default |
| ---      | -----------                                | ------- |
| `normal` | Cursor shape in [normal mode][normal mode] | `block` |
| `insert` | Cursor shape in [insert mode][insert mode] | `block` |
| `select` | Cursor shape in [select mode][select mode] | `block` |

[normal mode]: ./keymap.md#normal-mode
[insert mode]: ./keymap.md#insert-mode
[select mode]: ./keymap.md#select--extend-mode

### `[editor.file-picker]` Section

Set options for file picker and global search. Ignoring a file means it is
not visible in the Helix file picker and global search.

All git related options are only enabled in a git repository.

| Key | Description | Default |
|--|--|---------|
|`hidden` | Enables ignoring hidden files | true
|`follow-links` | Follow symlinks instead of ignoring them | true
|`deduplicate-links` | Ignore symlinks that point at files already shown in the picker | true
|`parents` | Enables reading ignore files from parent directories | true
|`ignore` | Enables reading `.ignore` files | true
|`git-ignore` | Enables reading `.gitignore` files | true
|`git-global` | Enables reading global `.gitignore`, whose path is specified in git's config: `core.excludefile` option | true
|`git-exclude` | Enables reading `.git/info/exclude` files | true
|`max-depth` | Set with an integer value for maximum depth to recurse | Defaults to `None`.

### `[editor.auto-pairs]` Section

Enables automatic insertion of pairs to parentheses, brackets, etc. Can be a
simple boolean value, or a specific mapping of pairs of single characters.

To disable auto-pairs altogether, set `auto-pairs` to `false`:

```toml
[editor]
auto-pairs = false # defaults to `true`
```

The default pairs are <code>(){}[]''""``</code>, but these can be customized by
setting `auto-pairs` to a TOML table:

```toml
[editor.auto-pairs]
'(' = ')'
'{' = '}'
'[' = ']'
'"' = '"'
'`' = '`'
'<' = '>'
```

Additionally, this setting can be used in a language config. Unless
the editor setting is `false`, this will override the editor config in
documents with this language.

Example `languages.toml` that adds <> and removes ''

```toml
[[language]]
name = "rust"

[language.auto-pairs]
'(' = ')'
'{' = '}'
'[' = ']'
'"' = '"'
'`' = '`'
'<' = '>'
```

### `[editor.search]` Section

Search specific options.

| Key | Description | Default |
|--|--|---------|
| `smart-case` | Enable smart case regex searching (case-insensitive unless pattern contains upper case characters) | `true` |
| `wrap-around`| Whether the search should wrap after depleting the matches | `true` |

### `[editor.whitespace]` Section

Options for rendering whitespace with visible characters. Use `:set whitespace.render all` to temporarily enable visible whitespace.

| Key | Description | Default |
|-----|-------------|---------|
| `render` | Whether to render whitespace. May either be `"all"` or `"none"`, or a table with sub-keys `space`, `nbsp`, `tab`, and `newline` | `"none"` |
| `characters` | Literal characters to use when rendering whitespace. Sub-keys may be any of `tab`, `space`, `nbsp`, `newline` or `tabpad` | See example below |

Example

```toml
[editor.whitespace]
render = "all"
# or control each character
[editor.whitespace.render]
space = "all"
tab = "all"
newline = "none"

[editor.whitespace.characters]
space = "·"
nbsp = "⍽"
tab = "→"
newline = "⏎"
tabpad = "·" # Tabs will look like "→···" (depending on tab width)
```

### `[editor.indent-guides]` Section

Options for rendering vertical indent guides.

| Key           | Description                                             | Default |
| ---           | ---                                                     | ---     |
| `render`      | Whether to render indent guides                         | `false` |
| `character`   | Literal character to use for rendering the indent guide | `│`     |
| `skip-levels` | Number of indent levels to skip                         | `0`     |

Example:

```toml
[editor.indent-guides]
render = true
character = "╎" # Some characters that work well: "▏", "┆", "┊", "⸽"
skip-levels = 1
```

### `[editor.gutters]` Section

For simplicity, `editor.gutters` accepts an array of gutter types, which will
use default settings for all gutter components.

```toml
[editor]
gutters = ["diff", "diagnostics", "line-numbers", "spacer"]
```

To customize the behavior of gutters, the `[editor.gutters]` section must
be used. This section contains top level settings, as well as settings for
specific gutter components as subsections.

| Key      | Description                    | Default                                                       |
| ---      | ---                            | ---                                                           |
| `layout` | A vector of gutters to display | `["diagnostics", "spacer", "line-numbers", "spacer", "diff"]` |

Example:

```toml
[editor.gutters]
layout = ["diff", "diagnostics", "line-numbers", "spacer"]
```

#### `[editor.gutters.line-numbers]` Section

Options for the line number gutter

| Key         | Description                             | Default |
| ---         | ---                                     | ---     |
| `min-width` | The minimum number of characters to use | `3`     |

Example:

```toml
[editor.gutters.line-numbers]
min-width = 1
```

#### `[editor.gutters.diagnotics]` Section

Currently unused

#### `[editor.gutters.diff]` Section

Currently unused

#### `[editor.gutters.spacer]` Section

Currently unused

### `[editor.soft-wrap]` Section

Options for soft wrapping lines that exceed the view width:

| Key                  | Description                                                  | Default |
| ---                  | ---                                                          | ---     |
| `enable`             | Whether soft wrapping is enabled.                            | `false` |
| `max-wrap`           | Maximum free space left at the end of the line.              | `20`    |
| `max-indent-retain`  | Maximum indentation to carry over when soft wrapping a line. | `40`    |
| `wrap-indicator`     | Text inserted before soft wrapped lines, highlighted with `ui.virtual.wrap` | `↪ `    |
| `wrap-at-text-width` | Soft wrap at `text-width` instead of using the full viewport size. | `false` |

Example:

```toml
[editor.soft-wrap]
enable = true
max-wrap = 25 # increase value to reduce forced mid-word wrapping
max-indent-retain = 0
wrap-indicator = ""  # set wrap-indicator to "" to hide it
```<|MERGE_RESOLUTION|>--- conflicted
+++ resolved
@@ -112,11 +112,8 @@
 | `position-percentage` | The cursor position as a percentage of the total number of lines |
 | `separator` | The string defined in `editor.statusline.separator` (defaults to `"│"`) |
 | `spacer` | Inserts a space between elements (multiple/contiguous spacers may be specified) |
-<<<<<<< HEAD
 | `date-time` | Displays the date and time based on the format specified in `editor.statusline.date-time-format` (defaults to `"%A %e %B, %Y %H:%M"`)
-=======
 | `version-control` | The current branch name or detached commit hash of the opened workspace |
->>>>>>> 14f1a623
 
 ### `[editor.lsp]` Section
 
