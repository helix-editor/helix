# Keymap

- [Normal mode](#normal-mode)
  - [Movement](#movement)
  - [Changes](#changes)
    - [Shell](#shell)
  - [Selection manipulation](#selection-manipulation)
  - [Search](#search)
  - [Minor modes](#minor-modes)
    - [View mode](#view-mode)
    - [Goto mode](#goto-mode)
    - [Match mode](#match-mode)
    - [Window mode](#window-mode)
    - [Space mode](#space-mode)
      - [Popup](#popup)
    - [Unimpaired](#unimpaired)
- [Insert mode](#insert-mode)
- [Select / extend mode](#select-extend-mode)
- [Picker](#picker)
- [Prompt](#prompt)

> 💡 Mappings marked (**LSP**) require an active language server for the file.

> 💡 Mappings marked (**TS**) require a tree-sitter grammar for the file type.

## Normal mode

### Movement

> NOTE: Unlike Vim, `f`, `F`, `t` and `T` are not confined to the current line.

| Key                   | Description                                        | Command                     |
| -----                 | -----------                                        | -------                     |
| `h`, `Left`           | Move left                                          | `move_char_left`            |
| `j`, `Down`           | Move down                                          | `move_line_down`            |
| `k`, `Up`             | Move up                                            | `move_line_up`              |
| `l`, `Right`          | Move right                                         | `move_char_right`           |
| `w`                   | Move next word start                               | `move_next_word_start`      |
| `b`                   | Move previous word start                           | `move_prev_word_start`      |
| `e`                   | Move next word end                                 | `move_next_word_end`        |
| `W`                   | Move next WORD start                               | `move_next_long_word_start` |
| `B`                   | Move previous WORD start                           | `move_prev_long_word_start` |
| `E`                   | Move next WORD end                                 | `move_next_long_word_end`   |
| `t`                   | Find 'till next char                               | `find_till_char`            |
| `f`                   | Find next char                                     | `find_next_char`            |
| `T`                   | Find 'till previous char                           | `till_prev_char`            |
| `F`                   | Find previous char                                 | `find_prev_char`            |
| `G`                   | Go to line number `<n>`                            | `goto_line`                 |
| `Alt-.`               | Repeat last motion (`f`, `t` or `m`)               | `repeat_last_motion`        |
| `Home`                | Move to the start of the line                      | `goto_line_start`           |
| `End`                 | Move to the end of the line                        | `goto_line_end`             |
| `Ctrl-b`, `PageUp`    | Move page up                                       | `page_up`                   |
| `Ctrl-f`, `PageDown`  | Move page down                                     | `page_down`                 |
| `Ctrl-u`              | Move half page up                                  | `half_page_up`              |
| `Ctrl-d`              | Move half page down                                | `half_page_down`            |
| `Ctrl-i`              | Jump forward on the jumplist                       | `jump_forward`              |
| `Ctrl-o`              | Jump backward on the jumplist                      | `jump_backward`             |
| `Ctrl-s`              | Save the current selection to the jumplist         | `save_selection`            |

### Changes

| Key         | Description                                                          | Command                   |
| -----       | -----------                                                          | -------                   |
| `r`         | Replace with a character                                             | `replace`                 |
| `R`         | Replace with yanked text                                             | `replace_with_yanked`     |
| `~`         | Switch case of the selected text                                     | `switch_case`             |
| `` ` ``     | Set the selected text to lower case                                  | `switch_to_lowercase`     |
| `` Alt-` `` | Set the selected text to upper case                                  | `switch_to_uppercase`     |
| `i`         | Insert before selection                                              | `insert_mode`             |
| `a`         | Insert after selection (append)                                      | `append_mode`             |
| `I`         | Insert at the start of the line                                      | `insert_at_line_start`    |
| `A`         | Insert at the end of the line                                        | `insert_at_line_end`      |
| `o`         | Open new line below selection                                        | `open_below`              |
| `O`         | Open new line above selection                                        | `open_above`              |
| `.`         | Repeat last insert                                                   | N/A                       |
| `u`         | Undo change                                                          | `undo`                    |
| `U`         | Redo change                                                          | `redo`                    |
| `Alt-u`     | Move backward in history                                             | `earlier`                 |
| `Alt-U`     | Move forward in history                                              | `later`                   |
| `y`         | Yank selection                                                       | `yank`                    |
| `p`         | Paste after selection                                                | `paste_after`             |
| `P`         | Paste before selection                                               | `paste_before`            |
| `"` `<reg>` | Select a register to yank to or paste from                           | `select_register`         |
| `>`         | Indent selection                                                     | `indent`                  |
| `<`         | Unindent selection                                                   | `unindent`                |
| `=`         | Format selection (currently nonfunctional/disabled) (**LSP**)        | `format_selections`       |
| `d`         | Delete selection                                                     | `delete_selection`        |
| `Alt-d`     | Delete selection, without yanking                                    | `delete_selection_noyank` |
| `c`         | Change selection (delete and enter insert mode)                      | `change_selection`        |
| `Alt-c`     | Change selection (delete and enter insert mode, without yanking)     | `change_selection_noyank` |
| `Ctrl-a`    | Increment object (number) under cursor                               | `increment`               |
| `Ctrl-x`    | Decrement object (number) under cursor                               | `decrement`               |
| `Q`         | Start/stop macro recording to the selected register (experimental)   | `record_macro`            |
| `q`         | Play back a recorded macro from the selected register (experimental) | `replay_macro`            |

#### Shell

| Key     | Description                                                                      | Command               |
| ------  | -----------                                                                      | -------               |
| <code>&#124;</code>     | Pipe each selection through shell command, replacing with output                 | `shell_pipe`          |
| <code>Alt-&#124;</code> | Pipe each selection into shell command, ignoring output                          | `shell_pipe_to`       |
| `!`     | Run shell command, inserting output before each selection                        | `shell_insert_output` |
| `Alt-!` | Run shell command, appending output after each selection                         | `shell_append_output` |
| `$`     | Pipe each selection into shell command, keep selections where command returned 0 | `shell_keep_pipe`     |


### Selection manipulation

| Key                   | Description                                                       | Command                              |
| -----                 | -----------                                                       | -------                              |
| `s`                   | Select all regex matches inside selections                        | `select_regex`                       |
| `S`                   | Split selection into sub selections on regex matches              | `split_selection`                    |
| `Alt-s`               | Split selection on newlines                                       | `split_selection_on_newline`         |
| `Alt-_ `              | Merge consecutive selections                                      | `merge_consecutive_selections`       |
| `&`                   | Align selection in columns                                        | `align_selections`                   |
| `_`                   | Trim whitespace from the selection                                | `trim_selections`                    |
| `;`                   | Collapse selection onto a single cursor                           | `collapse_selection`                 |
| `Alt-;`               | Flip selection cursor and anchor                                  | `flip_selections`                    |
| `Alt-:`               | Ensures the selection is in forward direction                     | `ensure_selections_forward`          |
| `,`                   | Keep only the primary selection                                   | `keep_primary_selection`             |
| `Alt-,`               | Remove the primary selection                                      | `remove_primary_selection`           |
| `C`                   | Copy selection onto the next line (Add cursor below)              | `copy_selection_on_next_line`        |
| `Alt-C`               | Copy selection onto the previous line (Add cursor above)          | `copy_selection_on_prev_line`        |
| `(`                   | Rotate main selection backward                                    | `rotate_selections_backward`         |
| `)`                   | Rotate main selection forward                                     | `rotate_selections_forward`          |
| `Alt-(`               | Rotate selection contents backward                                | `rotate_selection_contents_backward` |
| `Alt-)`               | Rotate selection contents forward                                 | `rotate_selection_contents_forward`  |
| `%`                   | Select entire file                                                | `select_all`                         |
| `x`                   | Select current line, if already selected, extend to next line     | `extend_line_below`                  |
| `X`                   | Extend selection to line bounds (line-wise selection)             | `extend_to_line_bounds`              |
| `Alt-x`               | Shrink selection to line bounds (line-wise selection)             | `shrink_to_line_bounds`              |
| `J`                   | Join lines inside selection                                       | `join_selections`                    |
| `Alt-J`               | Join lines inside selection and select the inserted space         | `join_selections_space`              |
| `K`                   | Keep selections matching the regex                                | `keep_selections`                    |
| `Alt-K`               | Remove selections matching the regex                              | `remove_selections`                  |
| `Ctrl-c`              | Comment/uncomment the selections                                  | `toggle_comments`                    |
| `Alt-o`, `Alt-up`     | Expand selection to parent syntax node (**TS**)                   | `expand_selection`                   |
| `Alt-i`, `Alt-down`   | Shrink syntax tree object selection (**TS**)                      | `shrink_selection`                   |
| `Alt-p`, `Alt-left`   | Select previous sibling node in syntax tree (**TS**)              | `select_prev_sibling`                |
| `Alt-n`, `Alt-right`  | Select next sibling node in syntax tree (**TS**)                  | `select_next_sibling`                |

### Search

Search commands all operate on the `/` register by default. To use a different register, use `"<char>`.

| Key   | Description                                 | Command              |
| ----- | -----------                                 | -------              |
| `/`   | Search for regex pattern                    | `search`             |
| `?`   | Search for previous pattern                 | `rsearch`            |
| `n`   | Select next search match                    | `search_next`        |
| `N`   | Select previous search match                | `search_prev`        |
| `*`   | Use current selection as the search pattern | `search_selection`   |

### Minor modes

These sub-modes are accessible from normal mode and typically switch back to normal mode after a command.

| Key      | Description                                        | Command        |
| -----    | -----------                                        | -------        |
| `v`      | Enter [select (extend) mode](#select--extend-mode) | `select_mode`  |
| `g`      | Enter [goto mode](#goto-mode)                      | N/A            |
| `m`      | Enter [match mode](#match-mode)                    | N/A            |
| `:`      | Enter command mode                                 | `command_mode` |
| `z`      | Enter [view mode](#view-mode)                      | N/A            |
| `Z`      | Enter sticky [view mode](#view-mode)               | N/A            |
| `Ctrl-w` | Enter [window mode](#window-mode)                  | N/A            |
| `Space`  | Enter [space mode](#space-mode)                    | N/A            |

These modes (except command mode) can be configured by
[remapping keys](https://docs.helix-editor.com/remapping.html#minor-modes).

#### View mode

Accessed by typing `z` in [normal mode](#normal-mode).

View mode is intended for scrolling and manipulating the view without changing
the selection. The "sticky" variant of this mode (accessed by typing `Z` in
normal mode) is persistent and can be exited using the escape key. This is
useful when you're simply looking over text and not actively editing it.


| Key                  | Description                                               | Command             |
| -----                | -----------                                               | -------             |
| `z`, `c`             | Vertically center the line                                | `align_view_center` |
| `t`                  | Align the line to the top of the screen                   | `align_view_top`    |
| `b`                  | Align the line to the bottom of the screen                | `align_view_bottom` |
| `m`                  | Align the line to the middle of the screen (horizontally) | `align_view_middle` |
| `j`, `down`          | Scroll the view downwards                                 | `scroll_down`       |
| `k`, `up`            | Scroll the view upwards                                   | `scroll_up`         |
| `Ctrl-f`, `PageDown` | Move page down                                            | `page_down`         |
| `Ctrl-b`, `PageUp`   | Move page up                                              | `page_up`           |
| `Ctrl-d`             | Move half page down                                       | `half_page_down`    |
| `Ctrl-u`             | Move half page up                                         | `half_page_up`      |

#### Goto mode

Accessed by typing `g` in [normal mode](#normal-mode).

Jumps to various locations.

| Key   | Description                                      | Command                    |
| ----- | -----------                                      | -------                    |
| `g`   | Go to line number `<n>` else start of file       | `goto_file_start`          |
| `e`   | Go to the end of the file                        | `goto_last_line`           |
| `f`   | Go to files in the selection                     | `goto_file`                |
| `h`   | Go to the start of the line                      | `goto_line_start`          |
| `l`   | Go to the end of the line                        | `goto_line_end`            |
| `s`   | Go to first non-whitespace character of the line | `goto_first_nonwhitespace` |
| `t`   | Go to the top of the screen                      | `goto_window_top`          |
| `c`   | Go to the middle of the screen                   | `goto_window_center`       |
| `b`   | Go to the bottom of the screen                   | `goto_window_bottom`       |
| `d`   | Go to definition (**LSP**)                       | `goto_definition`          |
| `y`   | Go to type definition (**LSP**)                  | `goto_type_definition`     |
| `r`   | Go to references (**LSP**)                       | `goto_reference`           |
| `i`   | Go to implementation (**LSP**)                   | `goto_implementation`      |
| `a`   | Go to the last accessed/alternate file           | `goto_last_accessed_file`  |
| `m`   | Go to the last modified/alternate file           | `goto_last_modified_file`  |
| `n`   | Go to next buffer                                | `goto_next_buffer`         |
| `p`   | Go to previous buffer                            | `goto_previous_buffer`     |
| `.`   | Go to last modification in current file          | `goto_last_modification`   |

#### Match mode

Accessed by typing `m` in [normal mode](#normal-mode).

See the relevant section in [Usage](./usage.md) for an explanation about
[surround](./usage.md#surround) and [textobject](./usage.md#navigating-using-tree-sitter-textobjects) usage.

| Key              | Description                                     | Command                    |
| -----            | -----------                                     | -------                    |
| `m`              | Goto matching bracket (**TS**)                  | `match_brackets`           |
| `s` `<char>`     | Surround current selection with `<char>`        | `surround_add`             |
| `r` `<from><to>` | Replace surround character `<from>` with `<to>` | `surround_replace`         |
| `d` `<char>`     | Delete surround character `<char>`              | `surround_delete`          |
| `a` `<object>`   | Select around textobject                        | `select_textobject_around` |
| `i` `<object>`   | Select inside textobject                        | `select_textobject_inner`  |

TODO: Mappings for selecting syntax nodes (a superset of `[`).

#### Window mode

Accessed by typing `Ctrl-w` in [normal mode](#normal-mode).

This layer is similar to Vim keybindings as Kakoune does not support windows.

| Key                    | Description                                          | Command           |
| -----                  | -------------                                        | -------           |
| `w`, `Ctrl-w`          | Switch to next window                                | `rotate_view`     |
| `v`, `Ctrl-v`          | Vertical right split                                 | `vsplit`          |
| `s`, `Ctrl-s`          | Horizontal bottom split                              | `hsplit`          |
| `f`                    | Go to files in the selection in horizontal splits    | `goto_file`       |
| `F`                    | Go to files in the selection in vertical splits      | `goto_file`       |
| `h`, `Ctrl-h`, `Left`  | Move to left split                                   | `jump_view_left`  |
| `j`, `Ctrl-j`, `Down`  | Move to split below                                  | `jump_view_down`  |
| `k`, `Ctrl-k`, `Up`    | Move to split above                                  | `jump_view_up`    |
| `l`, `Ctrl-l`, `Right` | Move to right split                                  | `jump_view_right` |
| `q`, `Ctrl-q`          | Close current window                                 | `wclose`          |
| `o`, `Ctrl-o`          | Only keep the current window, closing all the others | `wonly`           |
| `H`                    | Swap window to the left                              | `swap_view_left`  |
| `J`                    | Swap window downwards                                | `swap_view_down`  |
| `K`                    | Swap window upwards                                  | `swap_view_up`    |
| `L`                    | Swap window to the right                             | `swap_view_right` |

#### Space mode

Accessed by typing `Space` in [normal mode](#normal-mode).

This layer is a kludge of mappings, mostly pickers.

<<<<<<< HEAD
| Key     | Description                                                             | Command                             |
| -----   | -----------                                                             | -------                             |
| `f`     | Open file picker                                                        | `file_picker`                       |
| `F`     | Open file picker at current working directory                           | `file_picker_in_current_directory`  |
| `b`     | Open buffer picker                                                      | `buffer_picker`                     |
| `j`     | Open jumplist picker                                                    | `jumplist_picker`                   |
| `k`     | Show documentation for item under cursor in a [popup](#popup) (**LSP**) | `hover`                             |
| `s`     | Open document symbol picker (**LSP**)                                   | `symbol_picker`                     |
| `S`     | Open workspace symbol picker (**LSP**)                                  | `workspace_symbol_picker`           |
| `d`     | Open document diagnostics picker (**LSP**)                              | `diagnostics_picker`                |
| `D`     | Open workspace diagnostics picker (**LSP**)                             | `workspace_diagnostics_picker`      |
| `r`     | Rename symbol (**LSP**)                                                 | `rename_symbol`                     |
| `a`     | Apply code action (**LSP**)                                             | `code_action`                       |
| `'`     | Open last fuzzy picker                                                  | `last_picker`                       |
| `w`     | Enter [window mode](#window-mode)                                       | N/A                                 |
| `p`     | Paste system clipboard after selections                                 | `paste_clipboard_after`             |
| `P`     | Paste system clipboard before selections                                | `paste_clipboard_before`            |
| `y`     | Join and yank selections to clipboard                                   | `yank_joined_to_clipboard`          |
| `Y`     | Yank main selection to clipboard                                        | `yank_main_selection_to_clipboard`  |
| `R`     | Replace selections by clipboard contents                                | `replace_selections_with_clipboard` |
| `/`     | Global search in workspace folder                                       | `global_search`                     |
| `?`     | Open command palette                                                    | `command_palette`                   |
=======
| Key     | Description                                                             | Command                                    |
| -----   | -----------                                                             | -------                                    |
| `f`     | Open file picker                                                        | `file_picker`                              |
| `F`     | Open file picker at current working directory                           | `file_picker_in_current_directory`         |
| `b`     | Open buffer picker                                                      | `buffer_picker`                            |
| `j`     | Open jumplist picker                                                    | `jumplist_picker`                          |
| `g`     | Debug (experimental)                                                    | N/A                                        |
| `k`     | Show documentation for item under cursor in a [popup](#popup) (**LSP**) | `hover`                                    |
| `s`     | Open document symbol picker (**LSP**)                                   | `symbol_picker`                            |
| `S`     | Open workspace symbol picker (**LSP**)                                  | `workspace_symbol_picker`                  |
| `d`     | Open document diagnostics picker (**LSP**)                              | `diagnostics_picker`                       |
| `D`     | Open workspace diagnostics picker (**LSP**)                             | `workspace_diagnostics_picker`             |
| `r`     | Rename symbol (**LSP**)                                                 | `rename_symbol`                            |
| `a`     | Apply code action (**LSP**)                                             | `code_action`                              |
| `h`     | Select symbol references (**LSP**)                                      | `select_references_to_symbol_under_cursor` |
| `'`     | Open last fuzzy picker                                                  | `last_picker`                              |
| `w`     | Enter [window mode](#window-mode)                                       | N/A                                        |
| `p`     | Paste system clipboard after selections                                 | `paste_clipboard_after`                    |
| `P`     | Paste system clipboard before selections                                | `paste_clipboard_before`                   |
| `y`     | Join and yank selections to clipboard                                   | `yank_joined_to_clipboard`                 |
| `Y`     | Yank main selection to clipboard                                        | `yank_main_selection_to_clipboard`         |
| `R`     | Replace selections by clipboard contents                                | `replace_selections_with_clipboard`        |
| `/`     | Global search in workspace folder                                       | `global_search`                            |
| `?`     | Open command palette                                                    | `command_palette`                          |
>>>>>>> a976786a

> 💡 Global search displays results in a fuzzy picker, use `Space + '` to bring it back up after opening a file.

##### Popup

Displays documentation for item under cursor.

| Key      | Description |
| ----     | ----------- |
| `Ctrl-u` | Scroll up   |
| `Ctrl-d` | Scroll down |

#### Unimpaired

These mappings are in the style of [vim-unimpaired](https://github.com/tpope/vim-unimpaired).

| Key      | Description                                  | Command               |
| -----    | -----------                                  | -------               |
| `]d`     | Go to next diagnostic (**LSP**)              | `goto_next_diag`      |
| `[d`     | Go to previous diagnostic (**LSP**)          | `goto_prev_diag`      |
| `]D`     | Go to last diagnostic in document (**LSP**)  | `goto_last_diag`      |
| `[D`     | Go to first diagnostic in document (**LSP**) | `goto_first_diag`     |
| `]f`     | Go to next function (**TS**)                 | `goto_next_function`  |
| `[f`     | Go to previous function (**TS**)             | `goto_prev_function`  |
| `]t`     | Go to next type definition (**TS**)          | `goto_next_class`     |
| `[t`     | Go to previous type definition (**TS**)      | `goto_prev_class`     |
| `]a`     | Go to next argument/parameter (**TS**)       | `goto_next_parameter` |
| `[a`     | Go to previous argument/parameter (**TS**)   | `goto_prev_parameter` |
| `]c`     | Go to next comment (**TS**)                  | `goto_next_comment`   |
| `[c`     | Go to previous comment (**TS**)              | `goto_prev_comment`   |
| `]T`     | Go to next test (**TS**)                     | `goto_next_test`      |
| `[T`     | Go to previous test (**TS**)                 | `goto_prev_test`      |
| `]p`     | Go to next paragraph                         | `goto_next_paragraph` |
| `[p`     | Go to previous paragraph                     | `goto_prev_paragraph` |
| `]g`     | Go to next change                            | `goto_next_change`    |
| `[g`     | Go to previous change                        | `goto_prev_change`    |
| `]G`     | Go to last change                            | `goto_last_change`    |
| `[G`     | Go to first change                           | `goto_first_change`   |
| `]Space` | Add newline below                            | `add_newline_below`   |
| `[Space` | Add newline above                            | `add_newline_above`   |

## Insert mode

Insert mode bindings are minimal by default. Helix is designed to
be a modal editor, and this is reflected in the user experience and internal
mechanics. Changes to the text are only saved for undos when
escaping from insert mode to normal mode.

> 💡 New users are strongly encouraged to learn the modal editing paradigm
> to get the smoothest experience.

| Key                                         | Description                 | Command                  |
| -----                                       | -----------                 | -------                  |
| `Escape`                                    | Switch to normal mode       | `normal_mode`            |
| `Ctrl-s`                                    | Commit undo checkpoint      | `commit_undo_checkpoint` |
| `Ctrl-x`                                    | Autocomplete                | `completion`             |
| `Ctrl-r`                                    | Insert a register content   | `insert_register`        |
| `Ctrl-w`, `Alt-Backspace`                   | Delete previous word        | `delete_word_backward`   |
| `Alt-d`, `Alt-Delete`                       | Delete next word            | `delete_word_forward`    |
| `Ctrl-u`                                    | Delete to start of line     | `kill_to_line_start`     |
| `Ctrl-k`                                    | Delete to end of line       | `kill_to_line_end`       |
| `Ctrl-h`, `Backspace`                       | Delete previous char        | `delete_char_backward`   |
| `Ctrl-d`, `Delete`                          | Delete next char            | `delete_char_forward`    |
| `Ctrl-j`, `Enter`                           | Insert new line             | `insert_newline`         |

These keys are not recommended, but are included for new users less familiar
with modal editors.

| Key                                         | Description                 | Command                  |
| -----                                       | -----------                 | -------                  |
| `Up`                                        | Move to previous line       | `move_line_up`           |
| `Down`                                      | Move to next line           | `move_line_down`         |
| `Left`                                      | Backward a char             | `move_char_left`         |
| `Right`                                     | Forward a char              | `move_char_right`        |
| `PageUp`                                    | Move one page up            | `page_up`                |
| `PageDown`                                  | Move one page down          | `page_down`              |
| `Home`                                      | Move to line start          | `goto_line_start`        |
| `End`                                       | Move to line end            | `goto_line_end_newline`  |

As you become more comfortable with modal editing, you may want to disable some
insert mode bindings. You can do this by editing your `config.toml` file.

```toml
[keys.insert]
up = "no_op"
down = "no_op"
left = "no_op"
right = "no_op"
pageup = "no_op"
pagedown = "no_op"
home = "no_op"
end = "no_op"
```

## Select / extend mode

Select mode echoes Normal mode, but changes any movements to extend
selections rather than replace them. Goto motions are also changed to
extend, so that `vgl` for example extends the selection to the end of
the line.

Search is also affected. By default, `n` and `N` will remove the current
selection and select the next instance of the search term. Toggling this
mode before pressing `n` or `N` makes it possible to keep the current
selection. Toggling it on and off during your iterative searching allows
you to selectively add search terms to your selections.

## Picker

Keys to use within picker. Remapping currently not supported.

| Key                          | Description       |
| -----                        | -------------     |
| `Shift-Tab`, `Up`, `Ctrl-p`  | Previous entry    |
| `Tab`, `Down`, `Ctrl-n`      | Next entry        |
| `PageUp`, `Ctrl-u`           | Page up           |
| `PageDown`, `Ctrl-d`         | Page down         |
| `Home`                       | Go to first entry |
| `End`                        | Go to last entry  |
| `Enter`                      | Open selected     |
| `Ctrl-s`                     | Open horizontally |
| `Ctrl-v`                     | Open vertically   |
| `Ctrl-t`                     | Toggle preview    |
| `Escape`, `Ctrl-c`           | Close picker      |

## Prompt

Keys to use within prompt, Remapping currently not supported.

| Key                                         | Description                                                             |
| -----                                       | -------------                                                           |
| `Escape`, `Ctrl-c`                          | Close prompt                                                            |
| `Alt-b`, `Ctrl-Left`                        | Backward a word                                                         |
| `Ctrl-b`, `Left`                            | Backward a char                                                         |
| `Alt-f`, `Ctrl-Right`                       | Forward a word                                                          |
| `Ctrl-f`, `Right`                           | Forward a char                                                          |
| `Ctrl-e`, `End`                             | Move prompt end                                                         |
| `Ctrl-a`, `Home`                            | Move prompt start                                                       |
| `Ctrl-w`, `Alt-Backspace`, `Ctrl-Backspace` | Delete previous word                                                    |
| `Alt-d`, `Alt-Delete`, `Ctrl-Delete`        | Delete next word                                                        |
| `Ctrl-u`                                    | Delete to start of line                                                 |
| `Ctrl-k`                                    | Delete to end of line                                                   |
| `Backspace`, `Ctrl-h`                       | Delete previous char                                                    |
| `Delete`, `Ctrl-d`                          | Delete next char                                                        |
| `Ctrl-s`                                    | Insert a word under doc cursor, may be changed to Ctrl-r Ctrl-w later   |
| `Ctrl-p`, `Up`                              | Select previous history                                                 |
| `Ctrl-n`, `Down`                            | Select next history                                                     |
| `Ctrl-r`                                    | Insert the content of the register selected by following input char     |
| `Tab`                                       | Select next completion item                                             |
| `BackTab`                                   | Select previous completion item                                         |
| `Enter`                                     | Open selected                                                           |<|MERGE_RESOLUTION|>--- conflicted
+++ resolved
@@ -267,30 +267,6 @@
 
 This layer is a kludge of mappings, mostly pickers.
 
-<<<<<<< HEAD
-| Key     | Description                                                             | Command                             |
-| -----   | -----------                                                             | -------                             |
-| `f`     | Open file picker                                                        | `file_picker`                       |
-| `F`     | Open file picker at current working directory                           | `file_picker_in_current_directory`  |
-| `b`     | Open buffer picker                                                      | `buffer_picker`                     |
-| `j`     | Open jumplist picker                                                    | `jumplist_picker`                   |
-| `k`     | Show documentation for item under cursor in a [popup](#popup) (**LSP**) | `hover`                             |
-| `s`     | Open document symbol picker (**LSP**)                                   | `symbol_picker`                     |
-| `S`     | Open workspace symbol picker (**LSP**)                                  | `workspace_symbol_picker`           |
-| `d`     | Open document diagnostics picker (**LSP**)                              | `diagnostics_picker`                |
-| `D`     | Open workspace diagnostics picker (**LSP**)                             | `workspace_diagnostics_picker`      |
-| `r`     | Rename symbol (**LSP**)                                                 | `rename_symbol`                     |
-| `a`     | Apply code action (**LSP**)                                             | `code_action`                       |
-| `'`     | Open last fuzzy picker                                                  | `last_picker`                       |
-| `w`     | Enter [window mode](#window-mode)                                       | N/A                                 |
-| `p`     | Paste system clipboard after selections                                 | `paste_clipboard_after`             |
-| `P`     | Paste system clipboard before selections                                | `paste_clipboard_before`            |
-| `y`     | Join and yank selections to clipboard                                   | `yank_joined_to_clipboard`          |
-| `Y`     | Yank main selection to clipboard                                        | `yank_main_selection_to_clipboard`  |
-| `R`     | Replace selections by clipboard contents                                | `replace_selections_with_clipboard` |
-| `/`     | Global search in workspace folder                                       | `global_search`                     |
-| `?`     | Open command palette                                                    | `command_palette`                   |
-=======
 | Key     | Description                                                             | Command                                    |
 | -----   | -----------                                                             | -------                                    |
 | `f`     | Open file picker                                                        | `file_picker`                              |
@@ -315,7 +291,6 @@
 | `R`     | Replace selections by clipboard contents                                | `replace_selections_with_clipboard`        |
 | `/`     | Global search in workspace folder                                       | `global_search`                            |
 | `?`     | Open command palette                                                    | `command_palette`                          |
->>>>>>> a976786a
 
 > 💡 Global search displays results in a fuzzy picker, use `Space + '` to bring it back up after opening a file.
 
