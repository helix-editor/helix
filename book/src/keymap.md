--- conflicted
+++ resolved
@@ -235,25 +235,11 @@
 
 ## Insert Mode
 
-| Key                     | Description                 | Command                 |
-| -----                   | -----------                 | -------                 |
-| `Escape`                | Switch to normal mode       | `normal_mode`           |
-| `Ctrl-x`                | Autocomplete                | `completion`            |
-| `Ctrl-w`                | Delete previous word        | `delete_word_backward`  |
-| `Alt-d`                 | Delete next word            | `delete_word_forward`   |
-| `Alt-b`, `Alt-Left`     | Backward a word             | `move_prev_word_end`    |
-| `Ctrl-b`, `Left`        | Backward a char             | `move_char_left`        |
-| `Alt-f`, `Alt-Right`    | Forward a word              | `move_next_word_start`  |
-| `Ctrl-f`, `Right`       | Forward a char              | `move_char_right`       |
-| `Ctrl-e`, `End`         | move to line end            | `goto_line_end_newline` |
-| `Ctrl-a`, `Home`        | move to line start          | `goto_line_start`       |
-| `Ctrl-w`                | delete previous word        | `delete_word_backwar`   |
-| `Ctrl-u`                | delete to start of line     | `kill_to_line_start`    |
-| `Ctrl-k`                | delete to end of line       | `kill_to_line_end`      |
-| `backspace`, `Ctrl-h`   | delete previous char        | `delete_char_backward`  |
-| `delete`, `Ctrl-d`      | delete previous char        | `delete_char_forward`   |
-| `Ctrl-p`, `Up`          | move to previous line       | `move_line_up`          |
-| `Ctrl-n`, `Down`        | move to next line           | `move_line_down`        |
+| Key      | Description           | Command                |
+| -----    | -----------           | -------                |
+| `Escape` | Switch to normal mode | `normal_mode`          |
+| `Ctrl-x` | Autocomplete          | `completion`           |
+| `Ctrl-w` | Delete previous word  | `delete_word_backward` |
 
 ## Select / extend mode
 
@@ -288,24 +274,10 @@
 | `Ctrl-b`, `Left`        | Backward a char                                                         |
 | `Alt-f`, `Alt-Right`    | Forward a word                                                          |
 | `Ctrl-f`, `Right`       | Forward a char                                                          |
-<<<<<<< HEAD
-| `Ctrl-e`, `End`         | move prompt end                                                         |
-| `Ctrl-a`, `Home`        | move prompt start                                                       |
-| `Ctrl-w`                | delete previous word                                                    |
-| `Alt-d`                 | delete next word                                                        |
-| `Ctrl-u`                | delete to start of line                                                 |
-| `Ctrl-k`                | delete to end of line                                                   |
-| `backspace`, `Ctrl-h`   | delete previous char                                                    |
-| `delete`, `Ctrl-d`      | delete previous char                                                    |
-| `Ctrl-s`                | insert a word under doc cursor, may be changed to Ctrl-r Ctrl-w later   |
-| `Ctrl-p`, `Up`          | select previous history                                                 |
-| `Ctrl-n`, `Down`        | select next history                                                     |
-| `Tab`                   | slect next completion item                                              |
-| `BackTab`               | slect previous completion item                                          |
-=======
 | `Ctrl-e`, `End`         | Move prompt end                                                         |
 | `Ctrl-a`, `Home`        | Move prompt start                                                       |
 | `Ctrl-w`                | Delete previous word                                                    |
+| `Alt-d`                 | Delete next word                                                        |
 | `Ctrl-u`                | Delete to start of line                                                 |
 | `Ctrl-k`                | Delete to end of line                                                   |
 | `backspace`, `Ctrl-h`   | Delete previous char                                                    |
@@ -313,7 +285,6 @@
 | `Ctrl-s`                | Insert a word under doc cursor, may be changed to Ctrl-r Ctrl-w later   |
 | `Ctrl-p`, `Up`          | Select previous history                                                 |
 | `Ctrl-n`, `Down`        | Select next history                                                     |
-| `Tab`                   | Select next completion item                                              |
-| `BackTab`               | Select previous completion item                                          |
->>>>>>> cf831b1a
+| `Tab`                   | Select next completion item                                             |
+| `BackTab`               | Select previous completion item                                         |
 | `Enter`                 | Open selected                                                           |
