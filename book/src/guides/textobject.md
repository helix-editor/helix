# Adding Textobject Queries

<<<<<<< HEAD
Helix supports textobjects that are language specific, such as functions,
classes, etc. These textobjects require an accompanying tree-sitter grammar and
a `textobjects.scm` query file to work properly. Tree-sitter allows us to query
the source code syntax tree and capture specific parts of it. The queries are
written in a lisp dialect. More information on how to write queries can be found
in the [official tree-sitter documentation][tree-sitter-queries].

Query files should be placed in `runtime/queries/{language}/textobjects.scm`
when contributing to Helix. Note that to test the query files locally you should
put them under your local runtime directory (`~/.config/helix/runtime` on Linux
=======
Helix supports textobjects that are language specific, such as functions, classes, etc.
These textobjects require an accompanying tree-sitter grammar and a `textobjects.scm` query file
to work properly. Tree-sitter allows us to query the source code syntax tree
and capture specific parts of it. The queries are written in a lisp dialect.
More information on how to write queries can be found in the [official tree-sitter
documentation][tree-sitter-queries].

Query files should be placed in `runtime/queries/{language}/textobjects.scm`
when contributing to Helix. Note that to test the query files locally you should put
them under your local runtime directory (`~/.config/helix/runtime` on Linux
>>>>>>> d932969c
for example).

The following [captures][tree-sitter-captures] are recognized:

| Capture Name       |
| ------------------ |
| `function.inside`  |
| `function.around`  |
| `class.inside`     |
| `class.around`     |
| `test.inside`      |
| `test.around`      |
| `parameter.inside` |
| `comment.inside`   |
| `comment.around`   |

[Example query files][textobject-examples] can be found in the Helix GitHub
repository.

## Queries for Textobject Based Navigation

<<<<<<< HEAD
Tree-sitter based navigation in Helix is done using captures in the following
order:
=======
Tree-sitter based navigation in Helix is done using captures in the
following order:
>>>>>>> d932969c

- `object.movement`
- `object.around`
- `object.inside`

<<<<<<< HEAD
For example if a `function.around` capture has been already defined for a
language in its `textobjects.scm` file, function navigation should also work
automatically. `function.movement` should be defined only if the node captured
by `function.around` doesn't make sense in a navigation context.

[textobjects]: ../usage.md#textobjects
[textobjects-nav]: ../usage.md#tree-sitter-textobject-based-navigation
[tree-sitter-queries]:
  https://tree-sitter.github.io/tree-sitter/using-parsers#query-syntax
[tree-sitter-captures]:
  https://tree-sitter.github.io/tree-sitter/using-parsers#capturing-nodes
[textobject-examples]:
  https://github.com/search?q=repo%3Ahelix-editor%2Fhelix+filename%3Atextobjects.scm&type=Code&ref=advsearch&l=&l=
=======
For example if a `function.around` capture has been already defined for a language
in its `textobjects.scm` file, function navigation should also work automatically.
`function.movement` should be defined only if the node captured by `function.around`
doesn't make sense in a navigation context.

[tree-sitter-queries]: https://tree-sitter.github.io/tree-sitter/using-parsers#query-syntax
[tree-sitter-captures]: https://tree-sitter.github.io/tree-sitter/using-parsers#capturing-nodes
[textobject-examples]: https://github.com/search?q=repo%3Ahelix-editor%2Fhelix+filename%3Atextobjects.scm&type=Code&ref=advsearch&l=&l=
>>>>>>> d932969c
<|MERGE_RESOLUTION|>--- conflicted
+++ resolved
@@ -1,17 +1,5 @@
 # Adding Textobject Queries
 
-<<<<<<< HEAD
-Helix supports textobjects that are language specific, such as functions,
-classes, etc. These textobjects require an accompanying tree-sitter grammar and
-a `textobjects.scm` query file to work properly. Tree-sitter allows us to query
-the source code syntax tree and capture specific parts of it. The queries are
-written in a lisp dialect. More information on how to write queries can be found
-in the [official tree-sitter documentation][tree-sitter-queries].
-
-Query files should be placed in `runtime/queries/{language}/textobjects.scm`
-when contributing to Helix. Note that to test the query files locally you should
-put them under your local runtime directory (`~/.config/helix/runtime` on Linux
-=======
 Helix supports textobjects that are language specific, such as functions, classes, etc.
 These textobjects require an accompanying tree-sitter grammar and a `textobjects.scm` query file
 to work properly. Tree-sitter allows us to query the source code syntax tree
@@ -22,7 +10,6 @@
 Query files should be placed in `runtime/queries/{language}/textobjects.scm`
 when contributing to Helix. Note that to test the query files locally you should put
 them under your local runtime directory (`~/.config/helix/runtime` on Linux
->>>>>>> d932969c
 for example).
 
 The following [captures][tree-sitter-captures] are recognized:
@@ -44,33 +31,13 @@
 
 ## Queries for Textobject Based Navigation
 
-<<<<<<< HEAD
-Tree-sitter based navigation in Helix is done using captures in the following
-order:
-=======
 Tree-sitter based navigation in Helix is done using captures in the
 following order:
->>>>>>> d932969c
 
 - `object.movement`
 - `object.around`
 - `object.inside`
 
-<<<<<<< HEAD
-For example if a `function.around` capture has been already defined for a
-language in its `textobjects.scm` file, function navigation should also work
-automatically. `function.movement` should be defined only if the node captured
-by `function.around` doesn't make sense in a navigation context.
-
-[textobjects]: ../usage.md#textobjects
-[textobjects-nav]: ../usage.md#tree-sitter-textobject-based-navigation
-[tree-sitter-queries]:
-  https://tree-sitter.github.io/tree-sitter/using-parsers#query-syntax
-[tree-sitter-captures]:
-  https://tree-sitter.github.io/tree-sitter/using-parsers#capturing-nodes
-[textobject-examples]:
-  https://github.com/search?q=repo%3Ahelix-editor%2Fhelix+filename%3Atextobjects.scm&type=Code&ref=advsearch&l=&l=
-=======
 For example if a `function.around` capture has been already defined for a language
 in its `textobjects.scm` file, function navigation should also work automatically.
 `function.movement` should be defined only if the node captured by `function.around`
@@ -78,5 +45,4 @@
 
 [tree-sitter-queries]: https://tree-sitter.github.io/tree-sitter/using-parsers#query-syntax
 [tree-sitter-captures]: https://tree-sitter.github.io/tree-sitter/using-parsers#capturing-nodes
-[textobject-examples]: https://github.com/search?q=repo%3Ahelix-editor%2Fhelix+filename%3Atextobjects.scm&type=Code&ref=advsearch&l=&l=
->>>>>>> d932969c
+[textobject-examples]: https://github.com/search?q=repo%3Ahelix-editor%2Fhelix+filename%3Atextobjects.scm&type=Code&ref=advsearch&l=&l=