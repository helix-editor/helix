| Language | Syntax Highlighting | Treesitter Textobjects | Auto Indent | Default language servers |
| --- | --- | --- | --- | --- |
| ada | ✓ | ✓ |  | `ada_language_server` |
| adl | ✓ | ✓ | ✓ |  |
| agda | ✓ |  |  |  |
| amber | ✓ |  |  |  |
| astro | ✓ |  |  | `astro-ls` |
| awk | ✓ | ✓ |  | `awk-language-server` |
| bash | ✓ | ✓ | ✓ | `bash-language-server` |
| bass | ✓ |  |  | `bass` |
| beancount | ✓ |  |  | `beancount-language-server` |
| bibtex | ✓ |  |  | `texlab` |
| bicep | ✓ |  |  | `bicep-langserver` |
| bitbake | ✓ |  |  | `bitbake-language-server` |
| blade | ✓ |  |  |  |
| blueprint | ✓ |  |  | `blueprint-compiler` |
| c | ✓ | ✓ | ✓ | `clangd` |
| c-sharp | ✓ | ✓ |  | `OmniSharp` |
| cabal |  |  |  | `haskell-language-server-wrapper` |
| cairo | ✓ | ✓ | ✓ | `cairo-language-server` |
| capnp | ✓ |  | ✓ |  |
| cel | ✓ |  |  |  |
| circom | ✓ |  |  | `circom-lsp` |
| clojure | ✓ |  |  | `clojure-lsp` |
| cmake | ✓ | ✓ | ✓ | `cmake-language-server` |
| codeql | ✓ | ✓ |  | `codeql` |
| comment | ✓ |  |  |  |
| common-lisp | ✓ |  | ✓ | `cl-lsp` |
| cpon | ✓ |  | ✓ |  |
| cpp | ✓ | ✓ | ✓ | `clangd` |
| crystal | ✓ | ✓ |  | `crystalline` |
| css | ✓ |  | ✓ | `vscode-css-language-server` |
| csv | ✓ |  |  |  |
| cue | ✓ |  |  | `cuelsp` |
| cylc | ✓ | ✓ | ✓ |  |
| d | ✓ | ✓ | ✓ | `serve-d` |
| dart | ✓ | ✓ | ✓ | `dart` |
| dbml | ✓ |  |  |  |
| devicetree | ✓ |  |  |  |
| dhall | ✓ | ✓ |  | `dhall-lsp-server` |
| diff | ✓ |  |  |  |
| djot | ✓ |  |  |  |
| docker-compose | ✓ | ✓ | ✓ | `docker-compose-langserver`, `yaml-language-server` |
| dockerfile | ✓ | ✓ |  | `docker-langserver` |
| dot | ✓ |  |  | `dot-language-server` |
| dtd | ✓ |  |  |  |
| dune | ✓ |  |  |  |
| earthfile | ✓ | ✓ | ✓ | `earthlyls` |
| edoc | ✓ |  |  |  |
| eex | ✓ |  |  |  |
| ejs | ✓ |  |  |  |
| elisp | ✓ |  |  |  |
| elixir | ✓ | ✓ | ✓ | `elixir-ls` |
| elm | ✓ | ✓ |  | `elm-language-server` |
| elvish | ✓ |  |  | `elvish` |
| env | ✓ | ✓ |  |  |
| erb | ✓ |  |  |  |
| erlang | ✓ | ✓ |  | `erlang_ls`, `elp` |
| esdl | ✓ |  |  |  |
| fga | ✓ | ✓ | ✓ |  |
| fidl | ✓ |  |  |  |
| fish | ✓ | ✓ | ✓ | `fish-lsp` |
| forth | ✓ |  |  | `forth-lsp` |
| fortran | ✓ |  | ✓ | `fortls` |
| fsharp | ✓ |  |  | `fsautocomplete` |
| gas | ✓ | ✓ |  | `asm-lsp` |
| gdscript | ✓ | ✓ | ✓ |  |
| gemini | ✓ |  |  |  |
| gherkin | ✓ |  |  |  |
| ghostty | ✓ |  |  |  |
| git-attributes | ✓ |  |  |  |
| git-commit | ✓ | ✓ |  |  |
| git-config | ✓ | ✓ |  |  |
| git-ignore | ✓ |  |  |  |
| git-rebase | ✓ |  |  |  |
| gjs | ✓ | ✓ | ✓ | `typescript-language-server`, `vscode-eslint-language-server`, `ember-language-server` |
| gleam | ✓ | ✓ |  | `gleam` |
| glimmer | ✓ |  |  | `ember-language-server` |
| glsl | ✓ | ✓ | ✓ | `glsl_analyzer` |
| gn | ✓ |  |  |  |
| go | ✓ | ✓ | ✓ | `gopls`, `golangci-lint-langserver` |
| godot-resource | ✓ | ✓ |  |  |
| gomod | ✓ |  |  | `gopls` |
| gotmpl | ✓ |  |  | `gopls` |
| gowork | ✓ |  |  | `gopls` |
| gpr | ✓ |  |  | `ada_language_server` |
| graphql | ✓ | ✓ |  | `graphql-lsp` |
| gren | ✓ | ✓ |  |  |
| groovy | ✓ |  |  |  |
| gts | ✓ | ✓ | ✓ | `typescript-language-server`, `vscode-eslint-language-server`, `ember-language-server` |
| hare | ✓ |  |  |  |
| haskell | ✓ | ✓ |  | `haskell-language-server-wrapper` |
| haskell-persistent | ✓ |  |  |  |
| hcl | ✓ | ✓ | ✓ | `terraform-ls` |
| heex | ✓ | ✓ |  | `elixir-ls` |
| helm | ✓ |  |  | `helm_ls` |
| hocon | ✓ | ✓ | ✓ |  |
| hoon | ✓ |  |  |  |
| hosts | ✓ |  |  |  |
| html | ✓ |  |  | `vscode-html-language-server`, `superhtml` |
| hurl | ✓ | ✓ | ✓ |  |
| hyprlang | ✓ |  | ✓ | `hyprls` |
| idris |  |  |  | `idris2-lsp` |
| iex | ✓ |  |  |  |
| ini | ✓ |  |  |  |
| ink | ✓ |  |  |  |
| inko | ✓ | ✓ | ✓ |  |
| janet | ✓ |  |  |  |
| java | ✓ | ✓ | ✓ | `jdtls` |
| javascript | ✓ | ✓ | ✓ | `typescript-language-server` |
| jinja | ✓ |  |  |  |
| jjdescription | ✓ |  |  |  |
| jq | ✓ | ✓ |  | `jq-lsp` |
| jsdoc | ✓ |  |  |  |
| json | ✓ | ✓ | ✓ | `vscode-json-language-server` |
| json5 | ✓ |  |  |  |
| jsonc | ✓ |  | ✓ | `vscode-json-language-server` |
| jsonnet | ✓ |  |  | `jsonnet-language-server` |
| jsx | ✓ | ✓ | ✓ | `typescript-language-server` |
| julia | ✓ | ✓ | ✓ | `julia` |
| just | ✓ | ✓ | ✓ |  |
| kdl | ✓ | ✓ | ✓ |  |
| koka | ✓ |  | ✓ | `koka` |
| kotlin | ✓ | ✓ | ✓ | `kotlin-language-server` |
| koto | ✓ | ✓ | ✓ | `koto-ls` |
| latex | ✓ | ✓ |  | `texlab` |
| ld | ✓ |  | ✓ |  |
| ldif | ✓ |  |  |  |
| lean | ✓ |  |  | `lean` |
| ledger | ✓ |  |  |  |
| llvm | ✓ | ✓ | ✓ |  |
| llvm-mir | ✓ | ✓ | ✓ |  |
| llvm-mir-yaml | ✓ |  | ✓ |  |
| log | ✓ |  |  |  |
| lpf | ✓ |  |  |  |
| lua | ✓ | ✓ | ✓ | `lua-language-server` |
| mail | ✓ | ✓ |  |  |
| make | ✓ |  | ✓ |  |
| markdoc | ✓ |  |  | `markdoc-ls` |
| markdown | ✓ |  |  | `marksman`, `markdown-oxide` |
| markdown.inline | ✓ |  |  |  |
| matlab | ✓ | ✓ | ✓ |  |
| mermaid | ✓ |  |  |  |
| meson | ✓ |  | ✓ | `mesonlsp` |
| mint |  |  |  | `mint` |
| mojo | ✓ | ✓ | ✓ | `magic` |
| move | ✓ |  |  |  |
| msbuild | ✓ |  | ✓ |  |
| nasm | ✓ | ✓ |  | `asm-lsp` |
| nestedtext | ✓ | ✓ | ✓ |  |
| nginx | ✓ |  |  |  |
| nickel | ✓ |  | ✓ | `nls` |
| nim | ✓ | ✓ | ✓ | `nimlangserver` |
| nix | ✓ | ✓ | ✓ | `nil`, `nixd` |
| nu | ✓ |  |  | `nu` |
| nunjucks | ✓ |  |  |  |
| ocaml | ✓ |  | ✓ | `ocamllsp` |
| ocaml-interface | ✓ |  |  | `ocamllsp` |
| odin | ✓ | ✓ | ✓ | `ols` |
| ohm | ✓ | ✓ | ✓ |  |
| opencl | ✓ | ✓ | ✓ | `clangd` |
| openscad | ✓ |  |  | `openscad-lsp` |
| org | ✓ |  |  |  |
| pascal | ✓ | ✓ |  | `pasls` |
| passwd | ✓ |  |  |  |
| pem | ✓ |  |  |  |
| perl | ✓ | ✓ | ✓ | `perlnavigator` |
| pest | ✓ | ✓ | ✓ | `pest-language-server` |
| php | ✓ | ✓ | ✓ | `intelephense` |
| php-only | ✓ |  |  |  |
| pkgbuild | ✓ | ✓ | ✓ | `termux-language-server`, `bash-language-server` |
| pkl | ✓ |  | ✓ | `pkl-lsp` |
| po | ✓ | ✓ |  |  |
| pod | ✓ |  |  |  |
| ponylang | ✓ | ✓ | ✓ |  |
| powershell | ✓ |  |  |  |
| prisma | ✓ | ✓ |  | `prisma-language-server` |
| prolog |  |  |  | `swipl` |
| protobuf | ✓ | ✓ | ✓ | `buf`, `pb`, `protols` |
| prql | ✓ |  |  |  |
| purescript | ✓ | ✓ |  | `purescript-language-server` |
| python | ✓ | ✓ | ✓ | `ruff`, `jedi-language-server`, `pylsp` |
| qml | ✓ |  | ✓ | `qmlls` |
| quint | ✓ |  |  | `quint-language-server` |
| r | ✓ |  |  | `R` |
| racket | ✓ |  | ✓ | `racket` |
| regex | ✓ |  |  |  |
| rego | ✓ |  |  | `regols` |
| rescript | ✓ | ✓ |  | `rescript-language-server` |
| rmarkdown | ✓ |  | ✓ | `R` |
| robot | ✓ |  |  | `robotframework_ls` |
| ron | ✓ |  | ✓ |  |
| rst | ✓ |  |  |  |
| ruby | ✓ | ✓ | ✓ | `ruby-lsp`, `solargraph` |
| rust | ✓ | ✓ | ✓ | `rust-analyzer` |
| sage | ✓ | ✓ |  |  |
| scala | ✓ | ✓ | ✓ | `metals` |
| scheme | ✓ |  | ✓ |  |
| scss | ✓ |  |  | `vscode-css-language-server` |
| slint | ✓ | ✓ | ✓ | `slint-lsp` |
| smali | ✓ |  | ✓ |  |
| smithy | ✓ |  |  | `cs` |
| sml | ✓ |  |  |  |
| snakemake | ✓ |  | ✓ | `pylsp` |
| solidity | ✓ | ✓ |  | `solc` |
| sourcepawn | ✓ | ✓ |  | `sourcepawn-studio` |
| spade | ✓ |  | ✓ | `spade-language-server` |
| spicedb | ✓ |  |  |  |
| sql | ✓ | ✓ |  |  |
| sshclientconfig | ✓ |  |  |  |
<<<<<<< HEAD
| starlark | ✓ | ✓ | ✓ |  |
=======
| starlark | ✓ | ✓ |  | `starpls` |
>>>>>>> 70a60efc
| strace | ✓ |  |  |  |
| supercollider | ✓ |  |  |  |
| svelte | ✓ |  | ✓ | `svelteserver` |
| sway | ✓ | ✓ | ✓ | `forc` |
| swift | ✓ | ✓ |  | `sourcekit-lsp` |
| t32 | ✓ |  |  |  |
| tablegen | ✓ | ✓ | ✓ |  |
| tact | ✓ | ✓ | ✓ |  |
| task | ✓ |  |  |  |
| tcl | ✓ |  | ✓ |  |
| teal | ✓ |  |  | `teal-language-server` |
| templ | ✓ |  |  | `templ` |
| tera | ✓ |  |  |  |
| textproto | ✓ | ✓ | ✓ |  |
| tfvars | ✓ |  | ✓ | `terraform-ls` |
| thrift | ✓ |  |  |  |
| tlaplus | ✓ |  |  |  |
| todotxt | ✓ |  |  |  |
| toml | ✓ | ✓ |  | `taplo` |
| tsq | ✓ |  |  | `ts_query_ls` |
| tsx | ✓ | ✓ | ✓ | `typescript-language-server` |
| twig | ✓ |  |  |  |
| typescript | ✓ | ✓ | ✓ | `typescript-language-server` |
| typespec | ✓ | ✓ | ✓ | `tsp-server` |
| typst | ✓ |  |  | `tinymist` |
| ungrammar | ✓ |  |  |  |
| unison | ✓ | ✓ | ✓ |  |
| uxntal | ✓ |  |  |  |
| v | ✓ | ✓ | ✓ | `v-analyzer` |
| vala | ✓ | ✓ |  | `vala-language-server` |
| vento | ✓ |  |  |  |
| verilog | ✓ | ✓ |  | `svlangserver` |
| vhdl | ✓ |  |  | `vhdl_ls` |
| vhs | ✓ |  |  |  |
| vue | ✓ |  |  | `vue-language-server` |
| wast | ✓ |  |  |  |
| wat | ✓ |  |  | `wat_server` |
| webc | ✓ |  |  |  |
| wgsl | ✓ |  |  | `wgsl-analyzer` |
| wit | ✓ |  | ✓ |  |
| wren | ✓ | ✓ | ✓ |  |
| xit | ✓ |  |  |  |
| xml | ✓ |  | ✓ |  |
| xtc | ✓ |  |  |  |
| yaml | ✓ | ✓ | ✓ | `yaml-language-server`, `ansible-language-server` |
| yara | ✓ |  |  | `yls` |
| yuck | ✓ |  |  |  |
| zig | ✓ | ✓ | ✓ | `zls` |<|MERGE_RESOLUTION|>--- conflicted
+++ resolved
@@ -208,11 +208,7 @@
 | spicedb | ✓ |  |  |  |
 | sql | ✓ | ✓ |  |  |
 | sshclientconfig | ✓ |  |  |  |
-<<<<<<< HEAD
-| starlark | ✓ | ✓ | ✓ |  |
-=======
-| starlark | ✓ | ✓ |  | `starpls` |
->>>>>>> 70a60efc
+| starlark | ✓ | ✓ | ✓ | `starpls` |
 | strace | ✓ |  |  |  |
 | supercollider | ✓ |  |  |  |
 | svelte | ✓ |  | ✓ | `svelteserver` |
