--- conflicted
+++ resolved
@@ -1,249 +1,246 @@
-| Language | Syntax Highlighting | Treesitter Textobjects | Auto Indent | Default language servers |
-| --- | --- | --- | --- | --- |
-| ada | ✓ | ✓ |  | `ada_language_server` |
-| adl | ✓ | ✓ | ✓ |  |
-| agda | ✓ |  |  |  |
-| amber | ✓ |  |  |  |
-| astro | ✓ |  |  |  |
-| awk | ✓ | ✓ |  | `awk-language-server` |
-| bash | ✓ | ✓ | ✓ | `bash-language-server` |
-| bass | ✓ |  |  | `bass` |
-| beancount | ✓ |  |  |  |
-| bibtex | ✓ |  |  | `texlab` |
-| bicep | ✓ |  |  | `bicep-langserver` |
-| bitbake | ✓ |  |  | `bitbake-language-server` |
-| blade | ✓ |  |  |  |
-| blueprint | ✓ |  |  | `blueprint-compiler` |
-| c | ✓ | ✓ | ✓ | `clangd` |
-| c-sharp | ✓ | ✓ |  | `OmniSharp` |
-| cabal |  |  |  | `haskell-language-server-wrapper` |
-| cairo | ✓ | ✓ | ✓ | `cairo-language-server` |
-| capnp | ✓ |  | ✓ |  |
-| cel | ✓ |  |  |  |
-| circom | ✓ |  |  | `circom-lsp` |
-| clojure | ✓ |  |  | `clojure-lsp` |
-| cmake | ✓ | ✓ | ✓ | `cmake-language-server` |
-| comment | ✓ |  |  |  |
-| common-lisp | ✓ |  | ✓ | `cl-lsp` |
-| cpon | ✓ |  | ✓ |  |
-| cpp | ✓ | ✓ | ✓ | `clangd` |
-| crystal | ✓ | ✓ |  | `crystalline` |
-| css | ✓ |  | ✓ | `vscode-css-language-server` |
-| cue | ✓ |  |  | `cuelsp` |
-| cylc | ✓ | ✓ | ✓ |  |
-| d | ✓ | ✓ | ✓ | `serve-d` |
-| dart | ✓ | ✓ | ✓ | `dart` |
-| dbml | ✓ |  |  |  |
-| devicetree | ✓ |  |  |  |
-| dhall | ✓ | ✓ |  | `dhall-lsp-server` |
-| diff | ✓ |  |  |  |
-| docker-compose | ✓ | ✓ | ✓ | `docker-compose-langserver`, `yaml-language-server` |
-| dockerfile | ✓ | ✓ |  | `docker-langserver` |
-| dot | ✓ |  |  | `dot-language-server` |
-| dtd | ✓ |  |  |  |
-| dune | ✓ |  |  |  |
-| earthfile | ✓ | ✓ | ✓ | `earthlyls` |
-| edoc | ✓ |  |  |  |
-| eex | ✓ |  |  |  |
-| ejs | ✓ |  |  |  |
-| elisp | ✓ |  |  |  |
-| elixir | ✓ | ✓ | ✓ | `elixir-ls` |
-| elm | ✓ | ✓ |  | `elm-language-server` |
-| elvish | ✓ |  |  | `elvish` |
-| env | ✓ | ✓ |  |  |
-| erb | ✓ |  |  |  |
-| erlang | ✓ | ✓ |  | `erlang_ls`, `elp` |
-| esdl | ✓ |  |  |  |
-| fidl | ✓ |  |  |  |
-| fish | ✓ | ✓ | ✓ |  |
-| forth | ✓ |  |  | `forth-lsp` |
-| fortran | ✓ |  | ✓ | `fortls` |
-| fsharp | ✓ |  |  | `fsautocomplete` |
-| gas | ✓ | ✓ |  |  |
-| gdscript | ✓ | ✓ | ✓ |  |
-| gemini | ✓ |  |  |  |
-| gherkin | ✓ |  |  |  |
-| git-attributes | ✓ |  |  |  |
-| git-commit | ✓ | ✓ |  |  |
-| git-config | ✓ | ✓ |  |  |
-| git-ignore | ✓ |  |  |  |
-| git-rebase | ✓ |  |  |  |
-| gjs | ✓ | ✓ | ✓ | `typescript-language-server`, `vscode-eslint-language-server`, `ember-language-server` |
-| gleam | ✓ | ✓ |  | `gleam` |
-| glimmer | ✓ |  |  | `ember-language-server` |
-| glsl | ✓ | ✓ | ✓ | `glsl_analyzer` |
-| gn | ✓ |  |  |  |
-| go | ✓ | ✓ | ✓ | `gopls`, `golangci-lint-langserver` |
-| godot-resource | ✓ | ✓ |  |  |
-| gomod | ✓ |  |  | `gopls` |
-| gotmpl | ✓ |  |  | `gopls` |
-| gowork | ✓ |  |  | `gopls` |
-| gpr | ✓ |  |  | `ada_language_server` |
-| graphql | ✓ | ✓ |  | `graphql-lsp` |
-| groovy | ✓ |  |  |  |
-| gts | ✓ | ✓ | ✓ | `typescript-language-server`, `vscode-eslint-language-server`, `ember-language-server` |
-| hare | ✓ |  |  |  |
-| haskell | ✓ | ✓ |  | `haskell-language-server-wrapper` |
-| haskell-persistent | ✓ |  |  |  |
-| hcl | ✓ | ✓ | ✓ | `terraform-ls` |
-| heex | ✓ | ✓ |  | `elixir-ls` |
-| helm | ✓ |  |  | `helm_ls` |
-| hocon | ✓ | ✓ | ✓ |  |
-| hoon | ✓ |  |  |  |
-| hosts | ✓ |  |  |  |
-| html | ✓ |  |  | `vscode-html-language-server`, `superhtml` |
-| hurl | ✓ | ✓ | ✓ |  |
-| hyprlang | ✓ |  | ✓ | `hyprls` |
-| idris |  |  |  | `idris2-lsp` |
-| iex | ✓ |  |  |  |
-| ini | ✓ |  |  |  |
-| inko | ✓ | ✓ | ✓ |  |
-| janet | ✓ |  |  |  |
-| java | ✓ | ✓ | ✓ | `jdtls` |
-| javascript | ✓ | ✓ | ✓ | `typescript-language-server` |
-| jinja | ✓ |  |  |  |
-| jjdescription | ✓ |  |  |  |
-| jq | ✓ | ✓ |  | `jq-lsp` |
-| jsdoc | ✓ |  |  |  |
-| json | ✓ | ✓ | ✓ | `vscode-json-language-server` |
-| json5 | ✓ |  |  |  |
-| jsonc | ✓ |  | ✓ | `vscode-json-language-server` |
-| jsonnet | ✓ |  |  | `jsonnet-language-server` |
-| jsx | ✓ | ✓ | ✓ | `typescript-language-server` |
-| julia | ✓ | ✓ | ✓ | `julia` |
-| just | ✓ | ✓ | ✓ |  |
-| kdl | ✓ | ✓ | ✓ |  |
-| koka | ✓ |  | ✓ | `koka` |
-| kotlin | ✓ |  |  | `kotlin-language-server` |
-| latex | ✓ | ✓ |  | `texlab` |
-| ld | ✓ |  | ✓ |  |
-| ldif | ✓ |  |  |  |
-| lean | ✓ |  |  | `lean` |
-| ledger | ✓ |  |  |  |
-| llvm | ✓ | ✓ | ✓ |  |
-| llvm-mir | ✓ | ✓ | ✓ |  |
-| llvm-mir-yaml | ✓ |  | ✓ |  |
-| log | ✓ |  |  |  |
-| lpf | ✓ |  |  |  |
-| lua | ✓ | ✓ | ✓ | `lua-language-server` |
-| make | ✓ |  | ✓ |  |
-| markdoc | ✓ |  |  | `markdoc-ls` |
-| markdown | ✓ |  |  | `marksman`, `markdown-oxide` |
-| markdown.inline | ✓ |  |  |  |
-| matlab | ✓ | ✓ | ✓ |  |
-| mermaid | ✓ |  |  |  |
-| meson | ✓ |  | ✓ | `mesonlsp` |
-| mint |  |  |  | `mint` |
-| mojo | ✓ | ✓ | ✓ | `magic` |
-| move | ✓ |  |  |  |
-| msbuild | ✓ |  | ✓ |  |
-| nasm | ✓ | ✓ |  |  |
-<<<<<<< HEAD
-| nestedtext | ✓ | ✓ | ✓ |  |
-=======
-| nginx | ✓ |  |  |  |
->>>>>>> a01338af
-| nickel | ✓ |  | ✓ | `nls` |
-| nim | ✓ | ✓ | ✓ | `nimlangserver` |
-| nix | ✓ | ✓ |  | `nil`, `nixd` |
-| nu | ✓ |  |  | `nu` |
-| nunjucks | ✓ |  |  |  |
-| ocaml | ✓ |  | ✓ | `ocamllsp` |
-| ocaml-interface | ✓ |  |  | `ocamllsp` |
-| odin | ✓ |  | ✓ | `ols` |
-| ohm | ✓ | ✓ | ✓ |  |
-| opencl | ✓ | ✓ | ✓ | `clangd` |
-| openscad | ✓ |  |  | `openscad-lsp` |
-| org | ✓ |  |  |  |
-| pascal | ✓ | ✓ |  | `pasls` |
-| passwd | ✓ |  |  |  |
-| pem | ✓ |  |  |  |
-| perl | ✓ | ✓ | ✓ | `perlnavigator` |
-| pest | ✓ | ✓ | ✓ | `pest-language-server` |
-| php | ✓ | ✓ | ✓ | `intelephense` |
-| php-only | ✓ |  |  |  |
-| pkgbuild | ✓ | ✓ | ✓ | `pkgbuild-language-server`, `bash-language-server` |
-| pkl | ✓ |  | ✓ |  |
-| po | ✓ | ✓ |  |  |
-| pod | ✓ |  |  |  |
-| ponylang | ✓ | ✓ | ✓ |  |
-| powershell | ✓ |  |  |  |
-| prisma | ✓ | ✓ |  | `prisma-language-server` |
-| prolog |  |  |  | `swipl` |
-| protobuf | ✓ | ✓ | ✓ | `bufls`, `pb` |
-| prql | ✓ |  |  |  |
-| purescript | ✓ | ✓ |  | `purescript-language-server` |
-| python | ✓ | ✓ | ✓ | `ruff`, `jedi-language-server`, `pylsp` |
-| qml | ✓ |  | ✓ | `qmlls` |
-| quint | ✓ |  |  | `quint-language-server` |
-| r | ✓ |  |  | `R` |
-| racket | ✓ |  | ✓ | `racket` |
-| regex | ✓ |  |  |  |
-| rego | ✓ |  |  | `regols` |
-| rescript | ✓ | ✓ |  | `rescript-language-server` |
-| rmarkdown | ✓ |  | ✓ | `R` |
-| robot | ✓ |  |  | `robotframework_ls` |
-| ron | ✓ |  | ✓ |  |
-| rst | ✓ |  |  |  |
-| ruby | ✓ | ✓ | ✓ | `solargraph` |
-| rust | ✓ | ✓ | ✓ | `rust-analyzer` |
-| sage | ✓ | ✓ |  |  |
-| scala | ✓ | ✓ | ✓ | `metals` |
-| scheme | ✓ |  | ✓ |  |
-| scss | ✓ |  |  | `vscode-css-language-server` |
-| slint | ✓ | ✓ | ✓ | `slint-lsp` |
-| smali | ✓ |  | ✓ |  |
-| smithy | ✓ |  |  | `cs` |
-| sml | ✓ |  |  |  |
-| snakemake | ✓ |  | ✓ | `pylsp` |
-| solidity | ✓ | ✓ |  | `solc` |
-| spade | ✓ |  | ✓ | `spade-language-server` |
-| spicedb | ✓ |  |  |  |
-| sql | ✓ | ✓ |  |  |
-| sshclientconfig | ✓ |  |  |  |
-| starlark | ✓ | ✓ |  |  |
-| strace | ✓ |  |  |  |
-| supercollider | ✓ |  |  |  |
-| svelte | ✓ |  | ✓ | `svelteserver` |
-| sway | ✓ | ✓ | ✓ | `forc` |
-| swift | ✓ | ✓ |  | `sourcekit-lsp` |
-| t32 | ✓ |  |  |  |
-| tablegen | ✓ | ✓ | ✓ |  |
-| tact | ✓ | ✓ | ✓ |  |
-| task | ✓ |  |  |  |
-| tcl | ✓ |  | ✓ |  |
-| teal | ✓ |  |  |  |
-| templ | ✓ |  |  | `templ` |
-| textproto | ✓ | ✓ | ✓ |  |
-| tfvars | ✓ |  | ✓ | `terraform-ls` |
-| thrift | ✓ |  |  |  |
-| todotxt | ✓ |  |  |  |
-| toml | ✓ | ✓ |  | `taplo` |
-| tsq | ✓ |  |  |  |
-| tsx | ✓ | ✓ | ✓ | `typescript-language-server` |
-| twig | ✓ |  |  |  |
-| typescript | ✓ | ✓ | ✓ | `typescript-language-server` |
-| typespec | ✓ | ✓ | ✓ | `tsp-server` |
-| typst | ✓ |  |  | `tinymist`, `typst-lsp` |
-| ungrammar | ✓ |  |  |  |
-| unison | ✓ | ✓ | ✓ |  |
-| uxntal | ✓ |  |  |  |
-| v | ✓ | ✓ | ✓ | `v-analyzer` |
-| vala | ✓ | ✓ |  | `vala-language-server` |
-| vento | ✓ |  |  |  |
-| verilog | ✓ | ✓ |  | `svlangserver` |
-| vhdl | ✓ |  |  | `vhdl_ls` |
-| vhs | ✓ |  |  |  |
-| vue | ✓ |  |  | `vue-language-server` |
-| wast | ✓ |  |  |  |
-| wat | ✓ |  |  |  |
-| webc | ✓ |  |  |  |
-| wgsl | ✓ |  |  | `wgsl_analyzer` |
-| wit | ✓ |  | ✓ |  |
-| wren | ✓ | ✓ | ✓ |  |
-| xit | ✓ |  |  |  |
-| xml | ✓ |  | ✓ |  |
-| xtc | ✓ |  |  |  |
-| yaml | ✓ | ✓ | ✓ | `yaml-language-server`, `ansible-language-server` |
-| yuck | ✓ |  |  |  |
-| zig | ✓ | ✓ | ✓ | `zls` |+| Language           | Syntax Highlighting | Treesitter Textobjects | Auto Indent | Default language servers                                                               |
+| ------------------ | ------------------- | ---------------------- | ----------- | -------------------------------------------------------------------------------------- |
+| ada                | ✓                   | ✓                      |             | `ada_language_server`                                                                  |
+| adl                | ✓                   | ✓                      | ✓           |                                                                                        |
+| agda               | ✓                   |                        |             |                                                                                        |
+| amber              | ✓                   |                        |             |                                                                                        |
+| astro              | ✓                   |                        |             |                                                                                        |
+| awk                | ✓                   | ✓                      |             | `awk-language-server`                                                                  |
+| bash               | ✓                   | ✓                      | ✓           | `bash-language-server`                                                                 |
+| bass               | ✓                   |                        |             | `bass`                                                                                 |
+| beancount          | ✓                   |                        |             |                                                                                        |
+| bibtex             | ✓                   |                        |             | `texlab`                                                                               |
+| bicep              | ✓                   |                        |             | `bicep-langserver`                                                                     |
+| bitbake            | ✓                   |                        |             | `bitbake-language-server`                                                              |
+| blade              | ✓                   |                        |             |                                                                                        |
+| blueprint          | ✓                   |                        |             | `blueprint-compiler`                                                                   |
+| c                  | ✓                   | ✓                      | ✓           | `clangd`                                                                               |
+| c-sharp            | ✓                   | ✓                      |             | `OmniSharp`                                                                            |
+| cabal              |                     |                        |             | `haskell-language-server-wrapper`                                                      |
+| cairo              | ✓                   | ✓                      | ✓           | `cairo-language-server`                                                                |
+| capnp              | ✓                   |                        | ✓           |                                                                                        |
+| cel                | ✓                   |                        |             |                                                                                        |
+| circom             | ✓                   |                        |             | `circom-lsp`                                                                           |
+| clojure            | ✓                   |                        |             | `clojure-lsp`                                                                          |
+| cmake              | ✓                   | ✓                      | ✓           | `cmake-language-server`                                                                |
+| comment            | ✓                   |                        |             |                                                                                        |
+| common-lisp        | ✓                   |                        | ✓           | `cl-lsp`                                                                               |
+| cpon               | ✓                   |                        | ✓           |                                                                                        |
+| cpp                | ✓                   | ✓                      | ✓           | `clangd`                                                                               |
+| crystal            | ✓                   | ✓                      |             | `crystalline`                                                                          |
+| css                | ✓                   |                        | ✓           | `vscode-css-language-server`                                                           |
+| cue                | ✓                   |                        |             | `cuelsp`                                                                               |
+| cylc               | ✓                   | ✓                      | ✓           |                                                                                        |
+| d                  | ✓                   | ✓                      | ✓           | `serve-d`                                                                              |
+| dart               | ✓                   | ✓                      | ✓           | `dart`                                                                                 |
+| dbml               | ✓                   |                        |             |                                                                                        |
+| devicetree         | ✓                   |                        |             |                                                                                        |
+| dhall              | ✓                   | ✓                      |             | `dhall-lsp-server`                                                                     |
+| diff               | ✓                   |                        |             |                                                                                        |
+| docker-compose     | ✓                   | ✓                      | ✓           | `docker-compose-langserver`, `yaml-language-server`                                    |
+| dockerfile         | ✓                   | ✓                      |             | `docker-langserver`                                                                    |
+| dot                | ✓                   |                        |             | `dot-language-server`                                                                  |
+| dtd                | ✓                   |                        |             |                                                                                        |
+| dune               | ✓                   |                        |             |                                                                                        |
+| earthfile          | ✓                   | ✓                      | ✓           | `earthlyls`                                                                            |
+| edoc               | ✓                   |                        |             |                                                                                        |
+| eex                | ✓                   |                        |             |                                                                                        |
+| ejs                | ✓                   |                        |             |                                                                                        |
+| elisp              | ✓                   |                        |             |                                                                                        |
+| elixir             | ✓                   | ✓                      | ✓           | `elixir-ls`                                                                            |
+| elm                | ✓                   | ✓                      |             | `elm-language-server`                                                                  |
+| elvish             | ✓                   |                        |             | `elvish`                                                                               |
+| env                | ✓                   | ✓                      |             |                                                                                        |
+| erb                | ✓                   |                        |             |                                                                                        |
+| erlang             | ✓                   | ✓                      |             | `erlang_ls`, `elp`                                                                     |
+| esdl               | ✓                   |                        |             |                                                                                        |
+| fidl               | ✓                   |                        |             |                                                                                        |
+| fish               | ✓                   | ✓                      | ✓           |                                                                                        |
+| forth              | ✓                   |                        |             | `forth-lsp`                                                                            |
+| fortran            | ✓                   |                        | ✓           | `fortls`                                                                               |
+| fsharp             | ✓                   |                        |             | `fsautocomplete`                                                                       |
+| gas                | ✓                   | ✓                      |             |                                                                                        |
+| gdscript           | ✓                   | ✓                      | ✓           |                                                                                        |
+| gemini             | ✓                   |                        |             |                                                                                        |
+| gherkin            | ✓                   |                        |             |                                                                                        |
+| git-attributes     | ✓                   |                        |             |                                                                                        |
+| git-commit         | ✓                   | ✓                      |             |                                                                                        |
+| git-config         | ✓                   | ✓                      |             |                                                                                        |
+| git-ignore         | ✓                   |                        |             |                                                                                        |
+| git-rebase         | ✓                   |                        |             |                                                                                        |
+| gjs                | ✓                   | ✓                      | ✓           | `typescript-language-server`, `vscode-eslint-language-server`, `ember-language-server` |
+| gleam              | ✓                   | ✓                      |             | `gleam`                                                                                |
+| glimmer            | ✓                   |                        |             | `ember-language-server`                                                                |
+| glsl               | ✓                   | ✓                      | ✓           | `glsl_analyzer`                                                                        |
+| gn                 | ✓                   |                        |             |                                                                                        |
+| go                 | ✓                   | ✓                      | ✓           | `gopls`, `golangci-lint-langserver`                                                    |
+| godot-resource     | ✓                   | ✓                      |             |                                                                                        |
+| gomod              | ✓                   |                        |             | `gopls`                                                                                |
+| gotmpl             | ✓                   |                        |             | `gopls`                                                                                |
+| gowork             | ✓                   |                        |             | `gopls`                                                                                |
+| gpr                | ✓                   |                        |             | `ada_language_server`                                                                  |
+| graphql            | ✓                   | ✓                      |             | `graphql-lsp`                                                                          |
+| groovy             | ✓                   |                        |             |                                                                                        |
+| gts                | ✓                   | ✓                      | ✓           | `typescript-language-server`, `vscode-eslint-language-server`, `ember-language-server` |
+| hare               | ✓                   |                        |             |                                                                                        |
+| haskell            | ✓                   | ✓                      |             | `haskell-language-server-wrapper`                                                      |
+| haskell-persistent | ✓                   |                        |             |                                                                                        |
+| hcl                | ✓                   | ✓                      | ✓           | `terraform-ls`                                                                         |
+| heex               | ✓                   | ✓                      |             | `elixir-ls`                                                                            |
+| helm               | ✓                   |                        |             | `helm_ls`                                                                              |
+| hocon              | ✓                   | ✓                      | ✓           |                                                                                        |
+| hoon               | ✓                   |                        |             |                                                                                        |
+| hosts              | ✓                   |                        |             |                                                                                        |
+| html               | ✓                   |                        |             | `vscode-html-language-server`, `superhtml`                                             |
+| hurl               | ✓                   | ✓                      | ✓           |                                                                                        |
+| hyprlang           | ✓                   |                        | ✓           | `hyprls`                                                                               |
+| idris              |                     |                        |             | `idris2-lsp`                                                                           |
+| iex                | ✓                   |                        |             |                                                                                        |
+| ini                | ✓                   |                        |             |                                                                                        |
+| inko               | ✓                   | ✓                      | ✓           |                                                                                        |
+| janet              | ✓                   |                        |             |                                                                                        |
+| java               | ✓                   | ✓                      | ✓           | `jdtls`                                                                                |
+| javascript         | ✓                   | ✓                      | ✓           | `typescript-language-server`                                                           |
+| jinja              | ✓                   |                        |             |                                                                                        |
+| jjdescription      | ✓                   |                        |             |                                                                                        |
+| jq                 | ✓                   | ✓                      |             | `jq-lsp`                                                                               |
+| jsdoc              | ✓                   |                        |             |                                                                                        |
+| json               | ✓                   | ✓                      | ✓           | `vscode-json-language-server`                                                          |
+| json5              | ✓                   |                        |             |                                                                                        |
+| jsonc              | ✓                   |                        | ✓           | `vscode-json-language-server`                                                          |
+| jsonnet            | ✓                   |                        |             | `jsonnet-language-server`                                                              |
+| jsx                | ✓                   | ✓                      | ✓           | `typescript-language-server`                                                           |
+| julia              | ✓                   | ✓                      | ✓           | `julia`                                                                                |
+| just               | ✓                   | ✓                      | ✓           |                                                                                        |
+| kdl                | ✓                   | ✓                      | ✓           |                                                                                        |
+| koka               | ✓                   |                        | ✓           | `koka`                                                                                 |
+| kotlin             | ✓                   |                        |             | `kotlin-language-server`                                                               |
+| latex              | ✓                   | ✓                      |             | `texlab`                                                                               |
+| ld                 | ✓                   |                        | ✓           |                                                                                        |
+| ldif               | ✓                   |                        |             |                                                                                        |
+| lean               | ✓                   |                        |             | `lean`                                                                                 |
+| ledger             | ✓                   |                        |             |                                                                                        |
+| llvm               | ✓                   | ✓                      | ✓           |                                                                                        |
+| llvm-mir           | ✓                   | ✓                      | ✓           |                                                                                        |
+| llvm-mir-yaml      | ✓                   |                        | ✓           |                                                                                        |
+| log                | ✓                   |                        |             |                                                                                        |
+| lpf                | ✓                   |                        |             |                                                                                        |
+| lua                | ✓                   | ✓                      | ✓           | `lua-language-server`                                                                  |
+| make               | ✓                   |                        | ✓           |                                                                                        |
+| markdoc            | ✓                   |                        |             | `markdoc-ls`                                                                           |
+| markdown           | ✓                   |                        |             | `marksman`, `markdown-oxide`                                                           |
+| markdown.inline    | ✓                   |                        |             |                                                                                        |
+| matlab             | ✓                   | ✓                      | ✓           |                                                                                        |
+| mermaid            | ✓                   |                        |             |                                                                                        |
+| meson              | ✓                   |                        | ✓           | `mesonlsp`                                                                             |
+| mint               |                     |                        |             | `mint`                                                                                 |
+| mojo               | ✓                   | ✓                      | ✓           | `magic`                                                                                |
+| move               | ✓                   |                        |             |                                                                                        |
+| msbuild            | ✓                   |                        | ✓           |                                                                                        |
+| nasm               | ✓                   | ✓                      |             |                                                                                        |
+| nestedtext         | ✓                   | ✓                      | ✓           |                                                                                        |
+| nginx              | ✓                   |                        |             |                                                                                        |
+| nickel             | ✓                   |                        | ✓           | `nls`                                                                                  |
+| nim                | ✓                   | ✓                      | ✓           | `nimlangserver`                                                                        |
+| nix                | ✓                   | ✓                      |             | `nil`, `nixd`                                                                          |
+| nu                 | ✓                   |                        |             | `nu`                                                                                   |
+| nunjucks           | ✓                   |                        |             |                                                                                        |
+| ocaml              | ✓                   |                        | ✓           | `ocamllsp`                                                                             |
+| ocaml-interface    | ✓                   |                        |             | `ocamllsp`                                                                             |
+| odin               | ✓                   |                        | ✓           | `ols`                                                                                  |
+| ohm                | ✓                   | ✓                      | ✓           |                                                                                        |
+| opencl             | ✓                   | ✓                      | ✓           | `clangd`                                                                               |
+| openscad           | ✓                   |                        |             | `openscad-lsp`                                                                         |
+| org                | ✓                   |                        |             |                                                                                        |
+| pascal             | ✓                   | ✓                      |             | `pasls`                                                                                |
+| passwd             | ✓                   |                        |             |                                                                                        |
+| pem                | ✓                   |                        |             |                                                                                        |
+| perl               | ✓                   | ✓                      | ✓           | `perlnavigator`                                                                        |
+| pest               | ✓                   | ✓                      | ✓           | `pest-language-server`                                                                 |
+| php                | ✓                   | ✓                      | ✓           | `intelephense`                                                                         |
+| php-only           | ✓                   |                        |             |                                                                                        |
+| pkgbuild           | ✓                   | ✓                      | ✓           | `pkgbuild-language-server`, `bash-language-server`                                     |
+| pkl                | ✓                   |                        | ✓           |                                                                                        |
+| po                 | ✓                   | ✓                      |             |                                                                                        |
+| pod                | ✓                   |                        |             |                                                                                        |
+| ponylang           | ✓                   | ✓                      | ✓           |                                                                                        |
+| powershell         | ✓                   |                        |             |                                                                                        |
+| prisma             | ✓                   | ✓                      |             | `prisma-language-server`                                                               |
+| prolog             |                     |                        |             | `swipl`                                                                                |
+| protobuf           | ✓                   | ✓                      | ✓           | `bufls`, `pb`                                                                          |
+| prql               | ✓                   |                        |             |                                                                                        |
+| purescript         | ✓                   | ✓                      |             | `purescript-language-server`                                                           |
+| python             | ✓                   | ✓                      | ✓           | `ruff`, `jedi-language-server`, `pylsp`                                                |
+| qml                | ✓                   |                        | ✓           | `qmlls`                                                                                |
+| quint              | ✓                   |                        |             | `quint-language-server`                                                                |
+| r                  | ✓                   |                        |             | `R`                                                                                    |
+| racket             | ✓                   |                        | ✓           | `racket`                                                                               |
+| regex              | ✓                   |                        |             |                                                                                        |
+| rego               | ✓                   |                        |             | `regols`                                                                               |
+| rescript           | ✓                   | ✓                      |             | `rescript-language-server`                                                             |
+| rmarkdown          | ✓                   |                        | ✓           | `R`                                                                                    |
+| robot              | ✓                   |                        |             | `robotframework_ls`                                                                    |
+| ron                | ✓                   |                        | ✓           |                                                                                        |
+| rst                | ✓                   |                        |             |                                                                                        |
+| ruby               | ✓                   | ✓                      | ✓           | `solargraph`                                                                           |
+| rust               | ✓                   | ✓                      | ✓           | `rust-analyzer`                                                                        |
+| sage               | ✓                   | ✓                      |             |                                                                                        |
+| scala              | ✓                   | ✓                      | ✓           | `metals`                                                                               |
+| scheme             | ✓                   |                        | ✓           |                                                                                        |
+| scss               | ✓                   |                        |             | `vscode-css-language-server`                                                           |
+| slint              | ✓                   | ✓                      | ✓           | `slint-lsp`                                                                            |
+| smali              | ✓                   |                        | ✓           |                                                                                        |
+| smithy             | ✓                   |                        |             | `cs`                                                                                   |
+| sml                | ✓                   |                        |             |                                                                                        |
+| snakemake          | ✓                   |                        | ✓           | `pylsp`                                                                                |
+| solidity           | ✓                   | ✓                      |             | `solc`                                                                                 |
+| spade              | ✓                   |                        | ✓           | `spade-language-server`                                                                |
+| spicedb            | ✓                   |                        |             |                                                                                        |
+| sql                | ✓                   | ✓                      |             |                                                                                        |
+| sshclientconfig    | ✓                   |                        |             |                                                                                        |
+| starlark           | ✓                   | ✓                      |             |                                                                                        |
+| strace             | ✓                   |                        |             |                                                                                        |
+| supercollider      | ✓                   |                        |             |                                                                                        |
+| svelte             | ✓                   |                        | ✓           | `svelteserver`                                                                         |
+| sway               | ✓                   | ✓                      | ✓           | `forc`                                                                                 |
+| swift              | ✓                   | ✓                      |             | `sourcekit-lsp`                                                                        |
+| t32                | ✓                   |                        |             |                                                                                        |
+| tablegen           | ✓                   | ✓                      | ✓           |                                                                                        |
+| tact               | ✓                   | ✓                      | ✓           |                                                                                        |
+| task               | ✓                   |                        |             |                                                                                        |
+| tcl                | ✓                   |                        | ✓           |                                                                                        |
+| teal               | ✓                   |                        |             |                                                                                        |
+| templ              | ✓                   |                        |             | `templ`                                                                                |
+| textproto          | ✓                   | ✓                      | ✓           |                                                                                        |
+| tfvars             | ✓                   |                        | ✓           | `terraform-ls`                                                                         |
+| thrift             | ✓                   |                        |             |                                                                                        |
+| todotxt            | ✓                   |                        |             |                                                                                        |
+| toml               | ✓                   | ✓                      |             | `taplo`                                                                                |
+| tsq                | ✓                   |                        |             |                                                                                        |
+| tsx                | ✓                   | ✓                      | ✓           | `typescript-language-server`                                                           |
+| twig               | ✓                   |                        |             |                                                                                        |
+| typescript         | ✓                   | ✓                      | ✓           | `typescript-language-server`                                                           |
+| typespec           | ✓                   | ✓                      | ✓           | `tsp-server`                                                                           |
+| typst              | ✓                   |                        |             | `tinymist`, `typst-lsp`                                                                |
+| ungrammar          | ✓                   |                        |             |                                                                                        |
+| unison             | ✓                   | ✓                      | ✓           |                                                                                        |
+| uxntal             | ✓                   |                        |             |                                                                                        |
+| v                  | ✓                   | ✓                      | ✓           | `v-analyzer`                                                                           |
+| vala               | ✓                   | ✓                      |             | `vala-language-server`                                                                 |
+| vento              | ✓                   |                        |             |                                                                                        |
+| verilog            | ✓                   | ✓                      |             | `svlangserver`                                                                         |
+| vhdl               | ✓                   |                        |             | `vhdl_ls`                                                                              |
+| vhs                | ✓                   |                        |             |                                                                                        |
+| vue                | ✓                   |                        |             | `vue-language-server`                                                                  |
+| wast               | ✓                   |                        |             |                                                                                        |
+| wat                | ✓                   |                        |             |                                                                                        |
+| webc               | ✓                   |                        |             |                                                                                        |
+| wgsl               | ✓                   |                        |             | `wgsl_analyzer`                                                                        |
+| wit                | ✓                   |                        | ✓           |                                                                                        |
+| wren               | ✓                   | ✓                      | ✓           |                                                                                        |
+| xit                | ✓                   |                        |             |                                                                                        |
+| xml                | ✓                   |                        | ✓           |                                                                                        |
+| xtc                | ✓                   |                        |             |                                                                                        |
+| yaml               | ✓                   | ✓                      | ✓           | `yaml-language-server`, `ansible-language-server`                                      |
+| yuck               | ✓                   |                        |             |                                                                                        |
+| zig                | ✓                   | ✓                      | ✓           | `zls`                                                                                  |