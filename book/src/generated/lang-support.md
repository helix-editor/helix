--- conflicted
+++ resolved
@@ -226,12 +226,8 @@
 | rmarkdown | ✓ |  | ✓ |  |  | `R` |
 | robot | ✓ |  |  |  |  | `robotframework_ls` |
 | robots.txt | ✓ | ✓ |  | ✓ |  |  |
-<<<<<<< HEAD
-| ron | ✓ |  | ✓ | ✓ | ✓ |  |
+| ron | ✓ |  | ✓ | ✓ | ✓ | `ron-lsp` |
 | rshtml | ✓ | ✓ |  |  |  | `rshtml-analyzer`, `vscode-html-language-server`, `superhtml` |
-=======
-| ron | ✓ |  | ✓ | ✓ | ✓ | `ron-lsp` |
->>>>>>> 5829e15b
 | rst | ✓ |  |  |  |  |  |
 | ruby | ✓ | ✓ | ✓ | ✓ | ✓ | `ruby-lsp`, `solargraph` |
 | rust | ✓ | ✓ | ✓ | ✓ | ✓ | `rust-analyzer` |
