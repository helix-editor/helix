| Language | Syntax Highlighting | Treesitter Textobjects | Auto Indent | Default LSP |
| --- | --- | --- | --- | --- |
| astro | ✓ |  |  |  |
| awk | ✓ | ✓ |  | `awk-language-server` |
| bash | ✓ |  | ✓ | `bash-language-server` |
| bass | ✓ |  |  | `bass` |
| beancount | ✓ |  |  |  |
| bibtex | ✓ |  |  | `texlab` |
| bicep | ✓ |  |  | `bicep-langserver` |
| c | ✓ | ✓ | ✓ | `clangd` |
| c-sharp | ✓ | ✓ |  | `OmniSharp` |
| cairo | ✓ |  |  |  |
| clojure | ✓ |  |  | `clojure-lsp` |
| cmake | ✓ | ✓ | ✓ | `cmake-language-server` |
| comment | ✓ |  |  |  |
| common-lisp | ✓ |  |  | `cl-lsp` |
| cpon | ✓ |  | ✓ |  |
| cpp | ✓ | ✓ | ✓ | `clangd` |
| crystal | ✓ | ✓ |  |  |
| css | ✓ |  |  | `vscode-css-language-server` |
| cue | ✓ |  |  | `cuelsp` |
| d | ✓ | ✓ | ✓ | `serve-d` |
| dart | ✓ |  | ✓ | `dart` |
| devicetree | ✓ |  |  |  |
| dhall | ✓ | ✓ |  | `dhall-lsp-server` |
| diff | ✓ |  |  |  |
| dockerfile | ✓ |  |  | `docker-langserver` |
| dot | ✓ |  |  | `dot-language-server` |
| edoc | ✓ |  |  |  |
| eex | ✓ |  |  |  |
| ejs | ✓ |  |  |  |
| elixir | ✓ | ✓ | ✓ | `elixir-ls` |
| elm | ✓ |  |  | `elm-language-server` |
| elvish | ✓ |  |  | `elvish` |
| env | ✓ |  |  |  |
| erb | ✓ |  |  |  |
| erlang | ✓ | ✓ |  | `erlang_ls` |
| esdl | ✓ |  |  |  |
| fish | ✓ | ✓ | ✓ |  |
| fortran | ✓ |  | ✓ | `fortls` |
| gdscript | ✓ | ✓ |  |  |
| git-attributes | ✓ |  |  |  |
| git-commit | ✓ |  |  |  |
| git-config | ✓ |  |  |  |
| git-ignore | ✓ |  |  |  |
| git-rebase | ✓ |  |  |  |
| gleam | ✓ | ✓ |  | `gleam` |
| glsl | ✓ | ✓ | ✓ |  |
| go | ✓ | ✓ | ✓ | `gopls` |
| godot-resource | ✓ |  |  |  |
| gomod | ✓ |  |  | `gopls` |
| gotmpl | ✓ |  |  | `gopls` |
| gowork | ✓ |  |  | `gopls` |
| graphql | ✓ |  |  |  |
| hare | ✓ |  |  |  |
| haskell | ✓ | ✓ |  | `haskell-language-server-wrapper` |
| hcl | ✓ |  | ✓ | `terraform-ls` |
| heex | ✓ | ✓ |  | `elixir-ls` |
| html | ✓ |  |  | `vscode-html-language-server` |
| idris |  |  |  | `idris2-lsp` |
| iex | ✓ |  |  |  |
| ini | ✓ |  |  |  |
| java | ✓ | ✓ |  | `jdtls` |
| javascript | ✓ | ✓ | ✓ | `typescript-language-server` |
| jsdoc | ✓ |  |  |  |
| json | ✓ |  | ✓ | `vscode-json-language-server` |
| jsonnet | ✓ |  |  | `jsonnet-language-server` |
| jsx | ✓ | ✓ | ✓ | `typescript-language-server` |
| julia | ✓ |  |  | `julia` |
| kdl | ✓ |  |  |  |
| kotlin | ✓ |  |  | `kotlin-language-server` |
| latex | ✓ | ✓ |  | `texlab` |
| lean | ✓ |  |  | `lean` |
| ledger | ✓ |  |  |  |
| llvm | ✓ | ✓ | ✓ |  |
| llvm-mir | ✓ | ✓ | ✓ |  |
| llvm-mir-yaml | ✓ |  | ✓ |  |
| lua | ✓ | ✓ | ✓ | `lua-language-server` |
| make | ✓ |  |  |  |
| markdown | ✓ |  |  | `marksman` |
| markdown.inline | ✓ |  |  |  |
| matlab | ✓ |  |  |  |
| mermaid | ✓ |  |  |  |
| meson | ✓ |  | ✓ |  |
| mint |  |  |  | `mint` |
| msbuild | ✓ |  | ✓ |  |
| nickel | ✓ |  | ✓ | `nls` |
| nix | ✓ |  |  | `nil` |
| nu | ✓ |  |  |  |
| ocaml | ✓ |  | ✓ | `ocamllsp` |
| ocaml-interface | ✓ |  |  | `ocamllsp` |
| odin | ✓ |  |  | `ols` |
| openscad | ✓ |  |  | `openscad-lsp` |
| org | ✓ |  |  |  |
| pascal | ✓ | ✓ |  | `pasls` |
<<<<<<< HEAD
| passwd | ✓ |  |  |  |
=======
| pem | ✓ |  |  |  |
>>>>>>> 8a3ec443
| perl | ✓ | ✓ | ✓ |  |
| php | ✓ | ✓ | ✓ | `intelephense` |
| ponylang | ✓ | ✓ | ✓ |  |
| prisma | ✓ |  |  | `prisma-language-server` |
| prolog |  |  |  | `swipl` |
| protobuf | ✓ |  | ✓ |  |
| purescript | ✓ |  |  | `purescript-language-server` |
| python | ✓ | ✓ | ✓ | `pylsp` |
| qml | ✓ |  | ✓ | `qmlls` |
| r | ✓ |  |  | `R` |
| racket | ✓ |  |  | `racket` |
| regex | ✓ |  |  |  |
| rescript | ✓ | ✓ |  | `rescript-language-server` |
| rmarkdown | ✓ |  | ✓ | `R` |
| ron | ✓ |  | ✓ |  |
| ruby | ✓ | ✓ | ✓ | `solargraph` |
| rust | ✓ | ✓ | ✓ | `rust-analyzer` |
| sage | ✓ | ✓ |  |  |
| scala | ✓ |  | ✓ | `metals` |
| scheme | ✓ |  |  |  |
| scss | ✓ |  |  | `vscode-css-language-server` |
| slint | ✓ |  | ✓ | `slint-lsp` |
| sml | ✓ |  |  |  |
| solidity | ✓ |  |  | `solc` |
| sql | ✓ |  |  |  |
| sshclientconfig | ✓ |  |  |  |
| starlark | ✓ | ✓ |  |  |
| svelte | ✓ |  |  | `svelteserver` |
| swift | ✓ |  |  | `sourcekit-lsp` |
| tablegen | ✓ | ✓ | ✓ |  |
| task | ✓ |  |  |  |
| tfvars | ✓ |  | ✓ | `terraform-ls` |
| toml | ✓ |  |  | `taplo` |
| tsq | ✓ |  |  |  |
| tsx | ✓ | ✓ | ✓ | `typescript-language-server` |
| twig | ✓ |  |  |  |
| typescript | ✓ | ✓ | ✓ | `typescript-language-server` |
| ungrammar | ✓ |  |  |  |
| v | ✓ |  |  | `v` |
| vala | ✓ |  |  | `vala-language-server` |
| verilog | ✓ | ✓ |  | `svlangserver` |
| vhs | ✓ |  |  |  |
| vue | ✓ |  |  | `vls` |
| wast | ✓ |  |  |  |
| wat | ✓ |  |  |  |
| wgsl | ✓ |  |  | `wgsl_analyzer` |
| wit | ✓ |  | ✓ |  |
| xit | ✓ |  |  |  |
| xml | ✓ |  | ✓ |  |
| yaml | ✓ |  | ✓ | `yaml-language-server` |
| zig | ✓ | ✓ | ✓ | `zls` |<|MERGE_RESOLUTION|>--- conflicted
+++ resolved
@@ -93,11 +93,8 @@
 | openscad | ✓ |  |  | `openscad-lsp` |
 | org | ✓ |  |  |  |
 | pascal | ✓ | ✓ |  | `pasls` |
-<<<<<<< HEAD
 | passwd | ✓ |  |  |  |
-=======
 | pem | ✓ |  |  |  |
->>>>>>> 8a3ec443
 | perl | ✓ | ✓ | ✓ |  |
 | php | ✓ | ✓ | ✓ | `intelephense` |
 | ponylang | ✓ | ✓ | ✓ |  |
