| Name | Description |
| --- | --- |
| `:quit`, `:q` | Close the current view. |
| `:quit!`, `:q!` | Close the current view forcefully (ignoring unsaved changes). |
| `:open`, `:o` | Open a file from disk into the current view. |
| `:buffer-close`, `:bc`, `:bclose` | Close the current buffer. |
| `:buffer-close!`, `:bc!`, `:bclose!` | Close the current buffer forcefully (ignoring unsaved changes). |
| `:write`, `:w` | Write changes to disk. Accepts an optional path (:write some/path.txt) |
| `:new`, `:n` | Create a new scratch buffer. |
| `:format`, `:fmt` | Format the file using the LSP formatter. |
| `:indent-style` | Set the indentation style for editing. ('t' for tabs or 1-8 for number of spaces.) |
| `:line-ending` | Set the document's default line ending. Options: crlf, lf, cr, ff, nel. |
| `:earlier`, `:ear` | Jump back to an earlier point in edit history. Accepts a number of steps or a time span. |
| `:later`, `:lat` | Jump to a later point in edit history. Accepts a number of steps or a time span. |
| `:write-quit`, `:wq`, `:x` | Write changes to disk and close the current view. Accepts an optional path (:wq some/path.txt) |
| `:write-quit!`, `:wq!`, `:x!` | Write changes to disk and close the current view forcefully. Accepts an optional path (:wq! some/path.txt) |
| `:write-all`, `:wa` | Write changes from all views to disk. |
| `:write-quit-all`, `:wqa`, `:xa` | Write changes from all views to disk and close all views. |
| `:write-quit-all!`, `:wqa!`, `:xa!` | Write changes from all views to disk and close all views forcefully (ignoring unsaved changes). |
| `:quit-all`, `:qa` | Close all views. |
| `:quit-all!`, `:qa!` | Close all views forcefully (ignoring unsaved changes). |
| `:cquit`, `:cq` | Quit with exit code (default 1). Accepts an optional integer exit code (:cq 2). |
| `:cquit!`, `:cq!` | Quit with exit code (default 1) forcefully (ignoring unsaved changes). Accepts an optional integer exit code (:cq! 2). |
| `:theme` | Change the editor theme. |
| `:clipboard-yank` | Yank main selection into system clipboard. |
| `:clipboard-yank-join` | Yank joined selections into system clipboard. A separator can be provided as first argument. Default value is newline. |
| `:primary-clipboard-yank` | Yank main selection into system primary clipboard. |
| `:primary-clipboard-yank-join` | Yank joined selections into system primary clipboard. A separator can be provided as first argument. Default value is newline. |
| `:clipboard-paste-after` | Paste system clipboard after selections. |
| `:clipboard-paste-before` | Paste system clipboard before selections. |
| `:clipboard-paste-replace` | Replace selections with content of system clipboard. |
| `:primary-clipboard-paste-after` | Paste primary clipboard after selections. |
| `:primary-clipboard-paste-before` | Paste primary clipboard before selections. |
| `:primary-clipboard-paste-replace` | Replace selections with content of system primary clipboard. |
| `:show-clipboard-provider` | Show clipboard provider name in status bar. |
| `:change-current-directory`, `:cd` | Change the current working directory. |
| `:show-directory`, `:pwd` | Show the current working directory. |
| `:encoding` | Set encoding based on `https://encoding.spec.whatwg.org` |
| `:reload` | Discard changes and reload from the source file. |
| `:tree-sitter-scopes` | Display tree sitter scopes, primarily for theming and development. |
| `:debug-start`, `:dbg` | Start a debug session from a given template with given parameters. |
| `:debug-remote`, `:dbg-tcp` | Connect to a debug adapter by TCP address and start a debugging session from a given template with given parameters. |
| `:debug-eval` | Evaluate expression in current debug context. |
| `:vsplit`, `:vs` | Open the file in a vertical split. |
| `:hsplit`, `:hs`, `:sp` | Open the file in a horizontal split. |
| `:tutor` | Open the tutorial. |
| `:goto`, `:g` | Go to line number. |
| `:set-option`, `:set` | Set a config option at runtime |
| `:sort` | Sort ranges in selection. |
| `:rsort` | Sort ranges in selection in reverse order. |
<<<<<<< HEAD
| `:help`, `:h` | Open documentation for a command or keybind. |
=======
| `:tree-sitter-subtree`, `:ts-subtree` | Display tree sitter subtree under cursor, primarily for debugging queries. |
>>>>>>> d11b6521
<|MERGE_RESOLUTION|>--- conflicted
+++ resolved
@@ -48,8 +48,5 @@
 | `:set-option`, `:set` | Set a config option at runtime |
 | `:sort` | Sort ranges in selection. |
 | `:rsort` | Sort ranges in selection in reverse order. |
-<<<<<<< HEAD
-| `:help`, `:h` | Open documentation for a command or keybind. |
-=======
 | `:tree-sitter-subtree`, `:ts-subtree` | Display tree sitter subtree under cursor, primarily for debugging queries. |
->>>>>>> d11b6521
+| `:help`, `:h` | Open documentation for a command or keybind. |