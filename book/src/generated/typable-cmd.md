--- conflicted
+++ resolved
@@ -71,10 +71,6 @@
 | `:insert-output` | Run shell command, inserting output before each selection. |
 | `:append-output` | Run shell command, appending output after each selection. |
 | `:pipe` | Pipe each selection to the shell command. |
-<<<<<<< HEAD
-| `:run-shell-command`, `:sh` | Run a shell command |
-| `:commands`, `:cmds` | Run commands together, use && to sepearte them |
-=======
 | `:pipe-to` | Pipe each selection to the shell command, ignoring output. |
 | `:run-shell-command`, `:sh` | Run a shell command |
->>>>>>> 64ec0256
+| `:commands`, `:cmds` | Run commands together, use && to sepearte them |