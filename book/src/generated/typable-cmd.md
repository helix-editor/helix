| Name | Description |
| --- | --- |
| `:quit`, `:q` | Close the current view. |
| `:quit!`, `:q!` | Force close the current view, ignoring unsaved changes. |
| `:open`, `:o` | Open a file from disk into the current view. |
| `:buffer-close`, `:bc`, `:bclose` | Close the current buffer. |
| `:buffer-close!`, `:bc!`, `:bclose!` | Close the current buffer forcefully, ignoring unsaved changes. |
| `:buffer-close-others`, `:bco`, `:bcloseother` | Close all buffers but the currently focused one. |
| `:buffer-close-others!`, `:bco!`, `:bcloseother!` | Force close all buffers but the currently focused one. |
| `:buffer-close-all`, `:bca`, `:bcloseall` | Close all buffers without quitting. |
| `:buffer-close-all!`, `:bca!`, `:bcloseall!` | Force close all buffers ignoring unsaved changes without quitting. |
| `:buffer-next`, `:bn`, `:bnext` | Goto next buffer. |
| `:buffer-previous`, `:bp`, `:bprev` | Goto previous buffer. |
| `:write`, `:w` | Write changes to disk. Accepts an optional path (:write some/path.txt) |
| `:write!`, `:w!` | Force write changes to disk creating necessary subdirectories. Accepts an optional path (:write some/path.txt) |
| `:new`, `:n` | Create a new scratch buffer. |
| `:format`, `:fmt` | Format the file using the LSP formatter. |
| `:indent-style` | Set the indentation style for editing. ('t' for tabs or 1-8 for number of spaces.) |
| `:line-ending` | Set the document's default line ending. Options: crlf, lf. |
| `:earlier`, `:ear` | Jump back to an earlier point in edit history. Accepts a number of steps or a time span. |
| `:later`, `:lat` | Jump to a later point in edit history. Accepts a number of steps or a time span. |
| `:write-quit`, `:wq`, `:x` | Write changes to disk and close the current view. Accepts an optional path (:wq some/path.txt) |
| `:write-quit!`, `:wq!`, `:x!` | Write changes to disk and close the current view forcefully. Accepts an optional path (:wq! some/path.txt) |
| `:write-all`, `:wa` | Write changes from all buffers to disk. |
| `:write-quit-all`, `:wqa`, `:xa` | Write changes from all buffers to disk and close all views. |
| `:write-quit-all!`, `:wqa!`, `:xa!` | Write changes from all buffers to disk and close all views forcefully (ignoring unsaved changes). |
| `:quit-all`, `:qa` | Close all views. |
| `:quit-all!`, `:qa!` | Force close all views ignoring unsaved changes. |
| `:cquit`, `:cq` | Quit with exit code (default 1). Accepts an optional integer exit code (:cq 2). |
| `:cquit!`, `:cq!` | Force quit with exit code (default 1) ignoring unsaved changes. Accepts an optional integer exit code (:cq! 2). |
| `:theme` | Change the editor theme (show current theme if no name specified). |
| `:clipboard-yank` | Yank main selection into system clipboard. |
| `:clipboard-yank-join` | Yank joined selections into system clipboard. A separator can be provided as first argument. Default value is newline. |
| `:primary-clipboard-yank` | Yank main selection into system primary clipboard. |
| `:primary-clipboard-yank-join` | Yank joined selections into system primary clipboard. A separator can be provided as first argument. Default value is newline. |
| `:clipboard-paste-after` | Paste system clipboard after selections. |
| `:clipboard-paste-before` | Paste system clipboard before selections. |
| `:clipboard-paste-replace` | Replace selections with content of system clipboard. |
| `:primary-clipboard-paste-after` | Paste primary clipboard after selections. |
| `:primary-clipboard-paste-before` | Paste primary clipboard before selections. |
| `:primary-clipboard-paste-replace` | Replace selections with content of system primary clipboard. |
| `:show-clipboard-provider` | Show clipboard provider name in status bar. |
| `:change-current-directory`, `:cd` | Change the current working directory. |
| `:show-directory`, `:pwd` | Show the current working directory. |
| `:encoding` | Set encoding. Based on `https://encoding.spec.whatwg.org`. |
| `:character-info`, `:char` | Get info about the character under the primary cursor. |
| `:reload` | Discard changes and reload from the source file. |
| `:reload-all` | Discard changes and reload all documents from the source files. |
| `:update` | Write changes only if the file has been modified. |
| `:lsp-workspace-command` | Open workspace command picker |
| `:lsp-restart` | Restarts the Language Server that is in use by the current doc |
| `:lsp-stop` | Stops the Language Server that is in use by the current doc |
| `:tree-sitter-scopes` | Display tree sitter scopes, primarily for theming and development. |
| `:debug-start`, `:dbg` | Start a debug session from a given template with given parameters. |
| `:debug-remote`, `:dbg-tcp` | Connect to a debug adapter by TCP address and start a debugging session from a given template with given parameters. |
| `:debug-eval` | Evaluate expression in current debug context. |
| `:vsplit`, `:vs` | Open the file in a vertical split. |
| `:vsplit-new`, `:vnew` | Open a scratch buffer in a vertical split. |
| `:hsplit`, `:hs`, `:sp` | Open the file in a horizontal split. |
| `:hsplit-new`, `:hnew` | Open a scratch buffer in a horizontal split. |
| `:tutor` | Open the tutorial. |
| `:goto`, `:g` | Goto line number. |
| `:set-language`, `:lang` | Set the language of current buffer (show current language if no value specified). |
| `:set-option`, `:set` | Set a config option at runtime.<br>For example to disable smart case search, use `:set search.smart-case false`. |
| `:toggle-option`, `:toggle` | Toggle a boolean config option at runtime.<br>For example to toggle smart case search, use `:toggle search.smart-case`. |
| `:get-option`, `:get` | Get the current value of a config option. |
| `:sort` | Sort ranges in selection. |
| `:rsort` | Sort ranges in selection in reverse order. |
| `:reflow` | Hard-wrap the current selection of lines to a given width. |
| `:tree-sitter-subtree`, `:ts-subtree` | Display tree sitter subtree under cursor, primarily for debugging queries. |
| `:config-reload` | Refresh user config. |
| `:config-open` | Open the user config.toml file. |
| `:log-open` | Open the helix log file. |
| `:insert-output` | Run shell command, inserting output before each selection. |
| `:append-output` | Run shell command, appending output after each selection. |
| `:pipe` | Pipe each selection to the shell command. |
| `:pipe-to` | Pipe each selection to the shell command, ignoring output. |
| `:run-shell-command`, `:sh` | Run a shell command |
<<<<<<< HEAD
| `:rename`, `:rnm` | Rename the currently selected buffer |
=======
| `:reset-diff-change`, `:diffget`, `:diffg` | Reset the diff change at the cursor position. |
>>>>>>> 9a651188
<|MERGE_RESOLUTION|>--- conflicted
+++ resolved
@@ -76,8 +76,5 @@
 | `:pipe` | Pipe each selection to the shell command. |
 | `:pipe-to` | Pipe each selection to the shell command, ignoring output. |
 | `:run-shell-command`, `:sh` | Run a shell command |
-<<<<<<< HEAD
 | `:rename`, `:rnm` | Rename the currently selected buffer |
-=======
-| `:reset-diff-change`, `:diffget`, `:diffg` | Reset the diff change at the cursor position. |
->>>>>>> 9a651188
+| `:reset-diff-change`, `:diffget`, `:diffg` | Reset the diff change at the cursor position. |