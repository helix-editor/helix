| Name | Description |
| --- | --- |
| `:quit`, `:q` | Close the current view. |
| `:quit!`, `:q!` | Force close the current view, ignoring unsaved changes. |
| `:open`, `:o` | Open a file from disk into the current view. |
| `:buffer-close`, `:bc`, `:bclose` | Close the current buffer. |
| `:buffer-close!`, `:bc!`, `:bclose!` | Close the current buffer forcefully, ignoring unsaved changes. |
| `:buffer-close-others`, `:bco`, `:bcloseother` | Close all buffers but the currently focused one. |
| `:buffer-close-others!`, `:bco!`, `:bcloseother!` | Force close all buffers but the currently focused one. |
| `:buffer-close-all`, `:bca`, `:bcloseall` | Close all buffers without quitting. |
| `:buffer-close-all!`, `:bca!`, `:bcloseall!` | Force close all buffers ignoring unsaved changes without quitting. |
| `:buffer-next`, `:bn`, `:bnext` | Goto next buffer. |
| `:buffer-previous`, `:bp`, `:bprev` | Goto previous buffer. |
| `:write`, `:w` | Write changes to disk. Accepts an optional path (:write some/path.txt) |
| `:write!`, `:w!` | Force write changes to disk creating necessary subdirectories. Accepts an optional path (:write some/path.txt) |
| `:new`, `:n` | Create a new scratch buffer. |
| `:format`, `:fmt` | Format the file using the LSP formatter. |
| `:indent-style` | Set the indentation style for editing. ('t' for tabs or 1-8 for number of spaces.) |
| `:line-ending` | Set the document's default line ending. Options: crlf, lf. |
| `:earlier`, `:ear` | Jump back to an earlier point in edit history. Accepts a number of steps or a time span. |
| `:later`, `:lat` | Jump to a later point in edit history. Accepts a number of steps or a time span. |
| `:write-quit`, `:wq`, `:x` | Write changes to disk and close the current view. Accepts an optional path (:wq some/path.txt) |
| `:write-quit!`, `:wq!`, `:x!` | Write changes to disk and close the current view forcefully. Accepts an optional path (:wq! some/path.txt) |
| `:write-all`, `:wa` | Write changes from all buffers to disk. |
| `:write-quit-all`, `:wqa`, `:xa` | Write changes from all buffers to disk and close all views. |
| `:write-quit-all!`, `:wqa!`, `:xa!` | Write changes from all buffers to disk and close all views forcefully (ignoring unsaved changes). |
| `:quit-all`, `:qa` | Close all views. |
| `:quit-all!`, `:qa!` | Force close all views ignoring unsaved changes. |
| `:cquit`, `:cq` | Quit with exit code (default 1). Accepts an optional integer exit code (:cq 2). |
| `:cquit!`, `:cq!` | Force quit with exit code (default 1) ignoring unsaved changes. Accepts an optional integer exit code (:cq! 2). |
| `:theme` | Change the editor theme (show current theme if no name specified). |
| `:clipboard-yank` | Yank main selection into system clipboard. |
| `:clipboard-yank-join` | Yank joined selections into system clipboard. A separator can be provided as first argument. Default value is newline. |
| `:primary-clipboard-yank` | Yank main selection into system primary clipboard. |
| `:primary-clipboard-yank-join` | Yank joined selections into system primary clipboard. A separator can be provided as first argument. Default value is newline. |
| `:clipboard-paste-after` | Paste system clipboard after selections. |
| `:clipboard-paste-before` | Paste system clipboard before selections. |
| `:clipboard-paste-replace` | Replace selections with content of system clipboard. |
| `:primary-clipboard-paste-after` | Paste primary clipboard after selections. |
| `:primary-clipboard-paste-before` | Paste primary clipboard before selections. |
| `:primary-clipboard-paste-replace` | Replace selections with content of system primary clipboard. |
| `:show-clipboard-provider` | Show clipboard provider name in status bar. |
| `:change-current-directory`, `:cd` | Change the current working directory. |
| `:show-directory`, `:pwd` | Show the current working directory. |
| `:encoding` | Set encoding. Based on `https://encoding.spec.whatwg.org`. |
| `:character-info`, `:char` | Get info about the character under the primary cursor. |
| `:reload` | Discard changes and reload from the source file. |
| `:reload-all` | Discard changes and reload all documents from the source files. |
| `:update` | Write changes only if the file has been modified. |
| `:lsp-workspace-command` | Open workspace command picker |
| `:lsp-restart` | Restarts the Language Server that is in use by the current doc |
| `:tree-sitter-scopes` | Display tree sitter scopes, primarily for theming and development. |
| `:debug-start`, `:dbg` | Start a debug session from a given template with given parameters. |
| `:debug-remote`, `:dbg-tcp` | Connect to a debug adapter by TCP address and start a debugging session from a given template with given parameters. |
| `:debug-eval` | Evaluate expression in current debug context. |
| `:vsplit`, `:vs` | Open the file in a vertical split. |
| `:vsplit-new`, `:vnew` | Open a scratch buffer in a vertical split. |
| `:hsplit`, `:hs`, `:sp` | Open the file in a horizontal split. |
| `:hsplit-new`, `:hnew` | Open a scratch buffer in a horizontal split. |
| `:tutor` | Open the tutorial. |
| `:goto`, `:g` | Goto line number. |
| `:set-language`, `:lang` | Set the language of current buffer (show current language if no value specified). |
| `:set-option`, `:set` | Set a config option at runtime.<br>For example to disable smart case search, use `:set search.smart-case false`. |
| `:toggle-option`, `:toggle` | Toggle a boolean config option at runtime.<br>For example to toggle smart case search, use `:toggle search.smart-case`. |
| `:get-option`, `:get` | Get the current value of a config option. |
| `:sort` | Sort ranges in selection. |
| `:rsort` | Sort ranges in selection in reverse order. |
| `:reflow` | Hard-wrap the current selection of lines to a given width. |
| `:tree-sitter-subtree`, `:ts-subtree` | Display tree sitter subtree under cursor, primarily for debugging queries. |
| `:config-reload` | Refresh user config. |
| `:config-open` | Open the user config.toml file. |
| `:log-open` | Open the helix log file. |
| `:insert-output` | Run shell command, inserting output before each selection. |
| `:append-output` | Run shell command, appending output after each selection. |
| `:pipe` | Pipe each selection to the shell command. |
<<<<<<< HEAD
| `:pipe-to` | Pipe each selection to the shell command, ignoring output. |
| `:run-shell-command`, `:sh` | Run a shell command |
=======
| `:run-shell-command`, `:sh` | Run a shell command |
| `:show-keymaps`, `:keys` | Show keymaps for mode |
>>>>>>> e2aef1f8
<|MERGE_RESOLUTION|>--- conflicted
+++ resolved
@@ -73,10 +73,6 @@
 | `:insert-output` | Run shell command, inserting output before each selection. |
 | `:append-output` | Run shell command, appending output after each selection. |
 | `:pipe` | Pipe each selection to the shell command. |
-<<<<<<< HEAD
 | `:pipe-to` | Pipe each selection to the shell command, ignoring output. |
 | `:run-shell-command`, `:sh` | Run a shell command |
-=======
-| `:run-shell-command`, `:sh` | Run a shell command |
-| `:show-keymaps`, `:keys` | Show keymaps for mode |
->>>>>>> e2aef1f8
+| `:show-keymaps`, `:keys` | Show keymaps for mode |