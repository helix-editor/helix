--- conflicted
+++ resolved
@@ -62,11 +62,6 @@
 | `:rsort` | Sort ranges in selection in reverse order. |
 | `:reflow` | Hard-wrap the current selection of lines to a given width. |
 | `:tree-sitter-subtree`, `:ts-subtree` | Display tree sitter subtree under cursor, primarily for debugging queries. |
-<<<<<<< HEAD
-| `:config-reload` | Refreshes helix's config. |
-| `:config-open` | Open the helix config.toml file. |
-| `:help`, `:h` | Open documentation for a command or keybind. |
-=======
 | `:config-reload` | Refresh user config. |
 | `:config-open` | Open the user config.toml file. |
 | `:log-open` | Open the helix log file. |
@@ -74,4 +69,4 @@
 | `:append-output` | Run shell command, appending output after each selection. |
 | `:pipe` | Pipe each selection to the shell command. |
 | `:run-shell-command`, `:sh` | Run a shell command |
->>>>>>> 60aa7d36
+| `:help`, `:h` | Open documentation for a command or keybind. |