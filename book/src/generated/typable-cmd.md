--- conflicted
+++ resolved
@@ -78,8 +78,5 @@
 | `:pipe-to` | Pipe each selection to the shell command, ignoring output. |
 | `:run-shell-command`, `:sh` | Run a shell command |
 | `:reset-diff-change`, `:diffget`, `:diffg` | Reset the diff change at the cursor position. |
-<<<<<<< HEAD
 | `:rename`, `:rnm` | Rename the currently selected buffer |
-=======
-| `:clear-register` | Clear given register. If no argument is provided, clear all registers. |
->>>>>>> 3fb0562e
+| `:clear-register` | Clear given register. If no argument is provided, clear all registers. |