| Name | Description |
| --- | --- |
| `:quit`, `:q` | Close the current view. |
| `:quit!`, `:q!` | Force close the current view, ignoring unsaved changes. |
| `:open`, `:o` | Open a file from disk into the current view. |
| `:buffer-close`, `:bc`, `:bclose` | Close the current buffer. |
| `:buffer-close!`, `:bc!`, `:bclose!` | Close the current buffer forcefully, ignoring unsaved changes. |
| `:buffer-close-others`, `:bco`, `:bcloseother` | Close all buffers but the currently focused one. |
| `:buffer-close-others!`, `:bco!`, `:bcloseother!` | Force close all buffers but the currently focused one. |
| `:buffer-close-all`, `:bca`, `:bcloseall` | Close all buffers without quitting. |
| `:buffer-close-all!`, `:bca!`, `:bcloseall!` | Force close all buffers ignoring unsaved changes without quitting. |
| `:buffer-next`, `:bn`, `:bnext` | Goto next buffer. |
| `:buffer-previous`, `:bp`, `:bprev` | Goto previous buffer. |
| `:write`, `:w` | Write changes to disk. Accepts an optional path (:write some/path.txt) |
| `:write!`, `:w!` | Force write changes to disk creating necessary subdirectories. Accepts an optional path (:write! some/path.txt) |
| `:write-buffer-close`, `:wbc` | Write changes to disk and closes the buffer. Accepts an optional path (:write-buffer-close some/path.txt) |
| `:write-buffer-close!`, `:wbc!` | Force write changes to disk creating necessary subdirectories and closes the buffer. Accepts an optional path (:write-buffer-close! some/path.txt) |
| `:new`, `:n` | Create a new scratch buffer. |
| `:format`, `:fmt` | Format the file using the LSP formatter. |
| `:indent-style` | Set the indentation style for editing. ('t' for tabs or 1-8 for number of spaces.) |
| `:line-ending` | Set the document's default line ending. Options: crlf, lf. |
| `:earlier`, `:ear` | Jump back to an earlier point in edit history. Accepts a number of steps or a time span. |
| `:later`, `:lat` | Jump to a later point in edit history. Accepts a number of steps or a time span. |
| `:write-quit`, `:wq`, `:x` | Write changes to disk and close the current view. Accepts an optional path (:wq some/path.txt) |
| `:write-quit!`, `:wq!`, `:x!` | Write changes to disk and close the current view forcefully. Accepts an optional path (:wq! some/path.txt) |
| `:write-all`, `:wa` | Write changes from all buffers to disk. |
| `:write-all!`, `:wa!` | Forcefully write changes from all buffers to disk creating necessary subdirectories. |
| `:write-quit-all`, `:wqa`, `:xa` | Write changes from all buffers to disk and close all views. |
| `:write-quit-all!`, `:wqa!`, `:xa!` | Write changes from all buffers to disk and close all views forcefully (ignoring unsaved changes). |
| `:quit-all`, `:qa` | Close all views. |
| `:quit-all!`, `:qa!` | Force close all views ignoring unsaved changes. |
| `:cquit`, `:cq` | Quit with exit code (default 1). Accepts an optional integer exit code (:cq 2). |
| `:cquit!`, `:cq!` | Force quit with exit code (default 1) ignoring unsaved changes. Accepts an optional integer exit code (:cq! 2). |
| `:theme` | Change the editor theme (show current theme if no name specified). |
| `:yank-join` | Yank joined selections. A separator can be provided as first argument. Default value is newline. |
| `:clipboard-yank` | Yank main selection into system clipboard. |
| `:clipboard-yank-join` | Yank joined selections into system clipboard. A separator can be provided as first argument. Default value is newline. |
| `:primary-clipboard-yank` | Yank main selection into system primary clipboard. |
| `:primary-clipboard-yank-join` | Yank joined selections into system primary clipboard. A separator can be provided as first argument. Default value is newline. |
| `:clipboard-paste-after` | Paste system clipboard after selections. |
| `:clipboard-paste-before` | Paste system clipboard before selections. |
| `:clipboard-paste-replace` | Replace selections with content of system clipboard. |
| `:primary-clipboard-paste-after` | Paste primary clipboard after selections. |
| `:primary-clipboard-paste-before` | Paste primary clipboard before selections. |
| `:primary-clipboard-paste-replace` | Replace selections with content of system primary clipboard. |
| `:show-clipboard-provider` | Show clipboard provider name in status bar. |
| `:change-current-directory`, `:cd` | Change the current working directory. |
| `:show-directory`, `:pwd` | Show the current working directory. |
| `:encoding` | Set encoding. Based on `https://encoding.spec.whatwg.org`. |
| `:character-info`, `:char` | Get info about the character under the primary cursor. |
| `:reload`, `:rl` | Discard changes and reload from the source file. |
| `:reload-all`, `:rla` | Discard changes and reload all documents from the source files. |
| `:update`, `:u` | Write changes only if the file has been modified. |
| `:lsp-workspace-command` | Open workspace command picker |
| `:lsp-restart` | Restarts the language servers used by the current doc |
| `:lsp-stop` | Stops the language servers that are used by the current doc |
| `:tree-sitter-scopes` | Display tree sitter scopes, primarily for theming and development. |
| `:tree-sitter-highlight-name` | Display name of tree-sitter highlight scope under the cursor. |
| `:debug-start`, `:dbg` | Start a debug session from a given template with given parameters. |
| `:debug-remote`, `:dbg-tcp` | Connect to a debug adapter by TCP address and start a debugging session from a given template with given parameters. |
| `:debug-eval` | Evaluate expression in current debug context. |
| `:vsplit`, `:vs` | Open the file in a vertical split. |
| `:vsplit-new`, `:vnew` | Open a scratch buffer in a vertical split. |
| `:hsplit`, `:hs`, `:sp` | Open the file in a horizontal split. |
| `:hsplit-new`, `:hnew` | Open a scratch buffer in a horizontal split. |
| `:tutor` | Open the tutorial. |
| `:goto`, `:g` | Goto line number. |
| `:set-language`, `:lang` | Set the language of current buffer (show current language if no value specified). |
| `:set-option`, `:set` | Set a config option at runtime.<br>For example to disable smart case search, use `:set search.smart-case false`. |
| `:toggle-option`, `:toggle` | Toggle a boolean config option at runtime.<br>For example to toggle smart case search, use `:toggle search.smart-case`. |
| `:get-option`, `:get` | Get the current value of a config option. |
| `:sort` | Sort ranges in selection. |
| `:rsort` | Sort ranges in selection in reverse order. |
| `:reflow` | Hard-wrap the current selection of lines to a given width. |
| `:tree-sitter-subtree`, `:ts-subtree` | Display tree sitter subtree under cursor, primarily for debugging queries. |
| `:config-reload` | Refresh user config. |
| `:config-open` | Open the user config.toml file. |
| `:config-open-workspace` | Open the workspace config.toml file. |
| `:log-open` | Open the helix log file. |
| `:insert-output` | Run shell command, inserting output before each selection. |
| `:append-output` | Run shell command, appending output after each selection. |
| `:pipe` | Pipe each selection to the shell command. |
| `:pipe-to` | Pipe each selection to the shell command, ignoring output. |
| `:run-shell-command`, `:sh` | Run a shell command |
<<<<<<< HEAD
| `:help`, `:h` | Open documentation for a command or keybind. |
=======
| `:reset-diff-change`, `:diffget`, `:diffg` | Reset the diff change at the cursor position. |
| `:clear-register` | Clear given register. If no argument is provided, clear all registers. |
| `:redraw` | Clear and re-render the whole UI |
>>>>>>> f992c3b5
<|MERGE_RESOLUTION|>--- conflicted
+++ resolved
@@ -82,10 +82,7 @@
 | `:pipe` | Pipe each selection to the shell command. |
 | `:pipe-to` | Pipe each selection to the shell command, ignoring output. |
 | `:run-shell-command`, `:sh` | Run a shell command |
-<<<<<<< HEAD
-| `:help`, `:h` | Open documentation for a command or keybind. |
-=======
 | `:reset-diff-change`, `:diffget`, `:diffg` | Reset the diff change at the cursor position. |
 | `:clear-register` | Clear given register. If no argument is provided, clear all registers. |
 | `:redraw` | Clear and re-render the whole UI |
->>>>>>> f992c3b5
+| `:help`, `:h` | Open documentation for a command or keybind. |