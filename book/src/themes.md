--- conflicted
+++ resolved
@@ -283,12 +283,7 @@
 | `ui.statusline.normal`      | Statusline mode during normal mode ([only if `editor.color-modes` is enabled][editor-section]) |
 | `ui.statusline.insert`      | Statusline mode during insert mode ([only if `editor.color-modes` is enabled][editor-section]) |
 | `ui.statusline.select`      | Statusline mode during select mode ([only if `editor.color-modes` is enabled][editor-section]) |
-<<<<<<< HEAD
 | `ui.popup`                  | Documentation popups (e.g Space + k)                                                           |
-=======
-| `ui.statusline.separator`   | Separator character in statusline                                                              |
-| `ui.popup`                  | Documentation popups (e.g. Space + k)                                                          |
->>>>>>> 136d1164
 | `ui.popup.info`             | Prompt for multiple key options                                                                |
 | `ui.window`                 | Borderlines separating splits                                                                  |
 | `ui.help`                   | Description box for commands                                                                   |
