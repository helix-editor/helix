# Themes

<<<<<<< HEAD
To use a theme, add `theme = "<name>"` to the top of your
[`config.toml`](./configuration.md) file, or select it during runtime using
`:theme <name>`.
=======
To use a theme add `theme = "<name>"` to the top of your [`config.toml`](./configuration.md) file, or select it during runtime using `:theme <name>`.
>>>>>>> d932969c

## Creating a Theme

### Creating Your Theme File

To create a theme file:

1. Create a 'themes' folder in your user configuration folder (e.g.
<<<<<<< HEAD
   `~/.config/helix/themes`)
2. Create a file with the name of your theme as the file name (e.g.
   `mytheme.toml`) and place it in your `themes` folder.
=======
   `~/.config/helix/themes`).
2. Create a file with the name of your theme as the file name (e.g.
   `mytheme.toml`) and place it in your `themes` folder.

> 💡 The names "default" and "base16_default" are reserved for built-in themes
> and cannot be overridden by user-defined themes.

### An overview of the Theme File Format
>>>>>>> d932969c

> 💡 The names "default" and "base16_default" are reserved for built-in themes
> and cannot be overridden by user-defined themes.

### An Overview of the Theme File Format

Each line in the theme file is specified as follows:

```toml
key = { fg = "#ffffff", bg = "#000000", underline = { color = "#ff0000", style = "curl"}, modifiers = ["bold", "italic"] }
```

<<<<<<< HEAD
Where `key` represents what you want to style, `fg` specifies the foreground
color, `bg` the background color, `underline` the underline `style`/`color`, and
`modifiers` is a list of style modifiers. `bg`, `underline` and `modifiers` can
be omitted to defer to the defaults.
=======
Where `key` represents what you want to style, `fg` specifies the foreground color, `bg` the background color, `underline` the underline `style`/`color`, and `modifiers` is a list of style modifiers. `bg`, `underline` and `modifiers` can be omitted to defer to the defaults.
>>>>>>> d932969c

To specify only the foreground color:

```toml
key = "#ffffff"
```

<<<<<<< HEAD
If the key contains a dot `'.'`, it must be quoted to prevent it being parsed as
a [dotted key](https://toml.io/en/v1.0.0#keys).
=======
If the key contains a dot `'.'`, it must be quoted to prevent it being parsed as a [dotted key](https://toml.io/en/v1.0.0#keys).
>>>>>>> d932969c

```toml
"key.key" = "#ffffff"
```

For inspiration, you can find the default `theme.toml`
[here](https://github.com/helix-editor/helix/blob/master/theme.toml) and
user-submitted themes
[here](https://github.com/helix-editor/helix/blob/master/runtime/themes).

### Using the Linter

If you plan to submit your theme for inclusion in Helix, it is recommended to
use the supplied linting tool to ensure compliance with the specifications:

```sh
<<<<<<< HEAD
cargo xtask themelint onedark  # replace onedark with <name>
=======
cargo xtask themelint onedark # replace onedark with <name>
>>>>>>> d932969c
```

## The Details of Theme Creation

### Color palettes

<<<<<<< HEAD
It's recommended to define a palette of named colors and refer to them in the
configuration values in your theme. To do this, add a table called `palette` to
your theme file:
=======
It's recommended to define a palette of named colors, and refer to them in the
configuration values in your theme. To do this, add a table called
`palette` to your theme file:
>>>>>>> d932969c

```toml
"ui.background" = "white"
"ui.text" = "black"

[palette]
white = "#ffffff"
black = "#000000"
```

<<<<<<< HEAD
Keep in mind that the [palette] table includes all keys after its header, so it
should be defined after the normal theme options.
=======
Keep in mind that the `[palette]` table includes all keys after its header,
so it should be defined after the normal theme options.
>>>>>>> d932969c

The default palette uses the terminal's default 16 colors, and the colors names
are listed below. The `[palette]` section in the config file takes precedence
over it and is merged into the default palette.

| Color Name      |
| --------------- |
| `black`         |
| `red`           |
| `green`         |
| `yellow`        |
| `blue`          |
| `magenta`       |
| `cyan`          |
| `gray`          |
| `light-red`     |
| `light-green`   |
| `light-yellow`  |
| `light-blue`    |
| `light-magenta` |
| `light-cyan`    |
| `light-gray`    |
| `white`         |

### Modifiers

<<<<<<< HEAD
The following values can be used as modifiers, providing they are supported by
your terminal emulator.

| Modifier      |
| ------------- |
| `bold`        |
| `dim`         |
| `italic`      |
| `underlined`  |
| `slow_blink`  |
| `rapid_blink` |
| `reversed`    |
| `hidden`      |
| `crossed_out` |

> 💡 The `underlined` modifier is deprecated and only available for backwards
> compatibility. Its behavior is equivalent to setting `underline.style="line"`.

### Underline Style

One of the following values can be used for `underline.style`, providing it is
supported by your terminal emulator.
=======
The following values may be used as modifier, provided they are supported by
your terminal emulator.

| Modifier             |
| ---                  |
| `bold`               |
| `dim`                |
| `italic`             |
| `underlined`         |
| `slow_blink`         |
| `rapid_blink`        |
| `reversed`           |
| `hidden`             |
| `crossed_out`        |

> 💡 The `underlined` modifier is deprecated and only available for backwards compatibility.
> Its behavior is equivalent to setting `underline.style="line"`.

### Underline Style

One of the following values may be used as a value for `underline.style`, providing it is
supported by your terminal emulator.

| Modifier       |
| ---            |
| `line`         |
| `curl`         |
| `dashed`       |
| `dotted`       |
| `double_line`  |
>>>>>>> d932969c

| Modifier      |
| ------------- |
| `line`        |
| `curl`        |
| `dashed`      |
| `dotted`      |
| `double_line` |

### Inheritance

<<<<<<< HEAD
Extends other themes by setting the `inherits` property to an existing theme.
=======
Extend other themes by setting the `inherits` property to an existing theme.
>>>>>>> d932969c

```toml
inherits = "boo_berry"

# Override the theming for "keyword"s:
"keyword" = { fg = "gold" }

# Override colors in the palette:
[palette]
berry = "#2A2A4D"
```

### Scopes

The following is a list of scopes available to use for styling:

#### Syntax highlighting

These keys match
[tree-sitter scopes](https://tree-sitter.github.io/tree-sitter/syntax-highlighting#theme).

<<<<<<< HEAD
When determining styling for a highlight, the longest matching theme key will be
used. For example, if the highlight is `function.builtin.static,` the key
`function.builtin` will be used instead of function.
=======
When determining styling for a highlight, the longest matching theme key will be used. For example, if the highlight is `function.builtin.static`, the key `function.builtin` will be used instead of `function`.
>>>>>>> d932969c

We use a similar set of scopes as
[Sublime Text](https://www.sublimetext.com/docs/scope_naming.html). See also
[TextMate](https://macromates.com/manual/en/language_grammars) scopes.

- `attribute` - Class attributes, HTML tag attributes

- `type` - Types
  - `builtin` - Primitive types provided by the language (`int`, `usize`)
  - `enum`
    - `variant`
- `constructor`

<<<<<<< HEAD
- `constant` (TODO: constant.other.placeholder for `%v)`

  - `builtin` Special constants provided by the language (`true`, `false`, `nil`
    etc.)
=======
- `constant` (TODO: constant.other.placeholder for `%v`)
  - `builtin` Special constants provided by the language (`true`, `false`, `nil` etc)
>>>>>>> d932969c
    - `boolean`
  - `character`
    - `escape`
  - `numeric` (numbers)
    - `integer`
    - `float`

- `string` (TODO: string.quoted.{single, double}, string.raw/.unquoted)?

  - `regexp` - Regular expressions
  - `special`
    - `path`
    - `url`
    - `symbol` - Erlang/Elixir atoms, Ruby symbols, Clojure keywords

- `comment` - Code comments

  - `line` - Single line comments (`//`)
  - `block` - Block comments (e.g. (`/* */`)
    - `documentation` - Documentation comments (e.g. `///` in Rust)

- `variable` - Variables

  - `builtin` - Reserved language variables (`self`, `this`, `super`, etc.)
  - `parameter` - Function parameters
  - `other`
    - `member` - Fields of composite data types (e.g. structs, unions)

- `label`

- `punctuation`

  - `delimiter` - Commas, colons
  - `bracket` - Parentheses, angle brackets, etc.
  - `special` - String interpolation brackets.

- `keyword`

  - `control`
    - `conditional` - `if`, `else`
    - `repeat` - `for`, `while`, `loop`
    - `import` - `import`, `export`
    - `return`
    - `exception`
  - `operator` - `or`, `in`
  - `directive` - Preprocessor directives (`#if` in C)
  - `function` - `fn`, `func`
  - `storage` - Keywords describing how things are stored
    - `type` - The type of something, `class`, `function`, `var`, `let`, etc.
    - `modifier` - Storage modifiers like `static`, `mut`, `const`, `ref`, etc.

- `operator` - `||`, `+=`, `>`

- `function`

  - `builtin`
  - `method`
  - `macro`
  - `special` (preprocessor in C)

- `tag` - Tags (e.g. `<body>` in HTML)

- `namespace`

- `special`

- `markup`

  - `heading`
    - `marker`
    - `1`, `2`, `3`, `4`, `5`, `6` - heading text for h1 through h6
  - `list`
    - `unnumbered`
    - `numbered`
  - `bold`
  - `italic`
  - `link`
    - `url` - URLs pointed to by links
    - `label` - non-URL link references
    - `text` - URL and image descriptions in links
  - `quote`
  - `raw`
    - `inline`
    - `block`

- `diff` - version control changes
  - `plus` - additions
  - `minus` - deletions
  - `delta` - modifications
    - `moved` - renamed or moved files/changes

#### Interface

These scopes are used for theming the editor interface:

- `markup`
  - `normal`
    - `completion` - for completion doc popup UI
    - `hover` - for hover popup UI
  - `heading`
    - `completion` - for completion doc popup UI
    - `hover` - for hover popup UI
  - `raw`
    - `inline`
      - `completion` - for completion doc popup UI
      - `hover` - for hover popup UI

<<<<<<< HEAD
| Key                         | Notes                                                                                            |
| --------------------------- | ------------------------------------------------------------------------------------------------ |
| `ui.background`             |                                                                                                  |
| `ui.background.separator`   | Picker separator below input line                                                                |
| `ui.cursor`                 |                                                                                                  |
| `ui.cursor.insert`          |                                                                                                  |
| `ui.cursor.select`          |                                                                                                  |
| `ui.cursor.match`           | Matching bracket etc.                                                                            |
| `ui.cursor.primary`         | Cursor with primary selection                                                                    |
| `ui.gutter`                 | Gutter                                                                                           |
| `ui.gutter.selected`        | Gutter for the line the cursor is on                                                             |
| `ui.linenr`                 | Line numbers                                                                                     |
| `ui.linenr.selected`        | Line number for the line the cursor is on                                                        |
| `ui.statusline`             | `statusline`                                                                                     |
| `ui.statusline.inactive`    | `statusline` (unfocused document)                                                                |
| `ui.statusline.normal`      | `statusline` mode during normal mode ([only if `editor.color-modes` is enabled][editor-section]) |
| `ui.statusline.insert`      | `statusline` mode during insert mode ([only if `editor.color-modes` is enabled][editor-section]) |
| `ui.statusline.select`      | `statusline` mode during select mode ([only if `editor.color-modes` is enabled][editor-section]) |
| `ui.statusline.separator`   | Separator character in `statusline`                                                              |
| `ui.popup`                  | Documentation popups (e.g. Space + k)                                                            |
| `ui.popup.info`             | Prompt for multiple key options                                                                  |
| `ui.window`                 | Borderlines separating splits                                                                    |
| `ui.help`                   | Description box for commands                                                                     |
| `ui.text`                   | Command prompts, popup text, etc.                                                                |
| `ui.text.focus`             |                                                                                                  |
| `ui.text.inactive`          | Same as `ui.text` but when the text is inactive (e.g. suggestions)                               |
| `ui.text.info`              | The key: command text in `ui.popup.info` boxes                                                   |
| `ui.virtual.ruler`          | Ruler columns (see the [`editor.rulers` config][editor-section])                                 |
| `ui.virtual.whitespace`     | Visible whitespace characters                                                                    |
| `ui.virtual.indent-guide`   | Vertical indent width guides                                                                     |
| `ui.menu`                   | Code and command completion menus                                                                |
| `ui.menu.selected`          | Selected autocomplete item                                                                       |
| `ui.menu.scroll`            | `fg` sets thumb color, `bg` sets track color of scrollbar                                        |
| `ui.selection`              | For selections in the editing area                                                               |
| `ui.selection.primary`      |                                                                                                  |
| `ui.cursorline.primary`     | The line of the primary cursor ([if `cursorline` is enabled][editor-section])                    |
| `ui.cursorline.secondary`   | The lines of any other cursors ([if `cursorline` is enabled][editor-section])                    |
| `ui.cursorcolumn.primary`   | The column of the primary cursor ([if `cursorcolumn` is enabled][editor-section])                |
| `ui.cursorcolumn.secondary` | The columns of any other cursors ([if `cursorcolumn` is enabled][editor-section])                |
| `warning`                   | Diagnostics warning (gutter)                                                                     |
| `error`                     | Diagnostics error (gutter)                                                                       |
| `info`                      | Diagnostics info (gutter)                                                                        |
| `hint`                      | Diagnostics hint (gutter)                                                                        |
| `diagnostic`                | Diagnostics fallback style (editing area)                                                        |
| `diagnostic.hint`           | Diagnostics hint (editing area)                                                                  |
| `diagnostic.info`           | Diagnostics info (editing area)                                                                  |
| `diagnostic.warning`        | Diagnostics warning (editing area)                                                               |
| `diagnostic.error`          | Diagnostics error (editing area)                                                                 |
=======

| Key                         | Notes                                                                                          |
| ---                         | ---                                                                                            |
| `ui.background`             |                                                                                                |
| `ui.background.separator`   | Picker separator below input line                                                              |
| `ui.cursor`                 |                                                                                                |
| `ui.cursor.normal`          |                                                                                                |
| `ui.cursor.insert`          |                                                                                                |
| `ui.cursor.select`          |                                                                                                |
| `ui.cursor.match`           | Matching bracket etc.                                                                          |
| `ui.cursor.primary`         | Cursor with primary selection                                                                  |
| `ui.cursor.primary.normal`  |                                                                                                |
| `ui.cursor.primary.insert`  |                                                                                                |
| `ui.cursor.primary.select`  |                                                                                                |
| `ui.gutter`                 | Gutter                                                                                         |
| `ui.gutter.selected`        | Gutter for the line the cursor is on                                                           |
| `ui.linenr`                 | Line numbers                                                                                   |
| `ui.linenr.selected`        | Line number for the line the cursor is on                                                      |
| `ui.statusline`             | Statusline                                                                                     |
| `ui.statusline.inactive`    | Statusline (unfocused document)                                                                |
| `ui.statusline.normal`      | Statusline mode during normal mode ([only if `editor.color-modes` is enabled][editor-section]) |
| `ui.statusline.insert`      | Statusline mode during insert mode ([only if `editor.color-modes` is enabled][editor-section]) |
| `ui.statusline.select`      | Statusline mode during select mode ([only if `editor.color-modes` is enabled][editor-section]) |
| `ui.statusline.separator`   | Separator character in statusline                                                              |
| `ui.popup`                  | Documentation popups (e.g Space + k)                                                             |
| `ui.popup.info`             | Prompt for multiple key options                                                                |
| `ui.window`                 | Border lines separating splits                                                                 |
| `ui.help`                   | Description box for commands                                                                   |
| `ui.text`                   | Command prompts, popup text, etc.                                                              |
| `ui.text.focus`             |                                                                                                |
| `ui.text.inactive`          | Same as `ui.text` but when the text is inactive (e.g. suggestions)                             |
| `ui.text.info`              | The key: command text in `ui.popup.info` boxes                                                 |
| `ui.virtual.ruler`          | Ruler columns (see the [`editor.rulers` config][editor-section])                               |
| `ui.virtual.whitespace`     | Visible whitespace characters                                                                 |
| `ui.virtual.indent-guide`   | Vertical indent width guides                                                                   |
| `ui.menu`                   | Code and command completion menus                                                              |
| `ui.menu.selected`          | Selected autocomplete item                                                                     |
| `ui.menu.scroll`            | `fg` sets thumb color, `bg` sets track color of scrollbar                                      |
| `ui.selection`              | For selections in the editing area                                                             |
| `ui.selection.primary`      |                                                                                                |
| `ui.cursorline.primary`     | The line of the primary cursor ([if cursorline is enabled][editor-section])                    |
| `ui.cursorline.secondary`   | The lines of any other cursors ([if cursorline is enabled][editor-section])                    |
| `ui.cursorcolumn.primary`   | The column of the primary cursor ([if cursorcolumn is enabled][editor-section])                |
| `ui.cursorcolumn.secondary` | The columns of any other cursors ([if cursorcolumn is enabled][editor-section])                |
| `warning`                   | Diagnostics warning (gutter)                                                                   |
| `error`                     | Diagnostics error (gutter)                                                                     |
| `info`                      | Diagnostics info (gutter)                                                                      |
| `hint`                      | Diagnostics hint (gutter)                                                                      |
| `diagnostic`                | Diagnostics fallback style (editing area)                                                      |
| `diagnostic.hint`           | Diagnostics hint (editing area)                                                                |
| `diagnostic.info`           | Diagnostics info (editing area)                                                                |
| `diagnostic.warning`        | Diagnostics warning (editing area)                                                             |
| `diagnostic.error`          | Diagnostics error (editing area)                                                               |
>>>>>>> d932969c

[editor-section]: ./configuration.md#editor-section<|MERGE_RESOLUTION|>--- conflicted
+++ resolved
@@ -1,12 +1,6 @@
 # Themes
 
-<<<<<<< HEAD
-To use a theme, add `theme = "<name>"` to the top of your
-[`config.toml`](./configuration.md) file, or select it during runtime using
-`:theme <name>`.
-=======
 To use a theme add `theme = "<name>"` to the top of your [`config.toml`](./configuration.md) file, or select it during runtime using `:theme <name>`.
->>>>>>> d932969c
 
 ## Creating a Theme
 
@@ -15,11 +9,6 @@
 To create a theme file:
 
 1. Create a 'themes' folder in your user configuration folder (e.g.
-<<<<<<< HEAD
-   `~/.config/helix/themes`)
-2. Create a file with the name of your theme as the file name (e.g.
-   `mytheme.toml`) and place it in your `themes` folder.
-=======
    `~/.config/helix/themes`).
 2. Create a file with the name of your theme as the file name (e.g.
    `mytheme.toml`) and place it in your `themes` folder.
@@ -28,7 +17,6 @@
 > and cannot be overridden by user-defined themes.
 
 ### An overview of the Theme File Format
->>>>>>> d932969c
 
 > 💡 The names "default" and "base16_default" are reserved for built-in themes
 > and cannot be overridden by user-defined themes.
@@ -41,14 +29,7 @@
 key = { fg = "#ffffff", bg = "#000000", underline = { color = "#ff0000", style = "curl"}, modifiers = ["bold", "italic"] }
 ```
 
-<<<<<<< HEAD
-Where `key` represents what you want to style, `fg` specifies the foreground
-color, `bg` the background color, `underline` the underline `style`/`color`, and
-`modifiers` is a list of style modifiers. `bg`, `underline` and `modifiers` can
-be omitted to defer to the defaults.
-=======
 Where `key` represents what you want to style, `fg` specifies the foreground color, `bg` the background color, `underline` the underline `style`/`color`, and `modifiers` is a list of style modifiers. `bg`, `underline` and `modifiers` can be omitted to defer to the defaults.
->>>>>>> d932969c
 
 To specify only the foreground color:
 
@@ -56,12 +37,7 @@
 key = "#ffffff"
 ```
 
-<<<<<<< HEAD
-If the key contains a dot `'.'`, it must be quoted to prevent it being parsed as
-a [dotted key](https://toml.io/en/v1.0.0#keys).
-=======
 If the key contains a dot `'.'`, it must be quoted to prevent it being parsed as a [dotted key](https://toml.io/en/v1.0.0#keys).
->>>>>>> d932969c
 
 ```toml
 "key.key" = "#ffffff"
@@ -78,26 +54,16 @@
 use the supplied linting tool to ensure compliance with the specifications:
 
 ```sh
-<<<<<<< HEAD
-cargo xtask themelint onedark  # replace onedark with <name>
-=======
 cargo xtask themelint onedark # replace onedark with <name>
->>>>>>> d932969c
 ```
 
 ## The Details of Theme Creation
 
 ### Color palettes
 
-<<<<<<< HEAD
-It's recommended to define a palette of named colors and refer to them in the
-configuration values in your theme. To do this, add a table called `palette` to
-your theme file:
-=======
 It's recommended to define a palette of named colors, and refer to them in the
 configuration values in your theme. To do this, add a table called
 `palette` to your theme file:
->>>>>>> d932969c
 
 ```toml
 "ui.background" = "white"
@@ -108,13 +74,8 @@
 black = "#000000"
 ```
 
-<<<<<<< HEAD
-Keep in mind that the [palette] table includes all keys after its header, so it
-should be defined after the normal theme options.
-=======
 Keep in mind that the `[palette]` table includes all keys after its header,
 so it should be defined after the normal theme options.
->>>>>>> d932969c
 
 The default palette uses the terminal's default 16 colors, and the colors names
 are listed below. The `[palette]` section in the config file takes precedence
@@ -141,30 +102,6 @@
 
 ### Modifiers
 
-<<<<<<< HEAD
-The following values can be used as modifiers, providing they are supported by
-your terminal emulator.
-
-| Modifier      |
-| ------------- |
-| `bold`        |
-| `dim`         |
-| `italic`      |
-| `underlined`  |
-| `slow_blink`  |
-| `rapid_blink` |
-| `reversed`    |
-| `hidden`      |
-| `crossed_out` |
-
-> 💡 The `underlined` modifier is deprecated and only available for backwards
-> compatibility. Its behavior is equivalent to setting `underline.style="line"`.
-
-### Underline Style
-
-One of the following values can be used for `underline.style`, providing it is
-supported by your terminal emulator.
-=======
 The following values may be used as modifier, provided they are supported by
 your terminal emulator.
 
@@ -195,7 +132,6 @@
 | `dashed`       |
 | `dotted`       |
 | `double_line`  |
->>>>>>> d932969c
 
 | Modifier      |
 | ------------- |
@@ -207,11 +143,7 @@
 
 ### Inheritance
 
-<<<<<<< HEAD
-Extends other themes by setting the `inherits` property to an existing theme.
-=======
 Extend other themes by setting the `inherits` property to an existing theme.
->>>>>>> d932969c
 
 ```toml
 inherits = "boo_berry"
@@ -233,13 +165,7 @@
 These keys match
 [tree-sitter scopes](https://tree-sitter.github.io/tree-sitter/syntax-highlighting#theme).
 
-<<<<<<< HEAD
-When determining styling for a highlight, the longest matching theme key will be
-used. For example, if the highlight is `function.builtin.static,` the key
-`function.builtin` will be used instead of function.
-=======
 When determining styling for a highlight, the longest matching theme key will be used. For example, if the highlight is `function.builtin.static`, the key `function.builtin` will be used instead of `function`.
->>>>>>> d932969c
 
 We use a similar set of scopes as
 [Sublime Text](https://www.sublimetext.com/docs/scope_naming.html). See also
@@ -253,15 +179,8 @@
     - `variant`
 - `constructor`
 
-<<<<<<< HEAD
-- `constant` (TODO: constant.other.placeholder for `%v)`
-
-  - `builtin` Special constants provided by the language (`true`, `false`, `nil`
-    etc.)
-=======
 - `constant` (TODO: constant.other.placeholder for `%v`)
   - `builtin` Special constants provided by the language (`true`, `false`, `nil` etc)
->>>>>>> d932969c
     - `boolean`
   - `character`
     - `escape`
@@ -369,56 +288,6 @@
       - `completion` - for completion doc popup UI
       - `hover` - for hover popup UI
 
-<<<<<<< HEAD
-| Key                         | Notes                                                                                            |
-| --------------------------- | ------------------------------------------------------------------------------------------------ |
-| `ui.background`             |                                                                                                  |
-| `ui.background.separator`   | Picker separator below input line                                                                |
-| `ui.cursor`                 |                                                                                                  |
-| `ui.cursor.insert`          |                                                                                                  |
-| `ui.cursor.select`          |                                                                                                  |
-| `ui.cursor.match`           | Matching bracket etc.                                                                            |
-| `ui.cursor.primary`         | Cursor with primary selection                                                                    |
-| `ui.gutter`                 | Gutter                                                                                           |
-| `ui.gutter.selected`        | Gutter for the line the cursor is on                                                             |
-| `ui.linenr`                 | Line numbers                                                                                     |
-| `ui.linenr.selected`        | Line number for the line the cursor is on                                                        |
-| `ui.statusline`             | `statusline`                                                                                     |
-| `ui.statusline.inactive`    | `statusline` (unfocused document)                                                                |
-| `ui.statusline.normal`      | `statusline` mode during normal mode ([only if `editor.color-modes` is enabled][editor-section]) |
-| `ui.statusline.insert`      | `statusline` mode during insert mode ([only if `editor.color-modes` is enabled][editor-section]) |
-| `ui.statusline.select`      | `statusline` mode during select mode ([only if `editor.color-modes` is enabled][editor-section]) |
-| `ui.statusline.separator`   | Separator character in `statusline`                                                              |
-| `ui.popup`                  | Documentation popups (e.g. Space + k)                                                            |
-| `ui.popup.info`             | Prompt for multiple key options                                                                  |
-| `ui.window`                 | Borderlines separating splits                                                                    |
-| `ui.help`                   | Description box for commands                                                                     |
-| `ui.text`                   | Command prompts, popup text, etc.                                                                |
-| `ui.text.focus`             |                                                                                                  |
-| `ui.text.inactive`          | Same as `ui.text` but when the text is inactive (e.g. suggestions)                               |
-| `ui.text.info`              | The key: command text in `ui.popup.info` boxes                                                   |
-| `ui.virtual.ruler`          | Ruler columns (see the [`editor.rulers` config][editor-section])                                 |
-| `ui.virtual.whitespace`     | Visible whitespace characters                                                                    |
-| `ui.virtual.indent-guide`   | Vertical indent width guides                                                                     |
-| `ui.menu`                   | Code and command completion menus                                                                |
-| `ui.menu.selected`          | Selected autocomplete item                                                                       |
-| `ui.menu.scroll`            | `fg` sets thumb color, `bg` sets track color of scrollbar                                        |
-| `ui.selection`              | For selections in the editing area                                                               |
-| `ui.selection.primary`      |                                                                                                  |
-| `ui.cursorline.primary`     | The line of the primary cursor ([if `cursorline` is enabled][editor-section])                    |
-| `ui.cursorline.secondary`   | The lines of any other cursors ([if `cursorline` is enabled][editor-section])                    |
-| `ui.cursorcolumn.primary`   | The column of the primary cursor ([if `cursorcolumn` is enabled][editor-section])                |
-| `ui.cursorcolumn.secondary` | The columns of any other cursors ([if `cursorcolumn` is enabled][editor-section])                |
-| `warning`                   | Diagnostics warning (gutter)                                                                     |
-| `error`                     | Diagnostics error (gutter)                                                                       |
-| `info`                      | Diagnostics info (gutter)                                                                        |
-| `hint`                      | Diagnostics hint (gutter)                                                                        |
-| `diagnostic`                | Diagnostics fallback style (editing area)                                                        |
-| `diagnostic.hint`           | Diagnostics hint (editing area)                                                                  |
-| `diagnostic.info`           | Diagnostics info (editing area)                                                                  |
-| `diagnostic.warning`        | Diagnostics warning (editing area)                                                               |
-| `diagnostic.error`          | Diagnostics error (editing area)                                                                 |
-=======
 
 | Key                         | Notes                                                                                          |
 | ---                         | ---                                                                                            |
@@ -472,6 +341,5 @@
 | `diagnostic.info`           | Diagnostics info (editing area)                                                                |
 | `diagnostic.warning`        | Diagnostics warning (editing area)                                                             |
 | `diagnostic.error`          | Diagnostics error (editing area)                                                               |
->>>>>>> d932969c
 
 [editor-section]: ./configuration.md#editor-section