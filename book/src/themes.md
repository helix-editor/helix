--- conflicted
+++ resolved
@@ -269,12 +269,7 @@
 | `ui.statusline.normal`      | Statusline mode during normal mode ([only if `editor.color-modes` is enabled][editor-section]) |
 | `ui.statusline.insert`      | Statusline mode during insert mode ([only if `editor.color-modes` is enabled][editor-section]) |
 | `ui.statusline.select`      | Statusline mode during select mode ([only if `editor.color-modes` is enabled][editor-section]) |
-<<<<<<< HEAD
-| `ui.popup`                  | Documentation popups (e.g Space + k)                                                             |
-=======
-| `ui.statusline.separator`   | Separator character in statusline                                                              |
 | `ui.popup`                  | Documentation popups (e.g Space + k)                                                           |
->>>>>>> c5c1b5af
 | `ui.popup.info`             | Prompt for multiple key options                                                                |
 | `ui.window`                 | Border lines separating splits                                                                 |
 | `ui.help`                   | Description box for commands                                                                   |
