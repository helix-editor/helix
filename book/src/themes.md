# Themes

To use a theme add `theme = "<name>"` to the top of your [`config.toml`](./configuration.md) file, or select it during runtime using `:theme <name>`.

## Creating a theme

Create a file with the name of your theme as the file name (i.e `mytheme.toml`) and place it in your `themes` directory (i.e `~/.config/helix/themes` or `%AppData%\helix\themes` on Windows). The directory might have to be created beforehand.

> 💡 The names "default" and "base16_default" are reserved for built-in themes
> and cannot be overridden by user-defined themes.

### Overview

Each line in the theme file is specified as below:

```toml
key = { fg = "#ffffff", bg = "#000000", underline = { color = "#ff0000", style = "curl"}, modifiers = ["bold", "italic"] }
```

Where `key` represents what you want to style, `fg` specifies the foreground color, `bg` the background color, `underline` the underline `style`/`color`, and `modifiers` is a list of style modifiers. `bg`, `underline` and `modifiers` can be omitted to defer to the defaults.

To specify only the foreground color:

```toml
key = "#ffffff"
```

If the key contains a dot `'.'`, it must be quoted to prevent it being parsed as a [dotted key](https://toml.io/en/v1.0.0#keys).

```toml
"key.key" = "#ffffff"
```

For inspiration, you can find the default `theme.toml`
[here](https://github.com/helix-editor/helix/blob/master/theme.toml) and
user-submitted themes
[here](https://github.com/helix-editor/helix/blob/master/runtime/themes).

### Using the linter

Use the supplied linting tool to check for errors and missing scopes:

```sh
cargo xtask themelint onedark # replace onedark with <name>
```

## The details of theme creation

### Color palettes

It's recommended to define a palette of named colors, and refer to them in the
configuration values in your theme. To do this, add a table called
`palette` to your theme file:

```toml
"ui.background" = "white"
"ui.text" = "black"

[palette]
white = "#ffffff"
black = "#000000"
```

Keep in mind that the `[palette]` table includes all keys after its header,
so it should be defined after the normal theme options.

The default palette uses the terminal's default 16 colors, and the colors names
are listed below. The `[palette]` section in the config file takes precedence
over it and is merged into the default palette.

| Color Name      |
| ---             |
| `black`         |
| `red`           |
| `green`         |
| `yellow`        |
| `blue`          |
| `magenta`       |
| `cyan`          |
| `gray`          |
| `light-red`     |
| `light-green`   |
| `light-yellow`  |
| `light-blue`    |
| `light-magenta` |
| `light-cyan`    |
| `light-gray`    |
| `white`         |

### Modifiers

The following values may be used as modifier, provided they are supported by
your terminal emulator.

| Modifier             |
| ---                  |
| `bold`               |
| `dim`                |
| `italic`             |
| `underlined`         |
| `slow_blink`         |
| `rapid_blink`        |
| `reversed`           |
| `hidden`             |
| `crossed_out`        |

> 💡 The `underlined` modifier is deprecated and only available for backwards compatibility.
> Its behavior is equivalent to setting `underline.style="line"`.

### Underline style

One of the following values may be used as a value for `underline.style`, providing it is
supported by your terminal emulator.

| Modifier       |
| ---            |
| `line`         |
| `curl`         |
| `dashed`       |
| `dotted`       |
| `double_line`  |


### Inheritance

Extend other themes by setting the `inherits` property to an existing theme.

```toml
inherits = "boo_berry"

# Override the theming for "keyword"s:
"keyword" = { fg = "gold" }

# Override colors in the palette:
[palette]
berry = "#2A2A4D"
```

### Scopes

The following is a list of scopes available to use for styling:

#### Syntax highlighting

These keys match [tree-sitter scopes](https://tree-sitter.github.io/tree-sitter/syntax-highlighting#theme).

When determining styling for a highlight, the longest matching theme key will be used. For example, if the highlight is `function.builtin.static`, the key `function.builtin` will be used instead of `function`.

We use a similar set of scopes as
[Sublime Text](https://www.sublimetext.com/docs/scope_naming.html). See also
[TextMate](https://macromates.com/manual/en/language_grammars) scopes.

- `attribute` - Class attributes, HTML tag attributes

- `type` - Types
  - `builtin` - Primitive types provided by the language (`int`, `usize`)
  - `enum`
    - `variant`
- `constructor`

- `constant` (TODO: constant.other.placeholder for `%v`)
  - `builtin` Special constants provided by the language (`true`, `false`, `nil` etc)
    - `boolean`
  - `character`
    - `escape`
  - `numeric` (numbers)
    - `integer`
    - `float`

- `string` (TODO: string.quoted.{single, double}, string.raw/.unquoted)?
  - `regexp` - Regular expressions
  - `special`
    - `path`
    - `url`
    - `symbol` - Erlang/Elixir atoms, Ruby symbols, Clojure keywords

- `comment` - Code comments
  - `line` - Single line comments (`//`)
  - `block` - Block comments (e.g. (`/* */`)
    - `documentation` - Documentation comments (e.g. `///` in Rust)

- `variable` - Variables
  - `builtin` - Reserved language variables (`self`, `this`, `super`, etc.)
  - `parameter` - Function parameters
  - `other`
    - `member` - Fields of composite data types (e.g. structs, unions)

- `label`

- `punctuation`
  - `delimiter` - Commas, colons
  - `bracket` - Parentheses, angle brackets, etc.
  - `special` - String interpolation brackets.

- `keyword`
  - `control`
    - `conditional` - `if`, `else`
    - `repeat` - `for`, `while`, `loop`
    - `import` - `import`, `export`
    - `return`
    - `exception`
  - `operator` - `or`, `in`
  - `directive` - Preprocessor directives (`#if` in C)
  - `function` - `fn`, `func`
  - `storage` - Keywords describing how things are stored
    - `type` - The type of something, `class`, `function`, `var`, `let`, etc.
    - `modifier` - Storage modifiers like `static`, `mut`, `const`, `ref`, etc.

- `operator` - `||`, `+=`, `>`

- `function`
  - `builtin`
  - `method`
  - `macro`
  - `special` (preprocessor in C)

- `tag` - Tags (e.g. `<body>` in HTML)

- `namespace`

- `special`

- `markup`
  - `heading`
    - `marker`
    - `1`, `2`, `3`, `4`, `5`, `6` - heading text for h1 through h6
  - `list`
    - `unnumbered`
    - `numbered`
  - `bold`
  - `italic`
  - `link`
    - `url` - URLs pointed to by links
    - `label` - non-URL link references
    - `text` - URL and image descriptions in links
  - `quote`
  - `raw`
    - `inline`
    - `block`

- `diff` - version control changes
  - `plus` - additions
  - `minus` - deletions
  - `delta` - modifications
    - `moved` - renamed or moved files/changes

#### Interface

These scopes are used for theming the editor interface:

- `markup`
  - `normal`
    - `completion` - for completion doc popup UI
    - `hover` - for hover popup UI
  - `heading`
    - `completion` - for completion doc popup UI
    - `hover` - for hover popup UI
  - `raw`
    - `inline`
      - `completion` - for completion doc popup UI
      - `hover` - for hover popup UI


| Key                         | Notes                                                                                          |
| ---                         | ---                                                                                            |
| `ui.background`             |                                                                                                |
| `ui.background.separator`   | Picker separator below input line                                                              |
| `ui.cursor`                 |                                                                                                |
| `ui.cursor.normal`          |                                                                                                |
| `ui.cursor.insert`          |                                                                                                |
| `ui.cursor.select`          |                                                                                                |
| `ui.cursor.match`           | Matching bracket etc.                                                                          |
| `ui.cursor.primary`         | Cursor with primary selection                                                                  |
| `ui.cursor.primary.normal`  |                                                                                                |
| `ui.cursor.primary.insert`  |                                                                                                |
| `ui.cursor.primary.select`  |                                                                                                |
| `ui.gutter`                 | Gutter                                                                                         |
| `ui.gutter.selected`        | Gutter for the line the cursor is on                                                           |
| `ui.linenr`                 | Line numbers                                                                                   |
| `ui.linenr.selected`        | Line number for the line the cursor is on                                                      |
| `ui.statusline`             | Statusline                                                                                     |
| `ui.statusline.inactive`    | Statusline (unfocused document)                                                                |
| `ui.statusline.normal`      | Statusline mode during normal mode ([only if `editor.color-modes` is enabled][editor-section]) |
| `ui.statusline.insert`      | Statusline mode during insert mode ([only if `editor.color-modes` is enabled][editor-section]) |
| `ui.statusline.select`      | Statusline mode during select mode ([only if `editor.color-modes` is enabled][editor-section]) |
| `ui.statusline.separator`   | Separator character in statusline                                                              |
<<<<<<< HEAD
| `ui.popup`                  | Documentation popups (e.g. Space + k)                                                          |
=======
| `ui.popup`                  | Documentation popups (e.g Space + k)                                                           |
>>>>>>> a976786a
| `ui.popup.info`             | Prompt for multiple key options                                                                |
| `ui.window`                 | Borderlines separating splits                                                                  |
| `ui.help`                   | Description box for commands                                                                   |
| `ui.text`                   | Command prompts, popup text, etc.                                                              |
| `ui.text.focus`             |                                                                                                |
| `ui.text.inactive`          | Same as `ui.text` but when the text is inactive (e.g. suggestions)                             |
| `ui.text.info`              | The key: command text in `ui.popup.info` boxes                                                 |
| `ui.virtual.ruler`          | Ruler columns (see the [`editor.rulers` config][editor-section])                               |
| `ui.virtual.whitespace`     | Visible whitespace characters                                                                  |
| `ui.virtual.indent-guide`   | Vertical indent width guides                                                                   |
| `ui.virtual.wrap`           | Soft-wrap indicator (see the [`editor.soft-wrap` config][editor-section])                      |
| `ui.menu`                   | Code and command completion menus                                                              |
| `ui.menu.selected`          | Selected autocomplete item                                                                     |
| `ui.menu.scroll`            | `fg` sets thumb color, `bg` sets track color of scrollbar                                      |
| `ui.selection`              | For selections in the editing area                                                             |
| `ui.selection.primary`      |                                                                                                |
| `ui.cursorline.primary`     | The line of the primary cursor ([if cursorline is enabled][editor-section])                    |
| `ui.cursorline.secondary`   | The lines of any other cursors ([if cursorline is enabled][editor-section])                    |
| `ui.cursorcolumn.primary`   | The column of the primary cursor ([if cursorcolumn is enabled][editor-section])                |
| `ui.cursorcolumn.secondary` | The columns of any other cursors ([if cursorcolumn is enabled][editor-section])                |
| `warning`                   | Diagnostics warning (gutter)                                                                   |
| `error`                     | Diagnostics error (gutter)                                                                     |
| `info`                      | Diagnostics info (gutter)                                                                      |
| `hint`                      | Diagnostics hint (gutter)                                                                      |
| `diagnostic`                | Diagnostics fallback style (editing area)                                                      |
| `diagnostic.hint`           | Diagnostics hint (editing area)                                                                |
| `diagnostic.info`           | Diagnostics info (editing area)                                                                |
| `diagnostic.warning`        | Diagnostics warning (editing area)                                                             |
| `diagnostic.error`          | Diagnostics error (editing area)                                                               |

[editor-section]: ./configuration.md#editor-section<|MERGE_RESOLUTION|>--- conflicted
+++ resolved
@@ -284,11 +284,7 @@
 | `ui.statusline.insert`      | Statusline mode during insert mode ([only if `editor.color-modes` is enabled][editor-section]) |
 | `ui.statusline.select`      | Statusline mode during select mode ([only if `editor.color-modes` is enabled][editor-section]) |
 | `ui.statusline.separator`   | Separator character in statusline                                                              |
-<<<<<<< HEAD
 | `ui.popup`                  | Documentation popups (e.g. Space + k)                                                          |
-=======
-| `ui.popup`                  | Documentation popups (e.g Space + k)                                                           |
->>>>>>> a976786a
 | `ui.popup.info`             | Prompt for multiple key options                                                                |
 | `ui.window`                 | Borderlines separating splits                                                                  |
 | `ui.help`                   | Description box for commands                                                                   |
