--- conflicted
+++ resolved
@@ -135,18 +135,10 @@
 ```sh
 cargo install --path helix-term --locked
 ```
-<<<<<<< HEAD
-RUSTFLAGS="-C target-feature=-crt-static"
-```
-
-Helix also needs its runtime files so make sure to copy/symlink the `runtime/` directory into the
-config directory (for example `~/.config/helix/runtime` on Linux/macOS).
-=======
 
 This command will create the `hx` executable and construct the tree-sitter
-grammars either in the `runtime` folder, or in the folder specified in `HELIX_RUNTIME`
-(as described below). To build the tree-sitter grammars requires a c++ compiler to be installed, for example `gcc-c++`.
->>>>>>> 136d1164
+grammars in the local `runtime` folder. To build the tree-sitter grammars requires
+a c++ compiler to be installed, for example `gcc-c++`.
 
 > 💡 If you are using the musl-libc instead of glibc the following environment variable must be set during the build
 > to ensure tree-sitter grammars can be loaded correctly:
@@ -157,7 +149,9 @@
 
 > 💡 Tree-sitter grammars can be fetched and compiled if not pre-packaged. Fetch
 > grammars with `hx --grammar fetch` (requires `git`) and compile them with
-> `hx --grammar build` (requires a C++ compiler).
+> `hx --grammar build` (requires a C++ compiler). This will install them in
+> the `runtime` directory within the user's helix config directory (more details
+> below).
 
 ### Configuring Helix's runtime files
 
@@ -169,11 +163,36 @@
 HELIX_RUNTIME=/home/user-name/src/helix/runtime
 ```
 
-<<<<<<< HEAD
-An alternative runtime directory can be used by setting the `HELIX_RUNTIME` environment variable.
-If you plan on keeping the repo locally, an alternative to copying/symlinking runtime files is
-to set `HELIX_RUNTIME=/path/to/helix/runtime` (`HELIX_RUNTIME=$PWD/runtime` if you're in the
-helix repo directory).
+Or, create a symlink in `~/.config/helix` that links to the source code directory:
+
+```sh
+ln -s $PWD/runtime ~/.config/helix/runtime
+```
+
+- **Windows**
+
+Either set the `HELIX_RUNTIME` environment variable to point to the runtime files using the Windows setting (search for
+`Edit environment variables for your account`) or use the `setx` command in
+Cmd:
+
+```sh
+setx HELIX_RUNTIME "%userprofile%\source\repos\helix\runtime"
+```
+
+> 💡 `%userprofile%` resolves to your user directory like
+> `C:\Users\Your-Name\` for example.
+
+Or, create a symlink in `%appdata%\helix\` that links to the source code directory:
+
+   | Method     | Command                                                                                |
+   | ---------- | -------------------------------------------------------------------------------------- |
+   | PowerShell | `New-Item -ItemType Junction -Target "runtime" -Path "$Env:AppData\helix\runtime"`     |
+   | Cmd        | `cd %appdata%\helix` <br/> `mklink /D runtime "%userprofile%\src\helix\runtime"`       |
+
+   > 💡 On Windows, creating a symbolic link may require running PowerShell or
+   > Cmd as an administrator.
+
+- **Multiple Runtime Directories**
 
 When Helix finds multiple runtime directories it will search through them for files in the
 following order:
@@ -185,36 +204,6 @@
 
 This order also sets the priority for selecting which file will be used if multiple runtime
 directories have files with the same name.
-=======
-Or, create a symlink in `~/.config/helix` that links to the source code directory:
-
-```sh
-ln -s $PWD/runtime ~/.config/helix/runtime
-```
-
-- **Windows**
->>>>>>> 136d1164
-
-Either set the `HELIX_RUNTIME` environment variable to point to the runtime files using the Windows setting (search for
-`Edit environment variables for your account`) or use the `setx` command in
-Cmd:
-
-```sh
-setx HELIX_RUNTIME "%userprofile%\source\repos\helix\runtime"
-```
-
-> 💡 `%userprofile%` resolves to your user directory like
-> `C:\Users\Your-Name\` for example.
-
-Or, create a symlink in `%appdata%\helix\` that links to the source code directory:
-
-   | Method     | Command                                                                                |
-   | ---------- | -------------------------------------------------------------------------------------- |
-   | PowerShell | `New-Item -ItemType Junction -Target "runtime" -Path "$Env:AppData\helix\runtime"`     |
-   | Cmd        | `cd %appdata%\helix` <br/> `mklink /D runtime "%userprofile%\src\helix\runtime"`       |
-
-   > 💡 On Windows, creating a symbolic link may require running PowerShell or
-   > Cmd as an administrator.
 
 ### Validating the installation
 
@@ -240,19 +229,8 @@
 cp contrib/helix.png ~/.icons # or ~/.local/share/icons
 ```
 
-<<<<<<< HEAD
-These grammars will be fetched and built into the runtime directory that has the highest
-priority (as discussed above in the build from source instructions). The implication
-of this is that in most cases they will be put in the runtime directory under the user's
-OS-dependent helix config directory. However, if the grammars are instead being fetched
-and built as part of a cargo build step, then they will be put in the runtime directory
-within the helix repo.
-
-### Installing language servers
-=======
 To use another terminal than the system default, you can modify the `.desktop`
 file. For example, to use `kitty`:
->>>>>>> 136d1164
 
 ```sh
 sed -i "s|Exec=hx %F|Exec=kitty hx %F|g" ~/.local/share/applications/Helix.desktop
