# Installing Helix

<!--toc:start-->
- [Pre-built binaries](#pre-built-binaries)
- [Linux, macOS, Windows and OpenBSD packaging status](#linux-macos-windows-and-openbsd-packaging-status)
- [Linux](#linux)
  - [Ubuntu](#ubuntu)
  - [Fedora/RHEL](#fedorarhel)
  - [Arch Linux community](#arch-linux-community)
  - [NixOS](#nixos)
  - [Flatpak](#flatpak)
  - [AppImage](#appimage)
- [macOS](#macos)
  - [Homebrew Core](#homebrew-core)
- [Windows](#windows)
  - [Winget](#winget)
  - [Scoop](#scoop)
  - [Chocolatey](#chocolatey)
  - [MSYS2](#msys2)
- [Building from source](#building-from-source)
  - [Configuring Helix's runtime files](#configuring-helixs-runtime-files)
    - [Linux and macOS](#linux-and-macos)
    - [Windows](#windows)
    - [Multiple runtime directories](#multiple-runtime-directories)
  - [Validating the installation](#validating-the-installation)
  - [Configure the desktop shortcut](#configure-the-desktop-shortcut)
<!--toc:end-->

To install Helix, follow the instructions specific to your operating system.
Note that:

- To get the latest nightly version of Helix, you need to
  [build from source](#building-from-source).

- To take full advantage of Helix, install the language servers for your
  preferred programming languages. See the
  [wiki](https://github.com/helix-editor/helix/wiki/How-to-install-the-default-language-servers)
  for instructions.

## Pre-built binaries

Download pre-built binaries from the
[GitHub Releases page](https://github.com/helix-editor/helix/releases). Add the binary to your system's `$PATH` to use it from the command
line.

## Linux, macOS, Windows and OpenBSD packaging status

[![Packaging status](https://repology.org/badge/vertical-allrepos/helix.svg)](https://repology.org/project/helix/versions)

## Linux

The following third party repositories are available:

### Ubuntu

Add the `PPA` for Helix:

```sh
sudo add-apt-repository ppa:maveonair/helix-editor
sudo apt update
sudo apt install helix
```

### Fedora/RHEL

Enable the `COPR` repository for Helix:

```sh
sudo dnf copr enable varlad/helix
sudo dnf install helix
```

### Arch Linux community

Releases are available in the `community` repository:

```sh
sudo pacman -S helix
```
Additionally, a [helix-git](https://aur.archlinux.org/packages/helix-git/) package is available
in the AUR, which builds the master branch.

### NixOS

Helix is available as a [flake](https://nixos.wiki/wiki/Flakes) in the project
root. Use `nix develop` to spin up a reproducible development shell. Outputs are
cached for each push to master using [Cachix](https://www.cachix.org/). The
flake is configured to automatically make use of this cache assuming the user
accepts the new settings on first use.

If you are using a version of Nix without flakes enabled,
[install Cachix CLI](https://docs.cachix.org/installation) and use
`cachix use helix` to configure Nix to use cached outputs when possible.

### Flatpak

Helix is available on [Flathub](https://flathub.org/en-GB/apps/com.helix_editor.Helix):

```sh
flatpak install flathub com.helix_editor.Helix
flatpak run com.helix_editor.Helix
```

### AppImage

Install Helix using the Linux [AppImage](https://appimage.org/) format.
Download the official Helix AppImage from the [latest releases](https://github.com/helix-editor/helix/releases/latest) page.

```sh
chmod +x helix-*.AppImage # change permission for executable mode
./helix-*.AppImage # run helix
```
 
## macOS

### Homebrew Core

```sh
brew install helix
```

## Windows

Install on Windows using [Winget](https://learn.microsoft.com/en-us/windows/package-manager/winget/), [Scoop](https://scoop.sh/), [Chocolatey](https://chocolatey.org/)
or [MSYS2](https://msys2.org/).

### Winget
Windows Package Manager winget command-line tool is by default available on Windows 11 and modern versions of Windows 10 as a part of the App Installer.
You can get [App Installer from the Microsoft Store](https://www.microsoft.com/p/app-installer/9nblggh4nns1#activetab=pivot:overviewtab). If it's already installed, make sure it is updated with the latest version.

```sh
winget install Helix.Helix
```

### Scoop

```sh
scoop install helix
```

### Chocolatey

```sh
choco install helix
```

### MSYS2

For 64-bit Windows 8.1 or above:

```sh
pacman -S mingw-w64-ucrt-x86_64-helix
```

## Building from source

<<<<<<< HEAD
Clone the Helix GitHub repository into a directory of your choice. The
examples in this documentation assume installation into either `~/src/` on
Linux and macOS, or `%userprofile%\src\helix\runtime` on Windows.
=======
Requirements:

- The [Rust toolchain](https://www.rust-lang.org/tools/install)
- The [Git version control system](https://git-scm.com/)
- A c++14 compatible compiler to build the tree-sitter grammars, for example GCC or Clang

If you are using the `musl-libc` standard library instead of `glibc` the following environment variable must be set during the build to ensure tree-sitter grammars can be loaded correctly:

```sh
RUSTFLAGS="-C target-feature=-crt-static"
```

1. Clone the repository:
>>>>>>> 69332ae3

```sh
git clone https://github.com/helix-editor/helix
cd helix
```

2. Compile from source:

```sh
cargo install --path helix-term --locked
```

This command will create the `hx` executable and construct the tree-sitter
<<<<<<< HEAD
grammars in the local `runtime` folder. To build the tree-sitter grammars requires
a c++ compiler to be installed, for example `gcc-c++` or `clang`.

> 💡 If you are using the musl-libc instead of glibc the following environment variable must be set during the build
> to ensure tree-sitter grammars can be loaded correctly:
>
> ```sh
> RUSTFLAGS="-C target-feature=-crt-static"
> ```
=======
grammars in the local `runtime` folder.
>>>>>>> 69332ae3

> 💡 Tree-sitter grammars can be fetched and compiled if not pre-packaged. Fetch
> grammars with `hx --grammar fetch` and compile them with
> `hx --grammar build`. This will install them in
> the `runtime` directory within the user's helix config directory (more
> [details below](#multiple-runtime-directories)).

### Configuring Helix's runtime files

#### Linux and macOS

The **runtime** directory is one below the Helix source, so either set a
`HELIX_RUNTIME` environment variable to point to that directory and add it to
your `~/.bashrc` or equivalent:

```sh
HELIX_RUNTIME=/home/user-name/src/helix/runtime
```

Or, create a symbolic link:

```sh
ln -s  /home/user-name/src/helix/runtime ~/.config/helix/runtime
```

#### Windows

Either set the `HELIX_RUNTIME` environment variable to point to the runtime files using the Windows setting (search for
`Edit environment variables for your account`) or use the `setx` command in
Cmd:

```sh
setx HELIX_RUNTIME "%userprofile%\source\repos\helix\runtime"
```

> 💡 `%userprofile%` resolves to your user directory like
> `C:\Users\Your-Name\` for example.

Or, create a symlink in `%appdata%\helix\` that links to the source code directory:

| Method     | Command                                                                                |
| ---------- | -------------------------------------------------------------------------------------- |
| PowerShell | `New-Item -ItemType Junction -Target "runtime" -Path "$Env:AppData\helix\runtime"`     |
| Cmd        | `cd %appdata%\helix` <br/> `mklink /D runtime "%userprofile%\src\helix\runtime"`       |

> 💡 On Windows, creating a symbolic link may require running PowerShell or
> Cmd as an administrator.

#### Multiple runtime directories

When Helix finds multiple runtime directories it will search through them for files in the
following order:

1. `runtime/` sibling directory to `$CARGO_MANIFEST_DIR` directory (this is intended for
  developing and testing helix only).
2. `runtime/` subdirectory of OS-dependent helix user config directory.
3. `$HELIX_RUNTIME`.
4. `runtime/` subdirectory of path to Helix executable.

This order also sets the priority for selecting which file will be used if multiple runtime
directories have files with the same name.

### Validating the installation

To make sure everything is set up as expected you should run the Helix health
check:

```sh
hx --health
```

For more information on the health check results refer to
[Health check](https://github.com/helix-editor/helix/wiki/Healthcheck).

### Configure the desktop shortcut

If your desktop environment supports the
[XDG desktop menu](https://specifications.freedesktop.org/menu-spec/menu-spec-latest.html)
you can configure Helix to show up in the application menu by copying the
provided `.desktop` and icon files to their correct folders:

```sh
cp contrib/Helix.desktop ~/.local/share/applications
cp contrib/helix.png ~/.icons # or ~/.local/share/icons
```

To use another terminal than the system default, you can modify the `.desktop`
file. For example, to use `kitty`:

```sh
sed -i "s|Exec=hx %F|Exec=kitty hx %F|g" ~/.local/share/applications/Helix.desktop
sed -i "s|Terminal=true|Terminal=false|g" ~/.local/share/applications/Helix.desktop
```<|MERGE_RESOLUTION|>--- conflicted
+++ resolved
@@ -152,14 +152,13 @@
 pacman -S mingw-w64-ucrt-x86_64-helix
 ```
 
-## Building from source
-
-<<<<<<< HEAD
+## building from source
+
+Requirements:
+
 Clone the Helix GitHub repository into a directory of your choice. The
 examples in this documentation assume installation into either `~/src/` on
 Linux and macOS, or `%userprofile%\src\helix\runtime` on Windows.
-=======
-Requirements:
 
 - The [Rust toolchain](https://www.rust-lang.org/tools/install)
 - The [Git version control system](https://git-scm.com/)
@@ -172,7 +171,6 @@
 ```
 
 1. Clone the repository:
->>>>>>> 69332ae3
 
 ```sh
 git clone https://github.com/helix-editor/helix
@@ -184,21 +182,7 @@
 ```sh
 cargo install --path helix-term --locked
 ```
-
-This command will create the `hx` executable and construct the tree-sitter
-<<<<<<< HEAD
-grammars in the local `runtime` folder. To build the tree-sitter grammars requires
-a c++ compiler to be installed, for example `gcc-c++` or `clang`.
-
-> 💡 If you are using the musl-libc instead of glibc the following environment variable must be set during the build
-> to ensure tree-sitter grammars can be loaded correctly:
->
-> ```sh
-> RUSTFLAGS="-C target-feature=-crt-static"
-> ```
-=======
-grammars in the local `runtime` folder.
->>>>>>> 69332ae3
+This command will create the `hx` executable and construct the tree-sitter grammars in the local `runtime` folder. 
 
 > 💡 Tree-sitter grammars can be fetched and compiled if not pre-packaged. Fetch
 > grammars with `hx --grammar fetch` and compile them with
@@ -215,13 +199,13 @@
 your `~/.bashrc` or equivalent:
 
 ```sh
-HELIX_RUNTIME=/home/user-name/src/helix/runtime
+helix_runtime=~/src/helix/runtime
 ```
 
 Or, create a symbolic link:
 
 ```sh
-ln -s  /home/user-name/src/helix/runtime ~/.config/helix/runtime
+ln -s  ~/src/helix/runtime ~/.config/helix/runtime
 ```
 
 #### Windows
