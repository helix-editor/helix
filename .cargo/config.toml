--- conflicted
+++ resolved
@@ -1,12 +1,3 @@
-<<<<<<< HEAD
-# we use tokio_unstable to enable runtime::Handle::id so we can seperate
-# gloablsfrom mul1tiple parallel tests. If that function ever does get removed
-# its possible to replace (with some additional overhead and effort)
-# Annoyingly build.rustflags doesn't work here because it gets overwritten
-# if people have their own global target.<..> config (for examble to enable mold)
-# specificying flags this way is more robust as they get merged
-# This still gets overwritten by RUST_FLAGS tough, luckily it shouldn't be necessary
-=======
 # we use tokio_unstable to enable runtime::Handle::id so we can separate
 # globals from multiple parallel tests. If that function ever does get removed
 # its possible to replace (with some additional overhead and effort)
@@ -14,7 +5,6 @@
 # if people have their own global target.<..> config (for example to enable mold)
 # specifying flags this way is more robust as they get merged
 # This still gets overwritten by RUST_FLAGS though, luckily it shouldn't be necessary
->>>>>>> cf449217
 # to set those most of the time. If downstream does overwrite this its not a huge
 # deal since it will only break tests anyway
 [target."cfg(all())"]
