--- conflicted
+++ resolved
@@ -25,13 +25,7 @@
 crossterm = { version = "0.27", optional = true }
 termini = "1.0"
 serde = { version = "1", "optional" = true, features = ["derive"]}
-<<<<<<< HEAD
-once_cell = "1.18"
-log = "~0.4"
-helix-view = { version = "0.6", path = "../helix-view", features = ["term"] }
-helix-core = { version = "0.6", path = "../helix-core" }
-steel-core = { workspace = true, optional = true }
-=======
 once_cell = "1.19"
 log = "~0.4"
->>>>>>> cf449217
+
+steel-core = { workspace = true, optional = true }