[package]
name = "helix-tui"
description = """A library to build rich terminal user interfaces or dashboards"""
include = ["src/**/*", "README.md"]
version.workspace = true
authors.workspace = true
edition.workspace = true
license.workspace = true
rust-version.workspace = true
categories.workspace = true
repository.workspace = true
homepage.workspace = true

[features]
<<<<<<< HEAD
default = ["termina"]
steel = ["dep:steel-core", "helix-view/steel", "helix-core/steel"]
=======
default = ["termina", "crossterm"]
>>>>>>> c599e4e7

[dependencies]
helix-view = { path = "../helix-view", features = ["term"] }
helix-core = { path = "../helix-core" }

bitflags.workspace = true
cassowary = "0.3"
unicode-segmentation.workspace = true
termina = { workspace = true, optional = true }
termini = "1.0"
once_cell = "1.21"
log = "~0.4"

<<<<<<< HEAD
steel-core = { workspace = true, optional = true }
=======
[target.'cfg(windows)'.dependencies]
crossterm = { version = "0.28", optional = true }
>>>>>>> c599e4e7
<|MERGE_RESOLUTION|>--- conflicted
+++ resolved
@@ -12,12 +12,8 @@
 homepage.workspace = true
 
 [features]
-<<<<<<< HEAD
-default = ["termina"]
+default = ["termina", "crossterm"]
 steel = ["dep:steel-core", "helix-view/steel", "helix-core/steel"]
-=======
-default = ["termina", "crossterm"]
->>>>>>> c599e4e7
 
 [dependencies]
 helix-view = { path = "../helix-view", features = ["term"] }
@@ -30,10 +26,7 @@
 termini = "1.0"
 once_cell = "1.21"
 log = "~0.4"
+steel-core = { workspace = true, optional = true }
 
-<<<<<<< HEAD
-steel-core = { workspace = true, optional = true }
-=======
 [target.'cfg(windows)'.dependencies]
-crossterm = { version = "0.28", optional = true }
->>>>>>> c599e4e7
+crossterm = { version = "0.28", optional = true }