//! `helix_vcs` provides types for working with diffs from a Version Control System (VCS).
//! Currently `git` is the only supported provider for diffs, but this architecture allows
//! for other providers to be added in the future.

use anyhow::{anyhow, bail, Result};
use arc_swap::ArcSwap;
use std::{
    path::{Path, PathBuf},
    sync::Arc,
};

#[cfg(feature = "git")]
mod git;
pub use git::blame::FileBlame;

mod diff;

pub use diff::{DiffHandle, Hunk};

mod status;

pub use status::FileChange;

<<<<<<< HEAD
/// Contains all active diff providers. Diff providers are compiled in via features. Currently
/// only `git` is supported.
#[derive(Clone)]
=======
#[derive(Clone, Debug)]
>>>>>>> 5e21b7f1
pub struct DiffProviderRegistry {
    providers: Vec<DiffProvider>,
}

impl DiffProviderRegistry {
    /// Get the given file from the VCS. This provides the unedited document as a "base"
    /// for a diff to be created.
    pub fn get_diff_base(&self, file: &Path) -> Option<Vec<u8>> {
        self.providers
            .iter()
            .find_map(|provider| match provider.get_diff_base(file) {
                Ok(res) => Some(res),
                Err(err) => {
                    log::debug!("{err:#?}");
                    log::debug!("failed to open diff base for {}", file.display());
                    None
                }
            })
    }

    /// Get the current name of the current [HEAD](https://stackoverflow.com/questions/2304087/what-is-head-in-git).
    pub fn get_current_head_name(&self, file: &Path) -> Option<Arc<ArcSwap<Box<str>>>> {
        self.providers
            .iter()
            .find_map(|provider| match provider.get_current_head_name(file) {
                Ok(res) => Some(res),
                Err(err) => {
                    log::debug!("{err:#?}");
                    log::debug!("failed to obtain current head name for {}", file.display());
                    None
                }
            })
    }

    /// Fire-and-forget changed file iteration. Runs everything in a background task. Keeps
    /// iteration until `on_change` returns `false`.
    pub fn for_each_changed_file(
        self,
        cwd: PathBuf,
        f: impl Fn(Result<FileChange>) -> bool + Send + 'static,
    ) {
        tokio::task::spawn_blocking(move || {
            if self
                .providers
                .iter()
                .find_map(|provider| provider.for_each_changed_file(&cwd, &f).ok())
                .is_none()
            {
                f(Err(anyhow!("no diff provider returns success")));
            }
        });
    }
}

impl Default for DiffProviderRegistry {
    fn default() -> Self {
        // currently only git is supported
        // TODO make this configurable when more providers are added
        let providers = vec![
            #[cfg(feature = "git")]
            DiffProvider::Git,
            DiffProvider::None,
        ];
        DiffProviderRegistry { providers }
    }
}

/// A union type that includes all types that implement [DiffProvider]. We need this type to allow
/// cloning [DiffProviderRegistry] as `Clone` cannot be used in trait objects.
///
/// `Copy` is simply to ensure the `clone()` call is the simplest it can be.
<<<<<<< HEAD
#[derive(Copy, Clone)]
enum DiffProvider {
=======
#[derive(Copy, Clone, Debug)]
pub enum DiffProvider {
>>>>>>> 5e21b7f1
    #[cfg(feature = "git")]
    Git,
    None,
}

impl DiffProvider {
    fn get_diff_base(&self, file: &Path) -> Result<Vec<u8>> {
        match self {
            #[cfg(feature = "git")]
            Self::Git => git::get_diff_base(file),
            Self::None => bail!("No diff support compiled in"),
        }
    }

    fn get_current_head_name(&self, file: &Path) -> Result<Arc<ArcSwap<Box<str>>>> {
        match self {
            #[cfg(feature = "git")]
            Self::Git => git::get_current_head_name(file),
            Self::None => bail!("No diff support compiled in"),
        }
    }

    fn for_each_changed_file(
        &self,
        cwd: &Path,
        f: impl Fn(Result<FileChange>) -> bool,
    ) -> Result<()> {
        match self {
            #[cfg(feature = "git")]
            Self::Git => git::for_each_changed_file(cwd, f),
            Self::None => bail!("No diff support compiled in"),
        }
    }
}<|MERGE_RESOLUTION|>--- conflicted
+++ resolved
@@ -21,13 +21,9 @@
 
 pub use status::FileChange;
 
-<<<<<<< HEAD
 /// Contains all active diff providers. Diff providers are compiled in via features. Currently
 /// only `git` is supported.
-#[derive(Clone)]
-=======
 #[derive(Clone, Debug)]
->>>>>>> 5e21b7f1
 pub struct DiffProviderRegistry {
     providers: Vec<DiffProvider>,
 }
@@ -99,13 +95,8 @@
 /// cloning [DiffProviderRegistry] as `Clone` cannot be used in trait objects.
 ///
 /// `Copy` is simply to ensure the `clone()` call is the simplest it can be.
-<<<<<<< HEAD
-#[derive(Copy, Clone)]
-enum DiffProvider {
-=======
 #[derive(Copy, Clone, Debug)]
 pub enum DiffProvider {
->>>>>>> 5e21b7f1
     #[cfg(feature = "git")]
     Git,
     None,
