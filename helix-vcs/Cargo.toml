--- conflicted
+++ resolved
@@ -20,13 +20,8 @@
 parking_lot.workspace = true
 arc-swap = { version = "1.7.1" }
 
-<<<<<<< HEAD
 gix = { version = "0.72.1", features = ["attributes", "status", "blame", "parallel"], default-features = false, optional = true }
-imara-diff = "0.1.8"
-=======
-gix = { version = "0.72.1", features = ["attributes", "status"], default-features = false, optional = true }
 imara-diff =  "0.2.0"
->>>>>>> fed3edca
 anyhow = "1"
 
 log = "0.4"
