; See runtime/queries/ecma/README.md for more info.

<<<<<<< HEAD
(internal_module
  [((identifier) @namespace) ((nested_identifier (identifier) @namespace))])

(ambient_declaration "global" @namespace)


; Variables

(required_parameter (identifier) @variable.parameter)
(optional_parameter (identifier) @variable.parameter)

; Punctuation

[
  ":"
] @punctuation.delimiter

(optional_parameter "?" @punctuation.special)
(property_signature "?" @punctuation.special)

(conditional_type ["?" ":"] @operator)



; Keywords

[
  "abstract"
  "declare"
  "export"
  "infer"
  "implements"
  "keyof"
  "namespace"
  "override"
  "satisfies"
] @keyword

[
  "type"
  "interface"
  "enum"
] @keyword.storage.type

[
  "public"
  "private"
  "protected"
  "readonly"
] @keyword.storage.modifier

; inherits: ecma

; Types

(type_identifier) @type
(predefined_type) @type.builtin

(type_arguments
  "<" @punctuation.bracket
  ">" @punctuation.bracket)

((identifier) @type
 (#match? @type "^[A-Z]"))

; Literals

[
  (template_literal_type)
] @string

; Tokens

(template_type
  "${" @punctuation.special
  "}" @punctuation.special) @embedded
=======
; inherits: _typescript,ecma
>>>>>>> 843ae971
<|MERGE_RESOLUTION|>--- conflicted
+++ resolved
@@ -1,82 +1,3 @@
 ; See runtime/queries/ecma/README.md for more info.
 
-<<<<<<< HEAD
-(internal_module
-  [((identifier) @namespace) ((nested_identifier (identifier) @namespace))])
-
-(ambient_declaration "global" @namespace)
-
-
-; Variables
-
-(required_parameter (identifier) @variable.parameter)
-(optional_parameter (identifier) @variable.parameter)
-
-; Punctuation
-
-[
-  ":"
-] @punctuation.delimiter
-
-(optional_parameter "?" @punctuation.special)
-(property_signature "?" @punctuation.special)
-
-(conditional_type ["?" ":"] @operator)
-
-
-
-; Keywords
-
-[
-  "abstract"
-  "declare"
-  "export"
-  "infer"
-  "implements"
-  "keyof"
-  "namespace"
-  "override"
-  "satisfies"
-] @keyword
-
-[
-  "type"
-  "interface"
-  "enum"
-] @keyword.storage.type
-
-[
-  "public"
-  "private"
-  "protected"
-  "readonly"
-] @keyword.storage.modifier
-
-; inherits: ecma
-
-; Types
-
-(type_identifier) @type
-(predefined_type) @type.builtin
-
-(type_arguments
-  "<" @punctuation.bracket
-  ">" @punctuation.bracket)
-
-((identifier) @type
- (#match? @type "^[A-Z]"))
-
-; Literals
-
-[
-  (template_literal_type)
-] @string
-
-; Tokens
-
-(template_type
-  "${" @punctuation.special
-  "}" @punctuation.special) @embedded
-=======
-; inherits: _typescript,ecma
->>>>>>> 843ae971
+; inherits: _typescript,ecma