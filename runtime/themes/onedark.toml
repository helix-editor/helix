--- conflicted
+++ resolved
@@ -1,30 +1,5 @@
 # Author : Gokul Soumya <gokulps15@gmail.com>
 
-<<<<<<< HEAD
-"attribute" = { fg = "#E5C07B" }
-"comment" = { fg = "#5C6370", modifiers = ['italic'] }
-"constant" = { fg = "#56B6C2" }
-"constant.builtin" = { fg = "#61AFEF" }
-"constructor" = { fg = "#61AFEF" }
-"constant.character.escape" = { fg = "#D19A66" }
-"function" = { fg = "#61AFEF" }
-"function.builtin" = { fg = "#61AFEF" }
-"function.macro" = { fg = "#C678DD" }
-"keyword" = { fg = "#E06C75" }
-"keyword.directive" = { fg = "#C678DD" }
-"label" = { fg = "#C678DD" }
-"namespace" = { fg = "#61AFEF" }
-"constant.numeric" = { fg = "#D19A66" }
-"operator" = { fg = "#C678DD" }
-"variable.other.member" = { fg = "#E06C75" }
-"special" = { fg = "#61AFEF" }
-"string" = { fg = "#98C379" }
-"type" = { fg = "#E5C07B" }
-"type.builtin" = { fg = "#E5C07B" }
-"variable" = { fg = "#61AFEF" }
-"variable.builtin" = { fg = "#61AFEF" }
-"variable.parameter" = { fg = "#E06C75" }
-=======
 "attribute" = { fg = "yellow" }
 "comment" = { fg = "light-gray", modifiers = ["italic"] }
 "constant" = { fg = "cyan" }
@@ -49,7 +24,6 @@
 # "variable" = { fg = "blue" }
 "variable.builtin" = { fg = "blue" }
 "variable.parameter" = { fg = "red" }
->>>>>>> 2f8ad7f8
 
 diagnostic = { modifiers = ["underlined"] }
 "info" = { fg = "blue", modifiers = ["bold"] }
