--- conflicted
+++ resolved
@@ -62,10 +62,7 @@
 "ui.virtual" = { fg = "blue" }
 "ui.virtual.ruler" = { bg = "bgrey-two" }
 "ui.virtual.indent-guide" = { fg = "gray" }
-<<<<<<< HEAD
-=======
 
->>>>>>> 8a7006dd
 
 "ui.selection" = { bg = "maize" }
 "ui.selection.primary" = { fg = "white", bg = "bgrey" }
@@ -74,10 +71,7 @@
 "ui.cursor.match" = { fg = "#212121", bg = "#6C6999" }
 "ui.cursor" = { bg = "bgrey-two", modifiers = ["reversed"] }
 "ui.cursorline.primary" = { bg = "#44414c" }
-<<<<<<< HEAD
-=======
 
->>>>>>> 8a7006dd
 "ui.highlight" = { bg = "white" }
 "ui.highlight.frameline" = { bg = "#634450" }
 "ui.debug" = { fg = "#634450" }
