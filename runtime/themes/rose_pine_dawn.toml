# Author: Rosé Pine <hi@rosepinetheme.com>
# Upstream: https://github.com/rose-pine/helix
# Contributing:
#   Please submit changes to https://github.com/rose-pine/helix.
#   The Rosé Pine team will update Helix, including you as a co-author.

<<<<<<< HEAD
inherits = "rose_pine"
=======
"ui.background" = { bg = "surface" }
"ui.menu" = { fg = "text", bg = "overlay" }
"ui.menu.selected" = { fg = "iris", bg = "surface" }
"ui.linenr" = {fg = "subtle" }
"ui.liner.selected" = "highlightOverlay"
"ui.selection" = { bg = "highlight" }
"comment" = "subtle"
"ui.cursorline" = {bg = "base" }
"ui.statusline" = {fg = "foam", bg = "surface" }
"ui.statusline.inactive" = { fg = "iris", bg = "surface" }
"ui.cursor" = { fg = "rose", modifiers = ["reversed"] }
"ui.text" = { fg = "text" }
"ui.text.focus" = { fg = "foam", modifiers = ["bold"]}
"ui.text.info" = {fg = "pine", modifiers = ["bold"]}
"ui.virtual.whitespace" = "highlight"
"ui.virtual.ruler" = { bg = "base" }
"operator" = "rose"
"variable" = "text"
"number" = "iris"
"constant" = "gold"
"attribute" = "gold" 
"type" = "foam"
"ui.cursor.match" = { fg = "gold", modifiers = ["underlined"] }
"string"  = "gold"
"escape" = "subtle"
"function" = "rose"
"function.builtin" = "rose"
"function.method"  = "foam"
"constructor" = "gold"
"special" = "gold"
"keyword" = "pine"
"label" = "iris"
"namespace" = "pine"
"ui.popup" = { bg = "surface" }
"ui.popup.info" = { bg = "surface" }
"ui.window" = { bg = "base" }
"ui.help" = { bg = "overlay", fg = "foam" }
"diff.plus" = "foam"
"diff.delta" = "rose"
"diff.minus" = "love"

"info" = "gold"
"hint" = "gold"
"debug" = "rose"
"error" = "love"

"diagnostic.error" = { underline = { style = "curl", color = "love" } }
"diagnostic.warning" = { underline = { style = "curl", color = "gold" } }
"diagnostic.info" = { underline = { style = "curl", color = "foam" } }
"diagnostic.hint" = { underline = { style = "curl", color = "iris" } }

"markup.heading.marker" = "subtle"
"markup.heading.1" = { fg = "love", modifiers = ["bold"] }
"markup.heading.2" = { fg = "gold", modifiers = ["bold"] }
"markup.heading.3" = { fg = "rose", modifiers = ["bold"] }
"markup.heading.4" = { fg = "pine", modifiers = ["bold"] }
"markup.heading.5" = { fg = "foam", modifiers = ["bold"] }
"markup.heading.6" = { fg = "iris", modifiers = ["bold"] }
"markup.list" = { fg = "love" }
"markup.bold" = { fg = "gold", modifiers = ["bold"] }
"markup.italic" = { fg = "iris", modifiers = ["italic"] }
"markup.link.url" = { fg = "pine", modifiers = ["underlined"]}
"markup.link.text" = { fg = "foam" }
"markup.quote" = { fg = "rose" }
"markup.raw" = { fg = "foam" }
>>>>>>> c988bd96

[palette]
base           = "#faf4ed" 
surface        = "#fffaf3" 
overlay        = "#f2e9e1"
muted          = "#9893a5"
subtle         = "#797593"
text           = "#575279"
love           = "#b4637a"
love_10        = "#f6e4e0"
gold           = "#ea9d34"
gold_10        = "#fbead8"
rose           = "#d7827e"
rose_10        = "#fae8e1"
pine           = "#286983"
pine_10        = "#e5e6e2"
foam           = "#56949f"
foam_10        = "#eaeae5"
iris           = "#907aa9"
iris_10        = "#f1e8e6"
highlight_low  = "#f4ede8"
highlight_med  = "#dfdad9"
highlight_high = "#cecacd"<|MERGE_RESOLUTION|>--- conflicted
+++ resolved
@@ -4,75 +4,7 @@
 #   Please submit changes to https://github.com/rose-pine/helix.
 #   The Rosé Pine team will update Helix, including you as a co-author.
 
-<<<<<<< HEAD
 inherits = "rose_pine"
-=======
-"ui.background" = { bg = "surface" }
-"ui.menu" = { fg = "text", bg = "overlay" }
-"ui.menu.selected" = { fg = "iris", bg = "surface" }
-"ui.linenr" = {fg = "subtle" }
-"ui.liner.selected" = "highlightOverlay"
-"ui.selection" = { bg = "highlight" }
-"comment" = "subtle"
-"ui.cursorline" = {bg = "base" }
-"ui.statusline" = {fg = "foam", bg = "surface" }
-"ui.statusline.inactive" = { fg = "iris", bg = "surface" }
-"ui.cursor" = { fg = "rose", modifiers = ["reversed"] }
-"ui.text" = { fg = "text" }
-"ui.text.focus" = { fg = "foam", modifiers = ["bold"]}
-"ui.text.info" = {fg = "pine", modifiers = ["bold"]}
-"ui.virtual.whitespace" = "highlight"
-"ui.virtual.ruler" = { bg = "base" }
-"operator" = "rose"
-"variable" = "text"
-"number" = "iris"
-"constant" = "gold"
-"attribute" = "gold" 
-"type" = "foam"
-"ui.cursor.match" = { fg = "gold", modifiers = ["underlined"] }
-"string"  = "gold"
-"escape" = "subtle"
-"function" = "rose"
-"function.builtin" = "rose"
-"function.method"  = "foam"
-"constructor" = "gold"
-"special" = "gold"
-"keyword" = "pine"
-"label" = "iris"
-"namespace" = "pine"
-"ui.popup" = { bg = "surface" }
-"ui.popup.info" = { bg = "surface" }
-"ui.window" = { bg = "base" }
-"ui.help" = { bg = "overlay", fg = "foam" }
-"diff.plus" = "foam"
-"diff.delta" = "rose"
-"diff.minus" = "love"
-
-"info" = "gold"
-"hint" = "gold"
-"debug" = "rose"
-"error" = "love"
-
-"diagnostic.error" = { underline = { style = "curl", color = "love" } }
-"diagnostic.warning" = { underline = { style = "curl", color = "gold" } }
-"diagnostic.info" = { underline = { style = "curl", color = "foam" } }
-"diagnostic.hint" = { underline = { style = "curl", color = "iris" } }
-
-"markup.heading.marker" = "subtle"
-"markup.heading.1" = { fg = "love", modifiers = ["bold"] }
-"markup.heading.2" = { fg = "gold", modifiers = ["bold"] }
-"markup.heading.3" = { fg = "rose", modifiers = ["bold"] }
-"markup.heading.4" = { fg = "pine", modifiers = ["bold"] }
-"markup.heading.5" = { fg = "foam", modifiers = ["bold"] }
-"markup.heading.6" = { fg = "iris", modifiers = ["bold"] }
-"markup.list" = { fg = "love" }
-"markup.bold" = { fg = "gold", modifiers = ["bold"] }
-"markup.italic" = { fg = "iris", modifiers = ["italic"] }
-"markup.link.url" = { fg = "pine", modifiers = ["underlined"]}
-"markup.link.text" = { fg = "foam" }
-"markup.quote" = { fg = "rose" }
-"markup.raw" = { fg = "foam" }
->>>>>>> c988bd96
 
 [palette]
 base           = "#faf4ed" 
