
# SYNTAX
"attribute"                 = "fn_declaration"
"comment"                   = "dark_green"
"constant"                  = "constant"
"constant.builtin"          = "blue2"
"constant.character"        = "orange"
"constant.character.escape" = "gold"
"constant.numeric"          = "pale_green"
"constructor"               = "type"
"diff.delta"                = "blue4"
"diff.minus"                = "orange_red"
"diff.plus"                 = "dark_green2"
"function"                  = "fn_declaration"
"function.builtin"          = "fn_declaration"
"function.macro"            = "blue2"
"keyword"                   = "blue2"
"keyword.control"           = "special"
"keyword.directive"         = "special"
"label"                     = "blue2"
"module"                    = "type"
"namespace"                 = "type"
"operator"                  = "text"
"punctuation"               = "text"
"punctuation.delimiter"     = "text"
"special"                   = "text"
"string"                    = "orange"
"string.regexp"             = "gold"
"tag"                       = "blue2"
"type"                      = "type"
"type.builtin"              = "type"
"type.enum.variant"         = "constant"
"variable"                  = "variable"
"variable.builtin"          = "blue2"
"variable.other.member"     = "variable"
"variable.parameter"        = "variable"

# MARKUP
"markup.heading"       = { fg = "blue2", modifiers = ["bold"] }
"markup.list"          = "blue3"
"markup.bold"          = { fg = "blue2", modifiers = ["bold"] }
"markup.italic"        = { modifiers = ["italic"] }
"markup.strikethrough" = { modifiers = ["crossed_out"] }
"markup.link.url"      = { modifiers = ["underlined"] }
"markup.link.text"     = "orange"
"markup.quote"         = "dark_green"
"markup.raw"           = "orange"

# UI
"ui.background"              = { fg = "light_gray", bg = "dark_gray2" }
"ui.window"                  = { bg = "widget" }
"ui.popup"                   = { fg = "text", bg = "widget" }
"ui.help"                    = { fg = "text", bg = "widget" }
"ui.menu"                    = { fg = "text", bg = "widget" }
"ui.menu.selected"           = { bg = "dark_blue2" }
# TODO: Alternate bg colour for `ui.cursor.match` and `ui.selection`.
<<<<<<< HEAD
"ui.cursor"                  = { fg = "cursor", modifiers = ["reversed"] }
"ui.cursor.primary"          = { fg = "cursor", modifiers = ["reversed"] }
"ui.cursor.match"            = { bg = "#3a3d41", modifiers = ["underlined"] }
"ui.selection"               = { bg = "#3a3d41" }
"ui.selection.primary"       = { bg = "dark_blue" }
"ui.linenr"                  = { fg = "dark_gray" }
"ui.linenr.selected"         = { fg = "light_gray2" }
"ui.cursorline.primary"      = { bg = "dark_gray3" }
"ui.statusline"              = { fg = "white", bg = "blue" }
"ui.statusline.inactive"     = { fg = "white", bg = "widget" }
"ui.statusline.insert"       = { fg = "white", bg = "yellow" }
"ui.statusline.select"       = { fg = "white", bg = "magenta" }
"ui.bufferline"              = { fg = "text", bg = "widget" }
"ui.bufferline.active"       = { fg = "white", bg = "blue" }
"ui.bufferline.background"   = { bg = "background" }
"ui.text"                    = { fg = "text" }
"ui.text.focus"              = { fg = "white" }
"ui.virtual.whitespace"      = { fg = "#3e3e3d" }
"ui.virtual.ruler"           = { bg = "borders" }
"ui.virtual.indent-guide"    = { fg = "dark_gray4" }
"ui.virtual.inlay-hint"      = { fg = "dark_gray5"}
"warning"                    = { fg = "gold2" }
"error"                      = { fg = "red" }
"info"                       = { fg = "light_blue" }
"hint"                       = { fg = "light_gray3" }
"diagnostic.error".underline = { color = "red", style = "curl" }
"diagnostic".underline       = { color = "gold", style = "curl" }
=======
"ui.cursor" = { fg = "cursor", modifiers = ["reversed"] }
"ui.cursor.primary" = { fg = "cursor", modifiers = ["reversed"] }
"ui.cursor.match" = { bg = "#3a3d41", modifiers = ["underlined"] }

"ui.selection" = { bg = "#3a3d41" }
"ui.selection.primary" = { bg = "dark_blue" }

"ui.linenr" = { fg = "dark_gray" }
"ui.linenr.selected" = { fg = "light_gray2" }

"ui.cursorline.primary" = { bg = "dark_gray3" }
"ui.statusline" = { fg = "white", bg = "blue" }
"ui.statusline.inactive" = { fg = "white", bg = "blue" }
"ui.statusline.insert" = { fg = "white", bg = "yellow" }
"ui.statusline.select" = { fg = "white", bg = "magenta" }

"ui.bufferline" = { fg = "text", bg = "widget" }
"ui.bufferline.active" = { fg = "white", bg = "blue" }
"ui.bufferline.background" = { bg = "background" }

"ui.text" = { fg = "text" }
"ui.text.focus" = { fg = "white" }

"ui.virtual.whitespace" = { fg = "dark_gray" }
"ui.virtual.ruler" = { bg = "borders" }
"ui.virtual.indent-guide" = { fg = "dark_gray4" }
"ui.virtual.inlay-hint" = { fg = "dark_gray5"}
"ui.virtual.jump-label" = { fg = "dark_gray", modifiers = ["bold"] }

"warning" = { fg = "gold2" }
"error" = { fg = "red" }
"info" = { fg = "light_blue" }
"hint" = { fg = "light_gray3" }

"diagnostic.error".underline = { color = "red", style = "curl" }
"diagnostic".underline = { color = "gold", style = "curl" }
"diagnostic.unnecessary" = { modifiers = ["dim"] }
"diagnostic.deprecated" = { modifiers = ["crossed_out"] }
>>>>>>> 89a9f2be

[palette]
white = "#ffffff"
orange = "#ce9178"
gold = "#d7ba7d"
gold2 = "#cca700"
pale_green = "#b5cea8"
dark_green = "#6A9955"
dark_green2 = "#487e02"
light_gray = "#d4d4d4"
light_gray2 = "#c6c6c6"
light_gray3 = "#eeeeee"
dark_gray = "#858585"
dark_gray2 = "#1e1e1e"
dark_gray3 = "#282828"
dark_gray4 = "#404040"
dark_gray5 = "#8b949e"
blue = "#007acc"
blue2 = "#569CD6"
blue3 = "#6796E6"
blue4 = "#1b81a8"
light_blue = "#75beff"
dark_blue = "#264f78"
dark_blue2 = "#094771"
red = "#ff1212"
orange_red = "#f14c4c"

type = "#4EC9B0"
special = "#C586C0"
variable = "#9CDCFE"
fn_declaration = "#DCDCAA"
constant = "#4FC1FF"

background = "#1e1e1e"
text = "#d4d4d4"
cursor = "#a6a6a6"
widget = "#252526"
borders = "#323232"<|MERGE_RESOLUTION|>--- conflicted
+++ resolved
@@ -54,7 +54,6 @@
 "ui.menu"                    = { fg = "text", bg = "widget" }
 "ui.menu.selected"           = { bg = "dark_blue2" }
 # TODO: Alternate bg colour for `ui.cursor.match` and `ui.selection`.
-<<<<<<< HEAD
 "ui.cursor"                  = { fg = "cursor", modifiers = ["reversed"] }
 "ui.cursor.primary"          = { fg = "cursor", modifiers = ["reversed"] }
 "ui.cursor.match"            = { bg = "#3a3d41", modifiers = ["underlined"] }
@@ -76,52 +75,15 @@
 "ui.virtual.ruler"           = { bg = "borders" }
 "ui.virtual.indent-guide"    = { fg = "dark_gray4" }
 "ui.virtual.inlay-hint"      = { fg = "dark_gray5"}
+"ui.virtual.jump-label"      = { fg = "dark_gray", modifiers = ["bold"] }
 "warning"                    = { fg = "gold2" }
 "error"                      = { fg = "red" }
 "info"                       = { fg = "light_blue" }
 "hint"                       = { fg = "light_gray3" }
 "diagnostic.error".underline = { color = "red", style = "curl" }
 "diagnostic".underline       = { color = "gold", style = "curl" }
-=======
-"ui.cursor" = { fg = "cursor", modifiers = ["reversed"] }
-"ui.cursor.primary" = { fg = "cursor", modifiers = ["reversed"] }
-"ui.cursor.match" = { bg = "#3a3d41", modifiers = ["underlined"] }
-
-"ui.selection" = { bg = "#3a3d41" }
-"ui.selection.primary" = { bg = "dark_blue" }
-
-"ui.linenr" = { fg = "dark_gray" }
-"ui.linenr.selected" = { fg = "light_gray2" }
-
-"ui.cursorline.primary" = { bg = "dark_gray3" }
-"ui.statusline" = { fg = "white", bg = "blue" }
-"ui.statusline.inactive" = { fg = "white", bg = "blue" }
-"ui.statusline.insert" = { fg = "white", bg = "yellow" }
-"ui.statusline.select" = { fg = "white", bg = "magenta" }
-
-"ui.bufferline" = { fg = "text", bg = "widget" }
-"ui.bufferline.active" = { fg = "white", bg = "blue" }
-"ui.bufferline.background" = { bg = "background" }
-
-"ui.text" = { fg = "text" }
-"ui.text.focus" = { fg = "white" }
-
-"ui.virtual.whitespace" = { fg = "dark_gray" }
-"ui.virtual.ruler" = { bg = "borders" }
-"ui.virtual.indent-guide" = { fg = "dark_gray4" }
-"ui.virtual.inlay-hint" = { fg = "dark_gray5"}
-"ui.virtual.jump-label" = { fg = "dark_gray", modifiers = ["bold"] }
-
-"warning" = { fg = "gold2" }
-"error" = { fg = "red" }
-"info" = { fg = "light_blue" }
-"hint" = { fg = "light_gray3" }
-
-"diagnostic.error".underline = { color = "red", style = "curl" }
-"diagnostic".underline = { color = "gold", style = "curl" }
-"diagnostic.unnecessary" = { modifiers = ["dim"] }
-"diagnostic.deprecated" = { modifiers = ["crossed_out"] }
->>>>>>> 89a9f2be
+"diagnostic.unnecessary"     = { modifiers = ["dim"] }
+"diagnostic.deprecated"      = { modifiers = ["crossed_out"] }
 
 [palette]
 white = "#ffffff"
