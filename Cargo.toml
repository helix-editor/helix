[workspace]
resolver = "2"
members = [
  "helix-core",
  "helix-view",
  "helix-term",
  "helix-tui",
  "helix-lsp-types",
  "helix-lsp",
  "helix-event",
  "helix-dap",
  "helix-loader",
  "helix-vcs",
  "helix-parsec",
  "helix-stdx",
  "xtask",
]

default-members = [
  "helix-term"
]

[profile.release]
lto = "thin"

[profile.opt]
inherits = "release"
lto = "fat"
codegen-units = 1
strip = true
opt-level = 3

[profile.integration]
inherits = "test"
package.helix-core.opt-level = 2
package.helix-tui.opt-level = 2
package.helix-term.opt-level = 2

[workspace.dependencies]
tree-house = { version = "0.3.0", default-features = false }
nucleo = "0.5.0"
slotmap = "1.0.7"
steel-core = { git = "https://github.com/mattwparas/steel.git", version = "0.7.0", features = ["anyhow", "dylibs", "sync", "triomphe", "imbl"] }
thiserror = "2.0"
<<<<<<< HEAD
tempfile = "3.22.0"
=======
tempfile = "3.23.0"
>>>>>>> c599e4e7
bitflags = "2.9"
unicode-segmentation = "1.2"
ropey = { version = "1.6.1", default-features = false, features = ["simd"] }
foldhash = "0.2"
parking_lot = "0.12"
futures-executor = "0.3"
futures-util = { version = "0.3", features = ["std", "async-await"], default-features = false }
tokio-stream = "0.1.17"
toml = "0.9"
termina = "0.1"
<<<<<<< HEAD
=======
sonic-rs = "0.5"
>>>>>>> c599e4e7

[workspace.package]
version = "25.7.1"
edition = "2021"
authors = ["Blaž Hrastnik <blaz@mxxn.io>"]
categories = ["editor"]
repository = "https://github.com/helix-editor/helix"
homepage = "https://helix-editor.com"
license = "MPL-2.0"
rust-version = "1.82"<|MERGE_RESOLUTION|>--- conflicted
+++ resolved
@@ -42,11 +42,7 @@
 slotmap = "1.0.7"
 steel-core = { git = "https://github.com/mattwparas/steel.git", version = "0.7.0", features = ["anyhow", "dylibs", "sync", "triomphe", "imbl"] }
 thiserror = "2.0"
-<<<<<<< HEAD
-tempfile = "3.22.0"
-=======
 tempfile = "3.23.0"
->>>>>>> c599e4e7
 bitflags = "2.9"
 unicode-segmentation = "1.2"
 ropey = { version = "1.6.1", default-features = false, features = ["simd"] }
@@ -57,10 +53,7 @@
 tokio-stream = "0.1.17"
 toml = "0.9"
 termina = "0.1"
-<<<<<<< HEAD
-=======
 sonic-rs = "0.5"
->>>>>>> c599e4e7
 
 [workspace.package]
 version = "25.7.1"
