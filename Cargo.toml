[workspace]
resolver = "2"
members = [
  "helix-core",
  "helix-view",
  "helix-term",
  "helix-tui",
  "helix-lsp-types",
  "helix-lsp",
  "helix-event",
  "helix-dap",
  "helix-loader",
  "helix-vcs",
  "helix-parsec",
  "helix-stdx",
  "xtask",
]

default-members = [
  "helix-term"
]

[profile.release]
lto = "thin"

[profile.opt]
inherits = "release"
lto = "fat"
codegen-units = 1
strip = true
opt-level = 3

[profile.integration]
inherits = "test"
package.helix-core.opt-level = 2
package.helix-tui.opt-level = 2
package.helix-term.opt-level = 2

[workspace.dependencies]
tree-house = { version = "0.3.0", default-features = false }
nucleo = "0.5.0"
slotmap = "1.0.7"
thiserror = "2.0"
tempfile = "3.23.0"
bitflags = "2.9"
unicode-segmentation = "1.2"
ropey = { version = "1.6.1", default-features = false, features = ["simd"] }
foldhash = "0.2"
parking_lot = "0.12"
futures-executor = "0.3"
futures-util = { version = "0.3", features = ["std", "async-await"], default-features = false }
tokio-stream = "0.1.17"
toml = "0.9"
termina = "0.1"
<<<<<<< HEAD
sonic-rs = "0.5"
=======
ignore = "0.4"
>>>>>>> ca800409

[workspace.package]
version = "25.7.1"
edition = "2021"
authors = ["Blaž Hrastnik <blaz@mxxn.io>"]
categories = ["editor"]
repository = "https://github.com/helix-editor/helix"
homepage = "https://helix-editor.com"
license = "MPL-2.0"
rust-version = "1.82"<|MERGE_RESOLUTION|>--- conflicted
+++ resolved
@@ -52,11 +52,8 @@
 tokio-stream = "0.1.17"
 toml = "0.9"
 termina = "0.1"
-<<<<<<< HEAD
 sonic-rs = "0.5"
-=======
 ignore = "0.4"
->>>>>>> ca800409
 
 [workspace.package]
 version = "25.7.1"
