[workspace]
resolver = "2"
members = [
  "helix-core",
  "helix-view",
  "helix-term",
  "helix-tui",
  "helix-lsp-types",
  "helix-lsp",
  "helix-event",
  "helix-dap",
  "helix-loader",
  "helix-vcs",
  "helix-parsec",
  "helix-stdx",
  "xtask",
]

default-members = [
  "helix-term"
]

[profile.release]
lto = "thin"

[profile.opt]
inherits = "release"
lto = "fat"
codegen-units = 1
strip = true
opt-level = 3

[profile.integration]
inherits = "test"
package.helix-core.opt-level = 2
package.helix-tui.opt-level = 2
package.helix-term.opt-level = 2

[workspace.dependencies]
<<<<<<< HEAD
tree-house = { git = "https://github.com/nik-rev/tree-house", rev = "a6c231c7f935eed9015ae7ef500dc99e4fa15c93", default-features = false }
=======
tree-house = { version = "0.3.0", default-features = false }
>>>>>>> fed3edca
nucleo = "0.5.0"
slotmap = "1.0.7"
thiserror = "2.0"
tempfile = "3.20.0"
bitflags = "2.9"
unicode-segmentation = "1.2"
ropey = { version = "1.6.1", default-features = false, features = ["simd"] }
foldhash = "0.1"
parking_lot = "0.12"

[workspace.package]
version = "25.1.1"
edition = "2021"
authors = ["Blaž Hrastnik <blaz@mxxn.io>"]
categories = ["editor"]
repository = "https://github.com/helix-editor/helix"
homepage = "https://helix-editor.com"
license = "MPL-2.0"
rust-version = "1.82"<|MERGE_RESOLUTION|>--- conflicted
+++ resolved
@@ -37,11 +37,7 @@
 package.helix-term.opt-level = 2
 
 [workspace.dependencies]
-<<<<<<< HEAD
-tree-house = { git = "https://github.com/nik-rev/tree-house", rev = "a6c231c7f935eed9015ae7ef500dc99e4fa15c93", default-features = false }
-=======
 tree-house = { version = "0.3.0", default-features = false }
->>>>>>> fed3edca
 nucleo = "0.5.0"
 slotmap = "1.0.7"
 thiserror = "2.0"
