[workspace]
resolver = "2"
members = [
  "helix-core",
  "helix-view",
  "helix-term",
  "helix-tui",
  "helix-lsp",
  "helix-event",
  "helix-dap",
  "helix-loader",
  "helix-vcs",
  "helix-parsec",
  "helix-stdx",
  "xtask",
]

default-members = [
  "helix-term"
]

[profile.release]
lto = "thin"
# debug = true

[profile.opt]
inherits = "release"
lto = "fat"
codegen-units = 1
# strip = "debuginfo" # TODO: or strip = true
opt-level = 3

[profile.integration]
inherits = "test"
package.helix-core.opt-level = 2
package.helix-tui.opt-level = 2
package.helix-term.opt-level = 2

[workspace.dependencies]
tree-sitter = { version = "0.22" }
nucleo = "0.2.0"
<<<<<<< HEAD
ignore = "0.4"
globset = "0.4.14"
=======
slotmap = "1.0.7"
>>>>>>> 00e9e5ea

[workspace.package]
version = "24.3.0"
edition = "2021"
authors = ["Blaž Hrastnik <blaz@mxxn.io>"]
categories = ["editor"]
repository = "https://github.com/helix-editor/helix"
homepage = "https://helix-editor.com"
license = "MPL-2.0"
rust-version = "1.70"<|MERGE_RESOLUTION|>--- conflicted
+++ resolved
@@ -16,7 +16,7 @@
 ]
 
 default-members = [
-  "helix-term"
+  "helix-term",
 ]
 
 [profile.release]
@@ -37,14 +37,11 @@
 package.helix-term.opt-level = 2
 
 [workspace.dependencies]
-tree-sitter = { version = "0.22" }
+globset = "0.4.14"
+ignore = "0.4"
 nucleo = "0.2.0"
-<<<<<<< HEAD
-ignore = "0.4"
-globset = "0.4.14"
-=======
 slotmap = "1.0.7"
->>>>>>> 00e9e5ea
+tree-sitter = "0.22"
 
 [workspace.package]
 version = "24.3.0"
