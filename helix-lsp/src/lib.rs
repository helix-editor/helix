--- conflicted
+++ resolved
@@ -475,12 +475,9 @@
     RegisterCapability(lsp::RegistrationParams),
     UnregisterCapability(lsp::UnregistrationParams),
     ShowDocument(lsp::ShowDocumentParams),
-<<<<<<< HEAD
     // Other kind specifically for extensions
     Other(String, jsonrpc::Params),
-=======
     WorkspaceDiagnosticRefresh,
->>>>>>> c599e4e7
 }
 
 impl MethodCall {
@@ -512,14 +509,8 @@
                 let params: lsp::ShowDocumentParams = params.parse()?;
                 Self::ShowDocument(params)
             }
-<<<<<<< HEAD
+            lsp::request::WorkspaceDiagnosticRefresh::METHOD => Self::WorkspaceDiagnosticRefresh,
             _ => Self::Other(method.to_owned(), params),
-=======
-            lsp::request::WorkspaceDiagnosticRefresh::METHOD => Self::WorkspaceDiagnosticRefresh,
-            _ => {
-                return Err(Error::Unhandled);
-            }
->>>>>>> c599e4e7
         };
         Ok(request)
     }
