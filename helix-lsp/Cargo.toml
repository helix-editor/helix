[package]
name = "helix-lsp"
description = "LSP client implementation for Helix project"
version.workspace = true
authors.workspace = true
edition.workspace = true
license.workspace = true
rust-version.workspace = true
categories.workspace = true
repository.workspace = true
homepage.workspace = true

# See more keys and their definitions at https://doc.rust-lang.org/cargo/reference/manifest.html

[dependencies]
helix-stdx = { path = "../helix-stdx" }
helix-core = { path = "../helix-core" }
helix-loader = { path = "../helix-loader" }
helix-parsec = { path = "../helix-parsec" }

anyhow = "1.0"
futures-executor = "0.3"
futures-util = { version = "0.3", features = ["std", "async-await"], default-features = false }
globset = "0.4.14"
log = "0.4"
lsp-types = { version = "0.95" }
serde = { version = "1.0", features = ["derive"] }
serde_json = "1.0"
<<<<<<< HEAD
tokio = { version = "1.37", features = ["rt", "rt-multi-thread", "io-util", "io-std", "time", "process", "macros", "fs", "parking_lot", "sync"] }
=======
thiserror = "1.0"
tokio = { version = "1.38", features = ["rt", "rt-multi-thread", "io-util", "io-std", "time", "process", "macros", "fs", "parking_lot", "sync"] }
>>>>>>> d70f58da
tokio-stream = "0.1.15"
parking_lot = "0.12.3"
arc-swap = "1"
slotmap.workspace = true
thiserror.workspace = true<|MERGE_RESOLUTION|>--- conflicted
+++ resolved
@@ -26,12 +26,7 @@
 lsp-types = { version = "0.95" }
 serde = { version = "1.0", features = ["derive"] }
 serde_json = "1.0"
-<<<<<<< HEAD
-tokio = { version = "1.37", features = ["rt", "rt-multi-thread", "io-util", "io-std", "time", "process", "macros", "fs", "parking_lot", "sync"] }
-=======
-thiserror = "1.0"
 tokio = { version = "1.38", features = ["rt", "rt-multi-thread", "io-util", "io-std", "time", "process", "macros", "fs", "parking_lot", "sync"] }
->>>>>>> d70f58da
 tokio-stream = "0.1.15"
 parking_lot = "0.12.3"
 arc-swap = "1"
