--- conflicted
+++ resolved
@@ -9,20 +9,12 @@
 
 runtime_local! {
     /// A `Notify` instance that can be used to (asynchronously) request
-<<<<<<< HEAD
-    /// the editor the render a new frame.
-=======
     /// the editor to render a new frame.
->>>>>>> cf449217
     static REDRAW_NOTIFY: Notify = Notify::const_new();
 
     /// A `RwLock` that prevents the next frame from being
     /// drawn until an exclusive (write) lock can be acquired.
-<<<<<<< HEAD
-    /// This allows asynchsonous tasks to acquire `non-exclusive`
-=======
     /// This allows asynchronous tasks to acquire `non-exclusive`
->>>>>>> cf449217
     /// locks (read) to prevent the next frame from being drawn
     /// until a certain computation has finished.
     static RENDER_LOCK: RwLock<()> = RwLock::new(());
