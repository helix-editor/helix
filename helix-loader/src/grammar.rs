--- conflicted
+++ resolved
@@ -515,14 +515,6 @@
 /// Gives the contents of a file from a language's `runtime/queries/<lang>`
 /// directory
 pub fn load_runtime_file(language: &str, filename: &str) -> Result<String, std::io::Error> {
-<<<<<<< HEAD
     let path = crate::get_runtime_file(&PathBuf::from("queries").join(language).join(filename));
-    std::fs::read_to_string(&path)
-=======
-    let path = crate::RUNTIME_DIR
-        .join("queries")
-        .join(language)
-        .join(filename);
     std::fs::read_to_string(path)
->>>>>>> a7abb1f7
 }