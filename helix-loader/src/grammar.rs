use anyhow::{anyhow, Context, Result};
use serde::{Deserialize, Serialize};
use std::fs;
use std::time::SystemTime;
use std::{
    collections::HashSet,
    path::{Path, PathBuf},
    process::Command,
    sync::mpsc::channel,
};
use tree_sitter::Language;

#[cfg(unix)]
const DYLIB_EXTENSION: &str = "so";

#[cfg(windows)]
const DYLIB_EXTENSION: &str = "dll";

#[cfg(target_arch = "wasm32")]
const DYLIB_EXTENSION: &str = "wasm";

#[derive(Debug, Serialize, Deserialize)]
struct Configuration {
    #[serde(rename = "use-grammars")]
    pub grammar_selection: Option<GrammarSelection>,
    pub grammar: Vec<GrammarConfiguration>,
}

#[derive(Debug, Serialize, Deserialize)]
#[serde(rename_all = "lowercase", untagged)]
pub enum GrammarSelection {
    Only { only: HashSet<String> },
    Except { except: HashSet<String> },
}

#[derive(Debug, Serialize, Deserialize)]
#[serde(deny_unknown_fields)]
pub struct GrammarConfiguration {
    #[serde(rename = "name")]
    pub grammar_id: String,
    pub source: GrammarSource,
}

#[derive(Debug, Serialize, Deserialize)]
#[serde(rename_all = "lowercase", untagged)]
pub enum GrammarSource {
    Local {
        path: String,
    },
    Git {
        #[serde(rename = "git")]
        remote: String,
        #[serde(rename = "rev")]
        revision: String,
        subpath: Option<String>,
    },
}

const BUILD_TARGET: &str = env!("BUILD_TARGET");
const REMOTE_NAME: &str = "origin";

#[cfg(target_arch = "wasm32")]
pub fn get_language(name: &str) -> Result<Language> {
    unimplemented!()
}

#[cfg(not(target_arch = "wasm32"))]
pub fn get_language(name: &str) -> Result<Language> {
    use libloading::{Library, Symbol};
    let mut rel_library_path = PathBuf::new().join("grammars").join(name);
    rel_library_path.set_extension(DYLIB_EXTENSION);
    let library_path = crate::runtime_file(&rel_library_path);

    let library = unsafe { Library::new(&library_path) }
        .with_context(|| format!("Error opening dynamic library {:?}", library_path))?;
    let language_fn_name = format!("tree_sitter_{}", name.replace('-', "_"));
    let language = unsafe {
        let language_fn: Symbol<unsafe extern "C" fn() -> Language> = library
            .get(language_fn_name.as_bytes())
            .with_context(|| format!("Failed to load symbol {}", language_fn_name))?;
        language_fn()
    };
    std::mem::forget(library);
    Ok(language)
}

pub fn fetch_grammars() -> Result<()> {
    // We do not need to fetch local grammars.
    let mut grammars = get_grammar_configs()?;
    grammars.retain(|grammar| !matches!(grammar.source, GrammarSource::Local { .. }));

    println!("Fetching {} grammars", grammars.len());
    let results = run_parallel(grammars, fetch_grammar);

    let mut errors = Vec::new();
    let mut git_updated = Vec::new();
    let mut git_up_to_date = 0;
    let mut non_git = Vec::new();

    for res in results {
        match res {
            Ok(FetchStatus::GitUpToDate) => git_up_to_date += 1,
            Ok(FetchStatus::GitUpdated {
                grammar_id,
                revision,
            }) => git_updated.push((grammar_id, revision)),
            Ok(FetchStatus::NonGit { grammar_id }) => non_git.push(grammar_id),
            Err(e) => errors.push(e),
        }
    }

    non_git.sort_unstable();
    git_updated.sort_unstable_by(|a, b| a.0.cmp(&b.0));

    if git_up_to_date != 0 {
        println!("{} up to date git grammars", git_up_to_date);
    }

    if !non_git.is_empty() {
        println!("{} non git grammars", non_git.len());
        println!("\t{:?}", non_git);
    }

    if !git_updated.is_empty() {
        println!("{} updated grammars", git_updated.len());
        // We checked the vec is not empty, unwrapping will not panic
        let longest_id = git_updated.iter().map(|x| x.0.len()).max().unwrap();
        for (id, rev) in git_updated {
            println!(
                "\t{id:width$} now on {rev}",
                id = id,
                width = longest_id,
                rev = rev
            );
        }
    }

    if !errors.is_empty() {
        let len = errors.len();
        println!("{} grammars failed to fetch", len);
        for (i, error) in errors.into_iter().enumerate() {
            println!("\tFailure {}/{}: {}", i + 1, len, error);
        }
    }

    Ok(())
}

pub fn build_grammars(target: Option<String>) -> Result<()> {
    let grammars = get_grammar_configs()?;
    println!("Building {} grammars", grammars.len());
    let results = run_parallel(grammars, move |grammar| {
        build_grammar(grammar, target.as_deref())
    });

    let mut errors = Vec::new();
    let mut already_built = 0;
    let mut built = Vec::new();

    for res in results {
        match res {
            Ok(BuildStatus::AlreadyBuilt) => already_built += 1,
            Ok(BuildStatus::Built { grammar_id }) => built.push(grammar_id),
            Err(e) => errors.push(e),
        }
    }

    built.sort_unstable();

    if already_built != 0 {
        println!("{} grammars already built", already_built);
    }

    if !built.is_empty() {
        println!("{} grammars built now", built.len());
        println!("\t{:?}", built);
    }

    if !errors.is_empty() {
        let len = errors.len();
        println!("{} grammars failed to build", len);
        for (i, error) in errors.into_iter().enumerate() {
            println!("\tFailure {}/{}: {}", i, len, error);
        }
    }

    Ok(())
}

// Returns the set of grammar configurations the user requests.
// Grammars are configured in the default and user `languages.toml` and are
// merged. The `grammar_selection` key of the config is then used to filter
// down all grammars into a subset of the user's choosing.
fn get_grammar_configs() -> Result<Vec<GrammarConfiguration>> {
    let config: Configuration = crate::config::user_lang_config()
        .context("Could not parse languages.toml")?
        .try_into()?;

    let grammars = match config.grammar_selection {
        Some(GrammarSelection::Only { only: selections }) => config
            .grammar
            .into_iter()
            .filter(|grammar| selections.contains(&grammar.grammar_id))
            .collect(),
        Some(GrammarSelection::Except { except: rejections }) => config
            .grammar
            .into_iter()
            .filter(|grammar| !rejections.contains(&grammar.grammar_id))
            .collect(),
        None => config.grammar,
    };

    Ok(grammars)
}

fn run_parallel<F, Res>(grammars: Vec<GrammarConfiguration>, job: F) -> Vec<Result<Res>>
where
    F: Fn(GrammarConfiguration) -> Result<Res> + Send + 'static + Clone,
    Res: Send + 'static,
{
    let pool = threadpool::Builder::new().build();
    let (tx, rx) = channel();

    for grammar in grammars {
        let tx = tx.clone();
        let job = job.clone();

        pool.execute(move || {
            // Ignore any SendErrors, if any job in another thread has encountered an
            // error the Receiver will be closed causing this send to fail.
            let _ = tx.send(job(grammar));
        });
    }

    drop(tx);

    rx.iter().collect()
}

enum FetchStatus {
    GitUpToDate,
    GitUpdated {
        grammar_id: String,
        revision: String,
    },
    NonGit {
        grammar_id: String,
    },
}

fn fetch_grammar(grammar: GrammarConfiguration) -> Result<FetchStatus> {
    if let GrammarSource::Git {
        remote, revision, ..
    } = grammar.source
    {
        let grammar_dir = crate::runtime_dirs()
            .first()
            .expect("No runtime directories provided") // guaranteed by post-condition
            .join("grammars")
            .join("sources")
            .join(&grammar.grammar_id);

        fs::create_dir_all(&grammar_dir).context(format!(
            "Could not create grammar directory {:?}",
            grammar_dir
        ))?;

        // create the grammar dir contains a git directory
        if !grammar_dir.join(".git").exists() {
            git(&grammar_dir, ["init"])?;
        }

        // ensure the remote matches the configured remote
        if get_remote_url(&grammar_dir).map_or(true, |s| s != remote) {
            set_remote(&grammar_dir, &remote)?;
        }

        // ensure the revision matches the configured revision
        if get_revision(&grammar_dir).map_or(true, |s| s != revision) {
            // Fetch the exact revision from the remote.
            // Supported by server-side git since v2.5.0 (July 2015),
            // enabled by default on major git hosts.
            git(
                &grammar_dir,
                ["fetch", "--depth", "1", REMOTE_NAME, &revision],
            )?;
            git(&grammar_dir, ["checkout", &revision])?;

            Ok(FetchStatus::GitUpdated {
                grammar_id: grammar.grammar_id,
                revision,
            })
        } else {
            Ok(FetchStatus::GitUpToDate)
        }
    } else {
        Ok(FetchStatus::NonGit {
            grammar_id: grammar.grammar_id,
        })
    }
}

// Sets the remote for a repository to the given URL, creating the remote if
// it does not yet exist.
fn set_remote(repository_dir: &Path, remote_url: &str) -> Result<String> {
    git(
        repository_dir,
        ["remote", "set-url", REMOTE_NAME, remote_url],
    )
    .or_else(|_| git(repository_dir, ["remote", "add", REMOTE_NAME, remote_url]))
}

fn get_remote_url(repository_dir: &Path) -> Option<String> {
    git(repository_dir, ["remote", "get-url", REMOTE_NAME]).ok()
}

fn get_revision(repository_dir: &Path) -> Option<String> {
    git(repository_dir, ["rev-parse", "HEAD"]).ok()
}

// A wrapper around 'git' commands which returns stdout in success and a
// helpful error message showing the command, stdout, and stderr in error.
fn git<I, S>(repository_dir: &Path, args: I) -> Result<String>
where
    I: IntoIterator<Item = S>,
    S: AsRef<std::ffi::OsStr>,
{
    let output = Command::new("git")
        .args(args)
        .current_dir(repository_dir)
        .output()?;

    if output.status.success() {
        Ok(String::from_utf8_lossy(&output.stdout)
            .trim_end()
            .to_owned())
    } else {
        // TODO: figure out how to display the git command using `args`
        Err(anyhow!(
            "Git command failed.\nStdout: {}\nStderr: {}",
            String::from_utf8_lossy(&output.stdout),
            String::from_utf8_lossy(&output.stderr),
        ))
    }
}

enum BuildStatus {
    AlreadyBuilt,
    Built { grammar_id: String },
}

fn build_grammar(grammar: GrammarConfiguration, target: Option<&str>) -> Result<BuildStatus> {
    let grammar_dir = if let GrammarSource::Local { path } = &grammar.source {
        PathBuf::from(&path)
    } else {
        crate::runtime_dirs()
            .first()
            .expect("No runtime directories provided") // guaranteed by post-condition
            .join("grammars")
            .join("sources")
            .join(&grammar.grammar_id)
    };

    let grammar_dir_entries = grammar_dir.read_dir().with_context(|| {
        format!(
            "Failed to read directory {:?}. Did you use 'hx --grammar fetch'?",
            grammar_dir
        )
    })?;

    if grammar_dir_entries.count() == 0 {
        return Err(anyhow!(
            "Directory {:?} is empty. Did you use 'hx --grammar fetch'?",
            grammar_dir
        ));
    };

    let path = match &grammar.source {
        GrammarSource::Git {
            subpath: Some(subpath),
            ..
        } => grammar_dir.join(subpath),
        _ => grammar_dir,
    }
    .join("src");

    build_tree_sitter_library(&path, grammar, target)
}

fn build_tree_sitter_library(
    src_path: &Path,
    grammar: GrammarConfiguration,
    target: Option<&str>,
) -> Result<BuildStatus> {
    let header_path = src_path;
    let parser_path = src_path.join("parser.c");
    let mut scanner_path = src_path.join("scanner.c");

    let scanner_path = if scanner_path.exists() {
        Some(scanner_path)
    } else {
        scanner_path.set_extension("cc");
        if scanner_path.exists() {
            Some(scanner_path)
        } else {
            None
        }
    };
    let parser_lib_path = crate::runtime_dirs()
        .first()
        .expect("No runtime directories provided") // guaranteed by post-condition
        .join("grammars");
    let mut library_path = parser_lib_path.join(&grammar.grammar_id);
    library_path.set_extension(DYLIB_EXTENSION);

    let recompile = needs_recompile(&library_path, &parser_path, &scanner_path)
        .context("Failed to compare source and binary timestamps")?;

    if !recompile {
        return Ok(BuildStatus::AlreadyBuilt);
    }

    let mut config = cc::Build::new();
    config
        .cpp(true)
        .opt_level(3)
        .cargo_metadata(false)
        .host(BUILD_TARGET)
        .target(target.unwrap_or(BUILD_TARGET));
    let compiler = config.get_compiler();
    let mut command = Command::new(compiler.path());
    command.current_dir(src_path);
    for (key, value) in compiler.env() {
        command.env(key, value);
    }
    command.args(compiler.args());

    if cfg!(all(windows, target_env = "msvc")) {
        command
            .args(["/nologo", "/LD", "/I"])
            .arg(header_path)
            .arg("/Od")
            .arg("/utf-8");
        if let Some(scanner_path) = scanner_path.as_ref() {
            command.arg(scanner_path);
        }

        command
            .arg(parser_path)
            .arg("/link")
            .arg(format!("/out:{}", library_path.to_str().unwrap()));
    } else {
        command
            .arg("-shared")
            .arg("-fPIC")
            .arg("-fno-exceptions")
            .arg("-g")
            .arg("-I")
            .arg(header_path)
            .arg("-o")
            .arg(&library_path)
            .arg("-O3");
        if let Some(scanner_path) = scanner_path.as_ref() {
            if scanner_path.extension() == Some("c".as_ref()) {
                command.arg("-xc").arg("-std=c99").arg(scanner_path);
            } else {
                command.arg(scanner_path);
            }
        }
        command.arg("-xc").arg(parser_path);
        if cfg!(all(
            unix,
            not(any(target_os = "macos", target_os = "illumos"))
        )) {
            command.arg("-Wl,-z,relro,-z,now");
        }
    }

    let output = command
        .output()
        .context("Failed to execute C/C++ compiler")?;
    if !output.status.success() {
        return Err(anyhow!(
            "Parser compilation failed.\nStdout: {}\nStderr: {}",
            String::from_utf8_lossy(&output.stdout),
            String::from_utf8_lossy(&output.stderr)
        ));
    }

    Ok(BuildStatus::Built {
        grammar_id: grammar.grammar_id,
    })
}

fn needs_recompile(
    lib_path: &Path,
    parser_c_path: &Path,
    scanner_path: &Option<PathBuf>,
) -> Result<bool> {
    if !lib_path.exists() {
        return Ok(true);
    }
    let lib_mtime = mtime(lib_path)?;
    if mtime(parser_c_path)? > lib_mtime {
        return Ok(true);
    }
    if let Some(scanner_path) = scanner_path {
        if mtime(scanner_path)? > lib_mtime {
            return Ok(true);
        }
    }
    Ok(false)
}

fn mtime(path: &Path) -> Result<SystemTime> {
    Ok(fs::metadata(path)?.modified()?)
}

/// Gives the contents of a file from a language's `runtime/queries/<lang>`
/// directory
pub fn load_runtime_file(language: &str, filename: &str) -> Result<String, std::io::Error> {
<<<<<<< HEAD
    let path = crate::runtime_file(&PathBuf::new().join("queries").join(language).join(filename));
    std::fs::read_to_string(&path)
=======
    let path = crate::RUNTIME_DIR
        .join("queries")
        .join(language)
        .join(filename);
    std::fs::read_to_string(path)
>>>>>>> ce0837db
}<|MERGE_RESOLUTION|>--- conflicted
+++ resolved
@@ -519,14 +519,6 @@
 /// Gives the contents of a file from a language's `runtime/queries/<lang>`
 /// directory
 pub fn load_runtime_file(language: &str, filename: &str) -> Result<String, std::io::Error> {
-<<<<<<< HEAD
     let path = crate::runtime_file(&PathBuf::new().join("queries").join(language).join(filename));
-    std::fs::read_to_string(&path)
-=======
-    let path = crate::RUNTIME_DIR
-        .join("queries")
-        .join(language)
-        .join(filename);
     std::fs::read_to_string(path)
->>>>>>> ce0837db
 }