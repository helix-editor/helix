//! Selections are the primary editing construct. Even a single cursor is defined as an empty
//! single selection range.
//!
//! All positioning is done via `char` offsets into the buffer.
use crate::{Assoc, ChangeSet, Rope, RopeSlice};
use smallvec::{smallvec, SmallVec};
use std::borrow::Cow;

#[inline]
fn abs_difference(x: usize, y: usize) -> usize {
    if x < y {
        y - x
    } else {
        x - y
    }
}

/// A single selection range. Anchor-inclusive, head-exclusive.
#[derive(Debug, Clone, Copy, PartialEq, Eq)]
pub struct Range {
    // TODO: optimize into u32
    /// The anchor of the range: the side that doesn't move when extending.
    pub anchor: usize,
    /// The head of the range, moved when extending.
    pub head: usize,
    pub horiz: Option<u32>,
} // TODO: might be cheaper to store normalized as from/to and an inverted flag

impl Range {
    pub fn new(anchor: usize, head: usize) -> Self {
        Self {
            anchor,
            head,
            horiz: None,
        }
    }

<<<<<<< HEAD
    pub fn single(head: usize) -> Self {
=======
    pub fn point(head: usize) -> Self {
>>>>>>> 69fe46a1
        Self::new(head, head)
    }

    /// Start of the range.
    #[inline]
    #[must_use]
    pub fn from(&self) -> usize {
        std::cmp::min(self.anchor, self.head)
    }

    /// End of the range.
    #[inline]
    #[must_use]
    pub fn to(&self) -> usize {
        std::cmp::max(self.anchor, self.head)
    }

    /// `true` when head and anchor are at the same position.
    #[inline]
    pub fn is_empty(&self) -> bool {
        self.anchor == self.head
    }

    /// Check two ranges for overlap.
    #[must_use]
    pub fn overlaps(&self, other: &Self) -> bool {
        // cursor overlap is checked differently
        if self.is_empty() {
            let pos = self.head;
            pos >= other.from() && other.to() >= pos
        } else {
            self.to() > other.from() && other.to() > self.from()
        }
    }

    pub fn contains(&self, pos: usize) -> bool {
        if self.is_empty() {
            return false;
        }

        if self.anchor < self.head {
            self.anchor <= pos && pos < self.head
        } else {
            self.head < pos && pos <= self.anchor
        }
    }

    /// Map a range through a set of changes. Returns a new range representing the same position
    /// after the changes are applied.
    pub fn map(self, changes: &ChangeSet) -> Self {
        let anchor = changes.map_pos(self.anchor, Assoc::After);
        let head = changes.map_pos(self.head, Assoc::After);

        // TODO: possibly unnecessary
        if self.anchor == anchor && self.head == head {
            return self;
        }
        Self {
            anchor,
            head,
            horiz: None,
        }
    }

    /// Extend the range to cover at least `from` `to`.
    #[must_use]
    pub fn extend(&self, from: usize, to: usize) -> Self {
        if from <= self.anchor && to >= self.anchor {
            return Self {
                anchor: from,
                head: to,
                horiz: None,
            };
        }

        Self {
            anchor: self.anchor,
            head: if abs_difference(from, self.anchor) > abs_difference(to, self.anchor) {
                from
            } else {
                to
            },
            horiz: None,
        }
    }

    // groupAt

    #[inline]
    pub fn fragment<'a, 'b: 'a>(&'a self, text: RopeSlice<'b>) -> Cow<'b, str> {
        Cow::from(text.slice(self.from()..self.to() + 1))
    }
}

/// A selection consists of one or more selection ranges.
/// invariant: A selection can never be empty (always contains at least primary range).
#[derive(Debug, Clone, PartialEq, Eq)]
pub struct Selection {
    ranges: SmallVec<[Range; 1]>,
    primary_index: usize,
}

#[allow(clippy::len_without_is_empty)] // a Selection is never empty
impl Selection {
    // eq

    #[must_use]
    pub fn primary(&self) -> Range {
        self.ranges[self.primary_index]
    }

    #[must_use]
    pub fn cursor(&self) -> usize {
        self.primary().head
    }

    /// Ensure selection containing only the primary selection.
    pub fn into_single(self) -> Self {
        if self.ranges.len() == 1 {
            self
        } else {
            Self {
                ranges: smallvec![self.ranges[self.primary_index]],
                primary_index: 0,
            }
        }
    }

    pub fn push(mut self, range: Range) -> Self {
        let index = self.ranges.len();
        self.ranges.push(range);

        Self::normalize(self.ranges, index)
    }
    // replace_range

    /// Map selections over a set of changes. Useful for adjusting the selection position after
    /// applying changes to a document.
    pub fn map(self, changes: &ChangeSet) -> Self {
        if changes.is_empty() {
            return self;
        }

        Self::new(
            self.ranges
                .into_iter()
                .map(|range| range.map(changes))
                .collect(),
            self.primary_index,
        )
    }

    pub fn ranges(&self) -> &[Range] {
        &self.ranges
    }

    pub fn primary_index(&self) -> usize {
        self.primary_index
    }

    #[must_use]
    /// Constructs a selection holding a single range.
    pub fn single(anchor: usize, head: usize) -> Self {
        Self {
            ranges: smallvec![Range {
                anchor,
                head,
                horiz: None
            }],
            primary_index: 0,
        }
    }

    /// Constructs a selection holding a single cursor.
    pub fn point(pos: usize) -> Self {
        Self::single(pos, pos)
    }

    fn normalize(mut ranges: SmallVec<[Range; 1]>, mut primary_index: usize) -> Self {
        let primary = ranges[primary_index];
        ranges.sort_unstable_by_key(Range::from);
        primary_index = ranges.iter().position(|&range| range == primary).unwrap();

        let mut result = SmallVec::with_capacity(ranges.len()); // approx

        // TODO: we could do with one vec by removing elements as we mutate

        for (i, range) in ranges.into_iter().enumerate() {
            // if previous value exists
            if let Some(prev) = result.last_mut() {
                // and we overlap it

                // TODO: we used to simply check range.from() <(=) prev.to()
                // avoiding two comparisons
                if range.overlaps(prev) {
                    let from = prev.from();
                    let to = std::cmp::max(range.to(), prev.to());

                    if i <= primary_index {
                        primary_index -= 1
                    }

                    // merge into previous
                    if range.anchor > range.head {
                        prev.anchor = to;
                        prev.head = from;
                    } else {
                        prev.anchor = from;
                        prev.head = to;
                    }
                    continue;
                }
            }

            result.push(range)
        }

        Self {
            ranges: result,
            primary_index,
        }
    }

    // TODO: consume an iterator or a vec to reduce allocations?
    #[must_use]
    pub fn new(ranges: SmallVec<[Range; 1]>, primary_index: usize) -> Self {
        assert!(!ranges.is_empty());

        // fast path for a single selection (cursor)
        if ranges.len() == 1 {
            return Self {
                ranges,
                primary_index: 0,
            };
        }

        // TODO: only normalize if needed (any ranges out of order)
        Self::normalize(ranges, primary_index)
    }

    /// Takes a closure and maps each selection over the closure.
    pub fn transform<F>(&self, f: F) -> Self
    where
        F: Fn(Range) -> Range,
    {
        Self::new(
            self.ranges.iter().copied().map(f).collect(),
            self.primary_index,
        )
    }

    pub fn fragments<'a>(&'a self, text: RopeSlice<'a>) -> impl Iterator<Item = Cow<str>> + 'a {
        self.ranges.iter().map(move |range| range.fragment(text))
    }

    #[inline(always)]
    pub fn iter(&self) -> std::slice::Iter<'_, Range> {
        self.ranges.iter()
    }

    #[inline(always)]
    pub fn len(&self) -> usize {
        self.ranges.len()
    }
}

impl<'a> IntoIterator for &'a Selection {
    type Item = &'a Range;
    type IntoIter = std::slice::Iter<'a, Range>;

    fn into_iter(self) -> std::slice::Iter<'a, Range> {
        self.ranges().iter()
    }
}

// TODO: checkSelection -> check if valid for doc length && sorted

pub fn keep_matches(
    text: RopeSlice,
    selection: &Selection,
    regex: &crate::regex::Regex,
) -> Option<Selection> {
    let result: SmallVec<_> = selection
        .iter()
        .filter(|range| regex.is_match(&range.fragment(text)))
        .copied()
        .collect();

    // TODO: figure out a new primary index
    if !result.is_empty() {
        return Some(Selection::new(result, 0));
    }
    None
}

pub fn select_on_matches(
    text: RopeSlice,
    selection: &Selection,
    regex: &crate::regex::Regex,
) -> Option<Selection> {
    let mut result = SmallVec::with_capacity(selection.len());

    for sel in selection {
        // TODO: can't avoid occasional allocations since Regex can't operate on chunks yet
        let fragment = sel.fragment(text);

        let mut sel_start = sel.from();
        let sel_end = sel.to();

        let mut start_byte = text.char_to_byte(sel_start);

        for mat in regex.find_iter(&fragment) {
            // TODO: retain range direction

            let start = text.byte_to_char(start_byte + mat.start());
            let end = text.byte_to_char(start_byte + mat.end());
            result.push(Range::new(start, end - 1));
        }
    }

    // TODO: figure out a new primary index
    if !result.is_empty() {
        return Some(Selection::new(result, 0));
    }

    None
}

// TODO: support to split on capture #N instead of whole match
pub fn split_on_matches(
    text: RopeSlice,
    selection: &Selection,
    regex: &crate::regex::Regex,
) -> Selection {
    let mut result = SmallVec::with_capacity(selection.len());

    for sel in selection {
        // TODO: can't avoid occasional allocations since Regex can't operate on chunks yet
        let fragment = sel.fragment(text);

        let mut sel_start = sel.from();
        let sel_end = sel.to();

        let mut start_byte = text.char_to_byte(sel_start);

        let mut start = sel_start;

        for mat in regex.find_iter(&fragment) {
            // TODO: retain range direction

            let end = text.byte_to_char(start_byte + mat.start());
            result.push(Range::new(start, end.saturating_sub(1)));
            start = text.byte_to_char(start_byte + mat.end());
        }

        if start <= sel_end {
            result.push(Range::new(start, sel_end));
        }
    }

    // TODO: figure out a new primary index
    Selection::new(result, 0)
}

#[cfg(test)]
mod test {
    use super::*;

    #[test]
    #[should_panic]
    fn test_new_empty() {
        let sel = Selection::new(smallvec![], 0);
    }

    #[test]
    fn test_create_normalizes_and_merges() {
        let sel = Selection::new(
            smallvec![
                Range::new(10, 12),
                Range::new(6, 7),
                Range::new(4, 5),
                Range::new(3, 4),
                Range::new(0, 6),
                Range::new(7, 8),
                Range::new(9, 13),
                Range::new(13, 14),
            ],
            0,
        );

        let res = sel
            .ranges
            .into_iter()
            .map(|range| format!("{}/{}", range.anchor, range.head))
            .collect::<Vec<String>>()
            .join(",");

        assert_eq!(res, "0/6,6/7,7/8,9/13,13/14");
    }

    #[test]
    fn test_create_merges_adjacent_points() {
        let sel = Selection::new(
            smallvec![
                Range::new(10, 12),
                Range::new(12, 12),
                Range::new(12, 12),
                Range::new(10, 10),
                Range::new(8, 10),
            ],
            0,
        );

        let res = sel
            .ranges
            .into_iter()
            .map(|range| format!("{}/{}", range.anchor, range.head))
            .collect::<Vec<String>>()
            .join(",");

        assert_eq!(res, "8/10,10/12");
    }

    #[test]
    fn test_contains() {
        let range = Range::new(10, 12);

        assert_eq!(range.contains(9), false);
        assert_eq!(range.contains(10), true);
        assert_eq!(range.contains(11), true);
        assert_eq!(range.contains(12), false);
        assert_eq!(range.contains(13), false);

        let range = Range::new(9, 6);
        assert_eq!(range.contains(9), true);
        assert_eq!(range.contains(7), true);
        assert_eq!(range.contains(6), false);
    }

    #[test]
    fn test_split_on_matches() {
        use crate::regex::Regex;

        let text = Rope::from("abcd efg wrs   xyz 123 456");

        let selection = Selection::new(smallvec![Range::new(0, 8), Range::new(10, 19),], 0);

        let result = split_on_matches(text.slice(..), &selection, &Regex::new(r"\s+").unwrap());

        assert_eq!(
            result.ranges(),
            &[
                Range::new(0, 3),
                Range::new(5, 7),
                Range::new(10, 11),
                Range::new(15, 17),
                Range::new(19, 19),
            ]
        );

        assert_eq!(
            result.fragments(text.slice(..)).collect::<Vec<_>>(),
            &["abcd", "efg", "rs", "xyz", "1"]
        );
    }
}<|MERGE_RESOLUTION|>--- conflicted
+++ resolved
@@ -35,11 +35,7 @@
         }
     }
 
-<<<<<<< HEAD
-    pub fn single(head: usize) -> Self {
-=======
     pub fn point(head: usize) -> Self {
->>>>>>> 69fe46a1
         Self::new(head, head)
     }
 
