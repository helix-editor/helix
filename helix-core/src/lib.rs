pub use encoding_rs as encoding;

pub mod auto_pairs;
pub mod chars;
pub mod comment;
pub mod config;
pub mod diagnostic;
pub mod diff;
pub mod graphemes;
pub mod history;
pub mod increment;
pub mod indent;
pub mod line_ending;
pub mod macros;
pub mod match_brackets;
pub mod movement;
pub mod object;
pub mod path;
mod position;
pub mod register;
pub mod search;
pub mod selection;
pub mod shellwords;
mod state;
pub mod surround;
pub mod syntax;
pub mod textobject;
mod transaction;

pub mod unicode {
    pub use unicode_general_category as category;
    pub use unicode_segmentation as segmentation;
    pub use unicode_width as width;
}

pub fn find_first_non_whitespace_char(line: RopeSlice) -> Option<usize> {
    line.chars().position(|ch| !ch.is_whitespace())
}

/// Find project root.
///
/// Order of detection:
/// * Top-most folder containing a root marker in current git repository
/// * Git repostory root if no marker detected
/// * Top-most folder containing a root marker if not git repository detected
/// * Current working directory as fallback
pub fn find_root(root: Option<&str>, root_markers: &[String]) -> Option<std::path::PathBuf> {
    find_root_impl(root, root_markers).first().cloned()
}

fn find_root_impl(root: Option<&str>, root_markers: &[String]) -> Vec<std::path::PathBuf> {
    let current_dir = std::env::current_dir().expect("unable to determine current directory");
    let mut directories = Vec::new();

    let root = match root {
        Some(root) => {
            let root = std::path::Path::new(root);
            if root.is_absolute() {
                root.to_path_buf()
            } else {
                current_dir.join(root)
            }
        }
        None => current_dir,
    };

    for ancestor in root.ancestors() {
        // don't go higher than repo
        if ancestor.join(".git").is_dir() {
            // Use workspace if detected from marker
            directories.push(ancestor.to_path_buf());
            break;
        }

        for marker in root_markers {
            if ancestor.join(marker).exists() {
                directories.push(ancestor.to_path_buf());
                break;
            }
        }
    }
    directories
}

<<<<<<< HEAD
pub fn runtime_dir() -> std::path::PathBuf {
    if let Ok(dir) = std::env::var("HELIX_RUNTIME") {
        return dir.into();
    }

    const RT_DIR: &str = "runtime";
    let conf_dir = config_dir().join(RT_DIR);
    if conf_dir.exists() {
        return conf_dir;
    }

    if let Ok(dir) = std::env::var("CARGO_MANIFEST_DIR") {
        // this is the directory of the crate being run by cargo, we need the workspace path so we take the parent
        return std::path::PathBuf::from(dir).parent().unwrap().join(RT_DIR);
    }

    // fallback to location of the executable being run
    std::env::current_exe()
        .ok()
        .and_then(|path| path.parent().map(|path| path.to_path_buf().join(RT_DIR)))
        .unwrap()
}

pub fn config_dir() -> std::path::PathBuf {
    // TODO: allow env var override
    let strategy = choose_base_strategy().expect("Unable to find the config directory!");
    let mut path = strategy.config_dir();
    path.push("helix");
    path
}

pub fn local_config_dirs() -> Vec<std::path::PathBuf> {
    let directories = find_root_impl(None, &[".helix".to_string()])
        .into_iter()
        .map(|path| path.join(".helix"))
        .collect();
    log::debug!("Located configuration folders: {:?}", directories);
    directories
}

pub fn cache_dir() -> std::path::PathBuf {
    // TODO: allow env var override
    let strategy = choose_base_strategy().expect("Unable to find the config directory!");
    let mut path = strategy.cache_dir();
    path.push("helix");
    path
}

pub fn config_file() -> std::path::PathBuf {
    config_dir().join("config.toml")
}

pub fn lang_config_file() -> std::path::PathBuf {
    config_dir().join("languages.toml")
}

pub fn log_file() -> std::path::PathBuf {
    cache_dir().join("helix.log")
}

// right overrides left
pub fn merge_toml_values(left: toml::Value, right: toml::Value) -> toml::Value {
    use toml::Value;

    fn get_name(v: &Value) -> Option<&str> {
        v.get("name").and_then(Value::as_str)
    }

    match (left, right) {
        (Value::Array(mut left_items), Value::Array(right_items)) => {
            left_items.reserve(right_items.len());
            for rvalue in right_items {
                let lvalue = get_name(&rvalue)
                    .and_then(|rname| left_items.iter().position(|v| get_name(v) == Some(rname)))
                    .map(|lpos| left_items.remove(lpos));
                let mvalue = match lvalue {
                    Some(lvalue) => merge_toml_values(lvalue, rvalue),
                    None => rvalue,
                };
                left_items.push(mvalue);
            }
            Value::Array(left_items)
        }
        (Value::Table(mut left_map), Value::Table(right_map)) => {
            for (rname, rvalue) in right_map {
                match left_map.remove(&rname) {
                    Some(lvalue) => {
                        let merged_value = merge_toml_values(lvalue, rvalue);
                        left_map.insert(rname, merged_value);
                    }
                    None => {
                        left_map.insert(rname, rvalue);
                    }
                }
            }
            Value::Table(left_map)
        }
        // Catch everything else we didn't handle, and use the right value
        (_, value) => value,
    }
}

#[cfg(test)]
mod merge_toml_tests {
    use super::merge_toml_values;

    #[test]
    fn language_tomls() {
        use toml::Value;

        const USER: &str = "
        [[language]]
        name = \"nix\"
        test = \"bbb\"
        indent = { tab-width = 4, unit = \"    \", test = \"aaa\" }
        ";

        let base: Value = toml::from_slice(include_bytes!("../../languages.toml"))
            .expect("Couldn't parse built-in languages config");
        let user: Value = toml::from_str(USER).unwrap();

        let merged = merge_toml_values(base, user);
        let languages = merged.get("language").unwrap().as_array().unwrap();
        let nix = languages
            .iter()
            .find(|v| v.get("name").unwrap().as_str().unwrap() == "nix")
            .unwrap();
        let nix_indent = nix.get("indent").unwrap();

        // We changed tab-width and unit in indent so check them if they are the new values
        assert_eq!(
            nix_indent.get("tab-width").unwrap().as_integer().unwrap(),
            4
        );
        assert_eq!(nix_indent.get("unit").unwrap().as_str().unwrap(), "    ");
        // We added a new keys, so check them
        assert_eq!(nix.get("test").unwrap().as_str().unwrap(), "bbb");
        assert_eq!(nix_indent.get("test").unwrap().as_str().unwrap(), "aaa");
        // We didn't change comment-token so it should be same
        assert_eq!(nix.get("comment-token").unwrap().as_str().unwrap(), "#");
    }
}

pub use etcetera::home_dir;

use etcetera::base_strategy::{choose_base_strategy, BaseStrategy};

=======
>>>>>>> 0712eb3e
pub use ropey::{Rope, RopeBuilder, RopeSlice};

// pub use tendril::StrTendril as Tendril;
pub use smartstring::SmartString;

pub type Tendril = SmartString<smartstring::LazyCompact>;

#[doc(inline)]
pub use {regex, tree_sitter};

pub use graphemes::RopeGraphemes;
pub use position::{coords_at_pos, pos_at_coords, visual_coords_at_pos, Position};
pub use selection::{Range, Selection};
pub use smallvec::{smallvec, SmallVec};
pub use syntax::Syntax;

pub use diagnostic::Diagnostic;
pub use state::State;

pub use line_ending::{LineEnding, DEFAULT_LINE_ENDING};
pub use transaction::{Assoc, Change, ChangeSet, Operation, Transaction};<|MERGE_RESOLUTION|>--- conflicted
+++ resolved
@@ -45,193 +45,11 @@
 /// * Top-most folder containing a root marker if not git repository detected
 /// * Current working directory as fallback
 pub fn find_root(root: Option<&str>, root_markers: &[String]) -> Option<std::path::PathBuf> {
-    find_root_impl(root, root_markers).first().cloned()
+    helix_loader::find_root_impl(root, root_markers)
+        .first()
+        .cloned()
 }
 
-fn find_root_impl(root: Option<&str>, root_markers: &[String]) -> Vec<std::path::PathBuf> {
-    let current_dir = std::env::current_dir().expect("unable to determine current directory");
-    let mut directories = Vec::new();
-
-    let root = match root {
-        Some(root) => {
-            let root = std::path::Path::new(root);
-            if root.is_absolute() {
-                root.to_path_buf()
-            } else {
-                current_dir.join(root)
-            }
-        }
-        None => current_dir,
-    };
-
-    for ancestor in root.ancestors() {
-        // don't go higher than repo
-        if ancestor.join(".git").is_dir() {
-            // Use workspace if detected from marker
-            directories.push(ancestor.to_path_buf());
-            break;
-        }
-
-        for marker in root_markers {
-            if ancestor.join(marker).exists() {
-                directories.push(ancestor.to_path_buf());
-                break;
-            }
-        }
-    }
-    directories
-}
-
-<<<<<<< HEAD
-pub fn runtime_dir() -> std::path::PathBuf {
-    if let Ok(dir) = std::env::var("HELIX_RUNTIME") {
-        return dir.into();
-    }
-
-    const RT_DIR: &str = "runtime";
-    let conf_dir = config_dir().join(RT_DIR);
-    if conf_dir.exists() {
-        return conf_dir;
-    }
-
-    if let Ok(dir) = std::env::var("CARGO_MANIFEST_DIR") {
-        // this is the directory of the crate being run by cargo, we need the workspace path so we take the parent
-        return std::path::PathBuf::from(dir).parent().unwrap().join(RT_DIR);
-    }
-
-    // fallback to location of the executable being run
-    std::env::current_exe()
-        .ok()
-        .and_then(|path| path.parent().map(|path| path.to_path_buf().join(RT_DIR)))
-        .unwrap()
-}
-
-pub fn config_dir() -> std::path::PathBuf {
-    // TODO: allow env var override
-    let strategy = choose_base_strategy().expect("Unable to find the config directory!");
-    let mut path = strategy.config_dir();
-    path.push("helix");
-    path
-}
-
-pub fn local_config_dirs() -> Vec<std::path::PathBuf> {
-    let directories = find_root_impl(None, &[".helix".to_string()])
-        .into_iter()
-        .map(|path| path.join(".helix"))
-        .collect();
-    log::debug!("Located configuration folders: {:?}", directories);
-    directories
-}
-
-pub fn cache_dir() -> std::path::PathBuf {
-    // TODO: allow env var override
-    let strategy = choose_base_strategy().expect("Unable to find the config directory!");
-    let mut path = strategy.cache_dir();
-    path.push("helix");
-    path
-}
-
-pub fn config_file() -> std::path::PathBuf {
-    config_dir().join("config.toml")
-}
-
-pub fn lang_config_file() -> std::path::PathBuf {
-    config_dir().join("languages.toml")
-}
-
-pub fn log_file() -> std::path::PathBuf {
-    cache_dir().join("helix.log")
-}
-
-// right overrides left
-pub fn merge_toml_values(left: toml::Value, right: toml::Value) -> toml::Value {
-    use toml::Value;
-
-    fn get_name(v: &Value) -> Option<&str> {
-        v.get("name").and_then(Value::as_str)
-    }
-
-    match (left, right) {
-        (Value::Array(mut left_items), Value::Array(right_items)) => {
-            left_items.reserve(right_items.len());
-            for rvalue in right_items {
-                let lvalue = get_name(&rvalue)
-                    .and_then(|rname| left_items.iter().position(|v| get_name(v) == Some(rname)))
-                    .map(|lpos| left_items.remove(lpos));
-                let mvalue = match lvalue {
-                    Some(lvalue) => merge_toml_values(lvalue, rvalue),
-                    None => rvalue,
-                };
-                left_items.push(mvalue);
-            }
-            Value::Array(left_items)
-        }
-        (Value::Table(mut left_map), Value::Table(right_map)) => {
-            for (rname, rvalue) in right_map {
-                match left_map.remove(&rname) {
-                    Some(lvalue) => {
-                        let merged_value = merge_toml_values(lvalue, rvalue);
-                        left_map.insert(rname, merged_value);
-                    }
-                    None => {
-                        left_map.insert(rname, rvalue);
-                    }
-                }
-            }
-            Value::Table(left_map)
-        }
-        // Catch everything else we didn't handle, and use the right value
-        (_, value) => value,
-    }
-}
-
-#[cfg(test)]
-mod merge_toml_tests {
-    use super::merge_toml_values;
-
-    #[test]
-    fn language_tomls() {
-        use toml::Value;
-
-        const USER: &str = "
-        [[language]]
-        name = \"nix\"
-        test = \"bbb\"
-        indent = { tab-width = 4, unit = \"    \", test = \"aaa\" }
-        ";
-
-        let base: Value = toml::from_slice(include_bytes!("../../languages.toml"))
-            .expect("Couldn't parse built-in languages config");
-        let user: Value = toml::from_str(USER).unwrap();
-
-        let merged = merge_toml_values(base, user);
-        let languages = merged.get("language").unwrap().as_array().unwrap();
-        let nix = languages
-            .iter()
-            .find(|v| v.get("name").unwrap().as_str().unwrap() == "nix")
-            .unwrap();
-        let nix_indent = nix.get("indent").unwrap();
-
-        // We changed tab-width and unit in indent so check them if they are the new values
-        assert_eq!(
-            nix_indent.get("tab-width").unwrap().as_integer().unwrap(),
-            4
-        );
-        assert_eq!(nix_indent.get("unit").unwrap().as_str().unwrap(), "    ");
-        // We added a new keys, so check them
-        assert_eq!(nix.get("test").unwrap().as_str().unwrap(), "bbb");
-        assert_eq!(nix_indent.get("test").unwrap().as_str().unwrap(), "aaa");
-        // We didn't change comment-token so it should be same
-        assert_eq!(nix.get("comment-token").unwrap().as_str().unwrap(), "#");
-    }
-}
-
-pub use etcetera::home_dir;
-
-use etcetera::base_strategy::{choose_base_strategy, BaseStrategy};
-
-=======
->>>>>>> 0712eb3e
 pub use ropey::{Rope, RopeBuilder, RopeSlice};
 
 // pub use tendril::StrTendril as Tendril;
