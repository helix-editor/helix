use crate::movement::{
    backwards_skip_while, categorize, is_end_of_line, is_punctuation, is_word, Category,
    SliceIndexHelpers,
};
use ropey::RopeSlice;

#[must_use]
<<<<<<< HEAD
pub fn nth_prev_word_boundary(slice: RopeSlice, index: usize, count: usize) -> usize {
    (0..count).fold(index, |mut index, _| {
        index = backwards_skip_while(slice, index, is_end_of_line).unwrap_or(index);
        index = backwards_skip_while(slice, index, char::is_whitespace).unwrap_or(index);
        let category = index.category(slice).unwrap_or(Category::Unknown);
        backwards_skip_while(slice, index, |c| categorize(c) == category)
            .map(|i| i + 1)
            .unwrap_or(0)
    })
=======
pub fn nth_prev_word_boundary(slice: RopeSlice, mut char_idx: usize, count: usize) -> usize {
    let mut with_end = false;

    for _ in 0..count {
        if char_idx == 0 {
            break;
        }

        // return if not skip while?
        skip_over_prev(slice, &mut char_idx, |ch| ch == '\n');

        with_end = skip_over_prev(slice, &mut char_idx, char::is_whitespace);

        // refetch
        let ch = slice.char(char_idx);

        if is_word(ch) {
            with_end = skip_over_prev(slice, &mut char_idx, is_word);
        } else if is_punctuation(ch) {
            with_end = skip_over_prev(slice, &mut char_idx, is_punctuation);
        }
    }

    if with_end || char_idx == 0 {
        char_idx
    } else {
        char_idx + 1
    }
>>>>>>> b20e4a10
}

#[test]
fn different_prev_word_boundary() {
    use ropey::Rope;
    let t = |x, y| {
        let text = Rope::from(x);
        let out = nth_prev_word_boundary(text.slice(..), text.len_chars().saturating_sub(1), 1);
        assert_eq!(text.slice(..out), y, r#"from "{}""#, x);
    };
    t("abcd\nefg\nwrs", "abcd\nefg\n");
    t("abcd\nefg\n", "abcd\n");
    t("abcd\n", "");
    t("hello, world!", "hello, world");
    t("hello, world", "hello, ");
    t("hello, ", "hello");
    t("hello", "");
    t(",", "");
    t("こんにちは、世界！", "こんにちは、世界");
    t("こんにちは、世界", "こんにちは、");
    t("こんにちは、", "こんにちは");
    t("こんにちは", "");
    t("この世界。", "この世界");
    t("この世界", "");
    t("お前はもう死んでいる", "");
    t("その300円です", ""); // TODO: should stop at 300
    t("唱k", ""); // TODO: should stop at 唱
    t("，", "");
    t("1 + 1 = 2", "1 + 1 = ");
    t("1 + 1 =", "1 + 1 ");
    t("1 + 1", "1 + ");
    t("1 + ", "1 ");
    t("1 ", "");
    t("1+1=2", "1+1=");
    t("", "");
}<|MERGE_RESOLUTION|>--- conflicted
+++ resolved
@@ -5,7 +5,6 @@
 use ropey::RopeSlice;
 
 #[must_use]
-<<<<<<< HEAD
 pub fn nth_prev_word_boundary(slice: RopeSlice, index: usize, count: usize) -> usize {
     (0..count).fold(index, |mut index, _| {
         index = backwards_skip_while(slice, index, is_end_of_line).unwrap_or(index);
@@ -15,36 +14,6 @@
             .map(|i| i + 1)
             .unwrap_or(0)
     })
-=======
-pub fn nth_prev_word_boundary(slice: RopeSlice, mut char_idx: usize, count: usize) -> usize {
-    let mut with_end = false;
-
-    for _ in 0..count {
-        if char_idx == 0 {
-            break;
-        }
-
-        // return if not skip while?
-        skip_over_prev(slice, &mut char_idx, |ch| ch == '\n');
-
-        with_end = skip_over_prev(slice, &mut char_idx, char::is_whitespace);
-
-        // refetch
-        let ch = slice.char(char_idx);
-
-        if is_word(ch) {
-            with_end = skip_over_prev(slice, &mut char_idx, is_word);
-        } else if is_punctuation(ch) {
-            with_end = skip_over_prev(slice, &mut char_idx, is_punctuation);
-        }
-    }
-
-    if with_end || char_idx == 0 {
-        char_idx
-    } else {
-        char_idx + 1
-    }
->>>>>>> b20e4a10
 }
 
 #[test]
