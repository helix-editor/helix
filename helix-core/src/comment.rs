//! This module contains the functionality for the following comment-related features
//! using the comment character defined in the user's `languages.toml`:
//! * toggle comments on lines over the selection
//! * continue comment when opening a new line

<<<<<<< HEAD
use smallvec::SmallVec;

use crate::{
    syntax::BlockCommentToken, Change, Range, Rope, RopeSlice, Selection, Tendril, Transaction,
};
use helix_stdx::rope::RopeSliceExt;
=======
use crate::{chars, Change, Rope, RopeSlice, Selection, Tendril, Transaction};
>>>>>>> 57261e5e
use std::borrow::Cow;

/// Given text, a comment token, and a set of line indices, returns the following:
/// - Whether the given lines should be considered commented
///     - If any of the lines are uncommented, all lines are considered as such.
/// - The lines to change for toggling comments
///     - This is all provided lines excluding blanks lines.
/// - The column of the comment tokens
///     - Column of existing tokens, if the lines are commented; column to place tokens at otherwise.
/// - The margin to the right of the comment tokens
///     - Defaults to `1`. If any existing comment token is not followed by a space, changes to `0`.
fn find_line_comment(
    token: &str,
    text: RopeSlice,
    lines: impl IntoIterator<Item = usize>,
) -> (bool, Vec<usize>, usize, usize) {
    let mut commented = true;
    let mut to_change = Vec::new();
    let mut min = usize::MAX; // minimum col for first_non_whitespace_char
    let mut margin = 1;
    let token_len = token.chars().count();
    for line in lines {
        let line_slice = text.line(line);
<<<<<<< HEAD
        if let Some(pos) = line_slice.first_non_whitespace_char() {
=======
        if let Some(pos) = chars::find_first_non_whitespace_char(&line_slice) {
>>>>>>> 57261e5e
            let len = line_slice.len_chars();

            if pos < min {
                min = pos;
            }

            // line can be shorter than pos + token len
            let fragment = Cow::from(line_slice.slice(pos..std::cmp::min(pos + token.len(), len)));

            if fragment != token {
                // as soon as one of the non-blank lines doesn't have a comment, the whole block is
                // considered uncommented.
                commented = false;
            }

            // determine margin of 0 or 1 for uncommenting; if any comment token is not followed by a space,
            // a margin of 0 is used for all lines.
            if !matches!(line_slice.get_char(pos + token_len), Some(c) if c == ' ') {
                margin = 0;
            }

            // blank lines don't get pushed.
            to_change.push(line);
        }
    }
    (commented, to_change, min, margin)
}

#[must_use]
pub fn toggle_line_comments(doc: &Rope, selection: &Selection, token: Option<&str>) -> Transaction {
    let text = doc.slice(..);

    let token = token.unwrap_or("//");
    let comment = Tendril::from(format!("{} ", token));

    let mut lines: Vec<usize> = Vec::with_capacity(selection.len());

    let mut min_next_line = 0;
    for selection in selection {
        let (start, end) = selection.line_range(text);
        let start = start.clamp(min_next_line, text.len_lines());
        let end = (end + 1).min(text.len_lines());

        lines.extend(start..end);
        min_next_line = end;
    }

    let (commented, to_change, min, margin) = find_line_comment(token, text, lines);

    let mut changes: Vec<Change> = Vec::with_capacity(to_change.len());

    for line in to_change {
        let pos = text.line_to_char(line) + min;

        if !commented {
            // comment line
            changes.push((pos, pos, Some(comment.clone())));
        } else {
            // uncomment line
            changes.push((pos, pos + token.len() + margin, None));
        }
    }

    Transaction::change(doc, changes.into_iter())
}

<<<<<<< HEAD
#[derive(Debug, PartialEq, Eq)]
pub enum CommentChange {
    Commented {
        range: Range,
        start_pos: usize,
        end_pos: usize,
        start_margin: bool,
        end_margin: bool,
        start_token: String,
        end_token: String,
    },
    Uncommented {
        range: Range,
        start_pos: usize,
        end_pos: usize,
        start_token: String,
        end_token: String,
    },
    Whitespace {
        range: Range,
    },
}

pub fn find_block_comments(
    tokens: &[BlockCommentToken],
    text: RopeSlice,
    selection: &Selection,
) -> (bool, Vec<CommentChange>) {
    let mut commented = true;
    let mut only_whitespace = true;
    let mut comment_changes = Vec::with_capacity(selection.len());
    let default_tokens = tokens.first().cloned().unwrap_or_default();
    // TODO: check if this can be removed on MSRV bump
    #[allow(clippy::redundant_clone)]
    let mut start_token = default_tokens.start.clone();
    #[allow(clippy::redundant_clone)]
    let mut end_token = default_tokens.end.clone();

    let mut tokens = tokens.to_vec();
    // sort the tokens by length, so longer tokens will match first
    tokens.sort_by(|a, b| {
        if a.start.len() == b.start.len() {
            b.end.len().cmp(&a.end.len())
        } else {
            b.start.len().cmp(&a.start.len())
        }
    });
    for range in selection {
        let selection_slice = range.slice(text);
        if let (Some(start_pos), Some(end_pos)) = (
            selection_slice.first_non_whitespace_char(),
            selection_slice.last_non_whitespace_char(),
        ) {
            let mut line_commented = false;
            let mut after_start = 0;
            let mut before_end = 0;
            let len = (end_pos + 1) - start_pos;

            for BlockCommentToken { start, end } in &tokens {
                let start_len = start.chars().count();
                let end_len = end.chars().count();
                after_start = start_pos + start_len;
                before_end = end_pos.saturating_sub(end_len);

                if len >= start_len + end_len {
                    let start_fragment = selection_slice.slice(start_pos..after_start);
                    let end_fragment = selection_slice.slice(before_end + 1..end_pos + 1);

                    // block commented with these tokens
                    if start_fragment == start.as_str() && end_fragment == end.as_str() {
                        start_token = start.to_string();
                        end_token = end.to_string();
                        line_commented = true;
                        break;
                    }
                }
            }

            if !line_commented {
                comment_changes.push(CommentChange::Uncommented {
                    range: *range,
                    start_pos,
                    end_pos,
                    start_token: default_tokens.start.clone(),
                    end_token: default_tokens.end.clone(),
                });
                commented = false;
            } else {
                comment_changes.push(CommentChange::Commented {
                    range: *range,
                    start_pos,
                    end_pos,
                    start_margin: selection_slice
                        .get_char(after_start)
                        .map_or(false, |c| c == ' '),
                    end_margin: after_start != before_end
                        && selection_slice
                            .get_char(before_end)
                            .map_or(false, |c| c == ' '),
                    start_token: start_token.to_string(),
                    end_token: end_token.to_string(),
                });
            }
            only_whitespace = false;
        } else {
            comment_changes.push(CommentChange::Whitespace { range: *range });
        }
    }
    if only_whitespace {
        commented = false;
    }
    (commented, comment_changes)
}

#[must_use]
pub fn create_block_comment_transaction(
    doc: &Rope,
    selection: &Selection,
    commented: bool,
    comment_changes: Vec<CommentChange>,
) -> (Transaction, SmallVec<[Range; 1]>) {
    let mut changes: Vec<Change> = Vec::with_capacity(selection.len() * 2);
    let mut ranges: SmallVec<[Range; 1]> = SmallVec::with_capacity(selection.len());
    let mut offs = 0;
    for change in comment_changes {
        if commented {
            if let CommentChange::Commented {
                range,
                start_pos,
                end_pos,
                start_token,
                end_token,
                start_margin,
                end_margin,
            } = change
            {
                let from = range.from();
                changes.push((
                    from + start_pos,
                    from + start_pos + start_token.len() + start_margin as usize,
                    None,
                ));
                changes.push((
                    from + end_pos - end_token.len() - end_margin as usize + 1,
                    from + end_pos + 1,
                    None,
                ));
            }
        } else {
            // uncommented so manually map ranges through changes
            match change {
                CommentChange::Uncommented {
                    range,
                    start_pos,
                    end_pos,
                    start_token,
                    end_token,
                } => {
                    let from = range.from();
                    changes.push((
                        from + start_pos,
                        from + start_pos,
                        Some(Tendril::from(format!("{} ", start_token))),
                    ));
                    changes.push((
                        from + end_pos + 1,
                        from + end_pos + 1,
                        Some(Tendril::from(format!(" {}", end_token))),
                    ));

                    let offset = start_token.chars().count() + end_token.chars().count() + 2;
                    ranges.push(
                        Range::new(from + offs, from + offs + end_pos + 1 + offset)
                            .with_direction(range.direction()),
                    );
                    offs += offset;
                }
                CommentChange::Commented { range, .. } | CommentChange::Whitespace { range } => {
                    ranges.push(Range::new(range.from() + offs, range.to() + offs));
                }
            }
        }
    }
    (Transaction::change(doc, changes.into_iter()), ranges)
}

#[must_use]
pub fn toggle_block_comments(
    doc: &Rope,
    selection: &Selection,
    tokens: &[BlockCommentToken],
) -> Transaction {
    let text = doc.slice(..);
    let (commented, comment_changes) = find_block_comments(tokens, text, selection);
    let (mut transaction, ranges) =
        create_block_comment_transaction(doc, selection, commented, comment_changes);
    if !commented {
        transaction = transaction.with_selection(Selection::new(ranges, selection.primary_index()));
    }
    transaction
}

pub fn split_lines_of_selection(text: RopeSlice, selection: &Selection) -> Selection {
    let mut ranges = SmallVec::new();
    for range in selection.ranges() {
        let (line_start, line_end) = range.line_range(text.slice(..));
        let mut pos = text.line_to_char(line_start);
        for line in text.slice(pos..text.line_to_char(line_end + 1)).lines() {
            let start = pos;
            pos += line.len_chars();
            ranges.push(Range::new(start, pos));
        }
    }
    Selection::new(ranges, 0)
=======
/// Return the comment token of the current line if it is commented.
///
/// Return None otherwise.
pub fn get_comment_token<'a>(line: &RopeSlice, tokens: &'a [String]) -> Option<&'a str> {
    // TODO: don't continue shebangs
    if tokens.is_empty() {
        return None;
    }

    let mut result = None;

    if let Some(pos) = chars::find_first_non_whitespace_char(line) {
        let len = line.len_chars();

        for token in tokens {
            // line can be shorter than pos + token length
            let fragment = Cow::from(line.slice(pos..std::cmp::min(pos + token.len(), len)));

            if fragment == *token {
                // We don't necessarily want to break upon finding the first matching comment token
                // Instead, we check against all of the comment tokens and end up returning the longest
                // comment token that matches
                result = Some(token.as_str());
            }
        }
    }

    result
}

/// Determines whether the new line following the given line should be
/// prepended with a comment token. If it does, the `text` string is
/// appended with the appropriate comment token.
pub fn handle_comment_continue<'a>(
    line: &'a RopeSlice,
    text: &'a mut String,
    comment_tokens: &'a [String],
) {
    if let Some(token) = get_comment_token(line, comment_tokens) {
        let new_line = format!("{} ", token);
        text.push_str(new_line.as_str());
    }
>>>>>>> 57261e5e
}

#[cfg(test)]
mod test {
    use super::*;

    #[test]
    fn test_toggle_line_comments() {
        // four lines, two space indented, except for line 1 which is blank.
        let mut doc = Rope::from("  1\n\n  2\n  3");
        // select whole document
        let mut selection = Selection::single(0, doc.len_chars() - 1);

        let text = doc.slice(..);

        let res = find_line_comment("//", text, 0..3);
        // (commented = true, to_change = [line 0, line 2], min = col 2, margin = 0)
        assert_eq!(res, (false, vec![0, 2], 2, 0));

        // comment
        let transaction = toggle_line_comments(&doc, &selection, None);
        transaction.apply(&mut doc);
        selection = selection.map(transaction.changes());

        assert_eq!(doc, "  // 1\n\n  // 2\n  // 3");

        // uncomment
        let transaction = toggle_line_comments(&doc, &selection, None);
        transaction.apply(&mut doc);
        selection = selection.map(transaction.changes());
        assert_eq!(doc, "  1\n\n  2\n  3");
        assert!(selection.len() == 1); // to ignore the selection unused warning

        // 0 margin comments
        doc = Rope::from("  //1\n\n  //2\n  //3");
        // reset the selection.
        selection = Selection::single(0, doc.len_chars() - 1);

        let transaction = toggle_line_comments(&doc, &selection, None);
        transaction.apply(&mut doc);
        selection = selection.map(transaction.changes());
        assert_eq!(doc, "  1\n\n  2\n  3");
        assert!(selection.len() == 1); // to ignore the selection unused warning

        // 0 margin comments, with no space
        doc = Rope::from("//");
        // reset the selection.
        selection = Selection::single(0, doc.len_chars() - 1);

        let transaction = toggle_line_comments(&doc, &selection, None);
        transaction.apply(&mut doc);
        selection = selection.map(transaction.changes());
        assert_eq!(doc, "");
        assert!(selection.len() == 1); // to ignore the selection unused warning

        // TODO: account for uncommenting with uneven comment indentation
    }

    #[test]
<<<<<<< HEAD
    fn test_find_block_comments() {
        // three lines 5 characters.
        let mut doc = Rope::from("1\n2\n3");
        // select whole document
        let selection = Selection::single(0, doc.len_chars());

        let text = doc.slice(..);

        let res = find_block_comments(&[BlockCommentToken::default()], text, &selection);

        assert_eq!(
            res,
            (
                false,
                vec![CommentChange::Uncommented {
                    range: Range::new(0, 5),
                    start_pos: 0,
                    end_pos: 4,
                    start_token: "/*".to_string(),
                    end_token: "*/".to_string(),
                }]
            )
        );

        // comment
        let transaction = toggle_block_comments(&doc, &selection, &[BlockCommentToken::default()]);
        transaction.apply(&mut doc);

        assert_eq!(doc, "/* 1\n2\n3 */");

        // uncomment
        let selection = Selection::single(0, doc.len_chars());
        let transaction = toggle_block_comments(&doc, &selection, &[BlockCommentToken::default()]);
        transaction.apply(&mut doc);
        assert_eq!(doc, "1\n2\n3");

        // don't panic when there is just a space in comment
        doc = Rope::from("/* */");
        let selection = Selection::single(0, doc.len_chars());
        let transaction = toggle_block_comments(&doc, &selection, &[BlockCommentToken::default()]);
        transaction.apply(&mut doc);
        assert_eq!(doc, "");
=======
    fn test_get_comment_token() {
        let tokens = vec![
            String::from("//"),
            String::from("///"),
            String::from("//!"),
            String::from(";"),
        ];

        assert_eq!(get_comment_token(&RopeSlice::from("# 1\n"), &tokens), None);
        assert_eq!(
            get_comment_token(&RopeSlice::from("    // 2    \n"), &tokens),
            Some("//")
        );
        assert_eq!(
            get_comment_token(&RopeSlice::from("///3\n"), &tokens),
            Some("///")
        );
        assert_eq!(
            get_comment_token(&RopeSlice::from("/// 4\n"), &tokens),
            Some("///")
        );
        assert_eq!(
            get_comment_token(&RopeSlice::from("//! 5\n"), &tokens),
            Some("//!")
        );
        assert_eq!(
            get_comment_token(&RopeSlice::from("//! /// 6\n"), &tokens),
            Some("//!")
        );
        assert_eq!(
            get_comment_token(&RopeSlice::from("7 ///\n"), &tokens),
            None
        );
        assert_eq!(
            get_comment_token(&RopeSlice::from(";8\n"), &tokens),
            Some(";")
        );
        assert_eq!(
            get_comment_token(&RopeSlice::from("//////////// 9"), &tokens),
            Some("///")
        );
>>>>>>> 57261e5e
    }
}<|MERGE_RESOLUTION|>--- conflicted
+++ resolved
@@ -3,16 +3,12 @@
 //! * toggle comments on lines over the selection
 //! * continue comment when opening a new line
 
-<<<<<<< HEAD
 use smallvec::SmallVec;
 
 use crate::{
     syntax::BlockCommentToken, Change, Range, Rope, RopeSlice, Selection, Tendril, Transaction,
 };
 use helix_stdx::rope::RopeSliceExt;
-=======
-use crate::{chars, Change, Rope, RopeSlice, Selection, Tendril, Transaction};
->>>>>>> 57261e5e
 use std::borrow::Cow;
 
 /// Given text, a comment token, and a set of line indices, returns the following:
@@ -36,11 +32,7 @@
     let token_len = token.chars().count();
     for line in lines {
         let line_slice = text.line(line);
-<<<<<<< HEAD
         if let Some(pos) = line_slice.first_non_whitespace_char() {
-=======
-        if let Some(pos) = chars::find_first_non_whitespace_char(&line_slice) {
->>>>>>> 57261e5e
             let len = line_slice.len_chars();
 
             if pos < min {
@@ -107,7 +99,6 @@
     Transaction::change(doc, changes.into_iter())
 }
 
-<<<<<<< HEAD
 #[derive(Debug, PartialEq, Eq)]
 pub enum CommentChange {
     Commented {
@@ -322,50 +313,6 @@
         }
     }
     Selection::new(ranges, 0)
-=======
-/// Return the comment token of the current line if it is commented.
-///
-/// Return None otherwise.
-pub fn get_comment_token<'a>(line: &RopeSlice, tokens: &'a [String]) -> Option<&'a str> {
-    // TODO: don't continue shebangs
-    if tokens.is_empty() {
-        return None;
-    }
-
-    let mut result = None;
-
-    if let Some(pos) = chars::find_first_non_whitespace_char(line) {
-        let len = line.len_chars();
-
-        for token in tokens {
-            // line can be shorter than pos + token length
-            let fragment = Cow::from(line.slice(pos..std::cmp::min(pos + token.len(), len)));
-
-            if fragment == *token {
-                // We don't necessarily want to break upon finding the first matching comment token
-                // Instead, we check against all of the comment tokens and end up returning the longest
-                // comment token that matches
-                result = Some(token.as_str());
-            }
-        }
-    }
-
-    result
-}
-
-/// Determines whether the new line following the given line should be
-/// prepended with a comment token. If it does, the `text` string is
-/// appended with the appropriate comment token.
-pub fn handle_comment_continue<'a>(
-    line: &'a RopeSlice,
-    text: &'a mut String,
-    comment_tokens: &'a [String],
-) {
-    if let Some(token) = get_comment_token(line, comment_tokens) {
-        let new_line = format!("{} ", token);
-        text.push_str(new_line.as_str());
-    }
->>>>>>> 57261e5e
 }
 
 #[cfg(test)]
@@ -425,7 +372,6 @@
     }
 
     #[test]
-<<<<<<< HEAD
     fn test_find_block_comments() {
         // three lines 5 characters.
         let mut doc = Rope::from("1\n2\n3");
@@ -468,48 +414,5 @@
         let transaction = toggle_block_comments(&doc, &selection, &[BlockCommentToken::default()]);
         transaction.apply(&mut doc);
         assert_eq!(doc, "");
-=======
-    fn test_get_comment_token() {
-        let tokens = vec![
-            String::from("//"),
-            String::from("///"),
-            String::from("//!"),
-            String::from(";"),
-        ];
-
-        assert_eq!(get_comment_token(&RopeSlice::from("# 1\n"), &tokens), None);
-        assert_eq!(
-            get_comment_token(&RopeSlice::from("    // 2    \n"), &tokens),
-            Some("//")
-        );
-        assert_eq!(
-            get_comment_token(&RopeSlice::from("///3\n"), &tokens),
-            Some("///")
-        );
-        assert_eq!(
-            get_comment_token(&RopeSlice::from("/// 4\n"), &tokens),
-            Some("///")
-        );
-        assert_eq!(
-            get_comment_token(&RopeSlice::from("//! 5\n"), &tokens),
-            Some("//!")
-        );
-        assert_eq!(
-            get_comment_token(&RopeSlice::from("//! /// 6\n"), &tokens),
-            Some("//!")
-        );
-        assert_eq!(
-            get_comment_token(&RopeSlice::from("7 ///\n"), &tokens),
-            None
-        );
-        assert_eq!(
-            get_comment_token(&RopeSlice::from(";8\n"), &tokens),
-            Some(";")
-        );
-        assert_eq!(
-            get_comment_token(&RopeSlice::from("//////////// 9"), &tokens),
-            Some("///")
-        );
->>>>>>> 57261e5e
     }
 }