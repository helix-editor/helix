--- conflicted
+++ resolved
@@ -5,7 +5,6 @@
 use std::num::NonZeroUsize;
 use std::time::{Duration, Instant};
 
-<<<<<<< HEAD
 // Stores the history of changes to a buffer.
 //
 // Currently the history is represented as a vector of revisions. The vector
@@ -41,10 +40,7 @@
 //    editing sessions.
 //  * Because delete transactions currently don't store the text that they
 //    delete, we also store an inversion of the transaction.
-=======
-/// Undo-tree style history store.
 #[derive(Debug)]
->>>>>>> c0d32707
 pub struct History {
     revisions: Vec<Revision>,
     current: usize,
