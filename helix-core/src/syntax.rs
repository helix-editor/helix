--- conflicted
+++ resolved
@@ -1,3 +1,4 @@
+use std::fmt::Write as _;
 pub mod config;
 
 use std::{
@@ -908,6 +909,19 @@
     }
 }
 
+fn format_anonymous_node_kind(kind: &str) -> Cow<str> {
+    if kind.contains('"') {
+        Cow::Owned(kind.replace('"', "\\\""))
+    } else {
+        Cow::Borrowed(kind)
+    }
+}
+
+fn node_is_visible(node: &Node) -> bool {
+    node.is_missing() || (node.is_named() && node.grammar().node_kind_is_visible(node.kind_id()))
+}
+
+// <<<<<<< HEAD
 pub fn pretty_print_tree(
     fmt: &mut String,
     node: Node,
@@ -925,26 +939,9 @@
     }
 }
 
-<<<<<<< HEAD
 #[allow(clippy::too_many_arguments)]
 fn pretty_print_tree_impl(
     fmt: &mut String,
-=======
-fn node_is_visible(node: &Node) -> bool {
-    node.is_missing() || (node.is_named() && node.grammar().node_kind_is_visible(node.kind_id()))
-}
-
-fn format_anonymous_node_kind(kind: &str) -> Cow<str> {
-    if kind.contains('"') {
-        Cow::Owned(kind.replace('"', "\\\""))
-    } else {
-        Cow::Borrowed(kind)
-    }
-}
-
-fn pretty_print_tree_impl<W: fmt::Write>(
-    fmt: &mut W,
->>>>>>> f4b488e3
     cursor: &mut tree_sitter::TreeCursor,
     depth: usize,
     node_search: &mut Option<&mut NodeSearch>,
