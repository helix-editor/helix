<<<<<<< HEAD
use crate::merge_toml_values;

/// Default bultin-in languages.toml.
pub fn default_lang_config() -> toml::Value {
    toml::from_slice(include_bytes!("../../languages.toml"))
        .expect("Could not parse bultin-in languages.toml to valid toml")
}

/// User configured languages.toml file, merged with the default config.
pub fn user_lang_config() -> Result<toml::Value, toml::de::Error> {
    let config = crate::local_config_dirs()
        .into_iter()
        .chain([crate::config_dir()].into_iter())
        .map(|path| path.join("languages.toml"))
        .filter_map(|file| {
            std::fs::read(&file)
                .map(|config| toml::from_slice(&config))
                .ok()
        })
        .collect::<Result<Vec<_>, _>>()?
        .into_iter()
        .chain([default_lang_config()].into_iter())
        .fold(toml::Value::Table(toml::value::Table::default()), |a, b| {
            merge_toml_values(b, a)
        });

    Ok(config)
}

=======
>>>>>>> 0712eb3e
/// Syntax configuration loader based on built-in languages.toml.
pub fn default_syntax_loader() -> crate::syntax::Configuration {
    helix_loader::default_lang_config()
        .try_into()
        .expect("Could not serialize built-in languages.toml")
}
/// Syntax configuration loader based on user configured languages.toml.
pub fn user_syntax_loader() -> Result<crate::syntax::Configuration, toml::de::Error> {
    helix_loader::user_lang_config()?.try_into()
}<|MERGE_RESOLUTION|>--- conflicted
+++ resolved
@@ -1,42 +1,10 @@
-<<<<<<< HEAD
-use crate::merge_toml_values;
-
-/// Default bultin-in languages.toml.
-pub fn default_lang_config() -> toml::Value {
-    toml::from_slice(include_bytes!("../../languages.toml"))
-        .expect("Could not parse bultin-in languages.toml to valid toml")
-}
-
-/// User configured languages.toml file, merged with the default config.
-pub fn user_lang_config() -> Result<toml::Value, toml::de::Error> {
-    let config = crate::local_config_dirs()
-        .into_iter()
-        .chain([crate::config_dir()].into_iter())
-        .map(|path| path.join("languages.toml"))
-        .filter_map(|file| {
-            std::fs::read(&file)
-                .map(|config| toml::from_slice(&config))
-                .ok()
-        })
-        .collect::<Result<Vec<_>, _>>()?
-        .into_iter()
-        .chain([default_lang_config()].into_iter())
-        .fold(toml::Value::Table(toml::value::Table::default()), |a, b| {
-            merge_toml_values(b, a)
-        });
-
-    Ok(config)
-}
-
-=======
->>>>>>> 0712eb3e
 /// Syntax configuration loader based on built-in languages.toml.
 pub fn default_syntax_loader() -> crate::syntax::Configuration {
-    helix_loader::default_lang_config()
+    helix_loader::config::default_lang_config()
         .try_into()
         .expect("Could not serialize built-in languages.toml")
 }
 /// Syntax configuration loader based on user configured languages.toml.
 pub fn user_syntax_loader() -> Result<crate::syntax::Configuration, toml::de::Error> {
-    helix_loader::user_lang_config()?.try_into()
+    helix_loader::config::user_lang_config()?.try_into()
 }