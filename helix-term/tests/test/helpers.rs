--- conflicted
+++ resolved
@@ -325,9 +325,6 @@
     }
 
     pub fn build(self) -> anyhow::Result<Application> {
-<<<<<<< HEAD
-        let mut app = Application::new(self.args, self.config, self.syn_conf, false)?;
-=======
         if let Some(path) = &self.args.working_directory {
             bail!("Changing the working directory to {path:?} is not yet supported for integration tests");
         }
@@ -336,8 +333,7 @@
             bail!("Having the directory {path:?} in args.files[0] is not yet supported for integration tests");
         }
 
-        let mut app = Application::new(self.args, self.config, self.syn_conf)?;
->>>>>>> b023faac
+        let mut app = Application::new(self.args, self.config, self.syn_conf, false)?;
 
         if let Some((text, selection)) = self.input {
             let (view, doc) = helix_view::current!(app.editor);
