use std::{
    fs::File,
    io::{Read, Write},
    mem::replace,
    path::PathBuf,
    time::Duration,
};

use anyhow::bail;
use crossterm::event::{Event, KeyEvent};
use helix_core::{diagnostic::Severity, test, Selection, Transaction};
use helix_term::{application::Application, args::Args, config::Config, keymap::merge_keys};
use helix_view::{current_ref, doc, editor::LspConfig, input::parse_macro, Editor};
use tempfile::NamedTempFile;
use tokio_stream::wrappers::UnboundedReceiverStream;

#[derive(Clone, Debug)]
pub struct TestCase {
    pub in_text: String,
    pub in_selection: Selection,
    pub in_keys: String,
    pub out_text: String,
    pub out_selection: Selection,
}

impl<S, R, V> From<(S, R, V)> for TestCase
where
    S: Into<String>,
    R: Into<String>,
    V: Into<String>,
{
    fn from((input, keys, output): (S, R, V)) -> Self {
        let (in_text, in_selection) = test::print(&input.into());
        let (out_text, out_selection) = test::print(&output.into());

        TestCase {
            in_text,
            in_selection,
            in_keys: keys.into(),
            out_text,
            out_selection,
        }
    }
}

#[inline]
pub async fn test_key_sequence(
    app: &mut Application,
    in_keys: Option<&str>,
    test_fn: Option<&dyn Fn(&Application)>,
    should_exit: bool,
) -> anyhow::Result<()> {
    test_key_sequences(app, vec![(in_keys, test_fn)], should_exit).await
}

#[allow(clippy::type_complexity)]
pub async fn test_key_sequences(
    app: &mut Application,
    inputs: Vec<(Option<&str>, Option<&dyn Fn(&Application)>)>,
    should_exit: bool,
) -> anyhow::Result<()> {
    const TIMEOUT: Duration = Duration::from_millis(500);
    let (tx, rx) = tokio::sync::mpsc::unbounded_channel();
    let mut rx_stream = UnboundedReceiverStream::new(rx);
    let num_inputs = inputs.len();

    for (i, (in_keys, test_fn)) in inputs.into_iter().enumerate() {
        let (view, doc) = current_ref!(app.editor);
        let state = test::plain(doc.text().slice(..), doc.selection(view.id));

        log::debug!("executing test with document state:\n\n-----\n\n{}", state);

        if let Some(in_keys) = in_keys {
            for key_event in parse_macro(in_keys)?.into_iter() {
                let key = Event::Key(KeyEvent::from(key_event));
                log::trace!("sending key: {:?}", key);
                tx.send(Ok(key))?;
            }
        }

        let app_exited = !app.event_loop_until_idle(&mut rx_stream).await;

        if !app_exited {
            let (view, doc) = current_ref!(app.editor);
            let state = test::plain(doc.text().slice(..), doc.selection(view.id));

            log::debug!(
                "finished running test with document state:\n\n-----\n\n{}",
                state
            );
        }

        // the app should not exit from any test until the last one
        if i < num_inputs - 1 && app_exited {
            bail!("application exited before test function could run");
        }

        // verify if it exited on the last iteration if it should have and
        // the inverse
        if i == num_inputs - 1 && app_exited != should_exit {
            bail!("expected app to exit: {} != {}", should_exit, app_exited);
        }

        if let Some(test) = test_fn {
            test(app);
        };
    }

    if !should_exit {
        for key_event in parse_macro("<esc>:q!<ret>")?.into_iter() {
            tx.send(Ok(Event::Key(KeyEvent::from(key_event))))?;
        }

        let event_loop = app.event_loop(&mut rx_stream);
        tokio::time::timeout(TIMEOUT, event_loop).await?;
    }

    let errs = app.close().await;

    if !errs.is_empty() {
        log::error!("Errors closing app");

        for err in errs {
            log::error!("{}", err);
        }

        bail!("Error closing app");
    }

    Ok(())
}

pub async fn test_key_sequence_with_input_text<T: Into<TestCase>>(
    app: Option<Application>,
    test_case: T,
    test_fn: &dyn Fn(&Application),
    should_exit: bool,
) -> anyhow::Result<()> {
    let test_case = test_case.into();
    let mut app = match app {
        Some(app) => app,
<<<<<<< HEAD
        None => Application::new(
            Args::default(),
            test_config(),
            test_syntax_conf(None),
            false,
        )?,
=======
        None => Application::new(Args::default(), test_config(), test_syntax_loader(None))?,
>>>>>>> 00653c77
    };

    let (view, doc) = helix_view::current!(app.editor);
    let sel = doc.selection(view.id).clone();

    // replace the initial text with the input text
    let transaction = Transaction::change_by_selection(doc.text(), &sel, |_| {
        (0, doc.text().len_chars(), Some((&test_case.in_text).into()))
    })
    .with_selection(test_case.in_selection.clone());

    doc.apply(&transaction, view.id);

    test_key_sequence(
        &mut app,
        Some(&test_case.in_keys),
        Some(test_fn),
        should_exit,
    )
    .await
}

/// Generates language config loader that merge in overrides, like a user language
/// config. The argument string must be a raw TOML document.
pub fn test_syntax_loader(overrides: Option<String>) -> helix_core::syntax::Loader {
    let mut lang = helix_loader::config::default_lang_config();

    if let Some(overrides) = overrides {
        let override_toml = toml::from_str(&overrides).unwrap();
        lang = helix_loader::merge_toml_values(lang, override_toml, 3);
    }

    helix_core::syntax::Loader::new(lang.try_into().unwrap()).unwrap()
}

/// Use this for very simple test cases where there is one input
/// document, selection, and sequence of key presses, and you just
/// want to verify the resulting document and selection.
pub async fn test_with_config<T: Into<TestCase>>(
    app_builder: AppBuilder,
    test_case: T,
) -> anyhow::Result<()> {
    let test_case = test_case.into();
    let app = app_builder.build()?;

    test_key_sequence_with_input_text(
        Some(app),
        test_case.clone(),
        &|app| {
            let doc = doc!(app.editor);
            assert_eq!(&test_case.out_text, doc.text());

            let mut selections: Vec<_> = doc.selections().values().cloned().collect();
            assert_eq!(1, selections.len());

            let sel = selections.pop().unwrap();
            assert_eq!(test_case.out_selection, sel);
        },
        false,
    )
    .await
}

pub async fn test<T: Into<TestCase>>(test_case: T) -> anyhow::Result<()> {
    test_with_config(AppBuilder::default(), test_case).await
}

pub fn temp_file_with_contents<S: AsRef<str>>(
    content: S,
) -> anyhow::Result<tempfile::NamedTempFile> {
    let mut temp_file = tempfile::NamedTempFile::new()?;

    temp_file
        .as_file_mut()
        .write_all(content.as_ref().as_bytes())?;

    temp_file.flush()?;
    temp_file.as_file_mut().sync_all()?;
    Ok(temp_file)
}

/// Generates a config with defaults more suitable for integration tests
pub fn test_config() -> Config {
    Config {
        editor: test_editor_config(),
        keys: helix_term::keymap::default(),
        ..Default::default()
    }
}

pub fn test_editor_config() -> helix_view::editor::Config {
    helix_view::editor::Config {
        lsp: LspConfig {
            enable: false,
            ..Default::default()
        },
        ..Default::default()
    }
}

/// Replaces all LF chars with the system's appropriate line feed
/// character, and if one doesn't exist already, appends the system's
/// appropriate line ending to the end of a string.
pub fn platform_line(input: &str) -> String {
    let line_end = helix_core::NATIVE_LINE_ENDING.as_str();

    // we can assume that the source files in this code base will always
    // be LF, so indoc strings will always insert LF
    let mut output = input.replace('\n', line_end);

    if !output.ends_with(line_end) {
        output.push_str(line_end);
    }

    output
}

/// Creates a new temporary file that is set to read only. Useful for
/// testing write failures.
pub fn new_readonly_tempfile() -> anyhow::Result<NamedTempFile> {
    let mut file = tempfile::NamedTempFile::new()?;
    let metadata = file.as_file().metadata()?;
    let mut perms = metadata.permissions();
    perms.set_readonly(true);
    file.as_file_mut().set_permissions(perms)?;
    Ok(file)
}

pub struct AppBuilder {
    args: Args,
    config: Config,
    syn_loader: helix_core::syntax::Loader,
    input: Option<(String, Selection)>,
}

impl Default for AppBuilder {
    fn default() -> Self {
        Self {
            args: Args::default(),
            config: test_config(),
            syn_loader: test_syntax_loader(None),
            input: None,
        }
    }
}

impl AppBuilder {
    pub fn new() -> Self {
        AppBuilder::default()
    }

    pub fn with_file<P: Into<PathBuf>>(
        mut self,
        path: P,
        pos: Option<helix_core::Position>,
    ) -> Self {
        self.args.files.push((path.into(), pos.unwrap_or_default()));
        self
    }

    // Remove this attribute once `with_config` is used in a test:
    #[allow(dead_code)]
    pub fn with_config(mut self, mut config: Config) -> Self {
        let keys = replace(&mut config.keys, helix_term::keymap::default());
        merge_keys(&mut config.keys, keys);
        self.config = config;
        self
    }

    pub fn with_input_text<S: Into<String>>(mut self, input_text: S) -> Self {
        self.input = Some(test::print(&input_text.into()));
        self
    }

    pub fn with_lang_loader(mut self, syn_loader: helix_core::syntax::Loader) -> Self {
        self.syn_loader = syn_loader;
        self
    }

    pub fn build(self) -> anyhow::Result<Application> {
        if let Some(path) = &self.args.working_directory {
            bail!("Changing the working directory to {path:?} is not yet supported for integration tests");
        }

        if let Some((path, _)) = self.args.files.first().filter(|p| p.0.is_dir()) {
            bail!("Having the directory {path:?} in args.files[0] is not yet supported for integration tests");
        }

<<<<<<< HEAD
        let mut app = Application::new(self.args, self.config, self.syn_conf, false)?;
=======
        let mut app = Application::new(self.args, self.config, self.syn_loader)?;
>>>>>>> 00653c77

        if let Some((text, selection)) = self.input {
            let (view, doc) = helix_view::current!(app.editor);
            let sel = doc.selection(view.id).clone();
            let trans = Transaction::change_by_selection(doc.text(), &sel, |_| {
                (0, doc.text().len_chars(), Some((text.clone()).into()))
            })
            .with_selection(selection);

            // replace the initial text with the input text
            doc.apply(&trans, view.id);
        }

        Ok(app)
    }
}

pub async fn run_event_loop_until_idle(app: &mut Application) {
    let (_, rx) = tokio::sync::mpsc::unbounded_channel();
    let mut rx_stream = UnboundedReceiverStream::new(rx);
    app.event_loop_until_idle(&mut rx_stream).await;
}

pub fn assert_file_has_content(file: &mut File, content: &str) -> anyhow::Result<()> {
    file.flush()?;
    file.sync_all()?;

    let mut file_content = String::new();
    file.read_to_string(&mut file_content)?;
    assert_eq!(file_content, content);

    Ok(())
}

pub fn assert_status_not_error(editor: &Editor) {
    if let Some((_, sev)) = editor.get_status() {
        assert_ne!(&Severity::Error, sev);
    }
}<|MERGE_RESOLUTION|>--- conflicted
+++ resolved
@@ -139,16 +139,12 @@
     let test_case = test_case.into();
     let mut app = match app {
         Some(app) => app,
-<<<<<<< HEAD
         None => Application::new(
             Args::default(),
             test_config(),
-            test_syntax_conf(None),
+            test_syntax_loader(None),
             false,
         )?,
-=======
-        None => Application::new(Args::default(), test_config(), test_syntax_loader(None))?,
->>>>>>> 00653c77
     };
 
     let (view, doc) = helix_view::current!(app.editor);
@@ -337,11 +333,7 @@
             bail!("Having the directory {path:?} in args.files[0] is not yet supported for integration tests");
         }
 
-<<<<<<< HEAD
-        let mut app = Application::new(self.args, self.config, self.syn_conf, false)?;
-=======
-        let mut app = Application::new(self.args, self.config, self.syn_loader)?;
->>>>>>> 00653c77
+        let mut app = Application::new(self.args, self.config, self.syn_loader, false)?;
 
         if let Some((text, selection)) = self.input {
             let (view, doc) = helix_view::current!(app.editor);
