--- conflicted
+++ resolved
@@ -62,24 +62,9 @@
     )
     .await?;
 
-<<<<<<< HEAD
-    helpers::assert_file_has_content(&mut file1, &platform_line("hello1"))?;
-    helpers::assert_file_has_content(&mut file2, &platform_line("hello2"))?;
-    helpers::assert_file_has_content(&mut file3, &platform_line("hello3"))?;
-=======
-    helpers::assert_file_has_content(
-        file1.as_file_mut(),
-        &LineFeedHandling::Native.apply("hello1"),
-    )?;
-    helpers::assert_file_has_content(
-        file2.as_file_mut(),
-        &LineFeedHandling::Native.apply("hello2"),
-    )?;
-    helpers::assert_file_has_content(
-        file3.as_file_mut(),
-        &LineFeedHandling::Native.apply("hello3"),
-    )?;
->>>>>>> 1abb64e4
+    helpers::assert_file_has_content(&mut file1, &LineFeedHandling::Native.apply("hello1"))?;
+    helpers::assert_file_has_content(&mut file2, &LineFeedHandling::Native.apply("hello2"))?;
+    helpers::assert_file_has_content(&mut file3, &LineFeedHandling::Native.apply("hello3"))?;
 
     Ok(())
 }
@@ -137,14 +122,7 @@
     )
     .await?;
 
-<<<<<<< HEAD
-    helpers::assert_file_has_content(&mut file, &helpers::platform_line("hello\ngoodbye"))?;
-=======
-    helpers::assert_file_has_content(
-        file.as_file_mut(),
-        &LineFeedHandling::Native.apply("hello\ngoodbye"),
-    )?;
->>>>>>> 1abb64e4
+    helpers::assert_file_has_content(&mut file, &LineFeedHandling::Native.apply("hello\ngoodbye"))?;
 
     Ok(())
 }
