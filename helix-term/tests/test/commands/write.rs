--- conflicted
+++ resolved
@@ -94,14 +94,10 @@
     )
     .await?;
 
-<<<<<<< HEAD
-    helpers::assert_file_has_content(&mut file, &platform_line(&RANGE.end().to_string()))?;
-=======
-    helpers::assert_file_has_content(
-        file.as_file_mut(),
+    helpers::assert_file_has_content(
+        &mut file,
         &LineFeedHandling::Native.apply(&RANGE.end().to_string()),
     )?;
->>>>>>> 1abb64e4
 
     Ok(())
 }
@@ -180,13 +176,8 @@
     file.read_to_string(&mut file_content)?;
 
     assert_eq!(
-<<<<<<< HEAD
-        helpers::platform_line("the gostak distims the doshes"),
-        file_content,
-=======
         LineFeedHandling::Native.apply("the gostak distims the doshes"),
         file_content
->>>>>>> 1abb64e4
     );
 
     Ok(())
@@ -210,16 +201,11 @@
 
     reload_file(&mut file).unwrap();
     let mut file_content = String::new();
-<<<<<<< HEAD
     file.read_to_string(&mut file_content)?;
-    assert_eq!(platform_line(&RANGE.end().to_string()), file_content);
-=======
-    file.as_file_mut().read_to_string(&mut file_content)?;
     assert_eq!(
         LineFeedHandling::Native.apply(&RANGE.end().to_string()),
         file_content
     );
->>>>>>> 1abb64e4
 
     Ok(())
 }
@@ -285,11 +271,7 @@
     )
     .await?;
 
-<<<<<<< HEAD
-    helpers::assert_file_has_content(&mut file, &helpers::platform_line("hello"))?;
-=======
-    helpers::assert_file_has_content(file.as_file_mut(), &LineFeedHandling::Native.apply("hello"))?;
->>>>>>> 1abb64e4
+    helpers::assert_file_has_content(&mut file, &LineFeedHandling::Native.apply("hello"))?;
 
     Ok(())
 }
@@ -373,23 +355,13 @@
     .await?;
 
     helpers::assert_file_has_content(
-<<<<<<< HEAD
         &mut file1,
-        &helpers::platform_line("i can eat glass, it will not hurt me\n"),
+        &LineFeedHandling::Native.apply("i can eat glass, it will not hurt me\n"),
     )?;
 
     helpers::assert_file_has_content(
         &mut file2,
-        &helpers::platform_line("i can eat glass, it will not hurt me\n"),
-=======
-        file1.as_file_mut(),
         &LineFeedHandling::Native.apply("i can eat glass, it will not hurt me\n"),
-    )?;
-
-    helpers::assert_file_has_content(
-        file2.as_file_mut(),
-        &LineFeedHandling::Native.apply("i can eat glass, it will not hurt me\n"),
->>>>>>> 1abb64e4
     )?;
 
     Ok(())
@@ -459,13 +431,8 @@
     test_key_sequence(&mut app, Some(":w<ret>"), None, false).await?;
 
     helpers::assert_file_has_content(
-<<<<<<< HEAD
         &mut file,
-        &helpers::platform_line("have you tried chamomile tea?\n"),
-=======
-        file.as_file_mut(),
         &LineFeedHandling::Native.apply("have you tried chamomile tea?\n"),
->>>>>>> 1abb64e4
     )?;
 
     Ok(())
@@ -481,14 +448,10 @@
 
     test_key_sequence(&mut app, Some(":w<ret>"), None, false).await?;
 
-<<<<<<< HEAD
-    helpers::assert_file_has_content(&mut file, &helpers::platform_line("ten minutes, please\n"))?;
-=======
-    helpers::assert_file_has_content(
-        file.as_file_mut(),
+    helpers::assert_file_has_content(
+        &mut file,
         &LineFeedHandling::Native.apply("ten minutes, please\n"),
     )?;
->>>>>>> 1abb64e4
 
     Ok(())
 }
@@ -537,23 +500,13 @@
     .await?;
 
     helpers::assert_file_has_content(
-<<<<<<< HEAD
         &mut file1,
-        &helpers::platform_line("we don't serve time travelers here\n"),
+        &LineFeedHandling::Native.apply("we don't serve time travelers here\n"),
     )?;
 
     helpers::assert_file_has_content(
         &mut file2,
-        &helpers::platform_line("a time traveler walks into a bar\n"),
-=======
-        file1.as_file_mut(),
-        &LineFeedHandling::Native.apply("we don't serve time travelers here\n"),
-    )?;
-
-    helpers::assert_file_has_content(
-        file2.as_file_mut(),
         &LineFeedHandling::Native.apply("a time traveler walks into a bar\n"),
->>>>>>> 1abb64e4
     )?;
 
     Ok(())
