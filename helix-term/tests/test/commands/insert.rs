use super::*;

#[tokio::test(flavor = "multi_thread")]
async fn change_line_above_comment() -> anyhow::Result<()> {
    // <https://github.com/helix-editor/helix/issues/12570>
    test((
        indoc! {"\
        #[fn main() {}
        |]#// a comment
        "},
        ":lang rust<ret>c",
        indoc! {"\
        #[
        |]#// a comment
        "},
    ))
    .await?;

    Ok(())
}

#[tokio::test(flavor = "multi_thread")]
async fn insert_newline_many_selections() -> anyhow::Result<()> {
    test((
        indoc! {"\
            #(|o)#ne
            #(|t)#wo
            #[|t]#hree
            "},
        "i<ret>",
        indoc! {"\
            \n#(|o)#ne

            #(|t)#wo

            #[|t]#hree
            "},
    ))
    .await?;

    // In this case the global offset that adjusts selections for inserted and deleted text
    // should become negative because more text is deleted than is inserted.
    test((
        indoc! {"\
            #[|🏴‍☠️]#          #(|🏴‍☠️)#          #(|🏴‍☠️)#
            #(|🏴‍☠️)#          #(|🏴‍☠️)#          #(|🏴‍☠️)#
            "},
        "i<ret>",
        indoc! {"\
            \n#[|🏴‍☠️]#
            #(|🏴‍☠️)#
            #(|🏴‍☠️)#

            #(|🏴‍☠️)#
            #(|🏴‍☠️)#
            #(|🏴‍☠️)#
            "},
    ))
    .await?;

    // <https://github.com/helix-editor/helix/issues/12495>
    test((
        indoc! {"\
            id #(|1)#,Item #(|1)#,cost #(|1)#,location #(|1)#
            id #(|2)#,Item #(|2)#,cost #(|2)#,location #(|2)#
            id #(|1)##(|0)#,Item #(|1)##(|0)#,cost #(|1)##(|0)#,location #(|1)##[|0]#"},
        "i<ret>",
        indoc! {"\
            id
            #(|1)#,Item
            #(|1)#,cost
            #(|1)#,location
            #(|1)#
            id
            #(|2)#,Item
            #(|2)#,cost
            #(|2)#,location
            #(|2)#
            id
            #(|1)#
            #(|0)#,Item
            #(|1)#
            #(|0)#,cost
            #(|1)#
            #(|0)#,location
            #(|1)#
            #[|0]#"},
    ))
    .await?;

    // <https://github.com/helix-editor/helix/issues/12461>
    test((
        indoc! {"\
            real R〉 #(||)# 〈real R〉 @ 〈real R〉
            #(||)# 〈real R〉 + 〈ureal R〉 i #(||)# 〈real R〉 - 〈ureal R〉 i
            #(||)# 〈real R〉 + i #(||)# 〈real R〉 - i #(||)# 〈real R〉 〈infnan〉 i
            #(||)# + 〈ureal R〉 i #(||)# - 〈ureal R〉 i
            #(||)# 〈infnan〉 i #(||)# + i #[||]# - i"},
        "i<ret>",
        indoc! {"\
            real R〉
            #(||)# 〈real R〉 @ 〈real R〉

            #(||)# 〈real R〉 + 〈ureal R〉 i
            #(||)# 〈real R〉 - 〈ureal R〉 i

            #(||)# 〈real R〉 + i
            #(||)# 〈real R〉 - i
            #(||)# 〈real R〉 〈infnan〉 i

            #(||)# + 〈ureal R〉 i
            #(||)# - 〈ureal R〉 i

            #(||)# 〈infnan〉 i
            #(||)# + i
            #[||]# - i"},
    ))
    .await?;

    Ok(())
}

#[tokio::test(flavor = "multi_thread")]
async fn insert_newline_trim_trailing_whitespace() -> anyhow::Result<()> {
    // Trailing whitespace is trimmed.
    test((
        indoc! {"\
            hello·······#[|
            ]#world
            "}
        .replace('·', " "),
        "i<ret>",
        indoc! {"\
            hello
            #[|
            ]#world
            "}
        .replace('·', " "),
    ))
    .await?;

    // Whitespace that would become trailing is trimmed too.
    test((
        indoc! {"\
            hello········#[|w]#orld
            "}
        .replace('·', " "),
        "i<ret>",
        indoc! {"\
            hello
            #[|w]#orld
            "}
        .replace('·', " "),
    ))
    .await?;

    // Only whitespace before the cursor is trimmed.
    test((
        indoc! {"\
            hello········#[|·]#····world
            "}
        .replace('·', " "),
        "i<ret>",
        indoc! {"\
            hello
            #[|·]#····world
            "}
        .replace('·', " "),
    ))
    .await?;

    Ok(())
}

#[tokio::test(flavor = "multi_thread")]
async fn insert_newline_continue_line_comment() -> anyhow::Result<()> {
    // `insert_newline` continues a single line comment
    test((
        indoc! {"\
            // Hello world!#[|
            ]#
            "},
        ":lang rust<ret>i<ret>",
        indoc! {"\
            // Hello world!
            // #[|
            ]#
            "},
    ))
    .await?;

    // The comment is not continued if the cursor is before the comment token. (Note that we
    // are entering insert-mode with `I`.)
    test((
        indoc! {"\
            // Hello world!#[|
            ]#
            "},
        ":lang rust<ret>I<ret>",
        indoc! {"\
            \n#[/|]#/ Hello world!
            "},
    ))
    .await?;

    // `insert_newline` again clears the whitespace on the first continued comment and continues
    // the comment again.
    test((
        indoc! {"\
            // Hello world!
            // #[|
            ]#
            "},
        ":lang rust<ret>i<ret>",
        indoc! {"\
            // Hello world!
            //
            // #[|
            ]#
            "},
    ))
    .await?;

    // Line comment continuation and trailing whitespace is also trimmed when using
    // `insert_newline` in the middle of a comment.
    test((
        indoc! {"\
            //·hello····#[|·]#····world
            "}
        .replace('·', " "),
        ":lang rust<ret>i<ret>",
        indoc! {"\
            //·hello
            //·#[|·]#····world
            "}
        .replace('·', " "),
    ))
    .await?;

    // Comment continuation should work on multiple selections.
    // <https://github.com/helix-editor/helix/issues/12539>
    test((
        indoc! {"\
            ///·Docs#[|·]#
            pub·struct·A;

            ///·Docs#(|·)#
            pub·struct·B;
            "}
        .replace('·', " "),
        ":lang rust<ret>i<ret><ret>",
        indoc! {"\
            ///·Docs
            ///
            ///·#[|·]#
            pub·struct·A;

            ///·Docs
            ///
            ///·#(|·)#
            pub·struct·B;
            "}
        .replace('·', " "),
    ))
    .await?;

    Ok(())
}

/// NOTE: Language is set to markdown to check if the indentation is correct for the new line
#[tokio::test(flavor = "multi_thread")]
async fn test_open_above() -> anyhow::Result<()> {
    // `O` is pressed in the first line
    test((
        indoc! {"Helix #[is|]# cool"},
        ":lang markdown<ret>O",
        indoc! {"\
            #[\n|]#
            Helix is cool
        "},
    ))
    .await?;

    // `O` is pressed in the first line, but the current line has some indentation
    test((
        indoc! {"\
            ··This line has 2 spaces in front of it#[\n|]#
        "}
        .replace('·', " "),
        ":lang markdown<ret>Oa",
        indoc! {"\
            ··a#[\n|]#
            ··This line has 2 spaces in front of it
        "}
        .replace('·', " "),
    ))
    .await?;

    // `O` is pressed but *not* in the first line
    test((
        indoc! {"\
            I use
            b#[t|]#w.
        "},
        ":lang markdown<ret>Oarch",
        indoc! {"\
            I use
            arch#[\n|]#
            btw.
        "},
    ))
    .await?;

    // `O` is pressed but *not* in the first line and the line has some indentation
    test((
        indoc! {"\
            I use
            ····b#[t|]#w.
        "}
        .replace("·", " "),
        ":lang markdown<ret>Ohelix",
        indoc! {"\
            I use
            ····helix#[\n|]#
            ····btw.
        "}
        .replace("·", " "),
    ))
    .await?;

    Ok(())
}

#[tokio::test(flavor = "multi_thread")]
async fn test_open_above_with_multiple_cursors() -> anyhow::Result<()> {
    // the primary cursor is also in the top line
    test((
        indoc! {"#[H|]#elix
            #(i|)#s
            #(c|)#ool"},
        "O",
        indoc! {
            "#[\n|]#
            Helix
            #(\n|)#
            is
            #(\n|)#
            cool
            "
        },
    ))
    .await?;

    // now with some additional indentation
    test((
        indoc! {"····#[H|]#elix
            ····#(i|)#s
            ····#(c|)#ool"}
        .replace("·", " "),
        ":indent-style 4<ret>O",
        indoc! {
            "····#[\n|]#
            ····Helix
            ····#(\n|)#
            ····is
            ····#(\n|)#
            ····cool
            "
        }
        .replace("·", " "),
    ))
    .await?;

    // the first line is within a comment, the second not.
    // However, if we open above, the first newly added line should start within a comment
    // while the other should be a normal line
    test((
        indoc! {"fn main() {
                // #[VIP|]# comment
                l#(e|)#t yes = false;
            }"},
        ":lang rust<ret>O",
        indoc! {"fn main() {
                // #[\n|]#
                // VIP comment
                #(\n|)#
                let yes = false;
            }"},
    ))
    .await?;

    Ok(())
}

#[tokio::test(flavor = "multi_thread")]
async fn test_open_below_with_multiple_cursors() -> anyhow::Result<()> {
    // the primary cursor is also in the top line
    test((
        indoc! {"#[H|]#elix
            #(i|)#s
            #(c|)#ool"},
        "o",
        indoc! {"Helix
            #[\n|]#
            is
            #(\n|)#
            cool
            #(\n|)#
            "
        },
    ))
    .await?;

    // now with some additional indentation
    test((
        indoc! {"····#[H|]#elix
            ····#(i|)#s
            ····#(c|)#ool"}
        .replace("·", " "),
        ":indent-style 4<ret>o",
        indoc! {
            "····Helix
            ····#[\n|]#
            ····is
            ····#(\n|)#
            ····cool
            ····#(\n|)#
            "
        }
        .replace("·", " "),
    ))
    .await?;

    // the first line is within a comment, the second not.
    // However, if we open below, the first newly added line should start within a comment
    // while the other should be a normal line
    test((
        indoc! {"fn main() {
                // #[VIP|]# comment
                l#(e|)#t yes = false;
            }"},
        ":lang rust<ret>o",
        indoc! {"fn main() {
                // VIP comment
                // #[\n|]#
                let yes = false;
                #(\n|)#
            }"},
    ))
    .await?;

    Ok(())
}

/// NOTE: To make the `open_above` comment-aware, we're setting the language for each test to rust.
#[tokio::test(flavor = "multi_thread")]
async fn test_open_above_with_comments() -> anyhow::Result<()> {
    // `O` is pressed in the first line inside a line comment
    test((
        indoc! {"// a commen#[t|]#"},
        ":lang rust<ret>O",
        indoc! {"\
            // #[\n|]#
            // a comment
        "},
    ))
    .await?;

    // `O` is pressed in the first line inside a line comment, but with indentation
    test((
        indoc! {"····// a comm#[e|]#nt"}.replace("·", " "),
        ":lang rust<ret>O",
        indoc! {"\
            ····// #[\n|]#
            ····// a comment
        "}
        .replace("·", " "),
    ))
    .await?;

    // `O` is pressed but not in the first line but inside a line comment
    test((
        indoc! {"\
            fn main() { }
            // yeetus deletus#[\n|]#
        "},
        ":lang rust<ret>O",
        indoc! {"\
            fn main() { }
            // #[\n|]#
            // yeetus deletus
        "},
    ))
    .await?;

    // `O` is pressed but not in the first line but inside a line comment and with indentation
    test((
        indoc! {"\
            fn main() { }
            ····// yeetus deletus#[\n|]#
        "}
        .replace("·", " "),
        ":lang rust<ret>O",
        indoc! {"\
            fn main() { }
            ····// #[\n|]#
            ····// yeetus deletus
        "}
        .replace("·", " "),
    ))
    .await?;

    Ok(())
}

<<<<<<< HEAD
// Tests being able to jump in insert mode, then undo the write performed by the jump
// https://github.com/helix-editor/helix/issues/13480
#[tokio::test(flavor = "multi_thread")]
async fn test_jump_undo_redo() -> anyhow::Result<()> {
    use helix_core::hashmap;
    use helix_term::keymap;
    use helix_view::document::Mode;

    let mut config = Config::default();
    config.keys.insert(
        Mode::Insert,
        keymap!({"Insert Mode"
            "C-i" => goto_file_start,
            "C-o" => goto_file_end,
        }),
    );

    // Undo
    test_with_config(
        AppBuilder::new().with_config(config.clone()),
        ("#[|]#", "iworld<C-i>Hello, <esc>u", "#[w|]#orld"),
    )
    .await?;

    // Redo
    test_with_config(
        AppBuilder::new().with_config(config),
        (
            "#[|]#",
            "iworld<C-i>Hello, <esc>ui<C-o><esc>U",
            "Hello, #[w|]#orld",
        ),
    )
    .await?;
=======
#[tokio::test(flavor = "multi_thread")]
async fn try_restore_indent() -> anyhow::Result<()> {
    // Assert that `helix_view::editor::try_restore_indent` handles line endings correctly
    // endings.
    test((
        indoc! {"\
        if true #[|{]#
        }
        "},
        // `try_restore_indent` should remove the indentation when adding a blank line.
        ":lang rust<ret>o<esc>",
        indoc! {"\
        if true {
        #[
        |]#}
        "},
    ))
    .await?;

>>>>>>> c9e7b0f8
    Ok(())
}<|MERGE_RESOLUTION|>--- conflicted
+++ resolved
@@ -513,7 +513,28 @@
     Ok(())
 }
 
-<<<<<<< HEAD
+#[tokio::test(flavor = "multi_thread")]
+async fn try_restore_indent() -> anyhow::Result<()> {
+    // Assert that `helix_view::editor::try_restore_indent` handles line endings correctly
+    // endings.
+    test((
+        indoc! {"\
+        if true #[|{]#
+        }
+        "},
+        // `try_restore_indent` should remove the indentation when adding a blank line.
+        ":lang rust<ret>o<esc>",
+        indoc! {"\
+        if true {
+        #[
+        |]#}
+        "},
+    ))
+    .await?;
+
+    Ok(())
+}
+
 // Tests being able to jump in insert mode, then undo the write performed by the jump
 // https://github.com/helix-editor/helix/issues/13480
 #[tokio::test(flavor = "multi_thread")]
@@ -548,26 +569,5 @@
         ),
     )
     .await?;
-=======
-#[tokio::test(flavor = "multi_thread")]
-async fn try_restore_indent() -> anyhow::Result<()> {
-    // Assert that `helix_view::editor::try_restore_indent` handles line endings correctly
-    // endings.
-    test((
-        indoc! {"\
-        if true #[|{]#
-        }
-        "},
-        // `try_restore_indent` should remove the indentation when adding a blank line.
-        ":lang rust<ret>o<esc>",
-        indoc! {"\
-        if true {
-        #[
-        |]#}
-        "},
-    ))
-    .await?;
-
->>>>>>> c9e7b0f8
     Ok(())
 }