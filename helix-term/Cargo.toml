--- conflicted
+++ resolved
@@ -36,12 +36,7 @@
 
 anyhow = "1"
 once_cell = "1.17"
-<<<<<<< HEAD
-which = "4.2"
-=======
-
 which = "4.4"
->>>>>>> 64ec0256
 
 tokio = { version = "1", features = ["rt", "rt-multi-thread", "io-util", "io-std", "time", "process", "macros", "fs", "parking_lot"] }
 tui = { path = "../helix-tui", package = "helix-tui", default-features = false, features = ["crossterm"] }
