--- conflicted
+++ resolved
@@ -5,22 +5,16 @@
 
 use crate::compositor::Compositor;
 
-<<<<<<< HEAD
-use futures_util::future::{BoxFuture, Future, FutureExt, LocalBoxFuture};
-use futures_util::stream::{FuturesOrdered, FuturesUnordered, StreamExt};
-=======
+use futures_util::future::LocalBoxFuture;
 use futures_util::future::{BoxFuture, Future, FutureExt};
 use futures_util::stream::{FuturesUnordered, StreamExt};
 use tokio::sync::mpsc::{channel, Receiver, Sender};
->>>>>>> dbfa2a63
 
 pub type EditorCompositorCallback = Box<dyn FnOnce(&mut Editor, &mut Compositor) + Send>;
 pub type EditorCallback = Box<dyn FnOnce(&mut Editor) + Send>;
 
-<<<<<<< HEAD
 pub type ThreadLocalEditorCompositorCallback =
     Box<dyn FnOnce(&mut Editor, &mut Compositor, &mut Jobs)>;
-=======
 runtime_local! {
     static JOB_QUEUE: OnceCell<Sender<Callback>> = OnceCell::new();
 }
@@ -40,7 +34,6 @@
     let jobs = JOB_QUEUE.wait();
     send_blocking(jobs, Callback::EditorCompositor(Box::new(job)))
 }
->>>>>>> dbfa2a63
 
 pub enum Callback {
     EditorCompositor(EditorCompositorCallback),
@@ -55,23 +48,16 @@
     pub wait: bool,
 }
 
-<<<<<<< HEAD
 pub type ThreadLocalJob =
     LocalBoxFuture<'static, anyhow::Result<Option<ThreadLocalEditorCompositorCallback>>>;
 
-#[derive(Default)]
-=======
->>>>>>> dbfa2a63
 pub struct Jobs {
     /// jobs the ones that need to complete before we exit.
     pub wait_futures: FuturesUnordered<JobFuture>,
-<<<<<<< HEAD
 
     pub local_futures: FuturesUnordered<ThreadLocalJob>,
-=======
     pub callbacks: Receiver<Callback>,
     pub status_messages: Receiver<StatusMessage>,
->>>>>>> dbfa2a63
 }
 
 impl Job {
@@ -105,6 +91,7 @@
         let status_messages = helix_event::status::setup();
         Self {
             wait_futures: FuturesUnordered::new(),
+            local_futures: FuturesUnordered::new(),
             callbacks: rx,
             status_messages,
         }
@@ -149,7 +136,6 @@
         }
     }
 
-<<<<<<< HEAD
     pub fn handle_local_callback(
         &mut self,
         editor: &mut Editor,
@@ -165,15 +151,13 @@
         }
     }
 
-    pub async fn next_job(&mut self) -> Option<anyhow::Result<Option<Callback>>> {
-        tokio::select! {
-            event = self.futures.next() => {  event }
-            event = self.wait_futures.next() => { event }
-        }
-    }
-
-=======
->>>>>>> dbfa2a63
+    // pub async fn next_job(&mut self) -> Option<anyhow::Result<Option<Callback>>> {
+    //     tokio::select! {
+    //         event = self.futures.next() => {  event }
+    //         event = self.wait_futures.next() => { event }
+    //     }
+    // }
+
     pub fn add(&self, j: Job) {
         if j.wait {
             self.wait_futures.push(j.future);
