pub(crate) mod dap;
pub(crate) mod engine;
pub(crate) mod lsp;
pub(crate) mod typed;

pub use dap::*;
use futures_util::FutureExt;
use helix_event::status;
use helix_stdx::{
    path::{self, find_paths},
    rope::{self, RopeSliceExt},
};
use helix_vcs::{FileChange, Hunk};
pub use lsp::*;
<<<<<<< HEAD

pub use engine::ScriptingEngine;

#[cfg(feature = "steel")]
pub use engine::steel::{helix_module_file, steel_init_file};

use tui::{
    text::Span,
    widgets::{Cell, Row},
=======
use tui::{
    text::{Span, Spans},
    widgets::Cell,
>>>>>>> 0efa8207
};
pub use typed::*;

use helix_core::{
    char_idx_at_visual_offset,
    chars::char_is_word,
    command_line, comment,
    doc_formatter::TextFormat,
    encoding, find_workspace,
    graphemes::{self, next_grapheme_boundary},
    history::UndoKind,
    increment,
    indent::{self, IndentStyle},
    line_ending::{get_line_ending_of_str, line_end_char_index},
    match_brackets,
    movement::{self, move_vertically_visual, Direction},
    object, pos_at_coords,
    regex::{self, Regex},
    search::{self, CharMatcher},
    selection, surround,
    syntax::{BlockCommentToken, LanguageServerFeature},
    text_annotations::{Overlay, TextAnnotations},
    textobject,
    unicode::width::UnicodeWidthChar,
    visual_offset_from_block, Deletion, LineEnding, Position, Range, Rope, RopeReader, RopeSlice,
    Selection, SmallVec, Syntax, Tendril, Transaction,
};
use helix_view::{
    document::{FormatterError, Mode, SCRATCH_BUFFER_NAME},
    editor::Action,
    info::Info,
    input::KeyEvent,
    keyboard::KeyCode,
    theme::Style,
    tree,
    view::View,
    Document, DocumentId, Editor, ViewId,
};

use anyhow::{anyhow, bail, ensure, Context as _};
use insert::*;
use movement::Movement;

use crate::{
    compositor::{self, Component, Compositor},
    filter_picker_entry,
    job::Callback,
    ui::{self, overlay::overlaid, Picker, PickerColumn, Popup, Prompt, PromptEvent},
};

use crate::job::{self, Jobs};
use std::{
    char::{ToLowercase, ToUppercase},
    cmp::Ordering,
    collections::{HashMap, HashSet},
    error::Error,
    fmt,
    future::Future,
    io::Read,
    num::NonZeroUsize,
};

use std::{
    borrow::Cow,
    path::{Path, PathBuf},
};

use once_cell::sync::Lazy;
use serde::de::{self, Deserialize, Deserializer};
use url::Url;

use grep_regex::RegexMatcherBuilder;
use grep_searcher::{sinks, BinaryDetection, SearcherBuilder};
use ignore::{DirEntry, WalkBuilder, WalkState};

pub type OnKeyCallback = Box<dyn FnOnce(&mut Context, KeyEvent)>;
#[derive(PartialEq, Eq, Clone, Copy, Debug)]
pub enum OnKeyCallbackKind {
    PseudoPending,
    Fallback,
}

pub struct Context<'a> {
    pub register: Option<char>,
    pub count: Option<NonZeroUsize>,
    pub editor: &'a mut Editor,

    pub callback: Vec<crate::compositor::Callback>,
    pub on_next_key_callback: Option<(OnKeyCallback, OnKeyCallbackKind)>,
    pub jobs: &'a mut Jobs,
}

impl Context<'_> {
    /// Push a new component onto the compositor.
    pub fn push_layer(&mut self, component: Box<dyn Component>) {
        self.callback
            .push(Box::new(|compositor: &mut Compositor, _| {
                compositor.push(component)
            }));
    }

    /// Call `replace_or_push` on the Compositor
    pub fn replace_or_push_layer<T: Component>(&mut self, id: &'static str, component: T) {
        self.callback
            .push(Box::new(move |compositor: &mut Compositor, _| {
                compositor.replace_or_push(id, component);
            }));
    }

    #[inline]
    pub fn on_next_key(
        &mut self,
        on_next_key_callback: impl FnOnce(&mut Context, KeyEvent) + 'static,
    ) {
        self.on_next_key_callback = Some((
            Box::new(on_next_key_callback),
            OnKeyCallbackKind::PseudoPending,
        ));
    }

    #[inline]
    pub fn on_next_key_fallback(
        &mut self,
        on_next_key_callback: impl FnOnce(&mut Context, KeyEvent) + 'static,
    ) {
        self.on_next_key_callback =
            Some((Box::new(on_next_key_callback), OnKeyCallbackKind::Fallback));
    }

    #[inline]
    pub fn callback<T, F>(
        &mut self,
        call: impl Future<Output = helix_lsp::Result<serde_json::Value>> + 'static + Send,
        callback: F,
    ) where
        T: for<'de> serde::Deserialize<'de> + Send + 'static,
        F: FnOnce(&mut Editor, &mut Compositor, T) + Send + 'static,
    {
        self.jobs.callback(make_job_callback(call, callback));
    }

    /// Returns 1 if no explicit count was provided
    #[inline]
    pub fn count(&self) -> usize {
        self.count.map_or(1, |v| v.get())
    }

    /// Waits on all pending jobs, and then tries to flush all pending write
    /// operations for all documents.
    pub fn block_try_flush_writes(&mut self) -> anyhow::Result<()> {
        compositor::Context {
            editor: self.editor,
            jobs: self.jobs,
            scroll: None,
        }
        .block_try_flush_writes()
    }
}

#[inline]
fn make_job_callback<T, F>(
    call: impl Future<Output = helix_lsp::Result<serde_json::Value>> + 'static + Send,
    callback: F,
) -> std::pin::Pin<Box<impl Future<Output = Result<Callback, anyhow::Error>>>>
where
    T: for<'de> serde::Deserialize<'de> + Send + 'static,
    F: FnOnce(&mut Editor, &mut Compositor, T) + Send + 'static,
{
    Box::pin(async move {
        let json = call.await?;
        let response = serde_json::from_value(json)?;
        let call: job::Callback = Callback::EditorCompositor(Box::new(
            move |editor: &mut Editor, compositor: &mut Compositor| {
                callback(editor, compositor, response)
            },
        ));
        Ok(call)
    })
}

use helix_view::{align_view, Align};

/// MappableCommands are commands that can be bound to keys, executable in
/// normal, insert or select mode.
///
/// There are three kinds:
///
/// * Static: commands usually bound to keys and used for editing, movement,
///   etc., for example `move_char_left`.
/// * Typable: commands executable from command mode, prefixed with a `:`,
///   for example `:write!`.
/// * Macro: a sequence of keys to execute, for example `@miw`.
#[derive(Clone)]
pub enum MappableCommand {
    Typable {
        name: String,
        args: String,
        doc: String,
    },
    Static {
        name: &'static str,
        fun: fn(cx: &mut Context),
        doc: &'static str,
    },
    Macro {
        name: String,
        keys: Vec<KeyEvent>,
    },
}

macro_rules! static_commands {
    ( $($name:ident, $doc:literal,)* ) => {
        $(
            #[allow(non_upper_case_globals)]
            pub const $name: Self = Self::Static {
                name: stringify!($name),
                fun: $name,
                doc: $doc
            };
        )*

        pub const STATIC_COMMAND_LIST: &'static [Self] = &[
            $( Self::$name, )*
        ];
    }
}

impl MappableCommand {
    pub fn execute(&self, cx: &mut Context) {
        match &self {
            Self::Typable { name, args, doc: _ } => {
<<<<<<< HEAD
                let args: Vec<Cow<str>> = args.iter().map(Cow::from).collect();
                // TODO: Swap the order to allow overriding the existing commands?
=======
>>>>>>> 0efa8207
                if let Some(command) = typed::TYPABLE_COMMAND_MAP.get(name.as_str()) {
                    let mut cx = compositor::Context {
                        editor: cx.editor,
                        jobs: cx.jobs,
                        scroll: None,
                    };
                    if let Err(e) =
                        typed::execute_command(&mut cx, command, args, PromptEvent::Validate)
                    {
                        cx.editor.set_error(format!("{}", e));
                    }
                } else {
<<<<<<< HEAD
                    ScriptingEngine::call_function_by_name(cx, name, args);
=======
                    cx.editor.set_error(format!("no such command: '{name}'"));
>>>>>>> 0efa8207
                }
            }
            Self::Static { fun, .. } => (fun)(cx),
            Self::Macro { keys, .. } => {
                // Protect against recursive macros.
                if cx.editor.macro_replaying.contains(&'@') {
                    cx.editor.set_error(
                        "Cannot execute macro because the [@] register is already playing a macro",
                    );
                    return;
                }
                cx.editor.macro_replaying.push('@');
                let keys = keys.clone();
                cx.callback.push(Box::new(move |compositor, cx| {
                    for key in keys.into_iter() {
                        compositor.handle_event(&compositor::Event::Key(key), cx);
                    }
                    cx.editor.macro_replaying.pop();
                }));
            }
        }
    }

    pub fn name(&self) -> &str {
        match &self {
            Self::Typable { name, .. } => name,
            Self::Static { name, .. } => name,
            Self::Macro { name, .. } => name,
        }
    }

    pub fn doc(&self) -> &str {
        match &self {
            Self::Typable { doc, .. } => doc,
            Self::Static { doc, .. } => doc,
            Self::Macro { name, .. } => name,
        }
    }

    pub(crate) fn doc_mut(&mut self) -> Option<&mut String> {
        if let Self::Typable { doc, .. } = self {
            Some(doc)
        } else {
            None
        }
    }

    #[rustfmt::skip]
    static_commands!(
        no_op, "Do nothing",
        move_char_left, "Move left",
        move_char_right, "Move right",
        move_line_up, "Move up",
        move_line_down, "Move down",
        move_visual_line_up, "Move up",
        move_visual_line_down, "Move down",
        extend_char_left, "Extend left",
        extend_char_right, "Extend right",
        extend_line_up, "Extend up",
        extend_line_down, "Extend down",
        extend_visual_line_up, "Extend up",
        extend_visual_line_down, "Extend down",
        copy_selection_on_next_line, "Copy selection on next line",
        copy_selection_on_prev_line, "Copy selection on previous line",
        move_next_word_start, "Move to start of next word",
        move_prev_word_start, "Move to start of previous word",
        move_next_word_end, "Move to end of next word",
        move_prev_word_end, "Move to end of previous word",
        move_next_long_word_start, "Move to start of next long word",
        move_prev_long_word_start, "Move to start of previous long word",
        move_next_long_word_end, "Move to end of next long word",
        move_prev_long_word_end, "Move to end of previous long word",
        move_next_sub_word_start, "Move to start of next sub word",
        move_prev_sub_word_start, "Move to start of previous sub word",
        move_next_sub_word_end, "Move to end of next sub word",
        move_prev_sub_word_end, "Move to end of previous sub word",
        move_parent_node_end, "Move to end of the parent node",
        move_parent_node_start, "Move to beginning of the parent node",
        extend_next_word_start, "Extend to start of next word",
        extend_prev_word_start, "Extend to start of previous word",
        extend_next_word_end, "Extend to end of next word",
        extend_prev_word_end, "Extend to end of previous word",
        extend_next_long_word_start, "Extend to start of next long word",
        extend_prev_long_word_start, "Extend to start of previous long word",
        extend_next_long_word_end, "Extend to end of next long word",
        extend_prev_long_word_end, "Extend to end of prev long word",
        extend_next_sub_word_start, "Extend to start of next sub word",
        extend_prev_sub_word_start, "Extend to start of previous sub word",
        extend_next_sub_word_end, "Extend to end of next sub word",
        extend_prev_sub_word_end, "Extend to end of prev sub word",
        extend_parent_node_end, "Extend to end of the parent node",
        extend_parent_node_start, "Extend to beginning of the parent node",
        find_till_char, "Move till next occurrence of char",
        find_next_char, "Move to next occurrence of char",
        extend_till_char, "Extend till next occurrence of char",
        extend_next_char, "Extend to next occurrence of char",
        till_prev_char, "Move till previous occurrence of char",
        find_prev_char, "Move to previous occurrence of char",
        extend_till_prev_char, "Extend till previous occurrence of char",
        extend_prev_char, "Extend to previous occurrence of char",
        repeat_last_motion, "Repeat last motion",
        replace, "Replace with new char",
        switch_case, "Switch (toggle) case",
        switch_to_uppercase, "Switch to uppercase",
        switch_to_lowercase, "Switch to lowercase",
        page_up, "Move page up",
        page_down, "Move page down",
        half_page_up, "Move half page up",
        half_page_down, "Move half page down",
        page_cursor_up, "Move page and cursor up",
        page_cursor_down, "Move page and cursor down",
        page_cursor_half_up, "Move page and cursor half up",
        page_cursor_half_down, "Move page and cursor half down",
        select_all, "Select whole document",
        select_regex, "Select all regex matches inside selections",
        split_selection, "Split selections on regex matches",
        split_selection_on_newline, "Split selection on newlines",
        merge_selections, "Merge selections",
        merge_consecutive_selections, "Merge consecutive selections",
        search, "Search for regex pattern",
        rsearch, "Reverse search for regex pattern",
        search_next, "Select next search match",
        search_prev, "Select previous search match",
        extend_search_next, "Add next search match to selection",
        extend_search_prev, "Add previous search match to selection",
        search_selection, "Use current selection as search pattern",
        search_selection_detect_word_boundaries, "Use current selection as the search pattern, automatically wrapping with `\\b` on word boundaries",
        make_search_word_bounded, "Modify current search to make it word bounded",
        global_search, "Global search in workspace folder",
        extend_line, "Select current line, if already selected, extend to another line based on the anchor",
        extend_line_below, "Select current line, if already selected, extend to next line",
        extend_line_above, "Select current line, if already selected, extend to previous line",
        select_line_above, "Select current line, if already selected, extend or shrink line above based on the anchor",
        select_line_below, "Select current line, if already selected, extend or shrink line below based on the anchor",
        extend_to_line_bounds, "Extend selection to line bounds",
        shrink_to_line_bounds, "Shrink selection to line bounds",
        delete_selection, "Delete selection",
        delete_selection_noyank, "Delete selection without yanking",
        change_selection, "Change selection",
        change_selection_noyank, "Change selection without yanking",
        collapse_selection, "Collapse selection into single cursor",
        flip_selections, "Flip selection cursor and anchor",
        ensure_selections_forward, "Ensure all selections face forward",
        insert_mode, "Insert before selection",
        append_mode, "Append after selection",
        command_mode, "Enter command mode",
        file_picker, "Open file picker",
        file_picker_in_current_buffer_directory, "Open file picker at current buffer's directory",
        file_picker_in_current_directory, "Open file picker at current working directory",
        file_explorer, "Open file explorer in workspace root",
        file_explorer_in_current_buffer_directory, "Open file explorer at current buffer's directory",
        file_explorer_in_current_directory, "Open file explorer at current working directory",
        code_action, "Perform code action",
        buffer_picker, "Open buffer picker",
        jumplist_picker, "Open jumplist picker",
        symbol_picker, "Open symbol picker",
        changed_file_picker, "Open changed file picker",
        select_references_to_symbol_under_cursor, "Select symbol references",
        workspace_symbol_picker, "Open workspace symbol picker",
        diagnostics_picker, "Open diagnostic picker",
        workspace_diagnostics_picker, "Open workspace diagnostic picker",
        last_picker, "Open last picker",
        insert_at_line_start, "Insert at start of line",
        insert_at_line_end, "Insert at end of line",
        open_below, "Open new line below selection",
        open_above, "Open new line above selection",
        normal_mode, "Enter normal mode",
        select_mode, "Enter selection extend mode",
        exit_select_mode, "Exit selection mode",
        goto_definition, "Goto definition",
        goto_declaration, "Goto declaration",
        add_newline_above, "Add newline above",
        add_newline_below, "Add newline below",
        goto_type_definition, "Goto type definition",
        goto_implementation, "Goto implementation",
        goto_file_start, "Goto line number <n> else file start",
        goto_file_end, "Goto file end",
        goto_file, "Goto files/URLs in selections",
        goto_file_hsplit, "Goto files in selections (hsplit)",
        goto_file_vsplit, "Goto files in selections (vsplit)",
        goto_reference, "Goto references",
        goto_window_top, "Goto window top",
        goto_window_center, "Goto window center",
        goto_window_bottom, "Goto window bottom",
        goto_last_accessed_file, "Goto last accessed file",
        goto_last_modified_file, "Goto last modified file",
        goto_last_modification, "Goto last modification",
        goto_line, "Goto line",
        goto_last_line, "Goto last line",
        goto_first_diag, "Goto first diagnostic",
        goto_last_diag, "Goto last diagnostic",
        goto_next_diag, "Goto next diagnostic",
        goto_prev_diag, "Goto previous diagnostic",
        goto_next_change, "Goto next change",
        goto_prev_change, "Goto previous change",
        goto_first_change, "Goto first change",
        goto_last_change, "Goto last change",
        goto_line_start, "Goto line start",
        goto_line_end, "Goto line end",
        goto_next_buffer, "Goto next buffer",
        goto_previous_buffer, "Goto previous buffer",
        goto_line_end_newline, "Goto newline at line end",
        goto_first_nonwhitespace, "Goto first non-blank in line",
        trim_selections, "Trim whitespace from selections",
        extend_to_line_start, "Extend to line start",
        extend_to_first_nonwhitespace, "Extend to first non-blank in line",
        extend_to_line_end, "Extend to line end",
        extend_to_line_end_newline, "Extend to line end",
        signature_help, "Show signature help",
        smart_tab, "Insert tab if all cursors have all whitespace to their left; otherwise, run a separate command.",
        insert_tab, "Insert tab char",
        insert_newline, "Insert newline char",
        delete_char_backward, "Delete previous char",
        delete_char_forward, "Delete next char",
        delete_word_backward, "Delete previous word",
        delete_word_forward, "Delete next word",
        kill_to_line_start, "Delete till start of line",
        kill_to_line_end, "Delete till end of line",
        undo, "Undo change",
        redo, "Redo change",
        earlier, "Move backward in history",
        later, "Move forward in history",
        commit_undo_checkpoint, "Commit changes to new checkpoint",
        yank, "Yank selection",
        yank_to_clipboard, "Yank selections to clipboard",
        yank_to_primary_clipboard, "Yank selections to primary clipboard",
        yank_joined, "Join and yank selections",
        yank_joined_to_clipboard, "Join and yank selections to clipboard",
        yank_main_selection_to_clipboard, "Yank main selection to clipboard",
        yank_joined_to_primary_clipboard, "Join and yank selections to primary clipboard",
        yank_main_selection_to_primary_clipboard, "Yank main selection to primary clipboard",
        replace_with_yanked, "Replace with yanked text",
        replace_selections_with_clipboard, "Replace selections by clipboard content",
        replace_selections_with_primary_clipboard, "Replace selections by primary clipboard",
        paste_after, "Paste after selection",
        paste_before, "Paste before selection",
        paste_clipboard_after, "Paste clipboard after selections",
        paste_clipboard_before, "Paste clipboard before selections",
        paste_primary_clipboard_after, "Paste primary clipboard after selections",
        paste_primary_clipboard_before, "Paste primary clipboard before selections",
        indent, "Indent selection",
        unindent, "Unindent selection",
        format_selections, "Format selection",
        join_selections, "Join lines inside selection",
        join_selections_space, "Join lines inside selection and select spaces",
        keep_selections, "Keep selections matching regex",
        remove_selections, "Remove selections matching regex",
        align_selections, "Align selections in column",
        keep_primary_selection, "Keep primary selection",
        remove_primary_selection, "Remove primary selection",
        completion, "Invoke completion popup",
        hover, "Show docs for item under cursor",
        toggle_comments, "Comment/uncomment selections",
        toggle_line_comments, "Line comment/uncomment selections",
        toggle_block_comments, "Block comment/uncomment selections",
        rotate_selections_forward, "Rotate selections forward",
        rotate_selections_backward, "Rotate selections backward",
        rotate_selection_contents_forward, "Rotate selection contents forward",
        rotate_selection_contents_backward, "Rotate selections contents backward",
        reverse_selection_contents, "Reverse selections contents",
        expand_selection, "Expand selection to parent syntax node",
        shrink_selection, "Shrink selection to previously expanded syntax node",
        select_next_sibling, "Select next sibling in the syntax tree",
        select_prev_sibling, "Select previous sibling the in syntax tree",
        select_all_siblings, "Select all siblings of the current node",
        select_all_children, "Select all children of the current node",
        jump_forward, "Jump forward on jumplist",
        jump_backward, "Jump backward on jumplist",
        save_selection, "Save current selection to jumplist",
        jump_view_right, "Jump to right split",
        jump_view_left, "Jump to left split",
        jump_view_up, "Jump to split above",
        jump_view_down, "Jump to split below",
        swap_view_right, "Swap with right split",
        swap_view_left, "Swap with left split",
        swap_view_up, "Swap with split above",
        swap_view_down, "Swap with split below",
        transpose_view, "Transpose splits",
        rotate_view, "Goto next window",
        rotate_view_reverse, "Goto previous window",
        hsplit, "Horizontal bottom split",
        hsplit_new, "Horizontal bottom split scratch buffer",
        vsplit, "Vertical right split",
        vsplit_new, "Vertical right split scratch buffer",
        wclose, "Close window",
        wonly, "Close windows except current",
        select_register, "Select register",
        insert_register, "Insert register",
        copy_between_registers, "Copy between two registers",
        align_view_middle, "Align view middle",
        align_view_top, "Align view top",
        align_view_center, "Align view center",
        align_view_bottom, "Align view bottom",
        scroll_up, "Scroll view up",
        scroll_down, "Scroll view down",
        match_brackets, "Goto matching bracket",
        surround_add, "Surround add",
        surround_replace, "Surround replace",
        surround_delete, "Surround delete",
        select_textobject_around, "Select around object",
        select_textobject_inner, "Select inside object",
        goto_next_function, "Goto next function",
        goto_prev_function, "Goto previous function",
        goto_next_class, "Goto next type definition",
        goto_prev_class, "Goto previous type definition",
        goto_next_parameter, "Goto next parameter",
        goto_prev_parameter, "Goto previous parameter",
        goto_next_comment, "Goto next comment",
        goto_prev_comment, "Goto previous comment",
        goto_next_test, "Goto next test",
        goto_prev_test, "Goto previous test",
        goto_next_entry, "Goto next pairing",
        goto_prev_entry, "Goto previous pairing",
        goto_next_paragraph, "Goto next paragraph",
        goto_prev_paragraph, "Goto previous paragraph",
        dap_launch, "Launch debug target",
        dap_restart, "Restart debugging session",
        dap_toggle_breakpoint, "Toggle breakpoint",
        dap_continue, "Continue program execution",
        dap_pause, "Pause program execution",
        dap_step_in, "Step in",
        dap_step_out, "Step out",
        dap_next, "Step to next",
        dap_variables, "List variables",
        dap_terminate, "End debug session",
        dap_edit_condition, "Edit breakpoint condition on current line",
        dap_edit_log, "Edit breakpoint log message on current line",
        dap_switch_thread, "Switch current thread",
        dap_switch_stack_frame, "Switch stack frame",
        dap_enable_exceptions, "Enable exception breakpoints",
        dap_disable_exceptions, "Disable exception breakpoints",
        shell_pipe, "Pipe selections through shell command",
        shell_pipe_to, "Pipe selections into shell command ignoring output",
        shell_insert_output, "Insert shell command output before selections",
        shell_append_output, "Append shell command output after selections",
        shell_keep_pipe, "Filter selections with shell predicate",
        suspend, "Suspend and return to shell",
        rename_symbol, "Rename symbol",
        increment, "Increment item under cursor",
        decrement, "Decrement item under cursor",
        record_macro, "Record macro",
        replay_macro, "Replay macro",
        command_palette, "Open command palette",
        goto_word, "Jump to a two-character label",
        extend_to_word, "Extend to a two-character label",
        goto_next_tabstop, "goto next snippet placeholder",
        goto_prev_tabstop, "goto next snippet placeholder",
    );
}

impl fmt::Debug for MappableCommand {
    fn fmt(&self, f: &mut std::fmt::Formatter<'_>) -> std::fmt::Result {
        match self {
            MappableCommand::Static { name, .. } => {
                f.debug_tuple("MappableCommand").field(name).finish()
            }
            MappableCommand::Typable { name, args, .. } => f
                .debug_tuple("MappableCommand")
                .field(name)
                .field(args)
                .finish(),
            MappableCommand::Macro { name, keys, .. } => f
                .debug_tuple("MappableCommand")
                .field(name)
                .field(keys)
                .finish(),
        }
    }
}

impl fmt::Display for MappableCommand {
    fn fmt(&self, f: &mut std::fmt::Formatter<'_>) -> std::fmt::Result {
        f.write_str(self.name())
    }
}

impl std::str::FromStr for MappableCommand {
    type Err = anyhow::Error;

    fn from_str(s: &str) -> Result<Self, Self::Err> {
        if let Some(suffix) = s.strip_prefix(':') {
            let (name, args, _) = command_line::split(suffix);
            ensure!(!name.is_empty(), "Expected typable command name");
            typed::TYPABLE_COMMAND_MAP
                .get(name)
<<<<<<< HEAD
                .map(|cmd| MappableCommand::Typable {
                    name: cmd.name.to_owned(),
                    doc: format!(":{} {:?}", cmd.name, args),
                    args: args.clone(),
                })
                .or_else(|| {
                    Some(MappableCommand::Typable {
                        name: name.to_owned(),
                        args,
                        doc: "Undocumented plugin command".to_string(),
                    })
=======
                .map(|cmd| {
                    let doc = if args.is_empty() {
                        cmd.doc.to_string()
                    } else {
                        format!(":{} {:?}", cmd.name, args)
                    };
                    MappableCommand::Typable {
                        name: cmd.name.to_owned(),
                        doc,
                        args: args.to_string(),
                    }
>>>>>>> 0efa8207
                })
                .ok_or_else(|| anyhow!("No TypableCommand named '{}'", s))
        } else if let Some(suffix) = s.strip_prefix('@') {
            helix_view::input::parse_macro(suffix).map(|keys| Self::Macro {
                name: s.to_string(),
                keys,
            })
        } else {
            MappableCommand::STATIC_COMMAND_LIST
                .iter()
                .find(|cmd| cmd.name() == s)
                .cloned()
                .ok_or_else(|| anyhow!("No command named '{}'", s))
        }
    }
}

impl<'de> Deserialize<'de> for MappableCommand {
    fn deserialize<D>(deserializer: D) -> Result<Self, D::Error>
    where
        D: Deserializer<'de>,
    {
        let s = String::deserialize(deserializer)?;
        s.parse().map_err(de::Error::custom)
    }
}

impl PartialEq for MappableCommand {
    fn eq(&self, other: &Self) -> bool {
        match (self, other) {
            (
                MappableCommand::Typable {
                    name: first_name,
                    args: first_args,
                    ..
                },
                MappableCommand::Typable {
                    name: second_name,
                    args: second_args,
                    ..
                },
            ) => first_name == second_name && first_args == second_args,
            (
                MappableCommand::Static {
                    name: first_name, ..
                },
                MappableCommand::Static {
                    name: second_name, ..
                },
            ) => first_name == second_name,
            _ => false,
        }
    }
}

fn no_op(_cx: &mut Context) {}

type MoveFn =
    fn(RopeSlice, Range, Direction, usize, Movement, &TextFormat, &mut TextAnnotations) -> Range;

fn move_impl(cx: &mut Context, move_fn: MoveFn, dir: Direction, behaviour: Movement) {
    let count = cx.count();
    let (view, doc) = current!(cx.editor);
    let text = doc.text().slice(..);
    let text_fmt = doc.text_format(view.inner_area(doc).width, None);
    let mut annotations = view.text_annotations(doc, None);

    let selection = doc.selection(view.id).clone().transform(|range| {
        move_fn(
            text,
            range,
            dir,
            count,
            behaviour,
            &text_fmt,
            &mut annotations,
        )
    });
    drop(annotations);
    doc.set_selection(view.id, selection);
}

use helix_core::movement::{move_horizontally, move_vertically};

fn move_char_left(cx: &mut Context) {
    move_impl(cx, move_horizontally, Direction::Backward, Movement::Move)
}

fn move_char_right(cx: &mut Context) {
    move_impl(cx, move_horizontally, Direction::Forward, Movement::Move)
}

fn move_line_up(cx: &mut Context) {
    move_impl(cx, move_vertically, Direction::Backward, Movement::Move)
}

fn move_line_down(cx: &mut Context) {
    move_impl(cx, move_vertically, Direction::Forward, Movement::Move)
}

fn move_visual_line_up(cx: &mut Context) {
    move_impl(
        cx,
        move_vertically_visual,
        Direction::Backward,
        Movement::Move,
    )
}

fn move_visual_line_down(cx: &mut Context) {
    move_impl(
        cx,
        move_vertically_visual,
        Direction::Forward,
        Movement::Move,
    )
}

fn extend_char_left(cx: &mut Context) {
    move_impl(cx, move_horizontally, Direction::Backward, Movement::Extend)
}

fn extend_char_right(cx: &mut Context) {
    move_impl(cx, move_horizontally, Direction::Forward, Movement::Extend)
}

fn extend_line_up(cx: &mut Context) {
    move_impl(cx, move_vertically, Direction::Backward, Movement::Extend)
}

fn extend_line_down(cx: &mut Context) {
    move_impl(cx, move_vertically, Direction::Forward, Movement::Extend)
}

fn extend_visual_line_up(cx: &mut Context) {
    move_impl(
        cx,
        move_vertically_visual,
        Direction::Backward,
        Movement::Extend,
    )
}

fn extend_visual_line_down(cx: &mut Context) {
    move_impl(
        cx,
        move_vertically_visual,
        Direction::Forward,
        Movement::Extend,
    )
}

fn goto_line_end_impl(view: &mut View, doc: &mut Document, movement: Movement) {
    let text = doc.text().slice(..);

    let selection = doc.selection(view.id).clone().transform(|range| {
        let line = range.cursor_line(text);
        let line_start = text.line_to_char(line);

        let pos = graphemes::prev_grapheme_boundary(text, line_end_char_index(&text, line))
            .max(line_start);

        range.put_cursor(text, pos, movement == Movement::Extend)
    });
    doc.set_selection(view.id, selection);
}

fn goto_line_end(cx: &mut Context) {
    let (view, doc) = current!(cx.editor);
    goto_line_end_impl(
        view,
        doc,
        if cx.editor.mode == Mode::Select {
            Movement::Extend
        } else {
            Movement::Move
        },
    )
}

fn extend_to_line_end(cx: &mut Context) {
    let (view, doc) = current!(cx.editor);
    goto_line_end_impl(view, doc, Movement::Extend)
}

fn goto_line_end_newline_impl(view: &mut View, doc: &mut Document, movement: Movement) {
    let text = doc.text().slice(..);

    let selection = doc.selection(view.id).clone().transform(|range| {
        let line = range.cursor_line(text);
        let pos = line_end_char_index(&text, line);

        range.put_cursor(text, pos, movement == Movement::Extend)
    });
    doc.set_selection(view.id, selection);
}

fn goto_line_end_newline(cx: &mut Context) {
    let (view, doc) = current!(cx.editor);
    goto_line_end_newline_impl(
        view,
        doc,
        if cx.editor.mode == Mode::Select {
            Movement::Extend
        } else {
            Movement::Move
        },
    )
}

fn extend_to_line_end_newline(cx: &mut Context) {
    let (view, doc) = current!(cx.editor);
    goto_line_end_newline_impl(view, doc, Movement::Extend)
}

fn goto_line_start_impl(view: &mut View, doc: &mut Document, movement: Movement) {
    let text = doc.text().slice(..);

    let selection = doc.selection(view.id).clone().transform(|range| {
        let line = range.cursor_line(text);

        // adjust to start of the line
        let pos = text.line_to_char(line);
        range.put_cursor(text, pos, movement == Movement::Extend)
    });
    doc.set_selection(view.id, selection);
}

fn goto_line_start(cx: &mut Context) {
    let (view, doc) = current!(cx.editor);
    goto_line_start_impl(
        view,
        doc,
        if cx.editor.mode == Mode::Select {
            Movement::Extend
        } else {
            Movement::Move
        },
    )
}

fn goto_next_buffer(cx: &mut Context) {
    goto_buffer(cx.editor, Direction::Forward, cx.count());
}

fn goto_previous_buffer(cx: &mut Context) {
    goto_buffer(cx.editor, Direction::Backward, cx.count());
}

fn goto_buffer(editor: &mut Editor, direction: Direction, count: usize) {
    let current = view!(editor).doc;

    let id = match direction {
        Direction::Forward => {
            let iter = editor.documents.keys();
            // skip 'count' times past current buffer
            iter.cycle().skip_while(|id| *id != &current).nth(count)
        }
        Direction::Backward => {
            let iter = editor.documents.keys();
            // skip 'count' times past current buffer
            iter.rev()
                .cycle()
                .skip_while(|id| *id != &current)
                .nth(count)
        }
    }
    .unwrap();

    let id = *id;

    editor.switch(id, Action::Replace);
}

fn extend_to_line_start(cx: &mut Context) {
    let (view, doc) = current!(cx.editor);
    goto_line_start_impl(view, doc, Movement::Extend)
}

fn kill_to_line_start(cx: &mut Context) {
    delete_by_selection_insert_mode(
        cx,
        move |text, range| {
            let line = range.cursor_line(text);
            let first_char = text.line_to_char(line);
            let anchor = range.cursor(text);
            let head = if anchor == first_char && line != 0 {
                // select until previous line
                line_end_char_index(&text, line - 1)
            } else if let Some(pos) = text.line(line).first_non_whitespace_char() {
                if first_char + pos < anchor {
                    // select until first non-blank in line if cursor is after it
                    first_char + pos
                } else {
                    // select until start of line
                    first_char
                }
            } else {
                // select until start of line
                first_char
            };
            (head, anchor)
        },
        Direction::Backward,
    );
}

fn kill_to_line_end(cx: &mut Context) {
    delete_by_selection_insert_mode(
        cx,
        |text, range| {
            let line = range.cursor_line(text);
            let line_end_pos = line_end_char_index(&text, line);
            let pos = range.cursor(text);

            // if the cursor is on the newline char delete that
            if pos == line_end_pos {
                (pos, text.line_to_char(line + 1))
            } else {
                (pos, line_end_pos)
            }
        },
        Direction::Forward,
    );
}

fn goto_first_nonwhitespace(cx: &mut Context) {
    let (view, doc) = current!(cx.editor);

    goto_first_nonwhitespace_impl(
        view,
        doc,
        if cx.editor.mode == Mode::Select {
            Movement::Extend
        } else {
            Movement::Move
        },
    )
}

fn extend_to_first_nonwhitespace(cx: &mut Context) {
    let (view, doc) = current!(cx.editor);
    goto_first_nonwhitespace_impl(view, doc, Movement::Extend)
}

fn goto_first_nonwhitespace_impl(view: &mut View, doc: &mut Document, movement: Movement) {
    let text = doc.text().slice(..);

    let selection = doc.selection(view.id).clone().transform(|range| {
        let line = range.cursor_line(text);

        if let Some(pos) = text.line(line).first_non_whitespace_char() {
            let pos = pos + text.line_to_char(line);
            range.put_cursor(text, pos, movement == Movement::Extend)
        } else {
            range
        }
    });
    doc.set_selection(view.id, selection);
}

fn trim_selections(cx: &mut Context) {
    let (view, doc) = current!(cx.editor);
    let text = doc.text().slice(..);

    let ranges: SmallVec<[Range; 1]> = doc
        .selection(view.id)
        .iter()
        .filter_map(|range| {
            if range.is_empty() || range.slice(text).chars().all(|ch| ch.is_whitespace()) {
                return None;
            }
            let mut start = range.from();
            let mut end = range.to();
            start = movement::skip_while(text, start, |x| x.is_whitespace()).unwrap_or(start);
            end = movement::backwards_skip_while(text, end, |x| x.is_whitespace()).unwrap_or(end);
            Some(Range::new(start, end).with_direction(range.direction()))
        })
        .collect();

    if !ranges.is_empty() {
        let primary = doc.selection(view.id).primary();
        let idx = ranges
            .iter()
            .position(|range| range.overlaps(&primary))
            .unwrap_or(ranges.len() - 1);
        doc.set_selection(view.id, Selection::new(ranges, idx));
    } else {
        collapse_selection(cx);
        keep_primary_selection(cx);
    };
}

// align text in selection
#[allow(deprecated)]
fn align_selections(cx: &mut Context) {
    use helix_core::visual_coords_at_pos;

    let (view, doc) = current!(cx.editor);
    let text = doc.text().slice(..);
    let selection = doc.selection(view.id);

    let tab_width = doc.tab_width();
    let mut column_widths: Vec<Vec<_>> = Vec::new();
    let mut last_line = text.len_lines() + 1;
    let mut col = 0;

    for range in selection {
        let coords = visual_coords_at_pos(text, range.head, tab_width);
        let anchor_coords = visual_coords_at_pos(text, range.anchor, tab_width);

        if coords.row != anchor_coords.row {
            cx.editor
                .set_error("align cannot work with multi line selections");
            return;
        }

        col = if coords.row == last_line { col + 1 } else { 0 };

        if col >= column_widths.len() {
            column_widths.push(Vec::new());
        }
        column_widths[col].push((range.from(), coords.col));

        last_line = coords.row;
    }

    let mut changes = Vec::with_capacity(selection.len());

    // Account for changes on each row
    let len = column_widths.first().map(|cols| cols.len()).unwrap_or(0);
    let mut offs = vec![0; len];

    for col in column_widths {
        let max_col = col
            .iter()
            .enumerate()
            .map(|(row, (_, cursor))| *cursor + offs[row])
            .max()
            .unwrap_or(0);

        for (row, (insert_pos, last_col)) in col.into_iter().enumerate() {
            let ins_count = max_col - (last_col + offs[row]);

            if ins_count == 0 {
                continue;
            }

            offs[row] += ins_count;

            changes.push((insert_pos, insert_pos, Some(" ".repeat(ins_count).into())));
        }
    }

    // The changeset has to be sorted
    changes.sort_unstable_by_key(|(from, _, _)| *from);

    let transaction = Transaction::change(doc.text(), changes.into_iter());
    doc.apply(&transaction, view.id);
    exit_select_mode(cx);
}

fn goto_window(cx: &mut Context, align: Align) {
    let count = cx.count() - 1;
    let config = cx.editor.config();
    let (view, doc) = current!(cx.editor);
    let view_offset = doc.view_offset(view.id);

    let height = view.inner_height();

    // respect user given count if any
    // - 1 so we have at least one gap in the middle.
    // a height of 6 with padding of 3 on each side will keep shifting the view back and forth
    // as we type
    let scrolloff = config.scrolloff.min(height.saturating_sub(1) / 2);

    let last_visual_line = view.last_visual_line(doc);

    let visual_line = match align {
        Align::Top => view_offset.vertical_offset + scrolloff + count,
        Align::Center => view_offset.vertical_offset + (last_visual_line / 2),
        Align::Bottom => {
            view_offset.vertical_offset + last_visual_line.saturating_sub(scrolloff + count)
        }
    };
    let visual_line = visual_line
        .max(view_offset.vertical_offset + scrolloff)
        .min(view_offset.vertical_offset + last_visual_line.saturating_sub(scrolloff));

    let pos = view
        .pos_at_visual_coords(doc, visual_line as u16, 0, false)
        .expect("visual_line was constrained to the view area");

    let text = doc.text().slice(..);
    let selection = doc
        .selection(view.id)
        .clone()
        .transform(|range| range.put_cursor(text, pos, cx.editor.mode == Mode::Select));
    doc.set_selection(view.id, selection);
}

fn goto_window_top(cx: &mut Context) {
    goto_window(cx, Align::Top)
}

fn goto_window_center(cx: &mut Context) {
    goto_window(cx, Align::Center)
}

fn goto_window_bottom(cx: &mut Context) {
    goto_window(cx, Align::Bottom)
}

fn move_word_impl<F>(cx: &mut Context, move_fn: F)
where
    F: Fn(RopeSlice, Range, usize) -> Range,
{
    let count = cx.count();
    let (view, doc) = current!(cx.editor);
    let text = doc.text().slice(..);

    let selection = doc
        .selection(view.id)
        .clone()
        .transform(|range| move_fn(text, range, count));
    doc.set_selection(view.id, selection);
}

fn move_next_word_start(cx: &mut Context) {
    move_word_impl(cx, movement::move_next_word_start)
}

fn move_prev_word_start(cx: &mut Context) {
    move_word_impl(cx, movement::move_prev_word_start)
}

fn move_prev_word_end(cx: &mut Context) {
    move_word_impl(cx, movement::move_prev_word_end)
}

fn move_next_word_end(cx: &mut Context) {
    move_word_impl(cx, movement::move_next_word_end)
}

fn move_next_long_word_start(cx: &mut Context) {
    move_word_impl(cx, movement::move_next_long_word_start)
}

fn move_prev_long_word_start(cx: &mut Context) {
    move_word_impl(cx, movement::move_prev_long_word_start)
}

fn move_prev_long_word_end(cx: &mut Context) {
    move_word_impl(cx, movement::move_prev_long_word_end)
}

fn move_next_long_word_end(cx: &mut Context) {
    move_word_impl(cx, movement::move_next_long_word_end)
}

fn move_next_sub_word_start(cx: &mut Context) {
    move_word_impl(cx, movement::move_next_sub_word_start)
}

fn move_prev_sub_word_start(cx: &mut Context) {
    move_word_impl(cx, movement::move_prev_sub_word_start)
}

fn move_prev_sub_word_end(cx: &mut Context) {
    move_word_impl(cx, movement::move_prev_sub_word_end)
}

fn move_next_sub_word_end(cx: &mut Context) {
    move_word_impl(cx, movement::move_next_sub_word_end)
}

fn goto_para_impl<F>(cx: &mut Context, move_fn: F)
where
    F: Fn(RopeSlice, Range, usize, Movement) -> Range + 'static,
{
    let count = cx.count();
    let motion = move |editor: &mut Editor| {
        let (view, doc) = current!(editor);
        let text = doc.text().slice(..);
        let behavior = if editor.mode == Mode::Select {
            Movement::Extend
        } else {
            Movement::Move
        };

        let selection = doc
            .selection(view.id)
            .clone()
            .transform(|range| move_fn(text, range, count, behavior));
        doc.set_selection(view.id, selection);
    };
    cx.editor.apply_motion(motion)
}

fn goto_prev_paragraph(cx: &mut Context) {
    goto_para_impl(cx, movement::move_prev_paragraph)
}

fn goto_next_paragraph(cx: &mut Context) {
    goto_para_impl(cx, movement::move_next_paragraph)
}

fn goto_file_start(cx: &mut Context) {
    if cx.count.is_some() {
        goto_line(cx);
    } else {
        let (view, doc) = current!(cx.editor);
        let text = doc.text().slice(..);
        let selection = doc
            .selection(view.id)
            .clone()
            .transform(|range| range.put_cursor(text, 0, cx.editor.mode == Mode::Select));
        push_jump(view, doc);
        doc.set_selection(view.id, selection);
    }
}

fn goto_file_end(cx: &mut Context) {
    let (view, doc) = current!(cx.editor);
    let text = doc.text().slice(..);
    let pos = doc.text().len_chars();
    let selection = doc
        .selection(view.id)
        .clone()
        .transform(|range| range.put_cursor(text, pos, cx.editor.mode == Mode::Select));
    push_jump(view, doc);
    doc.set_selection(view.id, selection);
}

fn goto_file(cx: &mut Context) {
    goto_file_impl(cx, Action::Replace);
}

fn goto_file_hsplit(cx: &mut Context) {
    goto_file_impl(cx, Action::HorizontalSplit);
}

fn goto_file_vsplit(cx: &mut Context) {
    goto_file_impl(cx, Action::VerticalSplit);
}

/// Goto files in selection.
fn goto_file_impl(cx: &mut Context, action: Action) {
    let (view, doc) = current_ref!(cx.editor);
    let text = doc.text().slice(..);
    let selections = doc.selection(view.id);
    let primary = selections.primary();
    let rel_path = doc
        .relative_path()
        .map(|path| path.parent().unwrap().to_path_buf())
        .unwrap_or_default();

    let paths: Vec<_> = if selections.len() == 1 && primary.len() == 1 {
        // Cap the search at roughly 1k bytes around the cursor.
        let lookaround = 1000;
        let pos = text.char_to_byte(primary.cursor(text));
        let search_start = text
            .line_to_byte(text.byte_to_line(pos))
            .max(text.floor_char_boundary(pos.saturating_sub(lookaround)));
        let search_end = text
            .line_to_byte(text.byte_to_line(pos) + 1)
            .min(text.ceil_char_boundary(pos + lookaround));
        let search_range = text.byte_slice(search_start..search_end);
        // we also allow paths that are next to the cursor (can be ambiguous but
        // rarely so in practice) so that gf on quoted/braced path works (not sure about this
        // but apparently that is how gf has worked historically in helix)
        let path = find_paths(search_range, true)
            .take_while(|range| search_start + range.start <= pos + 1)
            .find(|range| pos <= search_start + range.end)
            .map(|range| Cow::from(search_range.byte_slice(range)));
        log::debug!("goto_file auto-detected path: {path:?}");
        let path = path.unwrap_or_else(|| primary.fragment(text));
        vec![path.into_owned()]
    } else {
        // Otherwise use each selection, trimmed.
        selections
            .fragments(text)
            .map(|sel| sel.trim().to_owned())
            .filter(|sel| !sel.is_empty())
            .collect()
    };

    for sel in paths {
        if let Ok(url) = Url::parse(&sel) {
            open_url(cx, url, action);
            continue;
        }

        let path = path::expand(&sel);
        let path = &rel_path.join(path);
        if path.is_dir() {
            let picker = ui::file_picker(cx.editor, path.into());
            cx.push_layer(Box::new(overlaid(picker)));
        } else if let Err(e) = cx.editor.open(path, action) {
            cx.editor.set_error(format!("Open file failed: {:?}", e));
        }
    }
}

/// Opens the given url. If the URL points to a valid textual file it is open in helix.
//  Otherwise, the file is open using external program.
fn open_url(cx: &mut Context, url: Url, action: Action) {
    let doc = doc!(cx.editor);
    let rel_path = doc
        .relative_path()
        .map(|path| path.parent().unwrap().to_path_buf())
        .unwrap_or_default();

    if url.scheme() != "file" {
        return cx.jobs.callback(crate::open_external_url_callback(url));
    }

    let content_type = std::fs::File::open(url.path()).and_then(|file| {
        // Read up to 1kb to detect the content type
        let mut read_buffer = Vec::new();
        let n = file.take(1024).read_to_end(&mut read_buffer)?;
        Ok(content_inspector::inspect(&read_buffer[..n]))
    });

    // we attempt to open binary files - files that can't be open in helix - using external
    // program as well, e.g. pdf files or images
    match content_type {
        Ok(content_inspector::ContentType::BINARY) => {
            cx.jobs.callback(crate::open_external_url_callback(url))
        }
        Ok(_) | Err(_) => {
            let path = &rel_path.join(url.path());
            if path.is_dir() {
                let picker = ui::file_picker(cx.editor, path.into());
                cx.push_layer(Box::new(overlaid(picker)));
            } else if let Err(e) = cx.editor.open(path, action) {
                cx.editor.set_error(format!("Open file failed: {:?}", e));
            }
        }
    }
}

fn extend_word_impl<F>(cx: &mut Context, extend_fn: F)
where
    F: Fn(RopeSlice, Range, usize) -> Range,
{
    let count = cx.count();
    let (view, doc) = current!(cx.editor);
    let text = doc.text().slice(..);

    let selection = doc.selection(view.id).clone().transform(|range| {
        let word = extend_fn(text, range, count);
        let pos = word.cursor(text);
        range.put_cursor(text, pos, true)
    });
    doc.set_selection(view.id, selection);
}

fn extend_next_word_start(cx: &mut Context) {
    extend_word_impl(cx, movement::move_next_word_start)
}

fn extend_prev_word_start(cx: &mut Context) {
    extend_word_impl(cx, movement::move_prev_word_start)
}

fn extend_next_word_end(cx: &mut Context) {
    extend_word_impl(cx, movement::move_next_word_end)
}

fn extend_prev_word_end(cx: &mut Context) {
    extend_word_impl(cx, movement::move_prev_word_end)
}

fn extend_next_long_word_start(cx: &mut Context) {
    extend_word_impl(cx, movement::move_next_long_word_start)
}

fn extend_prev_long_word_start(cx: &mut Context) {
    extend_word_impl(cx, movement::move_prev_long_word_start)
}

fn extend_prev_long_word_end(cx: &mut Context) {
    extend_word_impl(cx, movement::move_prev_long_word_end)
}

fn extend_next_long_word_end(cx: &mut Context) {
    extend_word_impl(cx, movement::move_next_long_word_end)
}

fn extend_next_sub_word_start(cx: &mut Context) {
    extend_word_impl(cx, movement::move_next_sub_word_start)
}

fn extend_prev_sub_word_start(cx: &mut Context) {
    extend_word_impl(cx, movement::move_prev_sub_word_start)
}

fn extend_prev_sub_word_end(cx: &mut Context) {
    extend_word_impl(cx, movement::move_prev_sub_word_end)
}

fn extend_next_sub_word_end(cx: &mut Context) {
    extend_word_impl(cx, movement::move_next_sub_word_end)
}

/// Separate branch to find_char designed only for `<ret>` char.
//
// This is necessary because the one document can have different line endings inside. And we
// cannot predict what character to find when <ret> is pressed. On the current line it can be `lf`
// but on the next line it can be `crlf`. That's why [`find_char_impl`] cannot be applied here.
fn find_char_line_ending(
    cx: &mut Context,
    count: usize,
    direction: Direction,
    inclusive: bool,
    extend: bool,
) {
    let (view, doc) = current!(cx.editor);
    let text = doc.text().slice(..);

    let selection = doc.selection(view.id).clone().transform(|range| {
        let cursor = range.cursor(text);
        let cursor_line = range.cursor_line(text);

        // Finding the line where we're going to find <ret>. Depends mostly on
        // `count`, but also takes into account edge cases where we're already at the end
        // of a line or the beginning of a line
        let find_on_line = match direction {
            Direction::Forward => {
                let on_edge = line_end_char_index(&text, cursor_line) == cursor;
                let line = cursor_line + count - 1 + (on_edge as usize);
                if line >= text.len_lines() - 1 {
                    return range;
                } else {
                    line
                }
            }
            Direction::Backward => {
                let on_edge = text.line_to_char(cursor_line) == cursor && !inclusive;
                let line = cursor_line as isize - (count as isize - 1 + on_edge as isize);
                if line <= 0 {
                    return range;
                } else {
                    line as usize
                }
            }
        };

        let pos = match (direction, inclusive) {
            (Direction::Forward, true) => line_end_char_index(&text, find_on_line),
            (Direction::Forward, false) => line_end_char_index(&text, find_on_line) - 1,
            (Direction::Backward, true) => line_end_char_index(&text, find_on_line - 1),
            (Direction::Backward, false) => text.line_to_char(find_on_line),
        };

        if extend {
            range.put_cursor(text, pos, true)
        } else {
            Range::point(range.cursor(text)).put_cursor(text, pos, true)
        }
    });
    doc.set_selection(view.id, selection);
}

fn find_char(cx: &mut Context, direction: Direction, inclusive: bool, extend: bool) {
    // TODO: count is reset to 1 before next key so we move it into the closure here.
    // Would be nice to carry over.
    let count = cx.count();

    // need to wait for next key
    // TODO: should this be done by grapheme rather than char?  For example,
    // we can't properly handle the line-ending CRLF case here in terms of char.
    cx.on_next_key(move |cx, event| {
        let ch = match event {
            KeyEvent {
                code: KeyCode::Enter,
                ..
            } => {
                find_char_line_ending(cx, count, direction, inclusive, extend);
                return;
            }

            KeyEvent {
                code: KeyCode::Tab, ..
            } => '\t',

            KeyEvent {
                code: KeyCode::Char(ch),
                ..
            } => ch,
            _ => return,
        };
        let motion = move |editor: &mut Editor| {
            match direction {
                Direction::Forward => {
                    find_char_impl(editor, &find_next_char_impl, inclusive, extend, ch, count)
                }
                Direction::Backward => {
                    find_char_impl(editor, &find_prev_char_impl, inclusive, extend, ch, count)
                }
            };
        };

        cx.editor.apply_motion(motion);
    })
}

//

#[inline]
fn find_char_impl<F, M: CharMatcher + Clone + Copy>(
    editor: &mut Editor,
    search_fn: &F,
    inclusive: bool,
    extend: bool,
    char_matcher: M,
    count: usize,
) where
    F: Fn(RopeSlice, M, usize, usize, bool) -> Option<usize> + 'static,
{
    let (view, doc) = current!(editor);
    let text = doc.text().slice(..);

    let selection = doc.selection(view.id).clone().transform(|range| {
        // TODO: use `Range::cursor()` here instead.  However, that works in terms of
        // graphemes, whereas this function doesn't yet.  So we're doing the same logic
        // here, but just in terms of chars instead.
        let search_start_pos = if range.anchor < range.head {
            range.head - 1
        } else {
            range.head
        };

        search_fn(text, char_matcher, search_start_pos, count, inclusive).map_or(range, |pos| {
            if extend {
                range.put_cursor(text, pos, true)
            } else {
                Range::point(range.cursor(text)).put_cursor(text, pos, true)
            }
        })
    });
    doc.set_selection(view.id, selection);
}

fn find_next_char_impl(
    text: RopeSlice,
    ch: char,
    pos: usize,
    n: usize,
    inclusive: bool,
) -> Option<usize> {
    let pos = (pos + 1).min(text.len_chars());
    if inclusive {
        search::find_nth_next(text, ch, pos, n)
    } else {
        let n = match text.get_char(pos) {
            Some(next_ch) if next_ch == ch => n + 1,
            _ => n,
        };
        search::find_nth_next(text, ch, pos, n).map(|n| n.saturating_sub(1))
    }
}

fn find_prev_char_impl(
    text: RopeSlice,
    ch: char,
    pos: usize,
    n: usize,
    inclusive: bool,
) -> Option<usize> {
    if inclusive {
        search::find_nth_prev(text, ch, pos, n)
    } else {
        let n = match text.get_char(pos.saturating_sub(1)) {
            Some(next_ch) if next_ch == ch => n + 1,
            _ => n,
        };
        search::find_nth_prev(text, ch, pos, n).map(|n| (n + 1).min(text.len_chars()))
    }
}

fn find_till_char(cx: &mut Context) {
    find_char(cx, Direction::Forward, false, false);
}

fn find_next_char(cx: &mut Context) {
    find_char(cx, Direction::Forward, true, false)
}

fn extend_till_char(cx: &mut Context) {
    find_char(cx, Direction::Forward, false, true)
}

fn extend_next_char(cx: &mut Context) {
    find_char(cx, Direction::Forward, true, true)
}

fn till_prev_char(cx: &mut Context) {
    find_char(cx, Direction::Backward, false, false)
}

fn find_prev_char(cx: &mut Context) {
    find_char(cx, Direction::Backward, true, false)
}

fn extend_till_prev_char(cx: &mut Context) {
    find_char(cx, Direction::Backward, false, true)
}

fn extend_prev_char(cx: &mut Context) {
    find_char(cx, Direction::Backward, true, true)
}

fn repeat_last_motion(cx: &mut Context) {
    cx.editor.repeat_last_motion(cx.count())
}

fn replace(cx: &mut Context) {
    let mut buf = [0u8; 4]; // To hold utf8 encoded char.

    // need to wait for next key
    cx.on_next_key(move |cx, event| {
        let (view, doc) = current!(cx.editor);
        let ch: Option<&str> = match event {
            KeyEvent {
                code: KeyCode::Char(ch),
                ..
            } => Some(ch.encode_utf8(&mut buf[..])),
            KeyEvent {
                code: KeyCode::Enter,
                ..
            } => Some(doc.line_ending.as_str()),
            KeyEvent {
                code: KeyCode::Tab, ..
            } => Some("\t"),
            _ => None,
        };

        let selection = doc.selection(view.id);

        if let Some(ch) = ch {
            let transaction = Transaction::change_by_selection(doc.text(), selection, |range| {
                if !range.is_empty() {
                    let text: Tendril = doc
                        .text()
                        .slice(range.from()..range.to())
                        .graphemes()
                        .map(|_g| ch)
                        .collect();
                    (range.from(), range.to(), Some(text))
                } else {
                    // No change.
                    (range.from(), range.to(), None)
                }
            });

            doc.apply(&transaction, view.id);
            exit_select_mode(cx);
        }
    })
}

fn switch_case_impl<F>(cx: &mut Context, change_fn: F)
where
    F: Fn(RopeSlice) -> Tendril,
{
    let (view, doc) = current!(cx.editor);
    let selection = doc.selection(view.id);
    let transaction = Transaction::change_by_selection(doc.text(), selection, |range| {
        let text: Tendril = change_fn(range.slice(doc.text().slice(..)));

        (range.from(), range.to(), Some(text))
    });

    doc.apply(&transaction, view.id);
    exit_select_mode(cx);
}

enum CaseSwitcher {
    Upper(ToUppercase),
    Lower(ToLowercase),
    Keep(Option<char>),
}

impl Iterator for CaseSwitcher {
    type Item = char;

    fn next(&mut self) -> Option<Self::Item> {
        match self {
            CaseSwitcher::Upper(upper) => upper.next(),
            CaseSwitcher::Lower(lower) => lower.next(),
            CaseSwitcher::Keep(ch) => ch.take(),
        }
    }

    fn size_hint(&self) -> (usize, Option<usize>) {
        match self {
            CaseSwitcher::Upper(upper) => upper.size_hint(),
            CaseSwitcher::Lower(lower) => lower.size_hint(),
            CaseSwitcher::Keep(ch) => {
                let n = if ch.is_some() { 1 } else { 0 };
                (n, Some(n))
            }
        }
    }
}

impl ExactSizeIterator for CaseSwitcher {}

fn switch_case(cx: &mut Context) {
    switch_case_impl(cx, |string| {
        string
            .chars()
            .flat_map(|ch| {
                if ch.is_lowercase() {
                    CaseSwitcher::Upper(ch.to_uppercase())
                } else if ch.is_uppercase() {
                    CaseSwitcher::Lower(ch.to_lowercase())
                } else {
                    CaseSwitcher::Keep(Some(ch))
                }
            })
            .collect()
    });
}

fn switch_to_uppercase(cx: &mut Context) {
    switch_case_impl(cx, |string| {
        string.chunks().map(|chunk| chunk.to_uppercase()).collect()
    });
}

fn switch_to_lowercase(cx: &mut Context) {
    switch_case_impl(cx, |string| {
        string.chunks().map(|chunk| chunk.to_lowercase()).collect()
    });
}

pub fn scroll(cx: &mut Context, offset: usize, direction: Direction, sync_cursor: bool) {
    use Direction::*;
    let config = cx.editor.config();
    let (view, doc) = current!(cx.editor);
    let mut view_offset = doc.view_offset(view.id);

    let range = doc.selection(view.id).primary();
    let text = doc.text().slice(..);

    let cursor = range.cursor(text);
    let height = view.inner_height();

    let scrolloff = config.scrolloff.min(height.saturating_sub(1) / 2);
    let offset = match direction {
        Forward => offset as isize,
        Backward => -(offset as isize),
    };

    let doc_text = doc.text().slice(..);
    let viewport = view.inner_area(doc);
    let text_fmt = doc.text_format(viewport.width, None);
    (view_offset.anchor, view_offset.vertical_offset) = char_idx_at_visual_offset(
        doc_text,
        view_offset.anchor,
        view_offset.vertical_offset as isize + offset,
        0,
        &text_fmt,
        // &annotations,
        &view.text_annotations(&*doc, None),
    );
    doc.set_view_offset(view.id, view_offset);

    let doc_text = doc.text().slice(..);
    let mut annotations = view.text_annotations(&*doc, None);

    if sync_cursor {
        let movement = match cx.editor.mode {
            Mode::Select => Movement::Extend,
            _ => Movement::Move,
        };
        // TODO: When inline diagnostics gets merged- 1. move_vertically_visual removes
        // line annotations/diagnostics so the cursor may jump further than the view.
        // 2. If the cursor lands on a complete line of virtual text, the cursor will
        // jump a different distance than the view.
        let selection = doc.selection(view.id).clone().transform(|range| {
            move_vertically_visual(
                doc_text,
                range,
                direction,
                offset.unsigned_abs(),
                movement,
                &text_fmt,
                &mut annotations,
            )
        });
        drop(annotations);
        doc.set_selection(view.id, selection);
        return;
    }

    let view_offset = doc.view_offset(view.id);

    let mut head;
    match direction {
        Forward => {
            let off;
            (head, off) = char_idx_at_visual_offset(
                doc_text,
                view_offset.anchor,
                (view_offset.vertical_offset + scrolloff) as isize,
                0,
                &text_fmt,
                &annotations,
            );
            head += (off != 0) as usize;
            if head <= cursor {
                return;
            }
        }
        Backward => {
            head = char_idx_at_visual_offset(
                doc_text,
                view_offset.anchor,
                (view_offset.vertical_offset + height - scrolloff - 1) as isize,
                0,
                &text_fmt,
                &annotations,
            )
            .0;
            if head >= cursor {
                return;
            }
        }
    }

    let anchor = if cx.editor.mode == Mode::Select {
        range.anchor
    } else {
        head
    };

    // replace primary selection with an empty selection at cursor pos
    let prim_sel = Range::new(anchor, head);
    let mut sel = doc.selection(view.id).clone();
    let idx = sel.primary_index();
    sel = sel.replace(idx, prim_sel);
    drop(annotations);
    doc.set_selection(view.id, sel);
}

fn page_up(cx: &mut Context) {
    let view = view!(cx.editor);
    let offset = view.inner_height();
    scroll(cx, offset, Direction::Backward, false);
}

fn page_down(cx: &mut Context) {
    let view = view!(cx.editor);
    let offset = view.inner_height();
    scroll(cx, offset, Direction::Forward, false);
}

fn half_page_up(cx: &mut Context) {
    let view = view!(cx.editor);
    let offset = view.inner_height() / 2;
    scroll(cx, offset, Direction::Backward, false);
}

fn half_page_down(cx: &mut Context) {
    let view = view!(cx.editor);
    let offset = view.inner_height() / 2;
    scroll(cx, offset, Direction::Forward, false);
}

fn page_cursor_up(cx: &mut Context) {
    let view = view!(cx.editor);
    let offset = view.inner_height();
    scroll(cx, offset, Direction::Backward, true);
}

fn page_cursor_down(cx: &mut Context) {
    let view = view!(cx.editor);
    let offset = view.inner_height();
    scroll(cx, offset, Direction::Forward, true);
}

fn page_cursor_half_up(cx: &mut Context) {
    let view = view!(cx.editor);
    let offset = view.inner_height() / 2;
    scroll(cx, offset, Direction::Backward, true);
}

fn page_cursor_half_down(cx: &mut Context) {
    let view = view!(cx.editor);
    let offset = view.inner_height() / 2;
    scroll(cx, offset, Direction::Forward, true);
}

#[allow(deprecated)]
// currently uses the deprecated `visual_coords_at_pos`/`pos_at_visual_coords` functions
// as this function ignores softwrapping (and virtual text) and instead only cares
// about "text visual position"
//
// TODO: implement a variant of that uses visual lines and respects virtual text
fn copy_selection_on_line(cx: &mut Context, direction: Direction) {
    use helix_core::{pos_at_visual_coords, visual_coords_at_pos};

    let count = cx.count();
    let (view, doc) = current!(cx.editor);
    let text = doc.text().slice(..);
    let selection = doc.selection(view.id);
    let mut ranges = SmallVec::with_capacity(selection.ranges().len() * (count + 1));
    ranges.extend_from_slice(selection.ranges());
    let mut primary_index = 0;
    for range in selection.iter() {
        let is_primary = *range == selection.primary();

        // The range is always head exclusive
        let (head, anchor) = if range.anchor < range.head {
            (range.head - 1, range.anchor)
        } else {
            (range.head, range.anchor.saturating_sub(1))
        };

        let tab_width = doc.tab_width();

        let head_pos = visual_coords_at_pos(text, head, tab_width);
        let anchor_pos = visual_coords_at_pos(text, anchor, tab_width);

        let height = std::cmp::max(head_pos.row, anchor_pos.row)
            - std::cmp::min(head_pos.row, anchor_pos.row)
            + 1;

        if is_primary {
            primary_index = ranges.len();
        }
        ranges.push(*range);

        let mut sels = 0;
        let mut i = 0;
        while sels < count {
            let offset = (i + 1) * height;

            let anchor_row = match direction {
                Direction::Forward => anchor_pos.row + offset,
                Direction::Backward => anchor_pos.row.saturating_sub(offset),
            };

            let head_row = match direction {
                Direction::Forward => head_pos.row + offset,
                Direction::Backward => head_pos.row.saturating_sub(offset),
            };

            if anchor_row >= text.len_lines() || head_row >= text.len_lines() {
                break;
            }

            let anchor =
                pos_at_visual_coords(text, Position::new(anchor_row, anchor_pos.col), tab_width);
            let head = pos_at_visual_coords(text, Position::new(head_row, head_pos.col), tab_width);

            // skip lines that are too short
            if visual_coords_at_pos(text, anchor, tab_width).col == anchor_pos.col
                && visual_coords_at_pos(text, head, tab_width).col == head_pos.col
            {
                if is_primary {
                    primary_index = ranges.len();
                }
                // This is Range::new(anchor, head), but it will place the cursor on the correct column
                ranges.push(Range::point(anchor).put_cursor(text, head, true));
                sels += 1;
            }

            if anchor_row == 0 && head_row == 0 {
                break;
            }

            i += 1;
        }
    }

    let selection = Selection::new(ranges, primary_index);
    doc.set_selection(view.id, selection);
}

fn copy_selection_on_prev_line(cx: &mut Context) {
    copy_selection_on_line(cx, Direction::Backward)
}

fn copy_selection_on_next_line(cx: &mut Context) {
    copy_selection_on_line(cx, Direction::Forward)
}

fn select_all(cx: &mut Context) {
    let (view, doc) = current!(cx.editor);

    let end = doc.text().len_chars();
    doc.set_selection(view.id, Selection::single(0, end))
}

fn select_regex(cx: &mut Context) {
    let reg = cx.register.unwrap_or('/');
    ui::regex_prompt(
        cx,
        "select:".into(),
        Some(reg),
        ui::completers::none,
        move |cx, regex, event| {
            let (view, doc) = current!(cx.editor);
            if !matches!(event, PromptEvent::Update | PromptEvent::Validate) {
                return;
            }
            let text = doc.text().slice(..);
            if let Some(selection) =
                selection::select_on_matches(text, doc.selection(view.id), &regex)
            {
                doc.set_selection(view.id, selection);
            } else {
                cx.editor.set_error("nothing selected");
            }
        },
    );
}

fn split_selection(cx: &mut Context) {
    let reg = cx.register.unwrap_or('/');
    ui::regex_prompt(
        cx,
        "split:".into(),
        Some(reg),
        ui::completers::none,
        move |cx, regex, event| {
            let (view, doc) = current!(cx.editor);
            if !matches!(event, PromptEvent::Update | PromptEvent::Validate) {
                return;
            }
            let text = doc.text().slice(..);
            let selection = selection::split_on_matches(text, doc.selection(view.id), &regex);
            doc.set_selection(view.id, selection);
        },
    );
}

fn split_selection_on_newline(cx: &mut Context) {
    let (view, doc) = current!(cx.editor);
    let text = doc.text().slice(..);
    let selection = selection::split_on_newline(text, doc.selection(view.id));
    doc.set_selection(view.id, selection);
}

fn merge_selections(cx: &mut Context) {
    let (view, doc) = current!(cx.editor);
    let selection = doc.selection(view.id).clone().merge_ranges();
    doc.set_selection(view.id, selection);
}

fn merge_consecutive_selections(cx: &mut Context) {
    let (view, doc) = current!(cx.editor);
    let selection = doc.selection(view.id).clone().merge_consecutive_ranges();
    doc.set_selection(view.id, selection);
}

#[allow(clippy::too_many_arguments)]
fn search_impl(
    editor: &mut Editor,
    regex: &rope::Regex,
    movement: Movement,
    direction: Direction,
    scrolloff: usize,
    wrap_around: bool,
    show_warnings: bool,
) {
    let (view, doc) = current!(editor);
    let text = doc.text().slice(..);
    let selection = doc.selection(view.id);

    // Get the right side of the primary block cursor for forward search, or the
    // grapheme before the start of the selection for reverse search.
    let start = match direction {
        Direction::Forward => text.char_to_byte(graphemes::ensure_grapheme_boundary_next(
            text,
            selection.primary().to(),
        )),
        Direction::Backward => text.char_to_byte(graphemes::ensure_grapheme_boundary_prev(
            text,
            selection.primary().from(),
        )),
    };

    // A regex::Match returns byte-positions in the str. In the case where we
    // do a reverse search and wraparound to the end, we don't need to search
    // the text before the current cursor position for matches, but by slicing
    // it out, we need to add it back to the position of the selection.
    let doc = doc!(editor).text().slice(..);

    // use find_at to find the next match after the cursor, loop around the end
    // Careful, `Regex` uses `bytes` as offsets, not character indices!
    let mut mat = match direction {
        Direction::Forward => regex.find(doc.regex_input_at_bytes(start..)),
        Direction::Backward => regex.find_iter(doc.regex_input_at_bytes(..start)).last(),
    };

    if mat.is_none() {
        if wrap_around {
            mat = match direction {
                Direction::Forward => regex.find(doc.regex_input()),
                Direction::Backward => regex.find_iter(doc.regex_input_at_bytes(start..)).last(),
            };
        }
        if show_warnings {
            if wrap_around && mat.is_some() {
                editor.set_status("Wrapped around document");
            } else {
                editor.set_error("No more matches");
            }
        }
    }

    let (view, doc) = current!(editor);
    let text = doc.text().slice(..);
    let selection = doc.selection(view.id);

    if let Some(mat) = mat {
        let start = text.byte_to_char(mat.start());
        let end = text.byte_to_char(mat.end());

        if end == 0 {
            // skip empty matches that don't make sense
            return;
        }

        // Determine range direction based on the primary range
        let primary = selection.primary();
        let range = Range::new(start, end).with_direction(primary.direction());

        let selection = match movement {
            Movement::Extend => selection.clone().push(range),
            Movement::Move => selection.clone().replace(selection.primary_index(), range),
        };

        doc.set_selection(view.id, selection);
        view.ensure_cursor_in_view_center(doc, scrolloff);
    };
}

fn search_completions(cx: &mut Context, reg: Option<char>) -> Vec<String> {
    let mut items = reg
        .and_then(|reg| cx.editor.registers.read(reg, cx.editor))
        .map_or(Vec::new(), |reg| reg.take(200).collect());
    items.sort_unstable();
    items.dedup();
    items.into_iter().map(|value| value.to_string()).collect()
}

fn search(cx: &mut Context) {
    searcher(cx, Direction::Forward)
}

fn rsearch(cx: &mut Context) {
    searcher(cx, Direction::Backward)
}

fn searcher(cx: &mut Context, direction: Direction) {
    let reg = cx.register.unwrap_or('/');
    let config = cx.editor.config();
    let scrolloff = config.scrolloff;
    let wrap_around = config.search.wrap_around;
    let movement = if cx.editor.mode() == Mode::Select {
        Movement::Extend
    } else {
        Movement::Move
    };

    // TODO: could probably share with select_on_matches?
    let completions = search_completions(cx, Some(reg));

    ui::regex_prompt(
        cx,
        "search:".into(),
        Some(reg),
        move |_editor: &Editor, input: &str| {
            completions
                .iter()
                .filter(|comp| comp.starts_with(input))
                .map(|comp| (0.., comp.clone().into()))
                .collect()
        },
        move |cx, regex, event| {
            if event == PromptEvent::Validate {
                cx.editor.registers.last_search_register = reg;
            } else if event != PromptEvent::Update {
                return;
            }
            search_impl(
                cx.editor,
                &regex,
                movement,
                direction,
                scrolloff,
                wrap_around,
                false,
            );
        },
    );
}

fn search_next_or_prev_impl(cx: &mut Context, movement: Movement, direction: Direction) {
    let count = cx.count();
    let register = cx
        .register
        .unwrap_or(cx.editor.registers.last_search_register);
    let config = cx.editor.config();
    let scrolloff = config.scrolloff;
    if let Some(query) = cx.editor.registers.first(register, cx.editor) {
        let search_config = &config.search;
        let case_insensitive = if search_config.smart_case {
            !query.chars().any(char::is_uppercase)
        } else {
            false
        };
        let wrap_around = search_config.wrap_around;
        if let Ok(regex) = rope::RegexBuilder::new()
            .syntax(
                rope::Config::new()
                    .case_insensitive(case_insensitive)
                    .multi_line(true),
            )
            .build(&query)
        {
            for _ in 0..count {
                search_impl(
                    cx.editor,
                    &regex,
                    movement,
                    direction,
                    scrolloff,
                    wrap_around,
                    true,
                );
            }
        } else {
            let error = format!("Invalid regex: {}", query);
            cx.editor.set_error(error);
        }
    }
}

fn search_next(cx: &mut Context) {
    search_next_or_prev_impl(cx, Movement::Move, Direction::Forward);
}

fn search_prev(cx: &mut Context) {
    search_next_or_prev_impl(cx, Movement::Move, Direction::Backward);
}
fn extend_search_next(cx: &mut Context) {
    search_next_or_prev_impl(cx, Movement::Extend, Direction::Forward);
}

fn extend_search_prev(cx: &mut Context) {
    search_next_or_prev_impl(cx, Movement::Extend, Direction::Backward);
}

fn search_selection(cx: &mut Context) {
    search_selection_impl(cx, false)
}

fn search_selection_detect_word_boundaries(cx: &mut Context) {
    search_selection_impl(cx, true)
}

fn search_selection_impl(cx: &mut Context, detect_word_boundaries: bool) {
    fn is_at_word_start(text: RopeSlice, index: usize) -> bool {
        // This can happen when the cursor is at the last character in
        // the document +1 (ge + j), in this case text.char(index) will panic as
        // it will index out of bounds. See https://github.com/helix-editor/helix/issues/12609
        if index == text.len_chars() {
            return false;
        }
        let ch = text.char(index);
        if index == 0 {
            return char_is_word(ch);
        }
        let prev_ch = text.char(index - 1);

        !char_is_word(prev_ch) && char_is_word(ch)
    }

    fn is_at_word_end(text: RopeSlice, index: usize) -> bool {
        if index == 0 || index == text.len_chars() {
            return false;
        }
        let ch = text.char(index);
        let prev_ch = text.char(index - 1);

        char_is_word(prev_ch) && !char_is_word(ch)
    }

    let register = cx.register.unwrap_or('/');
    let (view, doc) = current!(cx.editor);
    let text = doc.text().slice(..);

    let regex = doc
        .selection(view.id)
        .iter()
        .map(|selection| {
            let add_boundary_prefix =
                detect_word_boundaries && is_at_word_start(text, selection.from());
            let add_boundary_suffix =
                detect_word_boundaries && is_at_word_end(text, selection.to());

            let prefix = if add_boundary_prefix { "\\b" } else { "" };
            let suffix = if add_boundary_suffix { "\\b" } else { "" };

            let word = regex::escape(&selection.fragment(text));
            format!("{}{}{}", prefix, word, suffix)
        })
        .collect::<HashSet<_>>() // Collect into hashset to deduplicate identical regexes
        .into_iter()
        .collect::<Vec<_>>()
        .join("|");

    let msg = format!("register '{}' set to '{}'", register, &regex);
    match cx.editor.registers.push(register, regex) {
        Ok(_) => {
            cx.editor.registers.last_search_register = register;
            cx.editor.set_status(msg)
        }
        Err(err) => cx.editor.set_error(err.to_string()),
    }
}

fn make_search_word_bounded(cx: &mut Context) {
    // Defaults to the active search register instead `/` to be more ergonomic assuming most people
    // would use this command following `search_selection`. This avoids selecting the register
    // twice.
    let register = cx
        .register
        .unwrap_or(cx.editor.registers.last_search_register);
    let regex = match cx.editor.registers.first(register, cx.editor) {
        Some(regex) => regex,
        None => return,
    };
    let start_anchored = regex.starts_with("\\b");
    let end_anchored = regex.ends_with("\\b");

    if start_anchored && end_anchored {
        return;
    }

    let mut new_regex = String::with_capacity(
        regex.len() + if start_anchored { 0 } else { 2 } + if end_anchored { 0 } else { 2 },
    );

    if !start_anchored {
        new_regex.push_str("\\b");
    }
    new_regex.push_str(&regex);
    if !end_anchored {
        new_regex.push_str("\\b");
    }

    let msg = format!("register '{}' set to '{}'", register, &new_regex);
    match cx.editor.registers.push(register, new_regex) {
        Ok(_) => {
            cx.editor.registers.last_search_register = register;
            cx.editor.set_status(msg)
        }
        Err(err) => cx.editor.set_error(err.to_string()),
    }
}

fn global_search(cx: &mut Context) {
    #[derive(Debug)]
    struct FileResult {
        path: PathBuf,
        /// 0 indexed lines
        line_num: usize,
    }

    impl FileResult {
        fn new(path: &Path, line_num: usize) -> Self {
            Self {
                path: path.to_path_buf(),
                line_num,
            }
        }
    }

    struct GlobalSearchConfig {
        smart_case: bool,
        file_picker_config: helix_view::editor::FilePickerConfig,
        directory_style: Style,
        number_style: Style,
        colon_style: Style,
    }

    let config = cx.editor.config();
    let config = GlobalSearchConfig {
        smart_case: config.search.smart_case,
        file_picker_config: config.file_picker.clone(),
        directory_style: cx.editor.theme.get("ui.text.directory"),
        number_style: cx.editor.theme.get("constant.numeric.integer"),
        colon_style: cx.editor.theme.get("punctuation"),
    };

    let columns = [
        PickerColumn::new("path", |item: &FileResult, config: &GlobalSearchConfig| {
            let path = helix_stdx::path::get_relative_path(&item.path);

            let directories = path
                .parent()
                .filter(|p| !p.as_os_str().is_empty())
                .map(|p| format!("{}{}", p.display(), std::path::MAIN_SEPARATOR))
                .unwrap_or_default();

            let filename = item
                .path
                .file_name()
                .expect("global search paths are normalized (can't end in `..`)")
                .to_string_lossy();

            Cell::from(Spans::from(vec![
                Span::styled(directories, config.directory_style),
                Span::raw(filename),
                Span::styled(":", config.colon_style),
                Span::styled((item.line_num + 1).to_string(), config.number_style),
            ]))
        }),
        PickerColumn::hidden("contents"),
    ];

    let get_files = |query: &str,
                     editor: &mut Editor,
                     config: std::sync::Arc<GlobalSearchConfig>,
                     injector: &ui::picker::Injector<_, _>| {
        if query.is_empty() {
            return async { Ok(()) }.boxed();
        }

        let search_root = helix_stdx::env::current_working_dir();
        if !search_root.exists() {
            return async { Err(anyhow::anyhow!("Current working directory does not exist")) }
                .boxed();
        }

        let documents: Vec<_> = editor
            .documents()
            .map(|doc| (doc.path().cloned(), doc.text().to_owned()))
            .collect();

        let matcher = match RegexMatcherBuilder::new()
            .case_smart(config.smart_case)
            .build(query)
        {
            Ok(matcher) => {
                // Clear any "Failed to compile regex" errors out of the statusline.
                editor.clear_status();
                matcher
            }
            Err(err) => {
                log::info!("Failed to compile search pattern in global search: {}", err);
                return async { Err(anyhow::anyhow!("Failed to compile regex")) }.boxed();
            }
        };

        let dedup_symlinks = config.file_picker_config.deduplicate_links;
        let absolute_root = search_root
            .canonicalize()
            .unwrap_or_else(|_| search_root.clone());

        let injector = injector.clone();
        async move {
            let searcher = SearcherBuilder::new()
                .binary_detection(BinaryDetection::quit(b'\x00'))
                .build();
            WalkBuilder::new(search_root)
                .hidden(config.file_picker_config.hidden)
                .parents(config.file_picker_config.parents)
                .ignore(config.file_picker_config.ignore)
                .follow_links(config.file_picker_config.follow_symlinks)
                .git_ignore(config.file_picker_config.git_ignore)
                .git_global(config.file_picker_config.git_global)
                .git_exclude(config.file_picker_config.git_exclude)
                .max_depth(config.file_picker_config.max_depth)
                .filter_entry(move |entry| {
                    filter_picker_entry(entry, &absolute_root, dedup_symlinks)
                })
                .add_custom_ignore_filename(helix_loader::config_dir().join("ignore"))
                .add_custom_ignore_filename(".helix/ignore")
                .build_parallel()
                .run(|| {
                    let mut searcher = searcher.clone();
                    let matcher = matcher.clone();
                    let injector = injector.clone();
                    let documents = &documents;
                    Box::new(move |entry: Result<DirEntry, ignore::Error>| -> WalkState {
                        let entry = match entry {
                            Ok(entry) => entry,
                            Err(_) => return WalkState::Continue,
                        };

                        match entry.file_type() {
                            Some(entry) if entry.is_file() => {}
                            // skip everything else
                            _ => return WalkState::Continue,
                        };

                        let mut stop = false;
                        let sink = sinks::UTF8(|line_num, _line_content| {
                            stop = injector
                                .push(FileResult::new(entry.path(), line_num as usize - 1))
                                .is_err();

                            Ok(!stop)
                        });
                        let doc = documents.iter().find(|&(doc_path, _)| {
                            doc_path
                                .as_ref()
                                .is_some_and(|doc_path| doc_path == entry.path())
                        });

                        let result = if let Some((_, doc)) = doc {
                            // there is already a buffer for this file
                            // search the buffer instead of the file because it's faster
                            // and captures new edits without requiring a save
                            if searcher.multi_line_with_matcher(&matcher) {
                                // in this case a continuous buffer is required
                                // convert the rope to a string
                                let text = doc.to_string();
                                searcher.search_slice(&matcher, text.as_bytes(), sink)
                            } else {
                                searcher.search_reader(
                                    &matcher,
                                    RopeReader::new(doc.slice(..)),
                                    sink,
                                )
                            }
                        } else {
                            searcher.search_path(&matcher, entry.path(), sink)
                        };

                        if let Err(err) = result {
                            log::error!("Global search error: {}, {}", entry.path().display(), err);
                        }
                        if stop {
                            WalkState::Quit
                        } else {
                            WalkState::Continue
                        }
                    })
                });
            Ok(())
        }
        .boxed()
    };

    let reg = cx.register.unwrap_or('/');
    cx.editor.registers.last_search_register = reg;

    let picker = Picker::new(
        columns,
        1, // contents
        [],
        config,
        move |cx, FileResult { path, line_num, .. }, action| {
            let doc = match cx.editor.open(path, action) {
                Ok(id) => doc_mut!(cx.editor, &id),
                Err(e) => {
                    cx.editor
                        .set_error(format!("Failed to open file '{}': {}", path.display(), e));
                    return;
                }
            };

            let line_num = *line_num;
            let view = view_mut!(cx.editor);
            let text = doc.text();
            if line_num >= text.len_lines() {
                cx.editor.set_error(
                    "The line you jumped to does not exist anymore because the file has changed.",
                );
                return;
            }
            let start = text.line_to_char(line_num);
            let end = text.line_to_char((line_num + 1).min(text.len_lines()));

            doc.set_selection(view.id, Selection::single(start, end));
            if action.align_view(view, doc.id()) {
                align_view(doc, view, Align::Center);
            }
        },
    )
    .with_preview(|_editor, FileResult { path, line_num, .. }| {
        Some((path.as_path().into(), Some((*line_num, *line_num))))
    })
    .with_history_register(Some(reg))
    .with_dynamic_query(get_files, Some(275));

    cx.push_layer(Box::new(overlaid(picker)));
}

enum Extend {
    Above,
    Below,
}

fn extend_line(cx: &mut Context) {
    let (view, doc) = current_ref!(cx.editor);
    let extend = match doc.selection(view.id).primary().direction() {
        Direction::Forward => Extend::Below,
        Direction::Backward => Extend::Above,
    };
    extend_line_impl(cx, extend);
}

fn extend_line_below(cx: &mut Context) {
    extend_line_impl(cx, Extend::Below);
}

fn extend_line_above(cx: &mut Context) {
    extend_line_impl(cx, Extend::Above);
}
fn extend_line_impl(cx: &mut Context, extend: Extend) {
    let count = cx.count();
    let (view, doc) = current!(cx.editor);

    let text = doc.text();
    let selection = doc.selection(view.id).clone().transform(|range| {
        let (start_line, end_line) = range.line_range(text.slice(..));

        let start = text.line_to_char(start_line);
        let end = text.line_to_char(
            (end_line + 1) // newline of end_line
                .min(text.len_lines()),
        );

        // extend to previous/next line if current line is selected
        let (anchor, head) = if range.from() == start && range.to() == end {
            match extend {
                Extend::Above => (end, text.line_to_char(start_line.saturating_sub(count))),
                Extend::Below => (
                    start,
                    text.line_to_char((end_line + count + 1).min(text.len_lines())),
                ),
            }
        } else {
            match extend {
                Extend::Above => (end, text.line_to_char(start_line.saturating_sub(count - 1))),
                Extend::Below => (
                    start,
                    text.line_to_char((end_line + count).min(text.len_lines())),
                ),
            }
        };

        Range::new(anchor, head)
    });

    doc.set_selection(view.id, selection);
}
fn select_line_below(cx: &mut Context) {
    select_line_impl(cx, Extend::Below);
}
fn select_line_above(cx: &mut Context) {
    select_line_impl(cx, Extend::Above);
}
fn select_line_impl(cx: &mut Context, extend: Extend) {
    let mut count = cx.count();
    let (view, doc) = current!(cx.editor);
    let text = doc.text();
    let saturating_add = |a: usize, b: usize| (a + b).min(text.len_lines());
    let selection = doc.selection(view.id).clone().transform(|range| {
        let (start_line, end_line) = range.line_range(text.slice(..));
        let start = text.line_to_char(start_line);
        let end = text.line_to_char(saturating_add(end_line, 1));
        let direction = range.direction();

        // Extending to line bounds is counted as one step
        if range.from() != start || range.to() != end {
            count = count.saturating_sub(1)
        }
        let (anchor_line, head_line) = match (&extend, direction) {
            (Extend::Above, Direction::Forward) => (start_line, end_line.saturating_sub(count)),
            (Extend::Above, Direction::Backward) => (end_line, start_line.saturating_sub(count)),
            (Extend::Below, Direction::Forward) => (start_line, saturating_add(end_line, count)),
            (Extend::Below, Direction::Backward) => (end_line, saturating_add(start_line, count)),
        };
        let (anchor, head) = match anchor_line.cmp(&head_line) {
            Ordering::Less => (
                text.line_to_char(anchor_line),
                text.line_to_char(saturating_add(head_line, 1)),
            ),
            Ordering::Equal => match extend {
                Extend::Above => (
                    text.line_to_char(saturating_add(anchor_line, 1)),
                    text.line_to_char(head_line),
                ),
                Extend::Below => (
                    text.line_to_char(head_line),
                    text.line_to_char(saturating_add(anchor_line, 1)),
                ),
            },

            Ordering::Greater => (
                text.line_to_char(saturating_add(anchor_line, 1)),
                text.line_to_char(head_line),
            ),
        };
        Range::new(anchor, head)
    });

    doc.set_selection(view.id, selection);
}

fn extend_to_line_bounds(cx: &mut Context) {
    let (view, doc) = current!(cx.editor);

    doc.set_selection(
        view.id,
        doc.selection(view.id).clone().transform(|range| {
            let text = doc.text();

            let (start_line, end_line) = range.line_range(text.slice(..));
            let start = text.line_to_char(start_line);
            let end = text.line_to_char((end_line + 1).min(text.len_lines()));

            Range::new(start, end).with_direction(range.direction())
        }),
    );
}

fn shrink_to_line_bounds(cx: &mut Context) {
    let (view, doc) = current!(cx.editor);

    doc.set_selection(
        view.id,
        doc.selection(view.id).clone().transform(|range| {
            let text = doc.text();

            let (start_line, end_line) = range.line_range(text.slice(..));

            // Do nothing if the selection is within one line to prevent
            // conditional logic for the behavior of this command
            if start_line == end_line {
                return range;
            }

            let mut start = text.line_to_char(start_line);

            // line_to_char gives us the start position of the line, so
            // we need to get the start position of the next line. In
            // the editor, this will correspond to the cursor being on
            // the EOL whitespace character, which is what we want.
            let mut end = text.line_to_char((end_line + 1).min(text.len_lines()));

            if start != range.from() {
                start = text.line_to_char((start_line + 1).min(text.len_lines()));
            }

            if end != range.to() {
                end = text.line_to_char(end_line);
            }

            Range::new(start, end).with_direction(range.direction())
        }),
    );
}

enum Operation {
    Delete,
    Change,
}

fn selection_is_linewise(selection: &Selection, text: &Rope) -> bool {
    selection.ranges().iter().all(|range| {
        let text = text.slice(..);
        if range.slice(text).len_lines() < 2 {
            return false;
        }
        // If the start of the selection is at the start of a line and the end at the end of a line.
        let (start_line, end_line) = range.line_range(text);
        let start = text.line_to_char(start_line);
        let end = text.line_to_char((end_line + 1).min(text.len_lines()));
        start == range.from() && end == range.to()
    })
}

enum YankAction {
    Yank,
    NoYank,
}

fn delete_selection_impl(cx: &mut Context, op: Operation, yank: YankAction) {
    let (view, doc) = current!(cx.editor);

    let selection = doc.selection(view.id);
    let only_whole_lines = selection_is_linewise(selection, doc.text());

    if cx.register != Some('_') && matches!(yank, YankAction::Yank) {
        // yank the selection
        let text = doc.text().slice(..);
        let values: Vec<String> = selection.fragments(text).map(Cow::into_owned).collect();
        let reg_name = cx
            .register
            .unwrap_or_else(|| cx.editor.config.load().default_yank_register);
        if let Err(err) = cx.editor.registers.write(reg_name, values) {
            cx.editor.set_error(err.to_string());
            return;
        }
    }

    // delete the selection
    let transaction =
        Transaction::delete_by_selection(doc.text(), selection, |range| (range.from(), range.to()));
    doc.apply(&transaction, view.id);

    match op {
        Operation::Delete => {
            // exit select mode, if currently in select mode
            exit_select_mode(cx);
        }
        Operation::Change => {
            if only_whole_lines {
                open(cx, Open::Above, CommentContinuation::Disabled);
            } else {
                enter_insert_mode(cx);
            }
        }
    }
}

#[inline]
fn delete_by_selection_insert_mode(
    cx: &mut Context,
    mut f: impl FnMut(RopeSlice, &Range) -> Deletion,
    direction: Direction,
) {
    let (view, doc) = current!(cx.editor);
    let text = doc.text().slice(..);
    let mut selection = SmallVec::new();
    let mut insert_newline = false;
    let text_len = text.len_chars();
    let mut transaction =
        Transaction::delete_by_selection(doc.text(), doc.selection(view.id), |range| {
            let (start, end) = f(text, range);
            if direction == Direction::Forward {
                let mut range = *range;
                if range.head > range.anchor {
                    insert_newline |= end == text_len;
                    // move the cursor to the right so that the selection
                    // doesn't shrink when deleting forward (so the text appears to
                    // move to  left)
                    // += 1 is enough here as the range is normalized to grapheme boundaries
                    // later anyway
                    range.head += 1;
                }
                selection.push(range);
            }
            (start, end)
        });

    // in case we delete the last character and the cursor would be moved to the EOF char
    // insert a newline, just like when entering append mode
    if insert_newline {
        transaction = transaction.insert_at_eof(doc.line_ending.as_str().into());
    }

    if direction == Direction::Forward {
        doc.set_selection(
            view.id,
            Selection::new(selection, doc.selection(view.id).primary_index()),
        );
    }
    doc.apply(&transaction, view.id);
}

fn delete_selection(cx: &mut Context) {
    delete_selection_impl(cx, Operation::Delete, YankAction::Yank);
}

fn delete_selection_noyank(cx: &mut Context) {
    delete_selection_impl(cx, Operation::Delete, YankAction::NoYank);
}

fn change_selection(cx: &mut Context) {
    delete_selection_impl(cx, Operation::Change, YankAction::Yank);
}

fn change_selection_noyank(cx: &mut Context) {
    delete_selection_impl(cx, Operation::Change, YankAction::NoYank);
}

fn collapse_selection(cx: &mut Context) {
    let (view, doc) = current!(cx.editor);
    let text = doc.text().slice(..);

    let selection = doc.selection(view.id).clone().transform(|range| {
        let pos = range.cursor(text);
        Range::new(pos, pos)
    });
    doc.set_selection(view.id, selection);
}

fn flip_selections(cx: &mut Context) {
    let (view, doc) = current!(cx.editor);

    let selection = doc
        .selection(view.id)
        .clone()
        .transform(|range| range.flip());
    doc.set_selection(view.id, selection);
}

fn ensure_selections_forward(cx: &mut Context) {
    let (view, doc) = current!(cx.editor);

    let selection = doc
        .selection(view.id)
        .clone()
        .transform(|r| r.with_direction(Direction::Forward));

    doc.set_selection(view.id, selection);
}

fn enter_insert_mode(cx: &mut Context) {
    cx.editor.mode = Mode::Insert;
}

// inserts at the start of each selection
fn insert_mode(cx: &mut Context) {
    enter_insert_mode(cx);
    let (view, doc) = current!(cx.editor);

    log::trace!(
        "entering insert mode with sel: {:?}, text: {:?}",
        doc.selection(view.id),
        doc.text().to_string()
    );

    let selection = doc
        .selection(view.id)
        .clone()
        .transform(|range| Range::new(range.to(), range.from()));

    doc.set_selection(view.id, selection);
}

// inserts at the end of each selection
fn append_mode(cx: &mut Context) {
    enter_insert_mode(cx);
    let (view, doc) = current!(cx.editor);
    doc.restore_cursor = true;
    let text = doc.text().slice(..);

    // Make sure there's room at the end of the document if the last
    // selection butts up against it.
    let end = text.len_chars();
    let last_range = doc
        .selection(view.id)
        .iter()
        .last()
        .expect("selection should always have at least one range");
    if !last_range.is_empty() && last_range.to() == end {
        let transaction = Transaction::change(
            doc.text(),
            [(end, end, Some(doc.line_ending.as_str().into()))].into_iter(),
        );
        doc.apply(&transaction, view.id);
    }

    let selection = doc.selection(view.id).clone().transform(|range| {
        Range::new(
            range.from(),
            graphemes::next_grapheme_boundary(doc.text().slice(..), range.to()),
        )
    });
    doc.set_selection(view.id, selection);
}

fn file_picker(cx: &mut Context) {
    let root = find_workspace().0;
    if !root.exists() {
        cx.editor.set_error("Workspace directory does not exist");
        return;
    }
    let picker = ui::file_picker(cx.editor, root);
    cx.push_layer(Box::new(overlaid(picker)));
}

fn file_picker_in_current_buffer_directory(cx: &mut Context) {
    let doc_dir = doc!(cx.editor)
        .path()
        .and_then(|path| path.parent().map(|path| path.to_path_buf()));

    let path = match doc_dir {
        Some(path) => path,
        None => {
            cx.editor.set_error("current buffer has no path or parent");
            return;
        }
    };

    let picker = ui::file_picker(cx.editor, path);
    cx.push_layer(Box::new(overlaid(picker)));
}

fn file_picker_in_current_directory(cx: &mut Context) {
    let cwd = helix_stdx::env::current_working_dir();
    if !cwd.exists() {
        cx.editor
            .set_error("Current working directory does not exist");
        return;
    }
    let picker = ui::file_picker(cx.editor, cwd);
    cx.push_layer(Box::new(overlaid(picker)));
}

fn file_explorer(cx: &mut Context) {
    let root = find_workspace().0;
    if !root.exists() {
        cx.editor.set_error("Workspace directory does not exist");
        return;
    }

    if let Ok(picker) = ui::file_explorer(root, cx.editor) {
        cx.push_layer(Box::new(overlaid(picker)));
    }
}

fn file_explorer_in_current_buffer_directory(cx: &mut Context) {
    let doc_dir = doc!(cx.editor)
        .path()
        .and_then(|path| path.parent().map(|path| path.to_path_buf()));

    let path = match doc_dir {
        Some(path) => path,
        None => {
            let cwd = helix_stdx::env::current_working_dir();
            if !cwd.exists() {
                cx.editor.set_error(
                    "Current buffer has no parent and current working directory does not exist",
                );
                return;
            }
            cx.editor.set_error(
                "Current buffer has no parent, opening file explorer in current working directory",
            );
            cwd
        }
    };

    if let Ok(picker) = ui::file_explorer(path, cx.editor) {
        cx.push_layer(Box::new(overlaid(picker)));
    }
}

fn file_explorer_in_current_directory(cx: &mut Context) {
    let cwd = helix_stdx::env::current_working_dir();
    if !cwd.exists() {
        cx.editor
            .set_error("Current working directory does not exist");
        return;
    }

    if let Ok(picker) = ui::file_explorer(cwd, cx.editor) {
        cx.push_layer(Box::new(overlaid(picker)));
    }
}

fn buffer_picker(cx: &mut Context) {
    let current = view!(cx.editor).doc;

    struct BufferMeta {
        id: DocumentId,
        path: Option<PathBuf>,
        name: Option<String>,
        is_modified: bool,
        is_current: bool,
        focused_at: std::time::Instant,
    }

    let new_meta = |doc: &Document| BufferMeta {
        id: doc.id(),
        path: doc.path().cloned(),
        name: doc.name.clone(),
        is_modified: doc.is_modified(),
        is_current: doc.id() == current,
        focused_at: doc.focused_at,
    };

    let mut items = cx
        .editor
        .documents
        .values()
        .map(new_meta)
        .collect::<Vec<BufferMeta>>();

    // mru
    items.sort_unstable_by_key(|item| std::cmp::Reverse(item.focused_at));

    let columns = [
        PickerColumn::new("id", |meta: &BufferMeta, _| meta.id.to_string().into()),
        PickerColumn::new("flags", |meta: &BufferMeta, _| {
            let mut flags = String::new();
            if meta.is_modified {
                flags.push('+');
            }
            if meta.is_current {
                flags.push('*');
            }
            flags.into()
        }),
        PickerColumn::new("path", |meta: &BufferMeta, _| {
            let path = meta
                .path
                .as_deref()
                .map(helix_stdx::path::get_relative_path);
            path.as_deref()
                .and_then(Path::to_str)
                .unwrap_or(SCRATCH_BUFFER_NAME)
                .to_string()
                .into()
        }),
    ];
    let picker = Picker::new(columns, 2, items, (), |cx, meta, action| {
        cx.editor.switch(meta.id, action);
    })
    .with_preview(|editor, meta| {
        let doc = &editor.documents.get(&meta.id)?;
        let lines = doc.selections().values().next().map(|selection| {
            let cursor_line = selection.primary().cursor_line(doc.text().slice(..));
            (cursor_line, cursor_line)
        });
        Some((meta.id.into(), lines))
    });
    cx.push_layer(Box::new(overlaid(picker)));
}

fn jumplist_picker(cx: &mut Context) {
    struct JumpMeta {
        id: DocumentId,
        path: Option<PathBuf>,
        selection: Selection,
        text: String,
        is_current: bool,
    }

    for (view, _) in cx.editor.tree.views_mut() {
        for doc_id in view.jumps.iter().map(|e| e.0).collect::<Vec<_>>().iter() {
            let doc = doc_mut!(cx.editor, doc_id);
            view.sync_changes(doc);
        }
    }

    let new_meta = |view: &View, doc_id: DocumentId, selection: Selection| {
        let doc = &cx.editor.documents.get(&doc_id);
        let text = doc.map_or("".into(), |d| {
            selection
                .fragments(d.text().slice(..))
                .map(Cow::into_owned)
                .collect::<Vec<_>>()
                .join(" ")
        });

        JumpMeta {
            id: doc_id,
            path: doc.and_then(|d| d.path().cloned()),
            selection,
            text,
            is_current: view.doc == doc_id,
        }
    };

    let columns = [
        ui::PickerColumn::new("id", |item: &JumpMeta, _| item.id.to_string().into()),
        ui::PickerColumn::new("path", |item: &JumpMeta, _| {
            let path = item
                .path
                .as_deref()
                .map(helix_stdx::path::get_relative_path);
            path.as_deref()
                .and_then(Path::to_str)
                .unwrap_or(SCRATCH_BUFFER_NAME)
                .to_string()
                .into()
        }),
        ui::PickerColumn::new("flags", |item: &JumpMeta, _| {
            let mut flags = Vec::new();
            if item.is_current {
                flags.push("*");
            }

            if flags.is_empty() {
                "".into()
            } else {
                format!(" ({})", flags.join("")).into()
            }
        }),
        ui::PickerColumn::new("contents", |item: &JumpMeta, _| item.text.as_str().into()),
    ];

    let picker = Picker::new(
        columns,
        1, // path
        cx.editor.tree.views().flat_map(|(view, _)| {
            view.jumps
                .iter()
                .rev()
                .map(|(doc_id, selection)| new_meta(view, *doc_id, selection.clone()))
        }),
        (),
        |cx, meta, action| {
            cx.editor.switch(meta.id, action);
            let config = cx.editor.config();
            let (view, doc) = (view_mut!(cx.editor), doc_mut!(cx.editor, &meta.id));
            doc.set_selection(view.id, meta.selection.clone());
            if action.align_view(view, doc.id()) {
                view.ensure_cursor_in_view_center(doc, config.scrolloff);
            }
        },
    )
    .with_preview(|editor, meta| {
        let doc = &editor.documents.get(&meta.id)?;
        let line = meta.selection.primary().cursor_line(doc.text().slice(..));
        Some((meta.id.into(), Some((line, line))))
    });
    cx.push_layer(Box::new(overlaid(picker)));
}

fn changed_file_picker(cx: &mut Context) {
    pub struct FileChangeData {
        cwd: PathBuf,
        style_untracked: Style,
        style_modified: Style,
        style_conflict: Style,
        style_deleted: Style,
        style_renamed: Style,
    }

    let cwd = helix_stdx::env::current_working_dir();
    if !cwd.exists() {
        cx.editor
            .set_error("Current working directory does not exist");
        return;
    }

    let added = cx.editor.theme.get("diff.plus");
    let modified = cx.editor.theme.get("diff.delta");
    let conflict = cx.editor.theme.get("diff.delta.conflict");
    let deleted = cx.editor.theme.get("diff.minus");
    let renamed = cx.editor.theme.get("diff.delta.moved");

    let columns = [
        PickerColumn::new("change", |change: &FileChange, data: &FileChangeData| {
            match change {
                FileChange::Untracked { .. } => Span::styled("+ untracked", data.style_untracked),
                FileChange::Modified { .. } => Span::styled("~ modified", data.style_modified),
                FileChange::Conflict { .. } => Span::styled("x conflict", data.style_conflict),
                FileChange::Deleted { .. } => Span::styled("- deleted", data.style_deleted),
                FileChange::Renamed { .. } => Span::styled("> renamed", data.style_renamed),
            }
            .into()
        }),
        PickerColumn::new("path", |change: &FileChange, data: &FileChangeData| {
            let display_path = |path: &PathBuf| {
                path.strip_prefix(&data.cwd)
                    .unwrap_or(path)
                    .display()
                    .to_string()
            };
            match change {
                FileChange::Untracked { path } => display_path(path),
                FileChange::Modified { path } => display_path(path),
                FileChange::Conflict { path } => display_path(path),
                FileChange::Deleted { path } => display_path(path),
                FileChange::Renamed { from_path, to_path } => {
                    format!("{} -> {}", display_path(from_path), display_path(to_path))
                }
            }
            .into()
        }),
    ];

    let picker = Picker::new(
        columns,
        1, // path
        [],
        FileChangeData {
            cwd: cwd.clone(),
            style_untracked: added,
            style_modified: modified,
            style_conflict: conflict,
            style_deleted: deleted,
            style_renamed: renamed,
        },
        |cx, meta: &FileChange, action| {
            let path_to_open = meta.path();
            if let Err(e) = cx.editor.open(path_to_open, action) {
                let err = if let Some(err) = e.source() {
                    format!("{}", err)
                } else {
                    format!("unable to open \"{}\"", path_to_open.display())
                };
                cx.editor.set_error(err);
            }
        },
    )
    .with_preview(|_editor, meta| Some((meta.path().into(), None)));
    let injector = picker.injector();

    cx.editor
        .diff_providers
        .clone()
        .for_each_changed_file(cwd, move |change| match change {
            Ok(change) => injector.push(change).is_ok(),
            Err(err) => {
                status::report_blocking(err);
                true
            }
        });
    cx.push_layer(Box::new(overlaid(picker)));
}

pub fn command_palette(cx: &mut Context) {
    let register = cx.register;
    let count = cx.count;

    cx.callback.push(Box::new(
        move |compositor: &mut Compositor, cx: &mut compositor::Context| {
            let keymap = compositor.find::<ui::EditorView>().unwrap().keymaps.map()
                [&cx.editor.mode]
                .reverse_map();

            let commands = MappableCommand::STATIC_COMMAND_LIST.iter().cloned().chain(
                typed::TYPABLE_COMMAND_LIST
                    .iter()
                    .map(|cmd| MappableCommand::Typable {
                        name: cmd.name.to_owned(),
                        args: String::new(),
                        doc: cmd.doc.to_owned(),
                    }),
            );

            let columns = [
                ui::PickerColumn::new("name", |item, _| match item {
                    MappableCommand::Typable { name, .. } => format!(":{name}").into(),
                    MappableCommand::Static { name, .. } => (*name).into(),
                    MappableCommand::Macro { .. } => {
                        unreachable!("macros aren't included in the command palette")
                    }
                }),
                ui::PickerColumn::new(
                    "bindings",
                    |item: &MappableCommand, keymap: &crate::keymap::ReverseKeymap| {
                        keymap
                            .get(item.name())
                            .map(|bindings| {
                                bindings.iter().fold(String::new(), |mut acc, bind| {
                                    if !acc.is_empty() {
                                        acc.push(' ');
                                    }
                                    for key in bind {
                                        acc.push_str(&key.key_sequence_format());
                                    }
                                    acc
                                })
                            })
                            .unwrap_or_default()
                            .into()
                    },
                ),
                ui::PickerColumn::new("doc", |item: &MappableCommand, _| item.doc().into()),
            ];

            let picker = Picker::new(columns, 0, commands, keymap, move |cx, command, _action| {
                let mut ctx = Context {
                    register,
                    count,
                    editor: cx.editor,
                    callback: Vec::new(),
                    on_next_key_callback: None,
                    jobs: cx.jobs,
                };
                let focus = view!(ctx.editor).id;

                command.execute(&mut ctx);

                if ctx.editor.tree.contains(focus) {
                    let config = ctx.editor.config();
                    let mode = ctx.editor.mode();
                    let view = view_mut!(ctx.editor, focus);
                    let doc = doc_mut!(ctx.editor, &view.doc);

                    view.ensure_cursor_in_view(doc, config.scrolloff);

                    if mode != Mode::Insert {
                        doc.append_changes_to_history(view);
                    }
                }
            });
            compositor.push(Box::new(overlaid(picker)));
        },
    ));
}

fn last_picker(cx: &mut Context) {
    // TODO: last picker does not seem to work well with buffer_picker
    cx.callback.push(Box::new(|compositor, cx| {
        if let Some(picker) = compositor.last_picker.take() {
            compositor.push(picker);
        } else {
            cx.editor.set_error("no last picker")
        }
    }));
}

/// Fallback position to use for [`insert_with_indent`].
enum IndentFallbackPos {
    LineStart,
    LineEnd,
}

// `I` inserts at the first nonwhitespace character of each line with a selection.
// If the line is empty, automatically indent.
fn insert_at_line_start(cx: &mut Context) {
    insert_with_indent(cx, IndentFallbackPos::LineStart);
}

// `A` inserts at the end of each line with a selection.
// If the line is empty, automatically indent.
fn insert_at_line_end(cx: &mut Context) {
    insert_with_indent(cx, IndentFallbackPos::LineEnd);
}

// Enter insert mode and auto-indent the current line if it is empty.
// If the line is not empty, move the cursor to the specified fallback position.
fn insert_with_indent(cx: &mut Context, cursor_fallback: IndentFallbackPos) {
    enter_insert_mode(cx);

    let (view, doc) = current!(cx.editor);

    let text = doc.text().slice(..);
    let contents = doc.text();
    let selection = doc.selection(view.id);

    let language_config = doc.language_config();
    let syntax = doc.syntax();
    let tab_width = doc.tab_width();

    let mut ranges = SmallVec::with_capacity(selection.len());
    let mut offs = 0;

    let mut transaction = Transaction::change_by_selection(contents, selection, |range| {
        let cursor_line = range.cursor_line(text);
        let cursor_line_start = text.line_to_char(cursor_line);

        if line_end_char_index(&text, cursor_line) == cursor_line_start {
            // line is empty => auto indent
            let line_end_index = cursor_line_start;

            let indent = indent::indent_for_newline(
                language_config,
                syntax,
                &doc.config.load().indent_heuristic,
                &doc.indent_style,
                tab_width,
                text,
                cursor_line,
                line_end_index,
                cursor_line,
            );

            // calculate new selection ranges
            let pos = offs + cursor_line_start;
            let indent_width = indent.chars().count();
            ranges.push(Range::point(pos + indent_width));
            offs += indent_width;

            (line_end_index, line_end_index, Some(indent.into()))
        } else {
            // move cursor to the fallback position
            let pos = match cursor_fallback {
                IndentFallbackPos::LineStart => text
                    .line(cursor_line)
                    .first_non_whitespace_char()
                    .map(|ws_offset| ws_offset + cursor_line_start)
                    .unwrap_or(cursor_line_start),
                IndentFallbackPos::LineEnd => line_end_char_index(&text, cursor_line),
            };

            ranges.push(range.put_cursor(text, pos + offs, cx.editor.mode == Mode::Select));

            (cursor_line_start, cursor_line_start, None)
        }
    });

    transaction = transaction.with_selection(Selection::new(ranges, selection.primary_index()));
    doc.apply(&transaction, view.id);
}

// Creates an LspCallback that waits for formatting changes to be computed. When they're done,
// it applies them, but only if the doc hasn't changed.
//
// TODO: provide some way to cancel this, probably as part of a more general job cancellation
// scheme
async fn make_format_callback(
    doc_id: DocumentId,
    doc_version: i32,
    view_id: ViewId,
    format: impl Future<Output = Result<Transaction, FormatterError>> + Send + 'static,
    write: Option<(Option<PathBuf>, bool)>,
) -> anyhow::Result<job::Callback> {
    let format = format.await;

    let call: job::Callback = Callback::Editor(Box::new(move |editor| {
        if !editor.documents.contains_key(&doc_id) || !editor.tree.contains(view_id) {
            return;
        }

        let scrolloff = editor.config().scrolloff;
        let doc = doc_mut!(editor, &doc_id);
        let view = view_mut!(editor, view_id);

        match format {
            Ok(format) => {
                if doc.version() == doc_version {
                    doc.apply(&format, view.id);
                    doc.append_changes_to_history(view);
                    doc.detect_indent_and_line_ending();
                    view.ensure_cursor_in_view(doc, scrolloff);
                } else {
                    log::info!("discarded formatting changes because the document changed");
                }
            }
            Err(err) => {
                if write.is_none() {
                    editor.set_error(err.to_string());
                    return;
                }
                log::info!("failed to format '{}': {err}", doc.display_name());
            }
        }

        if let Some((path, force)) = write {
            let id = doc.id();
            if let Err(err) = editor.save(id, path, force) {
                editor.set_error(format!("Error saving: {}", err));
            }
        }
    }));

    Ok(call)
}

#[derive(PartialEq, Eq)]
pub enum Open {
    Below,
    Above,
}

#[derive(PartialEq)]
pub enum CommentContinuation {
    Enabled,
    Disabled,
}

fn open(cx: &mut Context, open: Open, comment_continuation: CommentContinuation) {
    let count = cx.count();
    enter_insert_mode(cx);
    let config = cx.editor.config();
    let (view, doc) = current!(cx.editor);

    let text = doc.text().slice(..);
    let contents = doc.text();
    let selection = doc.selection(view.id);
    let mut offs = 0;

    let mut ranges = SmallVec::with_capacity(selection.len());

    let continue_comment_tokens =
        if comment_continuation == CommentContinuation::Enabled && config.continue_comments {
            doc.language_config()
                .and_then(|config| config.comment_tokens.as_ref())
        } else {
            None
        };

    let mut transaction = Transaction::change_by_selection(contents, selection, |range| {
        // the line number, where the cursor is currently
        let curr_line_num = text.char_to_line(match open {
            Open::Below => graphemes::prev_grapheme_boundary(text, range.to()),
            Open::Above => range.from(),
        });

        // the next line number, where the cursor will be, after finishing the transaction
        let next_new_line_num = match open {
            Open::Below => curr_line_num + 1,
            Open::Above => curr_line_num,
        };

        let above_next_new_line_num = next_new_line_num.saturating_sub(1);

        let continue_comment_token = continue_comment_tokens
            .and_then(|tokens| comment::get_comment_token(text, tokens, curr_line_num));

        // Index to insert newlines after, as well as the char width
        // to use to compensate for those inserted newlines.
        let (above_next_line_end_index, above_next_line_end_width) = if next_new_line_num == 0 {
            (0, 0)
        } else {
            (
                line_end_char_index(&text, above_next_new_line_num),
                doc.line_ending.len_chars(),
            )
        };

        let line = text.line(curr_line_num);
        let indent = match line.first_non_whitespace_char() {
            Some(pos) if continue_comment_token.is_some() => line.slice(..pos).to_string(),
            _ => indent::indent_for_newline(
                doc.language_config(),
                doc.syntax(),
                &config.indent_heuristic,
                &doc.indent_style,
                doc.tab_width(),
                text,
                above_next_new_line_num,
                above_next_line_end_index,
                curr_line_num,
            ),
        };

        let indent_len = indent.len();
        let mut text = String::with_capacity(1 + indent_len);

        if open == Open::Above && next_new_line_num == 0 {
            text.push_str(&indent);
            if let Some(token) = continue_comment_token {
                text.push_str(token);
                text.push(' ');
            }
            text.push_str(doc.line_ending.as_str());
        } else {
            text.push_str(doc.line_ending.as_str());
            text.push_str(&indent);

            if let Some(token) = continue_comment_token {
                text.push_str(token);
                text.push(' ');
            }
        }

        let text = text.repeat(count);

        // calculate new selection ranges
        let pos = offs + above_next_line_end_index + above_next_line_end_width;
        let comment_len = continue_comment_token
            .map(|token| token.len() + 1) // `+ 1` for the extra space added
            .unwrap_or_default();
        for i in 0..count {
            // pos                    -> beginning of reference line,
            // + (i * (1+indent_len + comment_len)) -> beginning of i'th line from pos (possibly including comment token)
            // + indent_len + comment_len ->        -> indent for i'th line
            ranges.push(Range::point(
                pos + (i * (1 + indent_len + comment_len)) + indent_len + comment_len,
            ));
        }

        // update the offset for the next range
        offs += text.chars().count();

        (
            above_next_line_end_index,
            above_next_line_end_index,
            Some(text.into()),
        )
    });

    transaction = transaction.with_selection(Selection::new(ranges, selection.primary_index()));

    doc.apply(&transaction, view.id);
}

// o inserts a new line after each line with a selection
fn open_below(cx: &mut Context) {
    open(cx, Open::Below, CommentContinuation::Enabled)
}

// O inserts a new line before each line with a selection
fn open_above(cx: &mut Context) {
    open(cx, Open::Above, CommentContinuation::Enabled)
}

fn normal_mode(cx: &mut Context) {
    cx.editor.enter_normal_mode();
}

// Store a jump on the jumplist.
fn push_jump(view: &mut View, doc: &Document) {
    let jump = (doc.id(), doc.selection(view.id).clone());
    view.jumps.push(jump);
}

fn goto_line(cx: &mut Context) {
    if cx.count.is_some() {
        let (view, doc) = current!(cx.editor);
        push_jump(view, doc);

        goto_line_without_jumplist(cx.editor, cx.count);
    }
}

fn goto_line_without_jumplist(editor: &mut Editor, count: Option<NonZeroUsize>) {
    if let Some(count) = count {
        let (view, doc) = current!(editor);
        let text = doc.text().slice(..);
        let max_line = if text.line(text.len_lines() - 1).len_chars() == 0 {
            // If the last line is blank, don't jump to it.
            text.len_lines().saturating_sub(2)
        } else {
            text.len_lines() - 1
        };
        let line_idx = std::cmp::min(count.get() - 1, max_line);
        let pos = text.line_to_char(line_idx);
        let selection = doc
            .selection(view.id)
            .clone()
            .transform(|range| range.put_cursor(text, pos, editor.mode == Mode::Select));

        doc.set_selection(view.id, selection);
    }
}

fn goto_last_line(cx: &mut Context) {
    let (view, doc) = current!(cx.editor);
    let text = doc.text().slice(..);
    let line_idx = if text.line(text.len_lines() - 1).len_chars() == 0 {
        // If the last line is blank, don't jump to it.
        text.len_lines().saturating_sub(2)
    } else {
        text.len_lines() - 1
    };
    let pos = text.line_to_char(line_idx);
    let selection = doc
        .selection(view.id)
        .clone()
        .transform(|range| range.put_cursor(text, pos, cx.editor.mode == Mode::Select));

    push_jump(view, doc);
    doc.set_selection(view.id, selection);
}

fn goto_last_accessed_file(cx: &mut Context) {
    let view = view_mut!(cx.editor);
    if let Some(alt) = view.docs_access_history.pop() {
        cx.editor.switch(alt, Action::Replace);
    } else {
        cx.editor.set_error("no last accessed buffer")
    }
}

fn goto_last_modification(cx: &mut Context) {
    let (view, doc) = current!(cx.editor);
    let pos = doc.history.get_mut().last_edit_pos();
    let text = doc.text().slice(..);
    if let Some(pos) = pos {
        let selection = doc
            .selection(view.id)
            .clone()
            .transform(|range| range.put_cursor(text, pos, cx.editor.mode == Mode::Select));
        doc.set_selection(view.id, selection);
    }
}

fn goto_last_modified_file(cx: &mut Context) {
    let view = view!(cx.editor);
    let alternate_file = view
        .last_modified_docs
        .into_iter()
        .flatten()
        .find(|&id| id != view.doc);
    if let Some(alt) = alternate_file {
        cx.editor.switch(alt, Action::Replace);
    } else {
        cx.editor.set_error("no last modified buffer")
    }
}

fn select_mode(cx: &mut Context) {
    let (view, doc) = current!(cx.editor);
    let text = doc.text().slice(..);

    // Make sure end-of-document selections are also 1-width.
    // (With the exception of being in an empty document, of course.)
    let selection = doc.selection(view.id).clone().transform(|range| {
        if range.is_empty() && range.head == text.len_chars() {
            Range::new(
                graphemes::prev_grapheme_boundary(text, range.anchor),
                range.head,
            )
        } else {
            range
        }
    });
    doc.set_selection(view.id, selection);

    cx.editor.mode = Mode::Select;
}

fn exit_select_mode(cx: &mut Context) {
    if cx.editor.mode == Mode::Select {
        cx.editor.mode = Mode::Normal;
    }
}

fn goto_first_diag(cx: &mut Context) {
    let (view, doc) = current!(cx.editor);
    let selection = match doc.diagnostics().first() {
        Some(diag) => Selection::single(diag.range.start, diag.range.end),
        None => return,
    };
    doc.set_selection(view.id, selection);
    view.diagnostics_handler
        .immediately_show_diagnostic(doc, view.id);
}

fn goto_last_diag(cx: &mut Context) {
    let (view, doc) = current!(cx.editor);
    let selection = match doc.diagnostics().last() {
        Some(diag) => Selection::single(diag.range.start, diag.range.end),
        None => return,
    };
    doc.set_selection(view.id, selection);
    view.diagnostics_handler
        .immediately_show_diagnostic(doc, view.id);
}

fn goto_next_diag(cx: &mut Context) {
    let motion = move |editor: &mut Editor| {
        let (view, doc) = current!(editor);

        let cursor_pos = doc
            .selection(view.id)
            .primary()
            .cursor(doc.text().slice(..));

        let diag = doc
            .diagnostics()
            .iter()
            .find(|diag| diag.range.start > cursor_pos);

        let selection = match diag {
            Some(diag) => Selection::single(diag.range.start, diag.range.end),
            None => return,
        };
        doc.set_selection(view.id, selection);
        view.diagnostics_handler
            .immediately_show_diagnostic(doc, view.id);
    };

    cx.editor.apply_motion(motion);
}

fn goto_prev_diag(cx: &mut Context) {
    let motion = move |editor: &mut Editor| {
        let (view, doc) = current!(editor);

        let cursor_pos = doc
            .selection(view.id)
            .primary()
            .cursor(doc.text().slice(..));

        let diag = doc
            .diagnostics()
            .iter()
            .rev()
            .find(|diag| diag.range.start < cursor_pos);

        let selection = match diag {
            // NOTE: the selection is reversed because we're jumping to the
            // previous diagnostic.
            Some(diag) => Selection::single(diag.range.end, diag.range.start),
            None => return,
        };
        doc.set_selection(view.id, selection);
        view.diagnostics_handler
            .immediately_show_diagnostic(doc, view.id);
    };
    cx.editor.apply_motion(motion)
}

fn goto_first_change(cx: &mut Context) {
    goto_first_change_impl(cx, false);
}

fn goto_last_change(cx: &mut Context) {
    goto_first_change_impl(cx, true);
}

fn goto_first_change_impl(cx: &mut Context, reverse: bool) {
    let editor = &mut cx.editor;
    let (view, doc) = current!(editor);
    if let Some(handle) = doc.diff_handle() {
        let hunk = {
            let diff = handle.load();
            let idx = if reverse {
                diff.len().saturating_sub(1)
            } else {
                0
            };
            diff.nth_hunk(idx)
        };
        if hunk != Hunk::NONE {
            let range = hunk_range(hunk, doc.text().slice(..));
            doc.set_selection(view.id, Selection::single(range.anchor, range.head));
        }
    }
}

fn goto_next_change(cx: &mut Context) {
    goto_next_change_impl(cx, Direction::Forward)
}

fn goto_prev_change(cx: &mut Context) {
    goto_next_change_impl(cx, Direction::Backward)
}

fn goto_next_change_impl(cx: &mut Context, direction: Direction) {
    let count = cx.count() as u32 - 1;
    let motion = move |editor: &mut Editor| {
        let (view, doc) = current!(editor);
        let doc_text = doc.text().slice(..);
        let diff_handle = if let Some(diff_handle) = doc.diff_handle() {
            diff_handle
        } else {
            editor.set_status("Diff is not available in current buffer");
            return;
        };

        let selection = doc.selection(view.id).clone().transform(|range| {
            let cursor_line = range.cursor_line(doc_text) as u32;

            let diff = diff_handle.load();
            let hunk_idx = match direction {
                Direction::Forward => diff
                    .next_hunk(cursor_line)
                    .map(|idx| (idx + count).min(diff.len() - 1)),
                Direction::Backward => diff
                    .prev_hunk(cursor_line)
                    .map(|idx| idx.saturating_sub(count)),
            };
            let Some(hunk_idx) = hunk_idx else {
                return range;
            };
            let hunk = diff.nth_hunk(hunk_idx);
            let new_range = hunk_range(hunk, doc_text);
            if editor.mode == Mode::Select {
                let head = if new_range.head < range.anchor {
                    new_range.anchor
                } else {
                    new_range.head
                };

                Range::new(range.anchor, head)
            } else {
                new_range.with_direction(direction)
            }
        });

        doc.set_selection(view.id, selection)
    };
    cx.editor.apply_motion(motion);
}

/// Returns the [Range] for a [Hunk] in the given text.
/// Additions and modifications cover the added and modified ranges.
/// Deletions are represented as the point at the start of the deletion hunk.
fn hunk_range(hunk: Hunk, text: RopeSlice) -> Range {
    let anchor = text.line_to_char(hunk.after.start as usize);
    let head = if hunk.after.is_empty() {
        anchor + 1
    } else {
        text.line_to_char(hunk.after.end as usize)
    };

    Range::new(anchor, head)
}

pub mod insert {
    use crate::events::PostInsertChar;

    use super::*;
    pub type Hook = fn(&Rope, &Selection, char) -> Option<Transaction>;

    /// Exclude the cursor in range.
    fn exclude_cursor(text: RopeSlice, range: Range, cursor: Range) -> Range {
        if range.to() == cursor.to() && text.len_chars() != cursor.to() {
            Range::new(
                range.from(),
                graphemes::prev_grapheme_boundary(text, cursor.to()),
            )
        } else {
            range
        }
    }

    // The default insert hook: simply insert the character
    #[allow(clippy::unnecessary_wraps)] // need to use Option<> because of the Hook signature
    fn insert(doc: &Rope, selection: &Selection, ch: char) -> Option<Transaction> {
        let cursors = selection.clone().cursors(doc.slice(..));
        let mut t = Tendril::new();
        t.push(ch);
        let transaction = Transaction::insert(doc, &cursors, t);
        Some(transaction)
    }

    use helix_core::auto_pairs;
    use helix_view::editor::SmartTabConfig;

    pub fn insert_char(cx: &mut Context, c: char) {
        let (view, doc) = current_ref!(cx.editor);
        let text = doc.text();
        let selection = doc.selection(view.id);
        let auto_pairs = doc.auto_pairs(cx.editor);

        let transaction = auto_pairs
            .as_ref()
            .and_then(|ap| auto_pairs::hook(text, selection, c, ap))
            .or_else(|| insert(text, selection, c));

        let (view, doc) = current!(cx.editor);
        if let Some(t) = transaction {
            doc.apply(&t, view.id);
        }

        helix_event::dispatch(PostInsertChar { c, cx });
    }

    pub fn insert_string(cx: &mut Context, string: String) {
        let (view, doc) = current!(cx.editor);

        let indent = Tendril::from(string);
        let transaction = Transaction::insert(
            doc.text(),
            &doc.selection(view.id).clone().cursors(doc.text().slice(..)),
            indent,
        );
        doc.apply(&transaction, view.id);
    }

    pub fn smart_tab(cx: &mut Context) {
        let (view, doc) = current_ref!(cx.editor);
        let view_id = view.id;

        if matches!(
            cx.editor.config().smart_tab,
            Some(SmartTabConfig { enable: true, .. })
        ) {
            let cursors_after_whitespace = doc.selection(view_id).ranges().iter().all(|range| {
                let cursor = range.cursor(doc.text().slice(..));
                let current_line_num = doc.text().char_to_line(cursor);
                let current_line_start = doc.text().line_to_char(current_line_num);
                let left = doc.text().slice(current_line_start..cursor);
                left.chars().all(|c| c.is_whitespace())
            });

            if !cursors_after_whitespace {
                if doc.active_snippet.is_some() {
                    goto_next_tabstop(cx);
                } else {
                    move_parent_node_end(cx);
                }
                return;
            }
        }

        insert_tab(cx);
    }

    pub fn insert_tab(cx: &mut Context) {
        let (view, doc) = current!(cx.editor);
        // TODO: round out to nearest indentation level (for example a line with 3 spaces should
        // indent by one to reach 4 spaces).

        let indent = Tendril::from(doc.indent_style.as_str());
        let transaction = Transaction::insert(
            doc.text(),
            &doc.selection(view.id).clone().cursors(doc.text().slice(..)),
            indent,
        );
        doc.apply(&transaction, view.id);
    }

    pub fn insert_newline(cx: &mut Context) {
        let config = cx.editor.config();
        let (view, doc) = current_ref!(cx.editor);
        let text = doc.text().slice(..);
        let line_ending = doc.line_ending.as_str();

        let contents = doc.text();
        let selection = doc.selection(view.id);
        let mut ranges = SmallVec::with_capacity(selection.len());

        // TODO: this is annoying, but we need to do it to properly calculate pos after edits
        let mut global_offs = 0;
        let mut new_text = String::new();

        let continue_comment_tokens = if config.continue_comments {
            doc.language_config()
                .and_then(|config| config.comment_tokens.as_ref())
        } else {
            None
        };

        let mut transaction = Transaction::change_by_selection(contents, selection, |range| {
            // Tracks the number of trailing whitespace characters deleted by this selection.
            let mut chars_deleted = 0;
            let pos = range.cursor(text);

            let prev = if pos == 0 {
                ' '
            } else {
                contents.char(pos - 1)
            };
            let curr = contents.get_char(pos).unwrap_or(' ');

            let current_line = text.char_to_line(pos);
            let line_start = text.line_to_char(current_line);

            let continue_comment_token = continue_comment_tokens
                .and_then(|tokens| comment::get_comment_token(text, tokens, current_line));

            let (from, to, local_offs) = if let Some(idx) =
                text.slice(line_start..pos).last_non_whitespace_char()
            {
                let first_trailing_whitespace_char = (line_start + idx + 1).min(pos);
                let line = text.line(current_line);

                let indent = match line.first_non_whitespace_char() {
                    Some(pos) if continue_comment_token.is_some() => line.slice(..pos).to_string(),
                    _ => indent::indent_for_newline(
                        doc.language_config(),
                        doc.syntax(),
                        &config.indent_heuristic,
                        &doc.indent_style,
                        doc.tab_width(),
                        text,
                        current_line,
                        pos,
                        current_line,
                    ),
                };

                // If we are between pairs (such as brackets), we want to
                // insert an additional line which is indented one level
                // more and place the cursor there
                let on_auto_pair = doc
                    .auto_pairs(cx.editor)
                    .and_then(|pairs| pairs.get(prev))
                    .is_some_and(|pair| pair.open == prev && pair.close == curr);

                let local_offs = if let Some(token) = continue_comment_token {
                    new_text.reserve_exact(line_ending.len() + indent.len() + token.len() + 1);
                    new_text.push_str(line_ending);
                    new_text.push_str(&indent);
                    new_text.push_str(token);
                    new_text.push(' ');
                    new_text.chars().count()
                } else if on_auto_pair {
                    // line where the cursor will be
                    let inner_indent = indent.clone() + doc.indent_style.as_str();
                    new_text
                        .reserve_exact(line_ending.len() * 2 + indent.len() + inner_indent.len());
                    new_text.push_str(line_ending);
                    new_text.push_str(&inner_indent);

                    // line where the matching pair will be
                    let local_offs = new_text.chars().count();
                    new_text.push_str(line_ending);
                    new_text.push_str(&indent);

                    local_offs
                } else {
                    new_text.reserve_exact(line_ending.len() + indent.len());
                    new_text.push_str(line_ending);
                    new_text.push_str(&indent);

                    new_text.chars().count()
                };

                // Note that `first_trailing_whitespace_char` is at least `pos` so this unsigned
                // subtraction cannot underflow.
                chars_deleted = pos - first_trailing_whitespace_char;

                (
                    first_trailing_whitespace_char,
                    pos,
                    local_offs as isize - chars_deleted as isize,
                )
            } else {
                // If the current line is all whitespace, insert a line ending at the beginning of
                // the current line. This makes the current line empty and the new line contain the
                // indentation of the old line.
                new_text.push_str(line_ending);

                (line_start, line_start, new_text.chars().count() as isize)
            };

            let new_range = if range.cursor(text) > range.anchor {
                // when appending, extend the range by local_offs
                Range::new(
                    (range.anchor as isize + global_offs) as usize,
                    (range.head as isize + local_offs + global_offs) as usize,
                )
            } else {
                // when inserting, slide the range by local_offs
                Range::new(
                    (range.anchor as isize + local_offs + global_offs) as usize,
                    (range.head as isize + local_offs + global_offs) as usize,
                )
            };

            // TODO: range replace or extend
            // range.replace(|range| range.is_empty(), head); -> fn extend if cond true, new head pos
            // can be used with cx.mode to do replace or extend on most changes
            ranges.push(new_range);
            global_offs += new_text.chars().count() as isize - chars_deleted as isize;
            let tendril = Tendril::from(&new_text);
            new_text.clear();

            (from, to, Some(tendril))
        });

        transaction = transaction.with_selection(Selection::new(ranges, selection.primary_index()));

        let (view, doc) = current!(cx.editor);
        doc.apply(&transaction, view.id);
    }

    pub fn delete_char_backward(cx: &mut Context) {
        let count = cx.count();
        let (view, doc) = current_ref!(cx.editor);
        let text = doc.text().slice(..);
        let tab_width = doc.tab_width();
        let indent_width = doc.indent_width();
        let auto_pairs = doc.auto_pairs(cx.editor);

        let transaction =
            Transaction::delete_by_selection(doc.text(), doc.selection(view.id), |range| {
                let pos = range.cursor(text);
                if pos == 0 {
                    return (pos, pos);
                }
                let line_start_pos = text.line_to_char(range.cursor_line(text));
                // consider to delete by indent level if all characters before `pos` are indent units.
                let fragment = Cow::from(text.slice(line_start_pos..pos));
                if !fragment.is_empty() && fragment.chars().all(|ch| ch == ' ' || ch == '\t') {
                    if text.get_char(pos.saturating_sub(1)) == Some('\t') {
                        // fast path, delete one char
                        (graphemes::nth_prev_grapheme_boundary(text, pos, 1), pos)
                    } else {
                        let width: usize = fragment
                            .chars()
                            .map(|ch| {
                                if ch == '\t' {
                                    tab_width
                                } else {
                                    // it can be none if it still meet control characters other than '\t'
                                    // here just set the width to 1 (or some value better?).
                                    ch.width().unwrap_or(1)
                                }
                            })
                            .sum();
                        let mut drop = width % indent_width; // round down to nearest unit
                        if drop == 0 {
                            drop = indent_width
                        }; // if it's already at a unit, consume a whole unit
                        let mut chars = fragment.chars().rev();
                        let mut start = pos;
                        for _ in 0..drop {
                            // delete up to `drop` spaces
                            match chars.next() {
                                Some(' ') => start -= 1,
                                _ => break,
                            }
                        }
                        (start, pos) // delete!
                    }
                } else {
                    match (
                        text.get_char(pos.saturating_sub(1)),
                        text.get_char(pos),
                        auto_pairs,
                    ) {
                        (Some(_x), Some(_y), Some(ap))
                            if range.is_single_grapheme(text)
                                && ap.get(_x).is_some()
                                && ap.get(_x).unwrap().open == _x
                                && ap.get(_x).unwrap().close == _y =>
                        // delete both autopaired characters
                        {
                            (
                                graphemes::nth_prev_grapheme_boundary(text, pos, count),
                                graphemes::nth_next_grapheme_boundary(text, pos, count),
                            )
                        }
                        _ =>
                        // delete 1 char
                        {
                            (graphemes::nth_prev_grapheme_boundary(text, pos, count), pos)
                        }
                    }
                }
            });
        let (view, doc) = current!(cx.editor);
        doc.apply(&transaction, view.id);
    }

    pub fn delete_char_forward(cx: &mut Context) {
        let count = cx.count();
        delete_by_selection_insert_mode(
            cx,
            |text, range| {
                let pos = range.cursor(text);
                (pos, graphemes::nth_next_grapheme_boundary(text, pos, count))
            },
            Direction::Forward,
        )
    }

    pub fn delete_word_backward(cx: &mut Context) {
        let count = cx.count();
        delete_by_selection_insert_mode(
            cx,
            |text, range| {
                let anchor = movement::move_prev_word_start(text, *range, count).from();
                let next = Range::new(anchor, range.cursor(text));
                let range = exclude_cursor(text, next, *range);
                (range.from(), range.to())
            },
            Direction::Backward,
        );
    }

    pub fn delete_word_forward(cx: &mut Context) {
        let count = cx.count();
        delete_by_selection_insert_mode(
            cx,
            |text, range| {
                let head = movement::move_next_word_end(text, *range, count).to();
                (range.cursor(text), head)
            },
            Direction::Forward,
        );
    }
}

// Undo / Redo

fn undo(cx: &mut Context) {
    let count = cx.count();
    let (view, doc) = current!(cx.editor);
    for _ in 0..count {
        if !doc.undo(view) {
            cx.editor.set_status("Already at oldest change");
            break;
        }
    }
}

fn redo(cx: &mut Context) {
    let count = cx.count();
    let (view, doc) = current!(cx.editor);
    for _ in 0..count {
        if !doc.redo(view) {
            cx.editor.set_status("Already at newest change");
            break;
        }
    }
}

fn earlier(cx: &mut Context) {
    let count = cx.count();
    let (view, doc) = current!(cx.editor);
    for _ in 0..count {
        // rather than doing in batch we do this so get error halfway
        if !doc.earlier(view, UndoKind::Steps(1)) {
            cx.editor.set_status("Already at oldest change");
            break;
        }
    }
}

fn later(cx: &mut Context) {
    let count = cx.count();
    let (view, doc) = current!(cx.editor);
    for _ in 0..count {
        // rather than doing in batch we do this so get error halfway
        if !doc.later(view, UndoKind::Steps(1)) {
            cx.editor.set_status("Already at newest change");
            break;
        }
    }
}

fn commit_undo_checkpoint(cx: &mut Context) {
    let (view, doc) = current!(cx.editor);
    doc.append_changes_to_history(view);
}

// Yank / Paste

fn yank(cx: &mut Context) {
    yank_impl(
        cx.editor,
        cx.register
            .unwrap_or(cx.editor.config().default_yank_register),
    );
    exit_select_mode(cx);
}

fn yank_to_clipboard(cx: &mut Context) {
    yank_impl(cx.editor, '+');
    exit_select_mode(cx);
}

fn yank_to_primary_clipboard(cx: &mut Context) {
    yank_impl(cx.editor, '*');
    exit_select_mode(cx);
}

fn yank_impl(editor: &mut Editor, register: char) {
    let (view, doc) = current!(editor);
    let text = doc.text().slice(..);

    let values: Vec<String> = doc
        .selection(view.id)
        .fragments(text)
        .map(Cow::into_owned)
        .collect();
    let selections = values.len();

    match editor.registers.write(register, values) {
        Ok(_) => editor.set_status(format!(
            "yanked {selections} selection{} to register {register}",
            if selections == 1 { "" } else { "s" }
        )),
        Err(err) => editor.set_error(err.to_string()),
    }
}

fn yank_joined_impl(editor: &mut Editor, separator: &str, register: char) {
    let (view, doc) = current!(editor);
    let text = doc.text().slice(..);

    let selection = doc.selection(view.id);
    let selections = selection.len();
    let joined = selection
        .fragments(text)
        .fold(String::new(), |mut acc, fragment| {
            if !acc.is_empty() {
                acc.push_str(separator);
            }
            acc.push_str(&fragment);
            acc
        });

    match editor.registers.write(register, vec![joined]) {
        Ok(_) => editor.set_status(format!(
            "joined and yanked {selections} selection{} to register {register}",
            if selections == 1 { "" } else { "s" }
        )),
        Err(err) => editor.set_error(err.to_string()),
    }
}

fn yank_joined(cx: &mut Context) {
    let separator = doc!(cx.editor).line_ending.as_str();
    yank_joined_impl(
        cx.editor,
        separator,
        cx.register
            .unwrap_or(cx.editor.config().default_yank_register),
    );
    exit_select_mode(cx);
}

fn yank_joined_to_clipboard(cx: &mut Context) {
    let line_ending = doc!(cx.editor).line_ending;
    yank_joined_impl(cx.editor, line_ending.as_str(), '+');
    exit_select_mode(cx);
}

fn yank_joined_to_primary_clipboard(cx: &mut Context) {
    let line_ending = doc!(cx.editor).line_ending;
    yank_joined_impl(cx.editor, line_ending.as_str(), '*');
    exit_select_mode(cx);
}

fn yank_primary_selection_impl(editor: &mut Editor, register: char) {
    let (view, doc) = current!(editor);
    let text = doc.text().slice(..);

    let selection = doc.selection(view.id).primary().fragment(text).to_string();

    match editor.registers.write(register, vec![selection]) {
        Ok(_) => editor.set_status(format!("yanked primary selection to register {register}",)),
        Err(err) => editor.set_error(err.to_string()),
    }
}

fn yank_main_selection_to_clipboard(cx: &mut Context) {
    yank_primary_selection_impl(cx.editor, '+');
    exit_select_mode(cx);
}

fn yank_main_selection_to_primary_clipboard(cx: &mut Context) {
    yank_primary_selection_impl(cx.editor, '*');
    exit_select_mode(cx);
}

#[derive(Copy, Clone)]
enum Paste {
    Before,
    After,
    Cursor,
}

static LINE_ENDING_REGEX: Lazy<Regex> = Lazy::new(|| Regex::new(r"\r\n|\r|\n").unwrap());

fn paste_impl(
    values: &[String],
    doc: &mut Document,
    view: &mut View,
    action: Paste,
    count: usize,
    mode: Mode,
) {
    if values.is_empty() {
        return;
    }

    if mode == Mode::Insert {
        doc.append_changes_to_history(view);
    }

    // if any of values ends with a line ending, it's linewise paste
    let linewise = values
        .iter()
        .any(|value| get_line_ending_of_str(value).is_some());

    let map_value = |value| {
        let value = LINE_ENDING_REGEX.replace_all(value, doc.line_ending.as_str());
        let mut out = Tendril::from(value.as_ref());
        for _ in 1..count {
            out.push_str(&value);
        }
        out
    };

    let repeat = std::iter::repeat(
        // `values` is asserted to have at least one entry above.
        map_value(values.last().unwrap()),
    );

    let mut values = values.iter().map(|value| map_value(value)).chain(repeat);

    let text = doc.text();
    let selection = doc.selection(view.id);

    let mut offset = 0;
    let mut ranges = SmallVec::with_capacity(selection.len());

    let mut transaction = Transaction::change_by_selection(text, selection, |range| {
        let pos = match (action, linewise) {
            // paste linewise before
            (Paste::Before, true) => text.line_to_char(text.char_to_line(range.from())),
            // paste linewise after
            (Paste::After, true) => {
                let line = range.line_range(text.slice(..)).1;
                text.line_to_char((line + 1).min(text.len_lines()))
            }
            // paste insert
            (Paste::Before, false) => range.from(),
            // paste append
            (Paste::After, false) => range.to(),
            // paste at cursor
            (Paste::Cursor, _) => range.cursor(text.slice(..)),
        };

        let value = values.next();

        let value_len = value
            .as_ref()
            .map(|content| content.chars().count())
            .unwrap_or_default();
        let anchor = offset + pos;

        let new_range = Range::new(anchor, anchor + value_len).with_direction(range.direction());
        ranges.push(new_range);
        offset += value_len;

        (pos, pos, value)
    });

    if mode == Mode::Normal {
        transaction = transaction.with_selection(Selection::new(ranges, selection.primary_index()));
    }

    doc.apply(&transaction, view.id);
    doc.append_changes_to_history(view);
}

pub(crate) fn paste_bracketed_value(cx: &mut Context, contents: String) {
    let count = cx.count();
    let paste = match cx.editor.mode {
        Mode::Insert | Mode::Select => Paste::Cursor,
        Mode::Normal => Paste::Before,
    };
    let (view, doc) = current!(cx.editor);
    paste_impl(&[contents], doc, view, paste, count, cx.editor.mode);
    exit_select_mode(cx);
}

fn paste_clipboard_after(cx: &mut Context) {
    paste(cx.editor, '+', Paste::After, cx.count());
    exit_select_mode(cx);
}

fn paste_clipboard_before(cx: &mut Context) {
    paste(cx.editor, '+', Paste::Before, cx.count());
    exit_select_mode(cx);
}

fn paste_primary_clipboard_after(cx: &mut Context) {
    paste(cx.editor, '*', Paste::After, cx.count());
    exit_select_mode(cx);
}

fn paste_primary_clipboard_before(cx: &mut Context) {
    paste(cx.editor, '*', Paste::Before, cx.count());
    exit_select_mode(cx);
}

fn replace_with_yanked(cx: &mut Context) {
    replace_with_yanked_impl(
        cx.editor,
        cx.register
            .unwrap_or(cx.editor.config().default_yank_register),
        cx.count(),
    );
    exit_select_mode(cx);
}

fn replace_with_yanked_impl(editor: &mut Editor, register: char, count: usize) {
    let Some(values) = editor
        .registers
        .read(register, editor)
        .filter(|values| values.len() > 0)
    else {
        return;
    };
    let scrolloff = editor.config().scrolloff;
    let (view, doc) = current_ref!(editor);

    let map_value = |value: &Cow<str>| {
        let value = LINE_ENDING_REGEX.replace_all(value, doc.line_ending.as_str());
        let mut out = Tendril::from(value.as_ref());
        for _ in 1..count {
            out.push_str(&value);
        }
        out
    };
    let mut values_rev = values.rev().peekable();
    // `values` is asserted to have at least one entry above.
    let last = values_rev.peek().unwrap();
    let repeat = std::iter::repeat(map_value(last));
    let mut values = values_rev
        .rev()
        .map(|value| map_value(&value))
        .chain(repeat);
    let selection = doc.selection(view.id);
    let transaction = Transaction::change_by_selection(doc.text(), selection, |range| {
        if !range.is_empty() {
            (range.from(), range.to(), Some(values.next().unwrap()))
        } else {
            (range.from(), range.to(), None)
        }
    });
    drop(values);

    let (view, doc) = current!(editor);
    doc.apply(&transaction, view.id);
    doc.append_changes_to_history(view);
    view.ensure_cursor_in_view(doc, scrolloff);
}

fn replace_selections_with_clipboard(cx: &mut Context) {
    replace_with_yanked_impl(cx.editor, '+', cx.count());
    exit_select_mode(cx);
}

fn replace_selections_with_primary_clipboard(cx: &mut Context) {
    replace_with_yanked_impl(cx.editor, '*', cx.count());
    exit_select_mode(cx);
}

fn paste(editor: &mut Editor, register: char, pos: Paste, count: usize) {
    let Some(values) = editor.registers.read(register, editor) else {
        return;
    };
    let values: Vec<_> = values.map(|value| value.to_string()).collect();

    let (view, doc) = current!(editor);
    paste_impl(&values, doc, view, pos, count, editor.mode);
}

fn paste_after(cx: &mut Context) {
    paste(
        cx.editor,
        cx.register
            .unwrap_or(cx.editor.config().default_yank_register),
        Paste::After,
        cx.count(),
    );
    exit_select_mode(cx);
}

fn paste_before(cx: &mut Context) {
    paste(
        cx.editor,
        cx.register
            .unwrap_or(cx.editor.config().default_yank_register),
        Paste::Before,
        cx.count(),
    );
    exit_select_mode(cx);
}

fn get_lines(doc: &Document, view_id: ViewId) -> Vec<usize> {
    let mut lines = Vec::new();

    // Get all line numbers
    for range in doc.selection(view_id) {
        let (start, end) = range.line_range(doc.text().slice(..));

        for line in start..=end {
            lines.push(line)
        }
    }
    lines.sort_unstable(); // sorting by usize so _unstable is preferred
    lines.dedup();
    lines
}

fn indent(cx: &mut Context) {
    let count = cx.count();
    let (view, doc) = current!(cx.editor);
    let lines = get_lines(doc, view.id);

    // Indent by one level
    let indent = Tendril::from(doc.indent_style.as_str().repeat(count));

    let transaction = Transaction::change(
        doc.text(),
        lines.into_iter().filter_map(|line| {
            let is_blank = doc.text().line(line).chunks().all(|s| s.trim().is_empty());
            if is_blank {
                return None;
            }
            let pos = doc.text().line_to_char(line);
            Some((pos, pos, Some(indent.clone())))
        }),
    );
    doc.apply(&transaction, view.id);
    exit_select_mode(cx);
}

fn unindent(cx: &mut Context) {
    let count = cx.count();
    let (view, doc) = current!(cx.editor);
    let lines = get_lines(doc, view.id);
    let mut changes = Vec::with_capacity(lines.len());
    let tab_width = doc.tab_width();
    let indent_width = count * doc.indent_width();

    for line_idx in lines {
        let line = doc.text().line(line_idx);
        let mut width = 0;
        let mut pos = 0;

        for ch in line.chars() {
            match ch {
                ' ' => width += 1,
                '\t' => width = (width / tab_width + 1) * tab_width,
                _ => break,
            }

            pos += 1;

            if width >= indent_width {
                break;
            }
        }

        // now delete from start to first non-blank
        if pos > 0 {
            let start = doc.text().line_to_char(line_idx);
            changes.push((start, start + pos, None))
        }
    }

    let transaction = Transaction::change(doc.text(), changes.into_iter());

    doc.apply(&transaction, view.id);
    exit_select_mode(cx);
}

fn format_selections(cx: &mut Context) {
    use helix_lsp::{lsp, util::range_to_lsp_range};

    let (view, doc) = current!(cx.editor);
    let view_id = view.id;

    // via lsp if available
    // TODO: else via tree-sitter indentation calculations

    if doc.selection(view_id).len() != 1 {
        cx.editor
            .set_error("format_selections only supports a single selection for now");
        return;
    }

    // TODO extra LanguageServerFeature::FormatSelections?
    // maybe such that LanguageServerFeature::Format contains it as well
    let Some(language_server) = doc
        .language_servers_with_feature(LanguageServerFeature::Format)
        .find(|ls| {
            matches!(
                ls.capabilities().document_range_formatting_provider,
                Some(lsp::OneOf::Left(true) | lsp::OneOf::Right(_))
            )
        })
    else {
        cx.editor
            .set_error("No configured language server supports range formatting");
        return;
    };

    let offset_encoding = language_server.offset_encoding();
    let ranges: Vec<lsp::Range> = doc
        .selection(view_id)
        .iter()
        .map(|range| range_to_lsp_range(doc.text(), *range, offset_encoding))
        .collect();

    // TODO: handle fails
    // TODO: concurrent map over all ranges

    let range = ranges[0];

    let future = language_server
        .text_document_range_formatting(
            doc.identifier(),
            range,
            lsp::FormattingOptions {
                tab_size: doc.tab_width() as u32,
                insert_spaces: matches!(doc.indent_style, IndentStyle::Spaces(_)),
                ..Default::default()
            },
            None,
        )
        .unwrap();

    let edits = tokio::task::block_in_place(|| helix_lsp::block_on(future)).unwrap_or_default();

    let transaction =
        helix_lsp::util::generate_transaction_from_edits(doc.text(), edits, offset_encoding);

    doc.apply(&transaction, view_id);
}

fn join_selections_impl(cx: &mut Context, select_space: bool) {
    use movement::skip_while;
    let (view, doc) = current!(cx.editor);
    let text = doc.text();
    let slice = text.slice(..);

    let comment_tokens = doc
        .language_config()
        .and_then(|config| config.comment_tokens.as_deref())
        .unwrap_or(&[]);
    // Sort by length to handle Rust's /// vs //
    let mut comment_tokens: Vec<&str> = comment_tokens.iter().map(|x| x.as_str()).collect();
    comment_tokens.sort_unstable_by_key(|x| std::cmp::Reverse(x.len()));

    let mut changes = Vec::new();

    for selection in doc.selection(view.id) {
        let (start, mut end) = selection.line_range(slice);
        if start == end {
            end = (end + 1).min(text.len_lines() - 1);
        }
        let lines = start..end;

        changes.reserve(lines.len());

        let first_line_idx = slice.line_to_char(start);
        let first_line_idx = skip_while(slice, first_line_idx, |ch| matches!(ch, ' ' | '\t'))
            .unwrap_or(first_line_idx);
        let first_line = slice.slice(first_line_idx..);
        let mut current_comment_token = comment_tokens
            .iter()
            .find(|token| first_line.starts_with(token));

        for line in lines {
            let start = line_end_char_index(&slice, line);
            let mut end = text.line_to_char(line + 1);
            end = skip_while(slice, end, |ch| matches!(ch, ' ' | '\t')).unwrap_or(end);
            let slice_from_end = slice.slice(end..);
            if let Some(token) = comment_tokens
                .iter()
                .find(|token| slice_from_end.starts_with(token))
            {
                if Some(token) == current_comment_token {
                    end += token.chars().count();
                    end = skip_while(slice, end, |ch| matches!(ch, ' ' | '\t')).unwrap_or(end);
                } else {
                    // update current token, but don't delete this one.
                    current_comment_token = Some(token);
                }
            }

            let separator = if end == line_end_char_index(&slice, line + 1) {
                // the joining line contains only space-characters => don't include a whitespace when joining
                None
            } else {
                Some(Tendril::from(" "))
            };
            changes.push((start, end, separator));
        }
    }

    // nothing to do, bail out early to avoid crashes later
    if changes.is_empty() {
        return;
    }

    changes.sort_unstable_by_key(|(from, _to, _text)| *from);
    changes.dedup();

    // select inserted spaces
    let transaction = if select_space {
        let mut offset: usize = 0;
        let ranges: SmallVec<_> = changes
            .iter()
            .filter_map(|change| {
                if change.2.is_some() {
                    let range = Range::point(change.0 - offset);
                    offset += change.1 - change.0 - 1; // -1 adjusts for the replacement of the range by a space
                    Some(range)
                } else {
                    offset += change.1 - change.0;
                    None
                }
            })
            .collect();
        let t = Transaction::change(text, changes.into_iter());
        if ranges.is_empty() {
            t
        } else {
            let selection = Selection::new(ranges, 0);
            t.with_selection(selection)
        }
    } else {
        Transaction::change(text, changes.into_iter())
    };

    doc.apply(&transaction, view.id);
}

fn keep_or_remove_selections_impl(cx: &mut Context, remove: bool) {
    // keep or remove selections matching regex
    let reg = cx.register.unwrap_or('/');
    ui::regex_prompt(
        cx,
        if remove { "remove:" } else { "keep:" }.into(),
        Some(reg),
        ui::completers::none,
        move |cx, regex, event| {
            let (view, doc) = current!(cx.editor);
            if !matches!(event, PromptEvent::Update | PromptEvent::Validate) {
                return;
            }
            let text = doc.text().slice(..);

            if let Some(selection) =
                selection::keep_or_remove_matches(text, doc.selection(view.id), &regex, remove)
            {
                doc.set_selection(view.id, selection);
            } else {
                cx.editor.set_error("no selections remaining");
            }
        },
    )
}

fn join_selections(cx: &mut Context) {
    join_selections_impl(cx, false)
}

fn join_selections_space(cx: &mut Context) {
    join_selections_impl(cx, true)
}

fn keep_selections(cx: &mut Context) {
    keep_or_remove_selections_impl(cx, false)
}

fn remove_selections(cx: &mut Context) {
    keep_or_remove_selections_impl(cx, true)
}

fn keep_primary_selection(cx: &mut Context) {
    let (view, doc) = current!(cx.editor);
    // TODO: handle count

    let range = doc.selection(view.id).primary();
    doc.set_selection(view.id, Selection::single(range.anchor, range.head));
}

fn remove_primary_selection(cx: &mut Context) {
    let (view, doc) = current!(cx.editor);
    // TODO: handle count

    let selection = doc.selection(view.id);
    if selection.len() == 1 {
        cx.editor.set_error("no selections remaining");
        return;
    }
    let index = selection.primary_index();
    let selection = selection.clone().remove(index);

    doc.set_selection(view.id, selection);
}

pub fn completion(cx: &mut Context) {
    let (view, doc) = current!(cx.editor);
    let range = doc.selection(view.id).primary();
    let text = doc.text().slice(..);
    let cursor = range.cursor(text);

    cx.editor
        .handlers
        .trigger_completions(cursor, doc.id(), view.id);
}

// comments
type CommentTransactionFn = fn(
    line_token: Option<&str>,
    block_tokens: Option<&[BlockCommentToken]>,
    doc: &Rope,
    selection: &Selection,
) -> Transaction;

fn toggle_comments_impl(cx: &mut Context, comment_transaction: CommentTransactionFn) {
    let (view, doc) = current!(cx.editor);
    let line_token: Option<&str> = doc
        .language_config()
        .and_then(|lc| lc.comment_tokens.as_ref())
        .and_then(|tc| tc.first())
        .map(|tc| tc.as_str());
    let block_tokens: Option<&[BlockCommentToken]> = doc
        .language_config()
        .and_then(|lc| lc.block_comment_tokens.as_ref())
        .map(|tc| &tc[..]);

    let transaction =
        comment_transaction(line_token, block_tokens, doc.text(), doc.selection(view.id));

    doc.apply(&transaction, view.id);
    exit_select_mode(cx);
}

/// commenting behavior:
/// 1. only line comment tokens -> line comment
/// 2. each line block commented -> uncomment all lines
/// 3. whole selection block commented -> uncomment selection
/// 4. all lines not commented and block tokens -> comment uncommented lines
/// 5. no comment tokens and not block commented -> line comment
fn toggle_comments(cx: &mut Context) {
    toggle_comments_impl(cx, |line_token, block_tokens, doc, selection| {
        let text = doc.slice(..);

        // only have line comment tokens
        if line_token.is_some() && block_tokens.is_none() {
            return comment::toggle_line_comments(doc, selection, line_token);
        }

        let split_lines = comment::split_lines_of_selection(text, selection);

        let default_block_tokens = &[BlockCommentToken::default()];
        let block_comment_tokens = block_tokens.unwrap_or(default_block_tokens);

        let (line_commented, line_comment_changes) =
            comment::find_block_comments(block_comment_tokens, text, &split_lines);

        // block commented by line would also be block commented so check this first
        if line_commented {
            return comment::create_block_comment_transaction(
                doc,
                &split_lines,
                line_commented,
                line_comment_changes,
            )
            .0;
        }

        let (block_commented, comment_changes) =
            comment::find_block_comments(block_comment_tokens, text, selection);

        // check if selection has block comments
        if block_commented {
            return comment::create_block_comment_transaction(
                doc,
                selection,
                block_commented,
                comment_changes,
            )
            .0;
        }

        // not commented and only have block comment tokens
        if line_token.is_none() && block_tokens.is_some() {
            return comment::create_block_comment_transaction(
                doc,
                &split_lines,
                line_commented,
                line_comment_changes,
            )
            .0;
        }

        // not block commented at all and don't have any tokens
        comment::toggle_line_comments(doc, selection, line_token)
    })
}

fn toggle_line_comments(cx: &mut Context) {
    toggle_comments_impl(cx, |line_token, block_tokens, doc, selection| {
        if line_token.is_none() && block_tokens.is_some() {
            let default_block_tokens = &[BlockCommentToken::default()];
            let block_comment_tokens = block_tokens.unwrap_or(default_block_tokens);
            comment::toggle_block_comments(
                doc,
                &comment::split_lines_of_selection(doc.slice(..), selection),
                block_comment_tokens,
            )
        } else {
            comment::toggle_line_comments(doc, selection, line_token)
        }
    });
}

fn toggle_block_comments(cx: &mut Context) {
    toggle_comments_impl(cx, |line_token, block_tokens, doc, selection| {
        if line_token.is_some() && block_tokens.is_none() {
            comment::toggle_line_comments(doc, selection, line_token)
        } else {
            let default_block_tokens = &[BlockCommentToken::default()];
            let block_comment_tokens = block_tokens.unwrap_or(default_block_tokens);
            comment::toggle_block_comments(doc, selection, block_comment_tokens)
        }
    });
}

fn rotate_selections(cx: &mut Context, direction: Direction) {
    let count = cx.count();
    let (view, doc) = current!(cx.editor);
    let mut selection = doc.selection(view.id).clone();
    let index = selection.primary_index();
    let len = selection.len();
    selection.set_primary_index(match direction {
        Direction::Forward => (index + count) % len,
        Direction::Backward => (index + (len.saturating_sub(count) % len)) % len,
    });
    doc.set_selection(view.id, selection);
}
fn rotate_selections_forward(cx: &mut Context) {
    rotate_selections(cx, Direction::Forward)
}
fn rotate_selections_backward(cx: &mut Context) {
    rotate_selections(cx, Direction::Backward)
}

enum ReorderStrategy {
    RotateForward,
    RotateBackward,
    Reverse,
}

fn reorder_selection_contents(cx: &mut Context, strategy: ReorderStrategy) {
    let count = cx.count;
    let (view, doc) = current!(cx.editor);
    let text = doc.text().slice(..);

    let selection = doc.selection(view.id);
    let mut fragments: Vec<_> = selection
        .slices(text)
        .map(|fragment| fragment.chunks().collect())
        .collect();

    let group = count
        .map(|count| count.get())
        .unwrap_or(fragments.len()) // default to rotating everything as one group
        .min(fragments.len());

    for chunk in fragments.chunks_mut(group) {
        // TODO: also modify main index
        match strategy {
            ReorderStrategy::RotateForward => chunk.rotate_right(1),
            ReorderStrategy::RotateBackward => chunk.rotate_left(1),
            ReorderStrategy::Reverse => chunk.reverse(),
        };
    }

    let transaction = Transaction::change(
        doc.text(),
        selection
            .ranges()
            .iter()
            .zip(fragments)
            .map(|(range, fragment)| (range.from(), range.to(), Some(fragment))),
    );

    doc.apply(&transaction, view.id);
}

fn rotate_selection_contents_forward(cx: &mut Context) {
    reorder_selection_contents(cx, ReorderStrategy::RotateForward)
}
fn rotate_selection_contents_backward(cx: &mut Context) {
    reorder_selection_contents(cx, ReorderStrategy::RotateBackward)
}
fn reverse_selection_contents(cx: &mut Context) {
    reorder_selection_contents(cx, ReorderStrategy::Reverse)
}

// tree sitter node selection

fn expand_selection(cx: &mut Context) {
    let motion = |editor: &mut Editor| {
        let (view, doc) = current!(editor);

        if let Some(syntax) = doc.syntax() {
            let text = doc.text().slice(..);

            let current_selection = doc.selection(view.id);
            let selection = object::expand_selection(syntax, text, current_selection.clone());

            // check if selection is different from the last one
            if *current_selection != selection {
                // save current selection so it can be restored using shrink_selection
                view.object_selections.push(current_selection.clone());

                doc.set_selection(view.id, selection);
            }
        }
    };
    cx.editor.apply_motion(motion);
}

fn shrink_selection(cx: &mut Context) {
    let motion = |editor: &mut Editor| {
        let (view, doc) = current!(editor);
        let current_selection = doc.selection(view.id);
        // try to restore previous selection
        if let Some(prev_selection) = view.object_selections.pop() {
            if current_selection.contains(&prev_selection) {
                doc.set_selection(view.id, prev_selection);
                return;
            } else {
                // clear existing selection as they can't be shrunk to anyway
                view.object_selections.clear();
            }
        }
        // if not previous selection, shrink to first child
        if let Some(syntax) = doc.syntax() {
            let text = doc.text().slice(..);
            let selection = object::shrink_selection(syntax, text, current_selection.clone());
            doc.set_selection(view.id, selection);
        }
    };
    cx.editor.apply_motion(motion);
}

fn select_sibling_impl<F>(cx: &mut Context, sibling_fn: F)
where
    F: Fn(&helix_core::Syntax, RopeSlice, Selection) -> Selection + 'static,
{
    let motion = move |editor: &mut Editor| {
        let (view, doc) = current!(editor);

        if let Some(syntax) = doc.syntax() {
            let text = doc.text().slice(..);
            let current_selection = doc.selection(view.id);
            let selection = sibling_fn(syntax, text, current_selection.clone());
            doc.set_selection(view.id, selection);
        }
    };
    cx.editor.apply_motion(motion);
}

fn select_next_sibling(cx: &mut Context) {
    select_sibling_impl(cx, object::select_next_sibling)
}

fn select_prev_sibling(cx: &mut Context) {
    select_sibling_impl(cx, object::select_prev_sibling)
}

fn move_node_bound_impl(cx: &mut Context, dir: Direction, movement: Movement) {
    let motion = move |editor: &mut Editor| {
        let (view, doc) = current!(editor);

        if let Some(syntax) = doc.syntax() {
            let text = doc.text().slice(..);
            let current_selection = doc.selection(view.id);

            let selection = movement::move_parent_node_end(
                syntax,
                text,
                current_selection.clone(),
                dir,
                movement,
            );

            doc.set_selection(view.id, selection);
        }
    };

    cx.editor.apply_motion(motion);
}

pub fn move_parent_node_end(cx: &mut Context) {
    move_node_bound_impl(cx, Direction::Forward, Movement::Move)
}

pub fn move_parent_node_start(cx: &mut Context) {
    move_node_bound_impl(cx, Direction::Backward, Movement::Move)
}

pub fn extend_parent_node_end(cx: &mut Context) {
    move_node_bound_impl(cx, Direction::Forward, Movement::Extend)
}

pub fn extend_parent_node_start(cx: &mut Context) {
    move_node_bound_impl(cx, Direction::Backward, Movement::Extend)
}

fn select_all_impl<F>(editor: &mut Editor, select_fn: F)
where
    F: Fn(&Syntax, RopeSlice, Selection) -> Selection,
{
    let (view, doc) = current!(editor);

    if let Some(syntax) = doc.syntax() {
        let text = doc.text().slice(..);
        let current_selection = doc.selection(view.id);
        let selection = select_fn(syntax, text, current_selection.clone());
        doc.set_selection(view.id, selection);
    }
}

fn select_all_siblings(cx: &mut Context) {
    let motion = |editor: &mut Editor| {
        select_all_impl(editor, object::select_all_siblings);
    };

    cx.editor.apply_motion(motion);
}

fn select_all_children(cx: &mut Context) {
    let motion = |editor: &mut Editor| {
        select_all_impl(editor, object::select_all_children);
    };

    cx.editor.apply_motion(motion);
}

fn match_brackets(cx: &mut Context) {
    let (view, doc) = current!(cx.editor);
    let is_select = cx.editor.mode == Mode::Select;
    let text = doc.text();
    let text_slice = text.slice(..);

    let selection = doc.selection(view.id).clone().transform(|range| {
        let pos = range.cursor(text_slice);
        if let Some(matched_pos) = doc.syntax().map_or_else(
            || match_brackets::find_matching_bracket_plaintext(text.slice(..), pos),
            |syntax| match_brackets::find_matching_bracket_fuzzy(syntax, text.slice(..), pos),
        ) {
            range.put_cursor(text_slice, matched_pos, is_select)
        } else {
            range
        }
    });

    doc.set_selection(view.id, selection);
}

//

fn jump_forward(cx: &mut Context) {
    let count = cx.count();
    let config = cx.editor.config();
    let view = view_mut!(cx.editor);
    let doc_id = view.doc;

    if let Some((id, selection)) = view.jumps.forward(count) {
        view.doc = *id;
        let selection = selection.clone();
        let (view, doc) = current!(cx.editor); // refetch doc

        if doc.id() != doc_id {
            view.add_to_history(doc_id);
        }

        doc.set_selection(view.id, selection);
        // Document we switch to might not have been opened in the view before
        doc.ensure_view_init(view.id);
        view.ensure_cursor_in_view_center(doc, config.scrolloff);
    };
}

fn jump_backward(cx: &mut Context) {
    let count = cx.count();
    let config = cx.editor.config();
    let (view, doc) = current!(cx.editor);
    let doc_id = doc.id();

    if let Some((id, selection)) = view.jumps.backward(view.id, doc, count) {
        view.doc = *id;
        let selection = selection.clone();
        let (view, doc) = current!(cx.editor); // refetch doc

        if doc.id() != doc_id {
            view.add_to_history(doc_id);
        }

        doc.set_selection(view.id, selection);
        // Document we switch to might not have been opened in the view before
        doc.ensure_view_init(view.id);
        view.ensure_cursor_in_view_center(doc, config.scrolloff);
    };
}

fn save_selection(cx: &mut Context) {
    let (view, doc) = current!(cx.editor);
    push_jump(view, doc);
    cx.editor.set_status("Selection saved to jumplist");
}

fn rotate_view(cx: &mut Context) {
    cx.editor.focus_next()
}

fn rotate_view_reverse(cx: &mut Context) {
    cx.editor.focus_prev()
}

fn jump_view_right(cx: &mut Context) {
    cx.editor.focus_direction(tree::Direction::Right)
}

fn jump_view_left(cx: &mut Context) {
    cx.editor.focus_direction(tree::Direction::Left)
}

fn jump_view_up(cx: &mut Context) {
    cx.editor.focus_direction(tree::Direction::Up)
}

fn jump_view_down(cx: &mut Context) {
    cx.editor.focus_direction(tree::Direction::Down)
}

fn swap_view_right(cx: &mut Context) {
    cx.editor.swap_split_in_direction(tree::Direction::Right)
}

fn swap_view_left(cx: &mut Context) {
    cx.editor.swap_split_in_direction(tree::Direction::Left)
}

fn swap_view_up(cx: &mut Context) {
    cx.editor.swap_split_in_direction(tree::Direction::Up)
}

fn swap_view_down(cx: &mut Context) {
    cx.editor.swap_split_in_direction(tree::Direction::Down)
}

fn transpose_view(cx: &mut Context) {
    cx.editor.transpose_view()
}

/// Open a new split in the given direction specified by the action.
///
/// Maintain the current view (both the cursor's position and view in document).
fn split(editor: &mut Editor, action: Action) {
    let (view, doc) = current!(editor);
    let id = doc.id();
    let selection = doc.selection(view.id).clone();
    let offset = doc.view_offset(view.id);

    editor.switch(id, action);

    // match the selection in the previous view
    let (view, doc) = current!(editor);
    doc.set_selection(view.id, selection);
    // match the view scroll offset (switch doesn't handle this fully
    // since the selection is only matched after the split)
    doc.set_view_offset(view.id, offset);
}

fn hsplit(cx: &mut Context) {
    split(cx.editor, Action::HorizontalSplit);
}

fn hsplit_new(cx: &mut Context) {
    cx.editor.new_file(Action::HorizontalSplit);
}

fn vsplit(cx: &mut Context) {
    split(cx.editor, Action::VerticalSplit);
}

fn vsplit_new(cx: &mut Context) {
    cx.editor.new_file(Action::VerticalSplit);
}

fn wclose(cx: &mut Context) {
    if cx.editor.tree.views().count() == 1 {
        if let Err(err) = typed::buffers_remaining_impl(cx.editor) {
            cx.editor.set_error(err.to_string());
            return;
        }
    }
    let view_id = view!(cx.editor).id;
    // close current split
    cx.editor.close(view_id);
}

fn wonly(cx: &mut Context) {
    let views = cx
        .editor
        .tree
        .views()
        .map(|(v, focus)| (v.id, focus))
        .collect::<Vec<_>>();
    for (view_id, focus) in views {
        if !focus {
            cx.editor.close(view_id);
        }
    }
}

fn select_register(cx: &mut Context) {
    cx.editor.autoinfo = Some(Info::from_registers(
        "Select register",
        &cx.editor.registers,
    ));
    cx.on_next_key(move |cx, event| {
        cx.editor.autoinfo = None;
        if let Some(ch) = event.char() {
            cx.editor.selected_register = Some(ch);
        }
    })
}

fn insert_register(cx: &mut Context) {
    cx.editor.autoinfo = Some(Info::from_registers(
        "Insert register",
        &cx.editor.registers,
    ));
    cx.on_next_key(move |cx, event| {
        cx.editor.autoinfo = None;
        if let Some(ch) = event.char() {
            cx.register = Some(ch);
            paste(
                cx.editor,
                cx.register
                    .unwrap_or(cx.editor.config().default_yank_register),
                Paste::Cursor,
                cx.count(),
            );
        }
    })
}

fn copy_between_registers(cx: &mut Context) {
    cx.editor.autoinfo = Some(Info::from_registers(
        "Copy from register",
        &cx.editor.registers,
    ));
    cx.on_next_key(move |cx, event| {
        cx.editor.autoinfo = None;

        let Some(source) = event.char() else {
            return;
        };

        let Some(values) = cx.editor.registers.read(source, cx.editor) else {
            cx.editor.set_error(format!("register {source} is empty"));
            return;
        };
        let values: Vec<_> = values.map(|value| value.to_string()).collect();

        cx.editor.autoinfo = Some(Info::from_registers(
            "Copy into register",
            &cx.editor.registers,
        ));
        cx.on_next_key(move |cx, event| {
            cx.editor.autoinfo = None;

            let Some(dest) = event.char() else {
                return;
            };

            let n_values = values.len();
            match cx.editor.registers.write(dest, values) {
                Ok(_) => cx.editor.set_status(format!(
                    "yanked {n_values} value{} from register {source} to {dest}",
                    if n_values == 1 { "" } else { "s" }
                )),
                Err(err) => cx.editor.set_error(err.to_string()),
            }
        });
    });
}

fn align_view_top(cx: &mut Context) {
    let (view, doc) = current!(cx.editor);
    align_view(doc, view, Align::Top);
}

fn align_view_center(cx: &mut Context) {
    let (view, doc) = current!(cx.editor);
    align_view(doc, view, Align::Center);
}

fn align_view_bottom(cx: &mut Context) {
    let (view, doc) = current!(cx.editor);
    align_view(doc, view, Align::Bottom);
}

fn align_view_middle(cx: &mut Context) {
    let (view, doc) = current!(cx.editor);
    let inner_width = view.inner_width(doc);
    let text_fmt = doc.text_format(inner_width, None);
    // there is no horizontal position when softwrap is enabled
    if text_fmt.soft_wrap {
        return;
    }
    let doc_text = doc.text().slice(..);
    let pos = doc.selection(view.id).primary().cursor(doc_text);
    let pos = visual_offset_from_block(
        doc_text,
        doc.view_offset(view.id).anchor,
        pos,
        &text_fmt,
        &view.text_annotations(doc, None),
    )
    .0;

    let mut offset = doc.view_offset(view.id);
    offset.horizontal_offset = pos
        .col
        .saturating_sub((view.inner_area(doc).width as usize) / 2);
    doc.set_view_offset(view.id, offset);
}

fn scroll_up(cx: &mut Context) {
    scroll(cx, cx.count(), Direction::Backward, false);
}

fn scroll_down(cx: &mut Context) {
    scroll(cx, cx.count(), Direction::Forward, false);
}

fn goto_ts_object_impl(cx: &mut Context, object: &'static str, direction: Direction) {
    let count = cx.count();
    let motion = move |editor: &mut Editor| {
        let (view, doc) = current!(editor);
        if let Some((lang_config, syntax)) = doc.language_config().zip(doc.syntax()) {
            let text = doc.text().slice(..);
            let root = syntax.tree().root_node();

            let selection = doc.selection(view.id).clone().transform(|range| {
                let new_range = movement::goto_treesitter_object(
                    text,
                    range,
                    object,
                    direction,
                    root,
                    lang_config,
                    count,
                );

                if editor.mode == Mode::Select {
                    let head = if new_range.head < range.anchor {
                        new_range.anchor
                    } else {
                        new_range.head
                    };

                    Range::new(range.anchor, head)
                } else {
                    new_range.with_direction(direction)
                }
            });

            doc.set_selection(view.id, selection);
        } else {
            editor.set_status("Syntax-tree is not available in current buffer");
        }
    };
    cx.editor.apply_motion(motion);
}

fn goto_next_function(cx: &mut Context) {
    goto_ts_object_impl(cx, "function", Direction::Forward)
}

fn goto_prev_function(cx: &mut Context) {
    goto_ts_object_impl(cx, "function", Direction::Backward)
}

fn goto_next_class(cx: &mut Context) {
    goto_ts_object_impl(cx, "class", Direction::Forward)
}

fn goto_prev_class(cx: &mut Context) {
    goto_ts_object_impl(cx, "class", Direction::Backward)
}

fn goto_next_parameter(cx: &mut Context) {
    goto_ts_object_impl(cx, "parameter", Direction::Forward)
}

fn goto_prev_parameter(cx: &mut Context) {
    goto_ts_object_impl(cx, "parameter", Direction::Backward)
}

fn goto_next_comment(cx: &mut Context) {
    goto_ts_object_impl(cx, "comment", Direction::Forward)
}

fn goto_prev_comment(cx: &mut Context) {
    goto_ts_object_impl(cx, "comment", Direction::Backward)
}

fn goto_next_test(cx: &mut Context) {
    goto_ts_object_impl(cx, "test", Direction::Forward)
}

fn goto_prev_test(cx: &mut Context) {
    goto_ts_object_impl(cx, "test", Direction::Backward)
}

fn goto_next_entry(cx: &mut Context) {
    goto_ts_object_impl(cx, "entry", Direction::Forward)
}

fn goto_prev_entry(cx: &mut Context) {
    goto_ts_object_impl(cx, "entry", Direction::Backward)
}

fn select_textobject_around(cx: &mut Context) {
    select_textobject(cx, textobject::TextObject::Around);
}

fn select_textobject_inner(cx: &mut Context) {
    select_textobject(cx, textobject::TextObject::Inside);
}

fn select_textobject(cx: &mut Context, objtype: textobject::TextObject) {
    let count = cx.count();

    cx.on_next_key(move |cx, event| {
        cx.editor.autoinfo = None;
        if let Some(ch) = event.char() {
            let textobject = move |editor: &mut Editor| {
                let (view, doc) = current!(editor);
                let text = doc.text().slice(..);

                let textobject_treesitter = |obj_name: &str, range: Range| -> Range {
                    let (lang_config, syntax) = match doc.language_config().zip(doc.syntax()) {
                        Some(t) => t,
                        None => return range,
                    };
                    textobject::textobject_treesitter(
                        text,
                        range,
                        objtype,
                        obj_name,
                        syntax.tree().root_node(),
                        lang_config,
                        count,
                    )
                };

                if ch == 'g' && doc.diff_handle().is_none() {
                    editor.set_status("Diff is not available in current buffer");
                    return;
                }

                let textobject_change = |range: Range| -> Range {
                    let diff_handle = doc.diff_handle().unwrap();
                    let diff = diff_handle.load();
                    let line = range.cursor_line(text);
                    let hunk_idx = if let Some(hunk_idx) = diff.hunk_at(line as u32, false) {
                        hunk_idx
                    } else {
                        return range;
                    };
                    let hunk = diff.nth_hunk(hunk_idx).after;

                    let start = text.line_to_char(hunk.start as usize);
                    let end = text.line_to_char(hunk.end as usize);
                    Range::new(start, end).with_direction(range.direction())
                };

                let selection = doc.selection(view.id).clone().transform(|range| {
                    match ch {
                        'w' => textobject::textobject_word(text, range, objtype, count, false),
                        'W' => textobject::textobject_word(text, range, objtype, count, true),
                        't' => textobject_treesitter("class", range),
                        'f' => textobject_treesitter("function", range),
                        'a' => textobject_treesitter("parameter", range),
                        'c' => textobject_treesitter("comment", range),
                        'T' => textobject_treesitter("test", range),
                        'e' => textobject_treesitter("entry", range),
                        'p' => textobject::textobject_paragraph(text, range, objtype, count),
                        'm' => textobject::textobject_pair_surround_closest(
                            doc.syntax(),
                            text,
                            range,
                            objtype,
                            count,
                        ),
                        'g' => textobject_change(range),
                        // TODO: cancel new ranges if inconsistent surround matches across lines
                        ch if !ch.is_ascii_alphanumeric() => textobject::textobject_pair_surround(
                            doc.syntax(),
                            text,
                            range,
                            objtype,
                            ch,
                            count,
                        ),
                        _ => range,
                    }
                });
                doc.set_selection(view.id, selection);
            };
            cx.editor.apply_motion(textobject);
        }
    });

    let title = match objtype {
        textobject::TextObject::Inside => "Match inside",
        textobject::TextObject::Around => "Match around",
        _ => return,
    };
    let help_text = [
        ("w", "Word"),
        ("W", "WORD"),
        ("p", "Paragraph"),
        ("t", "Type definition (tree-sitter)"),
        ("f", "Function (tree-sitter)"),
        ("a", "Argument/parameter (tree-sitter)"),
        ("c", "Comment (tree-sitter)"),
        ("T", "Test (tree-sitter)"),
        ("e", "Data structure entry (tree-sitter)"),
        ("m", "Closest surrounding pair (tree-sitter)"),
        ("g", "Change"),
        (" ", "... or any character acting as a pair"),
    ];

    cx.editor.autoinfo = Some(Info::new(title, &help_text));
}

static SURROUND_HELP_TEXT: [(&str, &str); 6] = [
    ("m", "Nearest matching pair"),
    ("( or )", "Parentheses"),
    ("{ or }", "Curly braces"),
    ("< or >", "Angled brackets"),
    ("[ or ]", "Square brackets"),
    (" ", "... or any character"),
];

fn surround_add(cx: &mut Context) {
    cx.on_next_key(move |cx, event| {
        cx.editor.autoinfo = None;
        let (view, doc) = current!(cx.editor);
        // surround_len is the number of new characters being added.
        let (open, close, surround_len) = match event.char() {
            Some(ch) => {
                let (o, c) = match_brackets::get_pair(ch);
                let mut open = Tendril::new();
                open.push(o);
                let mut close = Tendril::new();
                close.push(c);
                (open, close, 2)
            }
            None if event.code == KeyCode::Enter => (
                doc.line_ending.as_str().into(),
                doc.line_ending.as_str().into(),
                2 * doc.line_ending.len_chars(),
            ),
            None => return,
        };

        let selection = doc.selection(view.id);
        let mut changes = Vec::with_capacity(selection.len() * 2);
        let mut ranges = SmallVec::with_capacity(selection.len());
        let mut offs = 0;

        for range in selection.iter() {
            changes.push((range.from(), range.from(), Some(open.clone())));
            changes.push((range.to(), range.to(), Some(close.clone())));

            ranges.push(
                Range::new(offs + range.from(), offs + range.to() + surround_len)
                    .with_direction(range.direction()),
            );

            offs += surround_len;
        }

        let transaction = Transaction::change(doc.text(), changes.into_iter())
            .with_selection(Selection::new(ranges, selection.primary_index()));
        doc.apply(&transaction, view.id);
        exit_select_mode(cx);
    });

    cx.editor.autoinfo = Some(Info::new(
        "Surround selections with",
        &SURROUND_HELP_TEXT[1..],
    ));
}

fn surround_replace(cx: &mut Context) {
    let count = cx.count();
    cx.on_next_key(move |cx, event| {
        cx.editor.autoinfo = None;
        let surround_ch = match event.char() {
            Some('m') => None, // m selects the closest surround pair
            Some(ch) => Some(ch),
            None => return,
        };
        let (view, doc) = current!(cx.editor);
        let text = doc.text().slice(..);
        let selection = doc.selection(view.id);

        let change_pos =
            match surround::get_surround_pos(doc.syntax(), text, selection, surround_ch, count) {
                Ok(c) => c,
                Err(err) => {
                    cx.editor.set_error(err.to_string());
                    return;
                }
            };

        let selection = selection.clone();
        let ranges: SmallVec<[Range; 1]> = change_pos.iter().map(|&p| Range::point(p)).collect();
        doc.set_selection(
            view.id,
            Selection::new(ranges, selection.primary_index() * 2),
        );

        cx.on_next_key(move |cx, event| {
            cx.editor.autoinfo = None;
            let (view, doc) = current!(cx.editor);
            let to = match event.char() {
                Some(to) => to,
                None => return doc.set_selection(view.id, selection),
            };
            let (open, close) = match_brackets::get_pair(to);

            // the changeset has to be sorted to allow nested surrounds
            let mut sorted_pos: Vec<(usize, char)> = Vec::new();
            for p in change_pos.chunks(2) {
                sorted_pos.push((p[0], open));
                sorted_pos.push((p[1], close));
            }
            sorted_pos.sort_unstable();

            let transaction = Transaction::change(
                doc.text(),
                sorted_pos.iter().map(|&pos| {
                    let mut t = Tendril::new();
                    t.push(pos.1);
                    (pos.0, pos.0 + 1, Some(t))
                }),
            );
            doc.set_selection(view.id, selection);
            doc.apply(&transaction, view.id);
            exit_select_mode(cx);
        });

        cx.editor.autoinfo = Some(Info::new(
            "Replace with a pair of",
            &SURROUND_HELP_TEXT[1..],
        ));
    });

    cx.editor.autoinfo = Some(Info::new(
        "Replace surrounding pair of",
        &SURROUND_HELP_TEXT,
    ));
}

fn surround_delete(cx: &mut Context) {
    let count = cx.count();
    cx.on_next_key(move |cx, event| {
        cx.editor.autoinfo = None;
        let surround_ch = match event.char() {
            Some('m') => None, // m selects the closest surround pair
            Some(ch) => Some(ch),
            None => return,
        };
        let (view, doc) = current!(cx.editor);
        let text = doc.text().slice(..);
        let selection = doc.selection(view.id);

        let mut change_pos =
            match surround::get_surround_pos(doc.syntax(), text, selection, surround_ch, count) {
                Ok(c) => c,
                Err(err) => {
                    cx.editor.set_error(err.to_string());
                    return;
                }
            };
        change_pos.sort_unstable(); // the changeset has to be sorted to allow nested surrounds
        let transaction =
            Transaction::change(doc.text(), change_pos.into_iter().map(|p| (p, p + 1, None)));
        doc.apply(&transaction, view.id);
        exit_select_mode(cx);
    });

    cx.editor.autoinfo = Some(Info::new("Delete surrounding pair of", &SURROUND_HELP_TEXT));
}

#[derive(Eq, PartialEq)]
enum ShellBehavior {
    Replace,
    Ignore,
    Insert,
    Append,
}

fn shell_pipe(cx: &mut Context) {
    shell_prompt(cx, "pipe:".into(), ShellBehavior::Replace);
}

fn shell_pipe_to(cx: &mut Context) {
    shell_prompt(cx, "pipe-to:".into(), ShellBehavior::Ignore);
}

fn shell_insert_output(cx: &mut Context) {
    shell_prompt(cx, "insert-output:".into(), ShellBehavior::Insert);
}

fn shell_append_output(cx: &mut Context) {
    shell_prompt(cx, "append-output:".into(), ShellBehavior::Append);
}

fn shell_keep_pipe(cx: &mut Context) {
    ui::prompt(
        cx,
        "keep-pipe:".into(),
        Some('|'),
        ui::completers::none,
        move |cx, input: &str, event: PromptEvent| {
            let shell = &cx.editor.config().shell;
            if event != PromptEvent::Validate {
                return;
            }
            if input.is_empty() {
                return;
            }
            let (view, doc) = current!(cx.editor);
            let selection = doc.selection(view.id);

            let mut ranges = SmallVec::with_capacity(selection.len());
            let old_index = selection.primary_index();
            let mut index: Option<usize> = None;
            let text = doc.text().slice(..);

            for (i, range) in selection.ranges().iter().enumerate() {
                let fragment = range.slice(text);
                if let Err(err) = shell_impl(shell, input, Some(fragment.into())) {
                    log::debug!("Shell command failed: {}", err);
                } else {
                    ranges.push(*range);
                    if i >= old_index && index.is_none() {
                        index = Some(ranges.len() - 1);
                    }
                }
            }

            if ranges.is_empty() {
                cx.editor.set_error("No selections remaining");
                return;
            }

            let index = index.unwrap_or_else(|| ranges.len() - 1);
            doc.set_selection(view.id, Selection::new(ranges, index));
        },
    );
}

fn shell_impl(shell: &[String], cmd: &str, input: Option<Rope>) -> anyhow::Result<Tendril> {
    tokio::task::block_in_place(|| helix_lsp::block_on(shell_impl_async(shell, cmd, input)))
}

async fn shell_impl_async(
    shell: &[String],
    cmd: &str,
    input: Option<Rope>,
) -> anyhow::Result<Tendril> {
    use std::process::Stdio;
    use tokio::process::Command;
    ensure!(!shell.is_empty(), "No shell set");

    let mut process = Command::new(&shell[0]);
    process
        .args(&shell[1..])
        .arg(cmd)
        .stdout(Stdio::piped())
        .stderr(Stdio::piped());

    if input.is_some() || cfg!(windows) {
        process.stdin(Stdio::piped());
    } else {
        process.stdin(Stdio::null());
    }

    let mut process = match process.spawn() {
        Ok(process) => process,
        Err(e) => {
            log::error!("Failed to start shell: {}", e);
            return Err(e.into());
        }
    };
    let output = if let Some(mut stdin) = process.stdin.take() {
        let input_task = tokio::spawn(async move {
            if let Some(input) = input {
                helix_view::document::to_writer(&mut stdin, (encoding::UTF_8, false), &input)
                    .await?;
            }
            anyhow::Ok(())
        });
        let (output, _) = tokio::join! {
            process.wait_with_output(),
            input_task,
        };
        output?
    } else {
        // Process has no stdin, so we just take the output
        process.wait_with_output().await?
    };

    let output = if !output.status.success() {
        if output.stderr.is_empty() {
            match output.status.code() {
                Some(exit_code) => bail!("Shell command failed: status {}", exit_code),
                None => bail!("Shell command failed"),
            }
        }
        String::from_utf8_lossy(&output.stderr)
        // Prioritize `stderr` output over `stdout`
    } else if !output.stderr.is_empty() {
        let stderr = String::from_utf8_lossy(&output.stderr);
        log::debug!("Command printed to stderr: {stderr}");
        stderr
    } else {
        String::from_utf8_lossy(&output.stdout)
    };

    Ok(Tendril::from(output))
}

fn shell(cx: &mut compositor::Context, cmd: &str, behavior: &ShellBehavior) {
    let pipe = match behavior {
        ShellBehavior::Replace | ShellBehavior::Ignore => true,
        ShellBehavior::Insert | ShellBehavior::Append => false,
    };

    let config = cx.editor.config();
    let shell = &config.shell;
    let (view, doc) = current!(cx.editor);
    let selection = doc.selection(view.id);

    let mut changes = Vec::with_capacity(selection.len());
    let mut ranges = SmallVec::with_capacity(selection.len());
    let text = doc.text().slice(..);

    let mut shell_output: Option<Tendril> = None;
    let mut offset = 0isize;
    for range in selection.ranges() {
        let output = if let Some(output) = shell_output.as_ref() {
            output.clone()
        } else {
            let input = range.slice(text);
            match shell_impl(shell, cmd, pipe.then(|| input.into())) {
                Ok(mut output) => {
                    if !input.ends_with("\n") && output.ends_with('\n') {
                        output.pop();
                        if output.ends_with('\r') {
                            output.pop();
                        }
                    }

                    if !pipe {
                        shell_output = Some(output.clone());
                    }
                    output
                }
                Err(err) => {
                    cx.editor.set_error(err.to_string());
                    return;
                }
            }
        };

        let output_len = output.chars().count();

        let (from, to, deleted_len) = match behavior {
            ShellBehavior::Replace => (range.from(), range.to(), range.len()),
            ShellBehavior::Insert => (range.from(), range.from(), 0),
            ShellBehavior::Append => (range.to(), range.to(), 0),
            _ => (range.from(), range.from(), 0),
        };

        // These `usize`s cannot underflow because selection ranges cannot overlap.
        let anchor = to
            .checked_add_signed(offset)
            .expect("Selection ranges cannot overlap")
            .checked_sub(deleted_len)
            .expect("Selection ranges cannot overlap");
        let new_range = Range::new(anchor, anchor + output_len).with_direction(range.direction());
        ranges.push(new_range);
        offset = offset
            .checked_add_unsigned(output_len)
            .expect("Selection ranges cannot overlap")
            .checked_sub_unsigned(deleted_len)
            .expect("Selection ranges cannot overlap");

        changes.push((from, to, Some(output)));
    }

    if behavior != &ShellBehavior::Ignore {
        let transaction = Transaction::change(doc.text(), changes.into_iter())
            .with_selection(Selection::new(ranges, selection.primary_index()));
        doc.apply(&transaction, view.id);
        doc.append_changes_to_history(view);
    }

    // after replace cursor may be out of bounds, do this to
    // make sure cursor is in view and update scroll as well
    view.ensure_cursor_in_view(doc, config.scrolloff);
}

fn shell_prompt(cx: &mut Context, prompt: Cow<'static, str>, behavior: ShellBehavior) {
    ui::prompt(
        cx,
        prompt,
        Some('|'),
        ui::completers::filename,
        move |cx, input: &str, event: PromptEvent| {
            if event != PromptEvent::Validate {
                return;
            }
            if input.is_empty() {
                return;
            }

            shell(cx, input, &behavior);
        },
    );
}

fn suspend(_cx: &mut Context) {
    #[cfg(not(windows))]
    {
        _cx.block_try_flush_writes().ok();
        signal_hook::low_level::raise(signal_hook::consts::signal::SIGTSTP).unwrap();
    }
}

fn add_newline_above(cx: &mut Context) {
    add_newline_impl(cx, Open::Above);
}

fn add_newline_below(cx: &mut Context) {
    add_newline_impl(cx, Open::Below)
}

fn add_newline_impl(cx: &mut Context, open: Open) {
    let count = cx.count();
    let (view, doc) = current!(cx.editor);
    let selection = doc.selection(view.id);
    let text = doc.text();
    let slice = text.slice(..);

    let changes = selection.into_iter().map(|range| {
        let (start, end) = range.line_range(slice);
        let line = match open {
            Open::Above => start,
            Open::Below => end + 1,
        };
        let pos = text.line_to_char(line);
        (
            pos,
            pos,
            Some(doc.line_ending.as_str().repeat(count).into()),
        )
    });

    let transaction = Transaction::change(text, changes);
    doc.apply(&transaction, view.id);
}

enum IncrementDirection {
    Increase,
    Decrease,
}

/// Increment objects within selections by count.
fn increment(cx: &mut Context) {
    increment_impl(cx, IncrementDirection::Increase);
}

/// Decrement objects within selections by count.
fn decrement(cx: &mut Context) {
    increment_impl(cx, IncrementDirection::Decrease);
}

/// Increment objects within selections by `amount`.
/// A negative `amount` will decrement objects within selections.
fn increment_impl(cx: &mut Context, increment_direction: IncrementDirection) {
    let sign = match increment_direction {
        IncrementDirection::Increase => 1,
        IncrementDirection::Decrease => -1,
    };
    let mut amount = sign * cx.count() as i64;
    // If the register is `#` then increase or decrease the `amount` by 1 per element
    let increase_by = if cx.register == Some('#') { sign } else { 0 };

    let (view, doc) = current!(cx.editor);
    let selection = doc.selection(view.id);
    let text = doc.text().slice(..);

    let mut new_selection_ranges = SmallVec::new();
    let mut cumulative_length_diff: i128 = 0;
    let mut changes = vec![];

    for range in selection {
        let selected_text: Cow<str> = range.fragment(text);
        let new_from = ((range.from() as i128) + cumulative_length_diff) as usize;
        let incremented = [increment::integer, increment::date_time]
            .iter()
            .find_map(|incrementor| incrementor(selected_text.as_ref(), amount));

        amount += increase_by;

        match incremented {
            None => {
                let new_range = Range::new(
                    new_from,
                    (range.to() as i128 + cumulative_length_diff) as usize,
                );
                new_selection_ranges.push(new_range);
            }
            Some(new_text) => {
                let new_range = Range::new(new_from, new_from + new_text.len());
                cumulative_length_diff += new_text.len() as i128 - selected_text.len() as i128;
                new_selection_ranges.push(new_range);
                changes.push((range.from(), range.to(), Some(new_text.into())));
            }
        }
    }

    if !changes.is_empty() {
        let new_selection = Selection::new(new_selection_ranges, selection.primary_index());
        let transaction = Transaction::change(doc.text(), changes.into_iter());
        let transaction = transaction.with_selection(new_selection);
        doc.apply(&transaction, view.id);
        exit_select_mode(cx);
    }
}

fn goto_next_tabstop(cx: &mut Context) {
    goto_next_tabstop_impl(cx, Direction::Forward)
}

fn goto_prev_tabstop(cx: &mut Context) {
    goto_next_tabstop_impl(cx, Direction::Backward)
}

fn goto_next_tabstop_impl(cx: &mut Context, direction: Direction) {
    let (view, doc) = current!(cx.editor);
    let view_id = view.id;
    let Some(mut snippet) = doc.active_snippet.take() else {
        cx.editor.set_error("no snippet is currently active");
        return;
    };
    let tabstop = match direction {
        Direction::Forward => Some(snippet.next_tabstop(doc.selection(view_id))),
        Direction::Backward => snippet
            .prev_tabstop(doc.selection(view_id))
            .map(|selection| (selection, false)),
    };
    let Some((selection, last_tabstop)) = tabstop else {
        return;
    };
    doc.set_selection(view_id, selection);
    if !last_tabstop {
        doc.active_snippet = Some(snippet)
    }
    if cx.editor.mode() == Mode::Insert {
        cx.on_next_key_fallback(|cx, key| {
            if let Some(c) = key.char() {
                let (view, doc) = current!(cx.editor);
                if let Some(snippet) = &doc.active_snippet {
                    doc.apply(&snippet.delete_placeholder(doc.text()), view.id);
                }
                insert_char(cx, c);
            }
        })
    }
}

fn record_macro(cx: &mut Context) {
    if let Some((reg, mut keys)) = cx.editor.macro_recording.take() {
        // Remove the keypress which ends the recording
        keys.pop();
        let s = keys
            .into_iter()
            .map(|key| {
                let s = key.to_string();
                if s.chars().count() == 1 {
                    s
                } else {
                    format!("<{}>", s)
                }
            })
            .collect::<String>();
        match cx.editor.registers.write(reg, vec![s]) {
            Ok(_) => cx
                .editor
                .set_status(format!("Recorded to register [{}]", reg)),
            Err(err) => cx.editor.set_error(err.to_string()),
        }
    } else {
        let reg = cx.register.take().unwrap_or('@');
        cx.editor.macro_recording = Some((reg, Vec::new()));
        cx.editor
            .set_status(format!("Recording to register [{}]", reg));
    }
}

fn replay_macro(cx: &mut Context) {
    let reg = cx.register.unwrap_or('@');

    if cx.editor.macro_replaying.contains(&reg) {
        cx.editor.set_error(format!(
            "Cannot replay from register [{}] because already replaying from same register",
            reg
        ));
        return;
    }

    let keys: Vec<KeyEvent> = if let Some(keys) = cx
        .editor
        .registers
        .read(reg, cx.editor)
        .filter(|values| values.len() == 1)
        .map(|mut values| values.next().unwrap())
    {
        match helix_view::input::parse_macro(&keys) {
            Ok(keys) => keys,
            Err(err) => {
                cx.editor.set_error(format!("Invalid macro: {}", err));
                return;
            }
        }
    } else {
        cx.editor.set_error(format!("Register [{}] empty", reg));
        return;
    };

    // Once the macro has been fully validated, it's marked as being under replay
    // to ensure we don't fall into infinite recursion.
    cx.editor.macro_replaying.push(reg);

    let count = cx.count();
    cx.callback.push(Box::new(move |compositor, cx| {
        for _ in 0..count {
            for &key in keys.iter() {
                compositor.handle_event(&compositor::Event::Key(key), cx);
            }
        }
        // The macro under replay is cleared at the end of the callback, not in the
        // macro replay context, or it will not correctly protect the user from
        // replaying recursively.
        cx.editor.macro_replaying.pop();
    }));
}

fn goto_word(cx: &mut Context) {
    jump_to_word(cx, Movement::Move)
}

fn extend_to_word(cx: &mut Context) {
    jump_to_word(cx, Movement::Extend)
}

fn jump_to_label(cx: &mut Context, labels: Vec<Range>, behaviour: Movement) {
    let doc = doc!(cx.editor);
    let alphabet = &cx.editor.config().jump_label_alphabet;
    if labels.is_empty() {
        return;
    }
    let alphabet_char = |i| {
        let mut res = Tendril::new();
        res.push(alphabet[i]);
        res
    };

    // Add label for each jump candidate to the View as virtual text.
    let text = doc.text().slice(..);
    let mut overlays: Vec<_> = labels
        .iter()
        .enumerate()
        .flat_map(|(i, range)| {
            [
                Overlay::new(range.from(), alphabet_char(i / alphabet.len())),
                Overlay::new(
                    graphemes::next_grapheme_boundary(text, range.from()),
                    alphabet_char(i % alphabet.len()),
                ),
            ]
        })
        .collect();
    overlays.sort_unstable_by_key(|overlay| overlay.char_idx);
    let (view, doc) = current!(cx.editor);
    doc.set_jump_labels(view.id, overlays);

    // Accept two characters matching a visible label. Jump to the candidate
    // for that label if it exists.
    let primary_selection = doc.selection(view.id).primary();
    let view = view.id;
    let doc = doc.id();
    cx.on_next_key(move |cx, event| {
        let alphabet = &cx.editor.config().jump_label_alphabet;
        let Some(i) = event
            .char()
            .filter(|_| event.modifiers.is_empty())
            .and_then(|ch| alphabet.iter().position(|&it| it == ch))
        else {
            doc_mut!(cx.editor, &doc).remove_jump_labels(view);
            return;
        };
        let outer = i * alphabet.len();
        // Bail if the given character cannot be a jump label.
        if outer > labels.len() {
            doc_mut!(cx.editor, &doc).remove_jump_labels(view);
            return;
        }
        cx.on_next_key(move |cx, event| {
            doc_mut!(cx.editor, &doc).remove_jump_labels(view);
            let alphabet = &cx.editor.config().jump_label_alphabet;
            let Some(inner) = event
                .char()
                .filter(|_| event.modifiers.is_empty())
                .and_then(|ch| alphabet.iter().position(|&it| it == ch))
            else {
                return;
            };
            if let Some(mut range) = labels.get(outer + inner).copied() {
                range = if behaviour == Movement::Extend {
                    let anchor = if range.anchor < range.head {
                        let from = primary_selection.from();
                        if range.anchor < from {
                            range.anchor
                        } else {
                            from
                        }
                    } else {
                        let to = primary_selection.to();
                        if range.anchor > to {
                            range.anchor
                        } else {
                            to
                        }
                    };
                    Range::new(anchor, range.head)
                } else {
                    range.with_direction(Direction::Forward)
                };
                doc_mut!(cx.editor, &doc).set_selection(view, range.into());
            }
        });
    });
}

fn jump_to_word(cx: &mut Context, behaviour: Movement) {
    // Calculate the jump candidates: ranges for any visible words with two or
    // more characters.
    let alphabet = &cx.editor.config().jump_label_alphabet;
    let jump_label_limit = alphabet.len() * alphabet.len();
    let mut words = Vec::with_capacity(jump_label_limit);
    let (view, doc) = current_ref!(cx.editor);
    let text = doc.text().slice(..);

    // This is not necessarily exact if there is virtual text like soft wrap.
    // It's ok though because the extra jump labels will not be rendered.
    let start = text.line_to_char(text.char_to_line(doc.view_offset(view.id).anchor));
    let end = text.line_to_char(view.estimate_last_doc_line(doc) + 1);

    let primary_selection = doc.selection(view.id).primary();
    let cursor = primary_selection.cursor(text);
    let mut cursor_fwd = Range::point(cursor);
    let mut cursor_rev = Range::point(cursor);
    if text.get_char(cursor).is_some_and(|c| !c.is_whitespace()) {
        let cursor_word_end = movement::move_next_word_end(text, cursor_fwd, 1);
        //  single grapheme words need a special case
        if cursor_word_end.anchor == cursor {
            cursor_fwd = cursor_word_end;
        }
        let cursor_word_start = movement::move_prev_word_start(text, cursor_rev, 1);
        if cursor_word_start.anchor == next_grapheme_boundary(text, cursor) {
            cursor_rev = cursor_word_start;
        }
    }
    'outer: loop {
        let mut changed = false;
        while cursor_fwd.head < end {
            cursor_fwd = movement::move_next_word_end(text, cursor_fwd, 1);
            // The cursor is on a word that is atleast two graphemes long and
            // madeup of word characters. The latter condition is needed because
            // move_next_word_end simply treats a sequence of characters from
            // the same char class as a word so `=<` would also count as a word.
            let add_label = text
                .slice(..cursor_fwd.head)
                .graphemes_rev()
                .take(2)
                .take_while(|g| g.chars().all(char_is_word))
                .count()
                == 2;
            if !add_label {
                continue;
            }
            changed = true;
            // skip any leading whitespace
            cursor_fwd.anchor += text
                .chars_at(cursor_fwd.anchor)
                .take_while(|&c| !char_is_word(c))
                .count();
            words.push(cursor_fwd);
            if words.len() == jump_label_limit {
                break 'outer;
            }
            break;
        }
        while cursor_rev.head > start {
            cursor_rev = movement::move_prev_word_start(text, cursor_rev, 1);
            // The cursor is on a word that is atleast two graphemes long and
            // madeup of word characters. The latter condition is needed because
            // move_prev_word_start simply treats a sequence of characters from
            // the same char class as a word so `=<` would also count as a word.
            let add_label = text
                .slice(cursor_rev.head..)
                .graphemes()
                .take(2)
                .take_while(|g| g.chars().all(char_is_word))
                .count()
                == 2;
            if !add_label {
                continue;
            }
            changed = true;
            cursor_rev.anchor -= text
                .chars_at(cursor_rev.anchor)
                .reversed()
                .take_while(|&c| !char_is_word(c))
                .count();
            words.push(cursor_rev);
            if words.len() == jump_label_limit {
                break 'outer;
            }
            break;
        }
        if !changed {
            break;
        }
    }
    jump_to_label(cx, words, behaviour)
}<|MERGE_RESOLUTION|>--- conflicted
+++ resolved
@@ -12,7 +12,6 @@
 };
 use helix_vcs::{FileChange, Hunk};
 pub use lsp::*;
-<<<<<<< HEAD
 
 pub use engine::ScriptingEngine;
 
@@ -20,20 +19,16 @@
 pub use engine::steel::{helix_module_file, steel_init_file};
 
 use tui::{
-    text::Span,
+    text::{Span, Spans},
     widgets::{Cell, Row},
-=======
-use tui::{
-    text::{Span, Spans},
-    widgets::Cell,
->>>>>>> 0efa8207
 };
 pub use typed::*;
 
 use helix_core::{
     char_idx_at_visual_offset,
     chars::char_is_word,
-    command_line, comment,
+    command_line::{self, Args},
+    comment,
     doc_formatter::TextFormat,
     encoding, find_workspace,
     graphemes::{self, next_grapheme_boundary},
@@ -258,11 +253,7 @@
     pub fn execute(&self, cx: &mut Context) {
         match &self {
             Self::Typable { name, args, doc: _ } => {
-<<<<<<< HEAD
-                let args: Vec<Cow<str>> = args.iter().map(Cow::from).collect();
                 // TODO: Swap the order to allow overriding the existing commands?
-=======
->>>>>>> 0efa8207
                 if let Some(command) = typed::TYPABLE_COMMAND_MAP.get(name.as_str()) {
                     let mut cx = compositor::Context {
                         editor: cx.editor,
@@ -275,11 +266,10 @@
                         cx.editor.set_error(format!("{}", e));
                     }
                 } else {
-<<<<<<< HEAD
+                    // TODO: Update this
+                    let args = args.split_whitespace().map(Cow::from).collect();
                     ScriptingEngine::call_function_by_name(cx, name, args);
-=======
                     cx.editor.set_error(format!("no such command: '{name}'"));
->>>>>>> 0efa8207
                 }
             }
             Self::Static { fun, .. } => (fun)(cx),
@@ -665,31 +655,17 @@
             ensure!(!name.is_empty(), "Expected typable command name");
             typed::TYPABLE_COMMAND_MAP
                 .get(name)
-<<<<<<< HEAD
                 .map(|cmd| MappableCommand::Typable {
                     name: cmd.name.to_owned(),
                     doc: format!(":{} {:?}", cmd.name, args),
-                    args: args.clone(),
+                    args: args.to_owned(),
                 })
                 .or_else(|| {
                     Some(MappableCommand::Typable {
                         name: name.to_owned(),
-                        args,
+                        args: args.to_owned(),
                         doc: "Undocumented plugin command".to_string(),
                     })
-=======
-                .map(|cmd| {
-                    let doc = if args.is_empty() {
-                        cmd.doc.to_string()
-                    } else {
-                        format!(":{} {:?}", cmd.name, args)
-                    };
-                    MappableCommand::Typable {
-                        name: cmd.name.to_owned(),
-                        doc,
-                        args: args.to_string(),
-                    }
->>>>>>> 0efa8207
                 })
                 .ok_or_else(|| anyhow!("No TypableCommand named '{}'", s))
         } else if let Some(suffix) = s.strip_prefix('@') {
