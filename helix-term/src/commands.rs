pub(crate) mod dap;
pub(crate) mod lsp;
pub(crate) mod typed;

pub use dap::*;
use helix_vcs::Hunk;
pub use lsp::*;
use tokio::sync::oneshot;
use tui::widgets::Row;
pub use typed::*;

use helix_core::{
    char_idx_at_visual_offset, comment,
    doc_formatter::TextFormat,
    encoding, find_first_non_whitespace_char, find_workspace, graphemes,
    history::UndoKind,
    increment, indent,
    indent::IndentStyle,
    line_ending::{get_line_ending_of_str, line_end_char_index, str_is_line_ending},
    match_brackets,
    movement::{self, move_vertically_visual, Direction},
    object, pos_at_coords,
    regex::{self, Regex, RegexBuilder},
    search::{self, CharMatcher},
    selection, shellwords, surround,
    syntax::LanguageServerFeature,
    text_annotations::TextAnnotations,
    textobject,
    tree_sitter::Node,
    unicode::width::UnicodeWidthChar,
    visual_offset_from_block, Deletion, LineEnding, Position, Range, Rope, RopeGraphemes,
    RopeReader, RopeSlice, Selection, SmallVec, Tendril, Transaction,
};
use helix_view::{
    document::{FormatterError, Mode, SCRATCH_BUFFER_NAME},
    editor::{Action, CompleteAction},
    info::Info,
    input::KeyEvent,
    keyboard::KeyCode,
    tree,
    view::View,
    Document, DocumentId, Editor, ViewId,
};

use anyhow::{anyhow, bail, ensure, Context as _};
use insert::*;
use movement::Movement;

use crate::{
    args,
    compositor::{self, Component, Compositor},
    filter_picker_entry,
    job::Callback,
    keymap::ReverseKeymap,
    ui::{
        self, editor::InsertEvent, lsp::SignatureHelp, overlay::overlaid, CompletionItem, Picker,
        Popup, Prompt, PromptEvent,
    },
};

use crate::job::{self, Jobs};
use futures_util::{stream::FuturesUnordered, TryStreamExt};
use std::{collections::HashMap, fmt, future::Future};
use std::{collections::HashSet, num::NonZeroUsize};

use std::{
    borrow::Cow,
    path::{Path, PathBuf},
};

use once_cell::sync::Lazy;
use serde::de::{self, Deserialize, Deserializer};

use grep_regex::RegexMatcherBuilder;
use grep_searcher::{sinks, BinaryDetection, SearcherBuilder};
use ignore::{DirEntry, WalkBuilder, WalkState};

pub type OnKeyCallback = Box<dyn FnOnce(&mut Context, KeyEvent)>;

pub struct Context<'a> {
    pub register: Option<char>,
    pub count: Option<NonZeroUsize>,
    pub editor: &'a mut Editor,

    pub callback: Option<crate::compositor::Callback>,
    pub on_next_key_callback: Option<OnKeyCallback>,
    pub jobs: &'a mut Jobs,
}

impl<'a> Context<'a> {
    /// Push a new component onto the compositor.
    pub fn push_layer(&mut self, component: Box<dyn Component>) {
        self.callback = Some(Box::new(|compositor: &mut Compositor, _| {
            compositor.push(component)
        }));
    }

    /// Call `replace_or_push` on the Compositor
    pub fn replace_or_push_layer<T: Component>(&mut self, id: &'static str, component: T) {
        self.callback = Some(Box::new(move |compositor: &mut Compositor, _| {
            compositor.replace_or_push(id, component);
        }));
    }

    #[inline]
    pub fn on_next_key(
        &mut self,
        on_next_key_callback: impl FnOnce(&mut Context, KeyEvent) + 'static,
    ) {
        self.on_next_key_callback = Some(Box::new(on_next_key_callback));
    }

    #[inline]
    pub fn callback<T, F>(
        &mut self,
        call: impl Future<Output = helix_lsp::Result<serde_json::Value>> + 'static + Send,
        callback: F,
    ) where
        T: for<'de> serde::Deserialize<'de> + Send + 'static,
        F: FnOnce(&mut Editor, &mut Compositor, T) + Send + 'static,
    {
        self.jobs.callback(make_job_callback(call, callback));
    }

    /// Returns 1 if no explicit count was provided
    #[inline]
    pub fn count(&self) -> usize {
        self.count.map_or(1, |v| v.get())
    }
}

#[inline]
fn make_job_callback<T, F>(
    call: impl Future<Output = helix_lsp::Result<serde_json::Value>> + 'static + Send,
    callback: F,
) -> std::pin::Pin<Box<impl Future<Output = Result<Callback, anyhow::Error>>>>
where
    T: for<'de> serde::Deserialize<'de> + Send + 'static,
    F: FnOnce(&mut Editor, &mut Compositor, T) + Send + 'static,
{
    Box::pin(async move {
        let json = call.await?;
        let response = serde_json::from_value(json)?;
        let call: job::Callback = Callback::EditorCompositor(Box::new(
            move |editor: &mut Editor, compositor: &mut Compositor| {
                callback(editor, compositor, response)
            },
        ));
        Ok(call)
    })
}

use helix_view::{align_view, Align};

/// A MappableCommand is either a static command like "jump_view_up" or a Typable command like
/// :format. It causes a side-effect on the state (usually by creating and applying a transaction).
/// Both of these types of commands can be mapped with keybindings in the config.toml.
#[derive(Clone)]
pub enum MappableCommand {
    Typable {
        name: String,
        args: Vec<String>,
        doc: String,
    },
    Static {
        name: &'static str,
        fun: fn(cx: &mut Context),
        doc: &'static str,
    },
}

macro_rules! static_commands {
    ( $($name:ident, $doc:literal,)* ) => {
        $(
            #[allow(non_upper_case_globals)]
            pub const $name: Self = Self::Static {
                name: stringify!($name),
                fun: $name,
                doc: $doc
            };
        )*

        pub const STATIC_COMMAND_LIST: &'static [Self] = &[
            $( Self::$name, )*
        ];
    }
}

impl MappableCommand {
    pub fn execute(&self, cx: &mut Context) {
        match &self {
            Self::Typable { name, args, doc: _ } => {
                let args: Vec<Cow<str>> = args.iter().map(Cow::from).collect();
                if let Some(command) = typed::TYPABLE_COMMAND_MAP.get(name.as_str()) {
                    let mut cx = compositor::Context {
                        editor: cx.editor,
                        jobs: cx.jobs,
                        scroll: None,
                    };
                    if let Err(e) = (command.fun)(&mut cx, &args[..], PromptEvent::Validate) {
                        cx.editor.set_error(format!("{}", e));
                    }
                }
            }
            Self::Static { fun, .. } => (fun)(cx),
        }
    }

    pub fn name(&self) -> &str {
        match &self {
            Self::Typable { name, .. } => name,
            Self::Static { name, .. } => name,
        }
    }

    pub fn doc(&self) -> &str {
        match &self {
            Self::Typable { doc, .. } => doc,
            Self::Static { doc, .. } => doc,
        }
    }

    #[rustfmt::skip]
    static_commands!(
        no_op, "Do nothing",
        move_char_left, "Move left",
        move_char_right, "Move right",
        move_line_up, "Move up",
        move_line_down, "Move down",
        move_visual_line_up, "Move up",
        move_visual_line_down, "Move down",
        extend_char_left, "Extend left",
        extend_char_right, "Extend right",
        extend_line_up, "Extend up",
        extend_line_down, "Extend down",
        extend_visual_line_up, "Extend up",
        extend_visual_line_down, "Extend down",
        copy_selection_on_next_line, "Copy selection on next line",
        copy_selection_on_prev_line, "Copy selection on previous line",
        move_next_word_start, "Move to start of next word",
        move_prev_word_start, "Move to start of previous word",
        move_next_word_end, "Move to end of next word",
        move_prev_word_end, "Move to end of previous word",
        move_next_long_word_start, "Move to start of next long word",
        move_prev_long_word_start, "Move to start of previous long word",
        move_next_long_word_end, "Move to end of next long word",
        move_prev_long_word_end, "Move to end of previous long word",
        move_parent_node_end, "Move to end of the parent node",
        move_parent_node_start, "Move to beginning of the parent node",
        extend_next_word_start, "Extend to start of next word",
        extend_prev_word_start, "Extend to start of previous word",
        extend_next_word_end, "Extend to end of next word",
        extend_prev_word_end, "Extend to end of previous word",
        extend_next_long_word_start, "Extend to start of next long word",
        extend_prev_long_word_start, "Extend to start of previous long word",
        extend_next_long_word_end, "Extend to end of next long word",
        extend_prev_long_word_end, "Extend to end of prev long word",
        extend_parent_node_end, "Extend to end of the parent node",
        extend_parent_node_start, "Extend to beginning of the parent node",
        find_till_char, "Move till next occurrence of char",
        find_next_char, "Move to next occurrence of char",
        extend_till_char, "Extend till next occurrence of char",
        extend_next_char, "Extend to next occurrence of char",
        till_prev_char, "Move till previous occurrence of char",
        find_prev_char, "Move to previous occurrence of char",
        extend_till_prev_char, "Extend till previous occurrence of char",
        extend_prev_char, "Extend to previous occurrence of char",
        repeat_last_motion, "Repeat last motion",
        replace, "Replace with new char",
        switch_case, "Switch (toggle) case",
        switch_to_uppercase, "Switch to uppercase",
        switch_to_lowercase, "Switch to lowercase",
        page_up, "Move page up",
        page_down, "Move page down",
        half_page_up, "Move half page up",
        half_page_down, "Move half page down",
        select_all, "Select whole document",
        select_regex, "Select all regex matches inside selections",
        split_selection, "Split selections on regex matches",
        split_selection_on_newline, "Split selection on newlines",
        merge_selections, "Merge selections",
        merge_consecutive_selections, "Merge consecutive selections",
        search, "Search for regex pattern",
        rsearch, "Reverse search for regex pattern",
        search_next, "Select next search match",
        search_prev, "Select previous search match",
        extend_search_next, "Add next search match to selection",
        extend_search_prev, "Add previous search match to selection",
        search_selection, "Use current selection as search pattern",
        make_search_word_bounded, "Modify current search to make it word bounded",
        global_search, "Global search in workspace folder",
        extend_line, "Select current line, if already selected, extend to another line based on the anchor",
        extend_line_below, "Select current line, if already selected, extend to next line",
        extend_line_above, "Select current line, if already selected, extend to previous line",
        extend_to_line_bounds, "Extend selection to line bounds",
        shrink_to_line_bounds, "Shrink selection to line bounds",
        delete_selection, "Delete selection",
        delete_selection_noyank, "Delete selection without yanking",
        change_selection, "Change selection",
        change_selection_noyank, "Change selection without yanking",
        collapse_selection, "Collapse selection into single cursor",
        flip_selections, "Flip selection cursor and anchor",
        ensure_selections_forward, "Ensure all selections face forward",
        insert_mode, "Insert before selection",
        append_mode, "Append after selection",
        command_mode, "Enter command mode",
        file_picker, "Open file picker",
        file_picker_in_current_buffer_directory, "Open file picker at current buffers's directory",
        file_picker_in_current_directory, "Open file picker at current working directory",
        code_action, "Perform code action",
        buffer_picker, "Open buffer picker",
        jumplist_picker, "Open jumplist picker",
        symbol_picker, "Open symbol picker",
        select_references_to_symbol_under_cursor, "Select symbol references",
        workspace_symbol_picker, "Open workspace symbol picker",
        diagnostics_picker, "Open diagnostic picker",
        workspace_diagnostics_picker, "Open workspace diagnostic picker",
        last_picker, "Open last picker",
        insert_at_line_start, "Insert at start of line",
        insert_at_line_end, "Insert at end of line",
        open_below, "Open new line below selection",
        open_above, "Open new line above selection",
        normal_mode, "Enter normal mode",
        select_mode, "Enter selection extend mode",
        exit_select_mode, "Exit selection mode",
        goto_definition, "Goto definition",
        goto_declaration, "Goto declaration",
        add_newline_above, "Add newline above",
        add_newline_below, "Add newline below",
        goto_type_definition, "Goto type definition",
        goto_implementation, "Goto implementation",
        goto_file_start, "Goto line number <n> else file start",
        goto_file_end, "Goto file end",
        goto_file, "Goto files in selection",
        goto_file_hsplit, "Goto files in selection (hsplit)",
        goto_file_vsplit, "Goto files in selection (vsplit)",
        goto_reference, "Goto references",
        goto_window_top, "Goto window top",
        goto_window_center, "Goto window center",
        goto_window_bottom, "Goto window bottom",
        goto_last_accessed_file, "Goto last accessed file",
        goto_last_modified_file, "Goto last modified file",
        goto_last_modification, "Goto last modification",
        goto_line, "Goto line",
        goto_last_line, "Goto last line",
        goto_first_diag, "Goto first diagnostic",
        goto_last_diag, "Goto last diagnostic",
        goto_next_diag, "Goto next diagnostic",
        goto_prev_diag, "Goto previous diagnostic",
        goto_next_change, "Goto next change",
        goto_prev_change, "Goto previous change",
        goto_first_change, "Goto first change",
        goto_last_change, "Goto last change",
        goto_line_start, "Goto line start",
        goto_line_end, "Goto line end",
        goto_next_buffer, "Goto next buffer",
        goto_previous_buffer, "Goto previous buffer",
        goto_line_end_newline, "Goto newline at line end",
        goto_first_nonwhitespace, "Goto first non-blank in line",
        trim_selections, "Trim whitespace from selections",
        extend_to_line_start, "Extend to line start",
        extend_to_first_nonwhitespace, "Extend to first non-blank in line",
        extend_to_line_end, "Extend to line end",
        extend_to_line_end_newline, "Extend to line end",
        signature_help, "Show signature help",
        smart_tab, "Insert tab if all cursors have all whitespace to their left; otherwise, run a separate command.",
        insert_tab, "Insert tab char",
        insert_newline, "Insert newline char",
        delete_char_backward, "Delete previous char",
        delete_char_forward, "Delete next char",
        delete_word_backward, "Delete previous word",
        delete_word_forward, "Delete next word",
        kill_to_line_start, "Delete till start of line",
        kill_to_line_end, "Delete till end of line",
        undo, "Undo change",
        redo, "Redo change",
        earlier, "Move backward in history",
        later, "Move forward in history",
        commit_undo_checkpoint, "Commit changes to new checkpoint",
        yank, "Yank selection",
        yank_to_clipboard, "Yank selections to clipboard",
        yank_to_primary_clipboard, "Yank selections to primary clipboard",
        yank_joined, "Join and yank selections",
        yank_joined_to_clipboard, "Join and yank selections to clipboard",
        yank_main_selection_to_clipboard, "Yank main selection to clipboard",
        yank_joined_to_primary_clipboard, "Join and yank selections to primary clipboard",
        yank_main_selection_to_primary_clipboard, "Yank main selection to primary clipboard",
        replace_with_yanked, "Replace with yanked text",
        replace_selections_with_clipboard, "Replace selections by clipboard content",
        replace_selections_with_primary_clipboard, "Replace selections by primary clipboard",
        paste_after, "Paste after selection",
        paste_before, "Paste before selection",
        paste_clipboard_after, "Paste clipboard after selections",
        paste_clipboard_before, "Paste clipboard before selections",
        paste_primary_clipboard_after, "Paste primary clipboard after selections",
        paste_primary_clipboard_before, "Paste primary clipboard before selections",
        indent, "Indent selection",
        unindent, "Unindent selection",
        format_selections, "Format selection",
        join_selections, "Join lines inside selection",
        join_selections_space, "Join lines inside selection and select spaces",
        keep_selections, "Keep selections matching regex",
        remove_selections, "Remove selections matching regex",
        align_selections, "Align selections in column",
        keep_primary_selection, "Keep primary selection",
        remove_primary_selection, "Remove primary selection",
        completion, "Invoke completion popup",
        hover, "Show docs for item under cursor",
        toggle_comments, "Comment/uncomment selections",
        rotate_selections_forward, "Rotate selections forward",
        rotate_selections_backward, "Rotate selections backward",
        rotate_selection_contents_forward, "Rotate selection contents forward",
        rotate_selection_contents_backward, "Rotate selections contents backward",
        reverse_selection_contents, "Reverse selections contents",
        expand_selection, "Expand selection to parent syntax node",
        shrink_selection, "Shrink selection to previously expanded syntax node",
        select_next_sibling, "Select next sibling in syntax tree",
        select_prev_sibling, "Select previous sibling in syntax tree",
        jump_forward, "Jump forward on jumplist",
        jump_backward, "Jump backward on jumplist",
        save_selection, "Save current selection to jumplist",
        jump_view_right, "Jump to right split",
        jump_view_left, "Jump to left split",
        jump_view_up, "Jump to split above",
        jump_view_down, "Jump to split below",
        swap_view_right, "Swap with right split",
        swap_view_left, "Swap with left split",
        swap_view_up, "Swap with split above",
        swap_view_down, "Swap with split below",
        transpose_view, "Transpose splits",
        rotate_view, "Goto next window",
        rotate_view_reverse, "Goto previous window",
        hsplit, "Horizontal bottom split",
        hsplit_new, "Horizontal bottom split scratch buffer",
        vsplit, "Vertical right split",
        vsplit_new, "Vertical right split scratch buffer",
        wclose, "Close window",
        wonly, "Close windows except current",
        select_register, "Select register",
        insert_register, "Insert register",
        align_view_middle, "Align view middle",
        align_view_top, "Align view top",
        align_view_center, "Align view center",
        align_view_bottom, "Align view bottom",
        scroll_up, "Scroll view up",
        scroll_down, "Scroll view down",
        match_brackets, "Goto matching bracket",
        surround_add, "Surround add",
        surround_replace, "Surround replace",
        surround_delete, "Surround delete",
        select_textobject_around, "Select around object",
        select_textobject_inner, "Select inside object",
        goto_next_function, "Goto next function",
        goto_prev_function, "Goto previous function",
        goto_next_class, "Goto next type definition",
        goto_prev_class, "Goto previous type definition",
        goto_next_parameter, "Goto next parameter",
        goto_prev_parameter, "Goto previous parameter",
        goto_next_comment, "Goto next comment",
        goto_prev_comment, "Goto previous comment",
        goto_next_test, "Goto next test",
        goto_prev_test, "Goto previous test",
        goto_next_paragraph, "Goto next paragraph",
        goto_prev_paragraph, "Goto previous paragraph",
        dap_launch, "Launch debug target",
        dap_restart, "Restart debugging session",
        dap_toggle_breakpoint, "Toggle breakpoint",
        dap_continue, "Continue program execution",
        dap_pause, "Pause program execution",
        dap_step_in, "Step in",
        dap_step_out, "Step out",
        dap_next, "Step to next",
        dap_variables, "List variables",
        dap_terminate, "End debug session",
        dap_edit_condition, "Edit breakpoint condition on current line",
        dap_edit_log, "Edit breakpoint log message on current line",
        dap_switch_thread, "Switch current thread",
        dap_switch_stack_frame, "Switch stack frame",
        dap_enable_exceptions, "Enable exception breakpoints",
        dap_disable_exceptions, "Disable exception breakpoints",
        shell_pipe, "Pipe selections through shell command",
        shell_pipe_to, "Pipe selections into shell command ignoring output",
        shell_insert_output, "Insert shell command output before selections",
        shell_append_output, "Append shell command output after selections",
        shell_keep_pipe, "Filter selections with shell predicate",
        suspend, "Suspend and return to shell",
        rename_symbol, "Rename symbol",
        increment, "Increment item under cursor",
        decrement, "Decrement item under cursor",
        record_macro, "Record macro",
        replay_macro, "Replay macro",
        command_palette, "Open command palette",
    );
}

impl fmt::Debug for MappableCommand {
    fn fmt(&self, f: &mut std::fmt::Formatter<'_>) -> std::fmt::Result {
        match self {
            MappableCommand::Static { name, .. } => {
                f.debug_tuple("MappableCommand").field(name).finish()
            }
            MappableCommand::Typable { name, args, .. } => f
                .debug_tuple("MappableCommand")
                .field(name)
                .field(args)
                .finish(),
        }
    }
}

impl fmt::Display for MappableCommand {
    fn fmt(&self, f: &mut std::fmt::Formatter<'_>) -> std::fmt::Result {
        f.write_str(self.name())
    }
}

impl std::str::FromStr for MappableCommand {
    type Err = anyhow::Error;

    fn from_str(s: &str) -> Result<Self, Self::Err> {
        if let Some(suffix) = s.strip_prefix(':') {
            let mut typable_command = suffix.split(' ').map(|arg| arg.trim());
            let name = typable_command
                .next()
                .ok_or_else(|| anyhow!("Expected typable command name"))?;
            let args = typable_command
                .map(|s| s.to_owned())
                .collect::<Vec<String>>();
            typed::TYPABLE_COMMAND_MAP
                .get(name)
                .map(|cmd| MappableCommand::Typable {
                    name: cmd.name.to_owned(),
                    doc: format!(":{} {:?}", cmd.name, args),
                    args,
                })
                .ok_or_else(|| anyhow!("No TypableCommand named '{}'", s))
        } else {
            MappableCommand::STATIC_COMMAND_LIST
                .iter()
                .find(|cmd| cmd.name() == s)
                .cloned()
                .ok_or_else(|| anyhow!("No command named '{}'", s))
        }
    }
}

impl<'de> Deserialize<'de> for MappableCommand {
    fn deserialize<D>(deserializer: D) -> Result<Self, D::Error>
    where
        D: Deserializer<'de>,
    {
        let s = String::deserialize(deserializer)?;
        s.parse().map_err(de::Error::custom)
    }
}

impl PartialEq for MappableCommand {
    fn eq(&self, other: &Self) -> bool {
        match (self, other) {
            (
                MappableCommand::Typable {
                    name: first_name,
                    args: first_args,
                    ..
                },
                MappableCommand::Typable {
                    name: second_name,
                    args: second_args,
                    ..
                },
            ) => first_name == second_name && first_args == second_args,
            (
                MappableCommand::Static {
                    name: first_name, ..
                },
                MappableCommand::Static {
                    name: second_name, ..
                },
            ) => first_name == second_name,
            _ => false,
        }
    }
}

fn no_op(_cx: &mut Context) {}

type MoveFn =
    fn(RopeSlice, Range, Direction, usize, Movement, &TextFormat, &mut TextAnnotations) -> Range;

fn move_impl(cx: &mut Context, move_fn: MoveFn, dir: Direction, behaviour: Movement) {
    let count = cx.count();
    let (view, doc) = current!(cx.editor);
    let text = doc.text().slice(..);
    let text_fmt = doc.text_format(view.inner_area(doc).width, None);
    let mut annotations = view.text_annotations(doc, None);

    let selection = doc.selection(view.id).clone().transform(|range| {
        move_fn(
            text,
            range,
            dir,
            count,
            behaviour,
            &text_fmt,
            &mut annotations,
        )
    });
    doc.set_selection(view.id, selection);
}

use helix_core::movement::{move_horizontally, move_vertically};

fn move_char_left(cx: &mut Context) {
    move_impl(cx, move_horizontally, Direction::Backward, Movement::Move)
}

fn move_char_right(cx: &mut Context) {
    move_impl(cx, move_horizontally, Direction::Forward, Movement::Move)
}

fn move_line_up(cx: &mut Context) {
    move_impl(cx, move_vertically, Direction::Backward, Movement::Move)
}

fn move_line_down(cx: &mut Context) {
    move_impl(cx, move_vertically, Direction::Forward, Movement::Move)
}

fn move_visual_line_up(cx: &mut Context) {
    move_impl(
        cx,
        move_vertically_visual,
        Direction::Backward,
        Movement::Move,
    )
}

fn move_visual_line_down(cx: &mut Context) {
    move_impl(
        cx,
        move_vertically_visual,
        Direction::Forward,
        Movement::Move,
    )
}

fn extend_char_left(cx: &mut Context) {
    move_impl(cx, move_horizontally, Direction::Backward, Movement::Extend)
}

fn extend_char_right(cx: &mut Context) {
    move_impl(cx, move_horizontally, Direction::Forward, Movement::Extend)
}

fn extend_line_up(cx: &mut Context) {
    move_impl(cx, move_vertically, Direction::Backward, Movement::Extend)
}

fn extend_line_down(cx: &mut Context) {
    move_impl(cx, move_vertically, Direction::Forward, Movement::Extend)
}

fn extend_visual_line_up(cx: &mut Context) {
    move_impl(
        cx,
        move_vertically_visual,
        Direction::Backward,
        Movement::Extend,
    )
}

fn extend_visual_line_down(cx: &mut Context) {
    move_impl(
        cx,
        move_vertically_visual,
        Direction::Forward,
        Movement::Extend,
    )
}

fn goto_line_end_impl(view: &mut View, doc: &mut Document, movement: Movement) {
    let text = doc.text().slice(..);

    let selection = doc.selection(view.id).clone().transform(|range| {
        let line = range.cursor_line(text);
        let line_start = text.line_to_char(line);

        let pos = graphemes::prev_grapheme_boundary(text, line_end_char_index(&text, line))
            .max(line_start);

        range.put_cursor(text, pos, movement == Movement::Extend)
    });
    doc.set_selection(view.id, selection);
}

fn goto_line_end(cx: &mut Context) {
    let (view, doc) = current!(cx.editor);
    goto_line_end_impl(
        view,
        doc,
        if cx.editor.mode == Mode::Select {
            Movement::Extend
        } else {
            Movement::Move
        },
    )
}

fn extend_to_line_end(cx: &mut Context) {
    let (view, doc) = current!(cx.editor);
    goto_line_end_impl(view, doc, Movement::Extend)
}

fn goto_line_end_newline_impl(view: &mut View, doc: &mut Document, movement: Movement) {
    let text = doc.text().slice(..);

    let selection = doc.selection(view.id).clone().transform(|range| {
        let line = range.cursor_line(text);
        let pos = line_end_char_index(&text, line);

        range.put_cursor(text, pos, movement == Movement::Extend)
    });
    doc.set_selection(view.id, selection);
}

fn goto_line_end_newline(cx: &mut Context) {
    let (view, doc) = current!(cx.editor);
    goto_line_end_newline_impl(
        view,
        doc,
        if cx.editor.mode == Mode::Select {
            Movement::Extend
        } else {
            Movement::Move
        },
    )
}

fn extend_to_line_end_newline(cx: &mut Context) {
    let (view, doc) = current!(cx.editor);
    goto_line_end_newline_impl(view, doc, Movement::Extend)
}

fn goto_line_start_impl(view: &mut View, doc: &mut Document, movement: Movement) {
    let text = doc.text().slice(..);

    let selection = doc.selection(view.id).clone().transform(|range| {
        let line = range.cursor_line(text);

        // adjust to start of the line
        let pos = text.line_to_char(line);
        range.put_cursor(text, pos, movement == Movement::Extend)
    });
    doc.set_selection(view.id, selection);
}

fn goto_line_start(cx: &mut Context) {
    let (view, doc) = current!(cx.editor);
    goto_line_start_impl(
        view,
        doc,
        if cx.editor.mode == Mode::Select {
            Movement::Extend
        } else {
            Movement::Move
        },
    )
}

fn goto_next_buffer(cx: &mut Context) {
    goto_buffer(cx.editor, Direction::Forward);
}

fn goto_previous_buffer(cx: &mut Context) {
    goto_buffer(cx.editor, Direction::Backward);
}

fn goto_buffer(editor: &mut Editor, direction: Direction) {
    let current = view!(editor).doc;

    let id = match direction {
        Direction::Forward => {
            let iter = editor.documents.keys();
            let mut iter = iter.skip_while(|id| *id != &current);
            iter.next(); // skip current item
            iter.next().or_else(|| editor.documents.keys().next())
        }
        Direction::Backward => {
            let iter = editor.documents.keys();
            let mut iter = iter.rev().skip_while(|id| *id != &current);
            iter.next(); // skip current item
            iter.next().or_else(|| editor.documents.keys().rev().next())
        }
    }
    .unwrap();

    let id = *id;

    editor.switch(id, Action::Replace);
}

fn extend_to_line_start(cx: &mut Context) {
    let (view, doc) = current!(cx.editor);
    goto_line_start_impl(view, doc, Movement::Extend)
}

fn kill_to_line_start(cx: &mut Context) {
    delete_by_selection_insert_mode(
        cx,
        move |text, range| {
            let line = range.cursor_line(text);
            let first_char = text.line_to_char(line);
            let anchor = range.cursor(text);
            let head = if anchor == first_char && line != 0 {
                // select until previous line
                line_end_char_index(&text, line - 1)
            } else if let Some(pos) = find_first_non_whitespace_char(text.line(line)) {
                if first_char + pos < anchor {
                    // select until first non-blank in line if cursor is after it
                    first_char + pos
                } else {
                    // select until start of line
                    first_char
                }
            } else {
                // select until start of line
                first_char
            };
            (head, anchor)
        },
        Direction::Backward,
    );
}

fn kill_to_line_end(cx: &mut Context) {
    delete_by_selection_insert_mode(
        cx,
        |text, range| {
            let line = range.cursor_line(text);
            let line_end_pos = line_end_char_index(&text, line);
            let pos = range.cursor(text);

            // if the cursor is on the newline char delete that
            if pos == line_end_pos {
                (pos, text.line_to_char(line + 1))
            } else {
                (pos, line_end_pos)
            }
        },
        Direction::Forward,
    );
}

fn goto_first_nonwhitespace(cx: &mut Context) {
    let (view, doc) = current!(cx.editor);

    goto_first_nonwhitespace_impl(
        view,
        doc,
        if cx.editor.mode == Mode::Select {
            Movement::Extend
        } else {
            Movement::Move
        },
    )
}

fn extend_to_first_nonwhitespace(cx: &mut Context) {
    let (view, doc) = current!(cx.editor);
    goto_first_nonwhitespace_impl(view, doc, Movement::Extend)
}

fn goto_first_nonwhitespace_impl(view: &mut View, doc: &mut Document, movement: Movement) {
    let text = doc.text().slice(..);

    let selection = doc.selection(view.id).clone().transform(|range| {
        let line = range.cursor_line(text);

        if let Some(pos) = find_first_non_whitespace_char(text.line(line)) {
            let pos = pos + text.line_to_char(line);
            range.put_cursor(text, pos, movement == Movement::Extend)
        } else {
            range
        }
    });
    doc.set_selection(view.id, selection);
}

fn trim_selections(cx: &mut Context) {
    let (view, doc) = current!(cx.editor);
    let text = doc.text().slice(..);

    let ranges: SmallVec<[Range; 1]> = doc
        .selection(view.id)
        .iter()
        .filter_map(|range| {
            if range.is_empty() || range.slice(text).chars().all(|ch| ch.is_whitespace()) {
                return None;
            }
            let mut start = range.from();
            let mut end = range.to();
            start = movement::skip_while(text, start, |x| x.is_whitespace()).unwrap_or(start);
            end = movement::backwards_skip_while(text, end, |x| x.is_whitespace()).unwrap_or(end);
            Some(Range::new(start, end).with_direction(range.direction()))
        })
        .collect();

    if !ranges.is_empty() {
        let primary = doc.selection(view.id).primary();
        let idx = ranges
            .iter()
            .position(|range| range.overlaps(&primary))
            .unwrap_or(ranges.len() - 1);
        doc.set_selection(view.id, Selection::new(ranges, idx));
    } else {
        collapse_selection(cx);
        keep_primary_selection(cx);
    };
}

// align text in selection
#[allow(deprecated)]
fn align_selections(cx: &mut Context) {
    use helix_core::visual_coords_at_pos;

    let (view, doc) = current!(cx.editor);
    let text = doc.text().slice(..);
    let selection = doc.selection(view.id);

    let tab_width = doc.tab_width();
    let mut column_widths: Vec<Vec<_>> = Vec::new();
    let mut last_line = text.len_lines() + 1;
    let mut col = 0;

    for range in selection {
        let coords = visual_coords_at_pos(text, range.head, tab_width);
        let anchor_coords = visual_coords_at_pos(text, range.anchor, tab_width);

        if coords.row != anchor_coords.row {
            cx.editor
                .set_error("align cannot work with multi line selections");
            return;
        }

        col = if coords.row == last_line { col + 1 } else { 0 };

        if col >= column_widths.len() {
            column_widths.push(Vec::new());
        }
        column_widths[col].push((range.from(), coords.col));

        last_line = coords.row;
    }

    let mut changes = Vec::with_capacity(selection.len());

    // Account for changes on each row
    let len = column_widths.first().map(|cols| cols.len()).unwrap_or(0);
    let mut offs = vec![0; len];

    for col in column_widths {
        let max_col = col
            .iter()
            .enumerate()
            .map(|(row, (_, cursor))| *cursor + offs[row])
            .max()
            .unwrap_or(0);

        for (row, (insert_pos, last_col)) in col.into_iter().enumerate() {
            let ins_count = max_col - (last_col + offs[row]);

            if ins_count == 0 {
                continue;
            }

            offs[row] += ins_count;

            changes.push((insert_pos, insert_pos, Some(" ".repeat(ins_count).into())));
        }
    }

    // The changeset has to be sorted
    changes.sort_unstable_by_key(|(from, _, _)| *from);

    let transaction = Transaction::change(doc.text(), changes.into_iter());
    doc.apply(&transaction, view.id);
}

fn goto_window(cx: &mut Context, align: Align) {
    let count = cx.count() - 1;
    let config = cx.editor.config();
    let (view, doc) = current!(cx.editor);

    let height = view.inner_height();

    // respect user given count if any
    // - 1 so we have at least one gap in the middle.
    // a height of 6 with padding of 3 on each side will keep shifting the view back and forth
    // as we type
    let scrolloff = config.scrolloff.min(height.saturating_sub(1) / 2);

    let last_visual_line = view.last_visual_line(doc);

    let visual_line = match align {
        Align::Top => view.offset.vertical_offset + scrolloff + count,
        Align::Center => view.offset.vertical_offset + (last_visual_line / 2),
        Align::Bottom => {
            view.offset.vertical_offset + last_visual_line.saturating_sub(scrolloff + count)
        }
    };
    let visual_line = visual_line
        .max(view.offset.vertical_offset + scrolloff)
        .min(view.offset.vertical_offset + last_visual_line.saturating_sub(scrolloff));

    let pos = view
        .pos_at_visual_coords(doc, visual_line as u16, 0, false)
        .expect("visual_line was constrained to the view area");

    let text = doc.text().slice(..);
    let selection = doc
        .selection(view.id)
        .clone()
        .transform(|range| range.put_cursor(text, pos, cx.editor.mode == Mode::Select));
    doc.set_selection(view.id, selection);
}

fn goto_window_top(cx: &mut Context) {
    goto_window(cx, Align::Top)
}

fn goto_window_center(cx: &mut Context) {
    goto_window(cx, Align::Center)
}

fn goto_window_bottom(cx: &mut Context) {
    goto_window(cx, Align::Bottom)
}

fn move_word_impl<F>(cx: &mut Context, move_fn: F)
where
    F: Fn(RopeSlice, Range, usize) -> Range,
{
    let count = cx.count();
    let (view, doc) = current!(cx.editor);
    let text = doc.text().slice(..);

    let selection = doc
        .selection(view.id)
        .clone()
        .transform(|range| move_fn(text, range, count));
    doc.set_selection(view.id, selection);
}

fn move_next_word_start(cx: &mut Context) {
    move_word_impl(cx, movement::move_next_word_start)
}

fn move_prev_word_start(cx: &mut Context) {
    move_word_impl(cx, movement::move_prev_word_start)
}

fn move_prev_word_end(cx: &mut Context) {
    move_word_impl(cx, movement::move_prev_word_end)
}

fn move_next_word_end(cx: &mut Context) {
    move_word_impl(cx, movement::move_next_word_end)
}

fn move_next_long_word_start(cx: &mut Context) {
    move_word_impl(cx, movement::move_next_long_word_start)
}

fn move_prev_long_word_start(cx: &mut Context) {
    move_word_impl(cx, movement::move_prev_long_word_start)
}

fn move_prev_long_word_end(cx: &mut Context) {
    move_word_impl(cx, movement::move_prev_long_word_end)
}

fn move_next_long_word_end(cx: &mut Context) {
    move_word_impl(cx, movement::move_next_long_word_end)
}

fn goto_para_impl<F>(cx: &mut Context, move_fn: F)
where
    F: Fn(RopeSlice, Range, usize, Movement) -> Range + 'static,
{
    let count = cx.count();
    let motion = move |editor: &mut Editor| {
        let (view, doc) = current!(editor);
        let text = doc.text().slice(..);
        let behavior = if editor.mode == Mode::Select {
            Movement::Extend
        } else {
            Movement::Move
        };

        let selection = doc
            .selection(view.id)
            .clone()
            .transform(|range| move_fn(text, range, count, behavior));
        doc.set_selection(view.id, selection);
    };
    cx.editor.apply_motion(motion)
}

fn goto_prev_paragraph(cx: &mut Context) {
    goto_para_impl(cx, movement::move_prev_paragraph)
}

fn goto_next_paragraph(cx: &mut Context) {
    goto_para_impl(cx, movement::move_next_paragraph)
}

fn goto_file_start(cx: &mut Context) {
    if cx.count.is_some() {
        goto_line(cx);
    } else {
        let (view, doc) = current!(cx.editor);
        let text = doc.text().slice(..);
        let selection = doc
            .selection(view.id)
            .clone()
            .transform(|range| range.put_cursor(text, 0, cx.editor.mode == Mode::Select));
        push_jump(view, doc);
        doc.set_selection(view.id, selection);
    }
}

fn goto_file_end(cx: &mut Context) {
    let (view, doc) = current!(cx.editor);
    let text = doc.text().slice(..);
    let pos = doc.text().len_chars();
    let selection = doc
        .selection(view.id)
        .clone()
        .transform(|range| range.put_cursor(text, pos, cx.editor.mode == Mode::Select));
    push_jump(view, doc);
    doc.set_selection(view.id, selection);
}

fn goto_file(cx: &mut Context) {
    goto_file_impl(cx, Action::Replace);
}

fn goto_file_hsplit(cx: &mut Context) {
    goto_file_impl(cx, Action::HorizontalSplit);
}

fn goto_file_vsplit(cx: &mut Context) {
    goto_file_impl(cx, Action::VerticalSplit);
}

/// Goto files in selection.
fn goto_file_impl(cx: &mut Context, action: Action) {
    let (view, doc) = current_ref!(cx.editor);
    let text = doc.text();
    let selections = doc.selection(view.id);
    let rel_path = doc
        .relative_path()
        .map(|path| path.parent().unwrap().to_path_buf())
        .unwrap_or_default();
    let mut paths: Vec<_> = selections
        .iter()
        .map(|r| text.slice(r.from()..r.to()).to_string())
        .collect();
    let primary = selections.primary();
    // Checks whether there is only one selection with a width of 1
    if selections.len() == 1 && primary.len() == 1 {
        let count = cx.count();
        let text_slice = text.slice(..);
        // In this case it selects the WORD under the cursor
        let current_word = textobject::textobject_word(
            text_slice,
            primary,
            textobject::TextObject::Inside,
            count,
            true,
        );
        // Trims some surrounding chars so that the actual file is opened.
        let surrounding_chars: &[_] = &['\'', '"', '(', ')'];
        paths.clear();
        paths.push(
            current_word
                .fragment(text_slice)
                .trim_matches(surrounding_chars)
                .to_string(),
        );
    }
    for sel in paths {
        let p = sel.trim();
        if !p.is_empty() {
            let path = &rel_path.join(p);
            if path.is_dir() {
                let picker = ui::file_picker(path.into(), &cx.editor.config());
                cx.push_layer(Box::new(overlaid(picker)));
            } else if let Err(e) = cx.editor.open(path, action) {
                cx.editor.set_error(format!("Open file failed: {:?}", e));
            }
        }
    }
}

fn extend_word_impl<F>(cx: &mut Context, extend_fn: F)
where
    F: Fn(RopeSlice, Range, usize) -> Range,
{
    let count = cx.count();
    let (view, doc) = current!(cx.editor);
    let text = doc.text().slice(..);

    let selection = doc.selection(view.id).clone().transform(|range| {
        let word = extend_fn(text, range, count);
        let pos = word.cursor(text);
        range.put_cursor(text, pos, true)
    });
    doc.set_selection(view.id, selection);
}

fn extend_next_word_start(cx: &mut Context) {
    extend_word_impl(cx, movement::move_next_word_start)
}

fn extend_prev_word_start(cx: &mut Context) {
    extend_word_impl(cx, movement::move_prev_word_start)
}

fn extend_next_word_end(cx: &mut Context) {
    extend_word_impl(cx, movement::move_next_word_end)
}

fn extend_prev_word_end(cx: &mut Context) {
    extend_word_impl(cx, movement::move_prev_word_end)
}

fn extend_next_long_word_start(cx: &mut Context) {
    extend_word_impl(cx, movement::move_next_long_word_start)
}

fn extend_prev_long_word_start(cx: &mut Context) {
    extend_word_impl(cx, movement::move_prev_long_word_start)
}

fn extend_prev_long_word_end(cx: &mut Context) {
    extend_word_impl(cx, movement::move_prev_long_word_end)
}

fn extend_next_long_word_end(cx: &mut Context) {
    extend_word_impl(cx, movement::move_next_long_word_end)
}

fn find_char(cx: &mut Context, direction: Direction, inclusive: bool, extend: bool) {
    // TODO: count is reset to 1 before next key so we move it into the closure here.
    // Would be nice to carry over.
    let count = cx.count();

    // need to wait for next key
    // TODO: should this be done by grapheme rather than char?  For example,
    // we can't properly handle the line-ending CRLF case here in terms of char.
    cx.on_next_key(move |cx, event| {
        let ch = match event {
            KeyEvent {
                code: KeyCode::Enter,
                ..
            } =>
            // TODO: this isn't quite correct when CRLF is involved.
            // This hack will work in most cases, since documents don't
            // usually mix line endings.  But we should fix it eventually
            // anyway.
            {
                doc!(cx.editor).line_ending.as_str().chars().next().unwrap()
            }

            KeyEvent {
                code: KeyCode::Tab, ..
            } => '\t',

            KeyEvent {
                code: KeyCode::Char(ch),
                ..
            } => ch,
            _ => return,
        };
        let motion = move |editor: &mut Editor| {
            match direction {
                Direction::Forward => {
                    find_char_impl(editor, &find_next_char_impl, inclusive, extend, ch, count)
                }
                Direction::Backward => {
                    find_char_impl(editor, &find_prev_char_impl, inclusive, extend, ch, count)
                }
            };
        };

        cx.editor.apply_motion(motion);
    })
}

//

#[inline]
fn find_char_impl<F, M: CharMatcher + Clone + Copy>(
    editor: &mut Editor,
    search_fn: &F,
    inclusive: bool,
    extend: bool,
    char_matcher: M,
    count: usize,
) where
    F: Fn(RopeSlice, M, usize, usize, bool) -> Option<usize> + 'static,
{
    let (view, doc) = current!(editor);
    let text = doc.text().slice(..);

    let selection = doc.selection(view.id).clone().transform(|range| {
        // TODO: use `Range::cursor()` here instead.  However, that works in terms of
        // graphemes, whereas this function doesn't yet.  So we're doing the same logic
        // here, but just in terms of chars instead.
        let search_start_pos = if range.anchor < range.head {
            range.head - 1
        } else {
            range.head
        };

        search_fn(text, char_matcher, search_start_pos, count, inclusive).map_or(range, |pos| {
            if extend {
                range.put_cursor(text, pos, true)
            } else {
                Range::point(range.cursor(text)).put_cursor(text, pos, true)
            }
        })
    });
    doc.set_selection(view.id, selection);
}

fn find_next_char_impl(
    text: RopeSlice,
    ch: char,
    pos: usize,
    n: usize,
    inclusive: bool,
) -> Option<usize> {
    let pos = (pos + 1).min(text.len_chars());
    if inclusive {
        search::find_nth_next(text, ch, pos, n)
    } else {
        let n = match text.get_char(pos) {
            Some(next_ch) if next_ch == ch => n + 1,
            _ => n,
        };
        search::find_nth_next(text, ch, pos, n).map(|n| n.saturating_sub(1))
    }
}

fn find_prev_char_impl(
    text: RopeSlice,
    ch: char,
    pos: usize,
    n: usize,
    inclusive: bool,
) -> Option<usize> {
    if inclusive {
        search::find_nth_prev(text, ch, pos, n)
    } else {
        let n = match text.get_char(pos.saturating_sub(1)) {
            Some(next_ch) if next_ch == ch => n + 1,
            _ => n,
        };
        search::find_nth_prev(text, ch, pos, n).map(|n| (n + 1).min(text.len_chars()))
    }
}

fn find_till_char(cx: &mut Context) {
    find_char(cx, Direction::Forward, false, false);
}

fn find_next_char(cx: &mut Context) {
    find_char(cx, Direction::Forward, true, false)
}

fn extend_till_char(cx: &mut Context) {
    find_char(cx, Direction::Forward, false, true)
}

fn extend_next_char(cx: &mut Context) {
    find_char(cx, Direction::Forward, true, true)
}

fn till_prev_char(cx: &mut Context) {
    find_char(cx, Direction::Backward, false, false)
}

fn find_prev_char(cx: &mut Context) {
    find_char(cx, Direction::Backward, true, false)
}

fn extend_till_prev_char(cx: &mut Context) {
    find_char(cx, Direction::Backward, false, true)
}

fn extend_prev_char(cx: &mut Context) {
    find_char(cx, Direction::Backward, true, true)
}

fn repeat_last_motion(cx: &mut Context) {
    cx.editor.repeat_last_motion(cx.count())
}

fn replace(cx: &mut Context) {
    let mut buf = [0u8; 4]; // To hold utf8 encoded char.

    // need to wait for next key
    cx.on_next_key(move |cx, event| {
        let (view, doc) = current!(cx.editor);
        let ch: Option<&str> = match event {
            KeyEvent {
                code: KeyCode::Char(ch),
                ..
            } => Some(ch.encode_utf8(&mut buf[..])),
            KeyEvent {
                code: KeyCode::Enter,
                ..
            } => Some(doc.line_ending.as_str()),
            KeyEvent {
                code: KeyCode::Tab, ..
            } => Some("\t"),
            _ => None,
        };

        let selection = doc.selection(view.id);

        if let Some(ch) = ch {
            let transaction = Transaction::change_by_selection(doc.text(), selection, |range| {
                if !range.is_empty() {
                    let text: String =
                        RopeGraphemes::new(doc.text().slice(range.from()..range.to()))
                            .map(|g| {
                                let cow: Cow<str> = g.into();
                                if str_is_line_ending(&cow) {
                                    cow
                                } else {
                                    ch.into()
                                }
                            })
                            .collect();

                    (range.from(), range.to(), Some(text.into()))
                } else {
                    // No change.
                    (range.from(), range.to(), None)
                }
            });

            doc.apply(&transaction, view.id);
            exit_select_mode(cx);
        }
    })
}

fn switch_case_impl<F>(cx: &mut Context, change_fn: F)
where
    F: Fn(RopeSlice) -> Tendril,
{
    let (view, doc) = current!(cx.editor);
    let selection = doc.selection(view.id);
    let transaction = Transaction::change_by_selection(doc.text(), selection, |range| {
        let text: Tendril = change_fn(range.slice(doc.text().slice(..)));

        (range.from(), range.to(), Some(text))
    });

    doc.apply(&transaction, view.id);
}

fn switch_case(cx: &mut Context) {
    switch_case_impl(cx, |string| {
        string
            .chars()
            .flat_map(|ch| {
                if ch.is_lowercase() {
                    ch.to_uppercase().collect()
                } else if ch.is_uppercase() {
                    ch.to_lowercase().collect()
                } else {
                    vec![ch]
                }
            })
            .collect()
    });
}

fn switch_to_uppercase(cx: &mut Context) {
    switch_case_impl(cx, |string| {
        string.chunks().map(|chunk| chunk.to_uppercase()).collect()
    });
}

fn switch_to_lowercase(cx: &mut Context) {
    switch_case_impl(cx, |string| {
        string.chunks().map(|chunk| chunk.to_lowercase()).collect()
    });
}

pub fn scroll(cx: &mut Context, offset: usize, direction: Direction) {
    use Direction::*;
    let config = cx.editor.config();
    let (view, doc) = current!(cx.editor);

    let range = doc.selection(view.id).primary();
    let text = doc.text().slice(..);

    let cursor = range.cursor(text);
    let height = view.inner_height();

    let scrolloff = config.scrolloff.min(height.saturating_sub(1) / 2);
    let offset = match direction {
        Forward => offset as isize,
        Backward => -(offset as isize),
    };

    let doc_text = doc.text().slice(..);
    let viewport = view.inner_area(doc);
    let text_fmt = doc.text_format(viewport.width, None);
    let annotations = view.text_annotations(doc, None);
    (view.offset.anchor, view.offset.vertical_offset) = char_idx_at_visual_offset(
        doc_text,
        view.offset.anchor,
        view.offset.vertical_offset as isize + offset,
        0,
        &text_fmt,
        &annotations,
    );

    let mut head;
    match direction {
        Forward => {
            let off;
            (head, off) = char_idx_at_visual_offset(
                doc_text,
                view.offset.anchor,
                (view.offset.vertical_offset + scrolloff) as isize,
                0,
                &text_fmt,
                &annotations,
            );
            head += (off != 0) as usize;
            if head <= cursor {
                return;
            }
        }
        Backward => {
            head = char_idx_at_visual_offset(
                doc_text,
                view.offset.anchor,
                (view.offset.vertical_offset + height - scrolloff - 1) as isize,
                0,
                &text_fmt,
                &annotations,
            )
            .0;
            if head >= cursor {
                return;
            }
        }
    }

    let anchor = if cx.editor.mode == Mode::Select {
        range.anchor
    } else {
        head
    };

    // replace primary selection with an empty selection at cursor pos
    let prim_sel = Range::new(anchor, head);
    let mut sel = doc.selection(view.id).clone();
    let idx = sel.primary_index();
    sel = sel.replace(idx, prim_sel);
    doc.set_selection(view.id, sel);
}

fn page_up(cx: &mut Context) {
    let view = view!(cx.editor);
    let offset = view.inner_height();
    scroll(cx, offset, Direction::Backward);
}

fn page_down(cx: &mut Context) {
    let view = view!(cx.editor);
    let offset = view.inner_height();
    scroll(cx, offset, Direction::Forward);
}

fn half_page_up(cx: &mut Context) {
    let view = view!(cx.editor);
    let offset = view.inner_height() / 2;
    scroll(cx, offset, Direction::Backward);
}

fn half_page_down(cx: &mut Context) {
    let view = view!(cx.editor);
    let offset = view.inner_height() / 2;
    scroll(cx, offset, Direction::Forward);
}

#[allow(deprecated)]
// currently uses the deprecated `visual_coords_at_pos`/`pos_at_visual_coords` functions
// as this function ignores softwrapping (and virtual text) and instead only cares
// about "text visual position"
//
// TODO: implement a variant of that uses visual lines and respects virtual text
fn copy_selection_on_line(cx: &mut Context, direction: Direction) {
    use helix_core::{pos_at_visual_coords, visual_coords_at_pos};

    let count = cx.count();
    let (view, doc) = current!(cx.editor);
    let text = doc.text().slice(..);
    let selection = doc.selection(view.id);
    let mut ranges = SmallVec::with_capacity(selection.ranges().len() * (count + 1));
    ranges.extend_from_slice(selection.ranges());
    let mut primary_index = 0;
    for range in selection.iter() {
        let is_primary = *range == selection.primary();

        // The range is always head exclusive
        let (head, anchor) = if range.anchor < range.head {
            (range.head - 1, range.anchor)
        } else {
            (range.head, range.anchor.saturating_sub(1))
        };

        let tab_width = doc.tab_width();

        let head_pos = visual_coords_at_pos(text, head, tab_width);
        let anchor_pos = visual_coords_at_pos(text, anchor, tab_width);

        let height = std::cmp::max(head_pos.row, anchor_pos.row)
            - std::cmp::min(head_pos.row, anchor_pos.row)
            + 1;

        if is_primary {
            primary_index = ranges.len();
        }
        ranges.push(*range);

        let mut sels = 0;
        let mut i = 0;
        while sels < count {
            let offset = (i + 1) * height;

            let anchor_row = match direction {
                Direction::Forward => anchor_pos.row + offset,
                Direction::Backward => anchor_pos.row.saturating_sub(offset),
            };

            let head_row = match direction {
                Direction::Forward => head_pos.row + offset,
                Direction::Backward => head_pos.row.saturating_sub(offset),
            };

            if anchor_row >= text.len_lines() || head_row >= text.len_lines() {
                break;
            }

            let anchor =
                pos_at_visual_coords(text, Position::new(anchor_row, anchor_pos.col), tab_width);
            let head = pos_at_visual_coords(text, Position::new(head_row, head_pos.col), tab_width);

            // skip lines that are too short
            if visual_coords_at_pos(text, anchor, tab_width).col == anchor_pos.col
                && visual_coords_at_pos(text, head, tab_width).col == head_pos.col
            {
                if is_primary {
                    primary_index = ranges.len();
                }
                // This is Range::new(anchor, head), but it will place the cursor on the correct column
                ranges.push(Range::point(anchor).put_cursor(text, head, true));
                sels += 1;
            }

            if anchor_row == 0 && head_row == 0 {
                break;
            }

            i += 1;
        }
    }

    let selection = Selection::new(ranges, primary_index);
    doc.set_selection(view.id, selection);
}

fn copy_selection_on_prev_line(cx: &mut Context) {
    copy_selection_on_line(cx, Direction::Backward)
}

fn copy_selection_on_next_line(cx: &mut Context) {
    copy_selection_on_line(cx, Direction::Forward)
}

fn select_all(cx: &mut Context) {
    let (view, doc) = current!(cx.editor);

    let end = doc.text().len_chars();
    doc.set_selection(view.id, Selection::single(0, end))
}

fn select_regex(cx: &mut Context) {
    let reg = cx.register.unwrap_or('/');
    ui::regex_prompt(
        cx,
        "select:".into(),
        Some(reg),
        ui::completers::none,
        move |cx, regex, event| {
            let (view, doc) = current!(cx.editor);
            if !matches!(event, PromptEvent::Update | PromptEvent::Validate) {
                return;
            }
            let text = doc.text().slice(..);
            if let Some(selection) =
                selection::select_on_matches(text, doc.selection(view.id), &regex)
            {
                doc.set_selection(view.id, selection);
            }
        },
    );
}

fn split_selection(cx: &mut Context) {
    let reg = cx.register.unwrap_or('/');
    ui::regex_prompt(
        cx,
        "split:".into(),
        Some(reg),
        ui::completers::none,
        move |cx, regex, event| {
            let (view, doc) = current!(cx.editor);
            if !matches!(event, PromptEvent::Update | PromptEvent::Validate) {
                return;
            }
            let text = doc.text().slice(..);
            let selection = selection::split_on_matches(text, doc.selection(view.id), &regex);
            doc.set_selection(view.id, selection);
        },
    );
}

fn split_selection_on_newline(cx: &mut Context) {
    let (view, doc) = current!(cx.editor);
    let text = doc.text().slice(..);
    // only compile the regex once
    #[allow(clippy::trivial_regex)]
    static REGEX: Lazy<Regex> =
        Lazy::new(|| Regex::new(r"\r\n|[\n\r\u{000B}\u{000C}\u{0085}\u{2028}\u{2029}]").unwrap());
    let selection = selection::split_on_matches(text, doc.selection(view.id), &REGEX);
    doc.set_selection(view.id, selection);
}

fn merge_selections(cx: &mut Context) {
    let (view, doc) = current!(cx.editor);
    let selection = doc.selection(view.id).clone().merge_ranges();
    doc.set_selection(view.id, selection);
}

fn merge_consecutive_selections(cx: &mut Context) {
    let (view, doc) = current!(cx.editor);
    let selection = doc.selection(view.id).clone().merge_consecutive_ranges();
    doc.set_selection(view.id, selection);
}

#[allow(clippy::too_many_arguments)]
fn search_impl(
    editor: &mut Editor,
    contents: &str,
    regex: &Regex,
    movement: Movement,
    direction: Direction,
    scrolloff: usize,
    wrap_around: bool,
    show_warnings: bool,
) {
    let (view, doc) = current!(editor);
    let text = doc.text().slice(..);
    let selection = doc.selection(view.id);

    // Get the right side of the primary block cursor for forward search, or the
    // grapheme before the start of the selection for reverse search.
    let start = match direction {
        Direction::Forward => text.char_to_byte(graphemes::ensure_grapheme_boundary_next(
            text,
            selection.primary().to(),
        )),
        Direction::Backward => text.char_to_byte(graphemes::ensure_grapheme_boundary_prev(
            text,
            selection.primary().from(),
        )),
    };

    // A regex::Match returns byte-positions in the str. In the case where we
    // do a reverse search and wraparound to the end, we don't need to search
    // the text before the current cursor position for matches, but by slicing
    // it out, we need to add it back to the position of the selection.
    let mut offset = 0;

    // use find_at to find the next match after the cursor, loop around the end
    // Careful, `Regex` uses `bytes` as offsets, not character indices!
    let mut mat = match direction {
        Direction::Forward => regex.find_at(contents, start),
        Direction::Backward => regex.find_iter(&contents[..start]).last(),
    };

    if mat.is_none() {
        if wrap_around {
            mat = match direction {
                Direction::Forward => regex.find(contents),
                Direction::Backward => {
                    offset = start;
                    regex.find_iter(&contents[start..]).last()
                }
            };
        }
        if show_warnings {
            if wrap_around && mat.is_some() {
                editor.set_status("Wrapped around document");
            } else {
                editor.set_error("No more matches");
            }
        }
    }

    let (view, doc) = current!(editor);
    let text = doc.text().slice(..);
    let selection = doc.selection(view.id);

    if let Some(mat) = mat {
        let start = text.byte_to_char(mat.start() + offset);
        let end = text.byte_to_char(mat.end() + offset);

        if end == 0 {
            // skip empty matches that don't make sense
            return;
        }

        // Determine range direction based on the primary range
        let primary = selection.primary();
        let range = Range::new(start, end).with_direction(primary.direction());

        let selection = match movement {
            Movement::Extend => selection.clone().push(range),
            Movement::Move => selection.clone().replace(selection.primary_index(), range),
        };

        doc.set_selection(view.id, selection);
        view.ensure_cursor_in_view_center(doc, scrolloff);
    };
}

fn search_completions(cx: &mut Context, reg: Option<char>) -> Vec<String> {
    let mut items = reg
        .and_then(|reg| cx.editor.registers.read(reg, cx.editor))
        .map_or(Vec::new(), |reg| reg.take(200).collect());
    items.sort_unstable();
    items.dedup();
    items.into_iter().map(|value| value.to_string()).collect()
}

fn search(cx: &mut Context) {
    searcher(cx, Direction::Forward)
}

fn rsearch(cx: &mut Context) {
    searcher(cx, Direction::Backward)
}

fn searcher(cx: &mut Context, direction: Direction) {
    let reg = cx.register.unwrap_or('/');
    let config = cx.editor.config();
    let scrolloff = config.scrolloff;
    let wrap_around = config.search.wrap_around;

    let doc = doc!(cx.editor);

    // TODO: could probably share with select_on_matches?

    // HAXX: sadly we can't avoid allocating a single string for the whole buffer since we can't
    // feed chunks into the regex yet
    let contents = doc.text().slice(..).to_string();
    let completions = search_completions(cx, Some(reg));

    ui::regex_prompt(
        cx,
        "search:".into(),
        Some(reg),
        move |_editor: &Editor, input: &str| {
            completions
                .iter()
                .filter(|comp| comp.starts_with(input))
                .map(|comp| (0.., std::borrow::Cow::Owned(comp.clone())))
                .collect()
        },
        move |cx, regex, event| {
            if event == PromptEvent::Validate {
                cx.editor.registers.last_search_register = reg;
            } else if event != PromptEvent::Update {
                return;
            }
            search_impl(
                cx.editor,
                &contents,
                &regex,
                Movement::Move,
                direction,
                scrolloff,
                wrap_around,
                false,
            );
        },
    );
}

fn search_next_or_prev_impl(cx: &mut Context, movement: Movement, direction: Direction) {
    let count = cx.count();
    let register = cx
        .register
        .unwrap_or(cx.editor.registers.last_search_register);
    let config = cx.editor.config();
    let scrolloff = config.scrolloff;
    if let Some(query) = cx.editor.registers.first(register, cx.editor) {
        let doc = doc!(cx.editor);
        let contents = doc.text().slice(..).to_string();
        let search_config = &config.search;
        let case_insensitive = if search_config.smart_case {
            !query.chars().any(char::is_uppercase)
        } else {
            false
        };
        let wrap_around = search_config.wrap_around;
        if let Ok(regex) = RegexBuilder::new(&query)
            .case_insensitive(case_insensitive)
            .multi_line(true)
            .build()
        {
            for _ in 0..count {
                search_impl(
                    cx.editor,
                    &contents,
                    &regex,
                    movement,
                    direction,
                    scrolloff,
                    wrap_around,
                    true,
                );
            }
        } else {
            let error = format!("Invalid regex: {}", query);
            cx.editor.set_error(error);
        }
    }
}

fn search_next(cx: &mut Context) {
    search_next_or_prev_impl(cx, Movement::Move, Direction::Forward);
}

fn search_prev(cx: &mut Context) {
    search_next_or_prev_impl(cx, Movement::Move, Direction::Backward);
}
fn extend_search_next(cx: &mut Context) {
    search_next_or_prev_impl(cx, Movement::Extend, Direction::Forward);
}

fn extend_search_prev(cx: &mut Context) {
    search_next_or_prev_impl(cx, Movement::Extend, Direction::Backward);
}

fn search_selection(cx: &mut Context) {
    let register = cx.register.unwrap_or('/');
    let (view, doc) = current!(cx.editor);
    let contents = doc.text().slice(..);

    let regex = doc
        .selection(view.id)
        .iter()
        .map(|selection| regex::escape(&selection.fragment(contents)))
        .collect::<HashSet<_>>() // Collect into hashset to deduplicate identical regexes
        .into_iter()
        .collect::<Vec<_>>()
        .join("|");

    let msg = format!("register '{}' set to '{}'", register, &regex);
    match cx.editor.registers.push(register, regex) {
        Ok(_) => {
            cx.editor.registers.last_search_register = register;
            cx.editor.set_status(msg)
        }
        Err(err) => cx.editor.set_error(err.to_string()),
    }
}

fn make_search_word_bounded(cx: &mut Context) {
    // Defaults to the active search register instead `/` to be more ergonomic assuming most people
    // would use this command following `search_selection`. This avoids selecting the register
    // twice.
    let register = cx
        .register
        .unwrap_or(cx.editor.registers.last_search_register);
    let regex = match cx.editor.registers.first(register, cx.editor) {
        Some(regex) => regex,
        None => return,
    };
    let start_anchored = regex.starts_with("\\b");
    let end_anchored = regex.ends_with("\\b");

    if start_anchored && end_anchored {
        return;
    }

    let mut new_regex = String::with_capacity(
        regex.len() + if start_anchored { 0 } else { 2 } + if end_anchored { 0 } else { 2 },
    );

    if !start_anchored {
        new_regex.push_str("\\b");
    }
    new_regex.push_str(&regex);
    if !end_anchored {
        new_regex.push_str("\\b");
    }

    let msg = format!("register '{}' set to '{}'", register, &new_regex);
    match cx.editor.registers.push(register, new_regex) {
        Ok(_) => {
            cx.editor.registers.last_search_register = register;
            cx.editor.set_status(msg)
        }
        Err(err) => cx.editor.set_error(err.to_string()),
    }
}

fn global_search(cx: &mut Context) {
    #[derive(Debug)]
    struct FileResult {
        path: PathBuf,
        /// 0 indexed lines
        line_num: usize,
    }

    impl FileResult {
        fn new(path: &Path, line_num: usize) -> Self {
            Self {
                path: path.to_path_buf(),
                line_num,
            }
        }
    }

    impl ui::menu::Item for FileResult {
        type Data = Option<PathBuf>;

        fn format(&self, current_path: &Self::Data) -> Row {
            let relative_path = helix_core::path::get_relative_path(&self.path)
                .to_string_lossy()
                .into_owned();
            if current_path
                .as_ref()
                .map(|p| p == &self.path)
                .unwrap_or(false)
            {
                format!("{} (*)", relative_path).into()
            } else {
                relative_path.into()
            }
        }
    }

    let config = cx.editor.config();
    let smart_case = config.search.smart_case;
    let file_picker_config = config.file_picker.clone();

    let reg = cx.register.unwrap_or('/');
    let completions = search_completions(cx, Some(reg));
    ui::regex_prompt(
        cx,
        "global-search:".into(),
        Some(reg),
        move |_editor: &Editor, input: &str| {
            completions
                .iter()
                .filter(|comp| comp.starts_with(input))
                .map(|comp| (0.., std::borrow::Cow::Owned(comp.clone())))
                .collect()
        },
        move |cx, regex, event| {
            if event != PromptEvent::Validate {
                return;
            }
            cx.editor.registers.last_search_register = reg;

            let current_path = doc_mut!(cx.editor).path().cloned();
            let documents: Vec<_> = cx
                .editor
                .documents()
                .map(|doc| (doc.path().cloned(), doc.text().to_owned()))
                .collect();

            if let Ok(matcher) = RegexMatcherBuilder::new()
                .case_smart(smart_case)
                .build(regex.as_str())
            {
                let search_root = helix_loader::current_working_dir();
                if !search_root.exists() {
                    cx.editor
                        .set_error("Current working directory does not exist");
                    return;
                }

                let (picker, injector) = Picker::stream(current_path);

                let dedup_symlinks = file_picker_config.deduplicate_links;
                let absolute_root = search_root
                    .canonicalize()
                    .unwrap_or_else(|_| search_root.clone());
<<<<<<< HEAD

                let mut walk_builder = WalkBuilder::new(search_root);

                walk_builder
                    .hidden(file_picker_config.hidden)
                    .parents(file_picker_config.parents)
                    .ignore(file_picker_config.ignore)
                    .follow_links(file_picker_config.follow_symlinks)
                    .git_ignore(file_picker_config.git_ignore)
                    .git_global(file_picker_config.git_global)
                    .git_exclude(file_picker_config.git_exclude)
                    .max_depth(file_picker_config.max_depth)
                    .filter_entry(move |entry| {
                        filter_picker_entry(entry, &absolute_root, dedup_symlinks)
                    });

                if file_picker_config.hxignore {
                    walk_builder.add_custom_ignore_filename(".hxignore");
                }

                walk_builder.build_parallel().run(|| {
                    let mut searcher = searcher.clone();
                    let matcher = matcher.clone();
                    let all_matches_sx = all_matches_sx.clone();
                    let documents = &documents;
                    Box::new(move |entry: Result<DirEntry, ignore::Error>| -> WalkState {
                        let entry = match entry {
                            Ok(entry) => entry,
                            Err(_) => return WalkState::Continue,
                        };

                        match entry.file_type() {
                            Some(entry) if entry.is_file() => {}
                            // skip everything else
                            _ => return WalkState::Continue,
                        };

                        let sink = sinks::UTF8(|line_num, _| {
                            all_matches_sx
                                .send(FileResult::new(entry.path(), line_num as usize - 1))
                                .unwrap();

                            Ok(true)
                        });
                        let doc = documents.iter().find(|&(doc_path, _)| {
                            doc_path.map_or(false, |doc_path| doc_path == entry.path())
                        });

                        let result = if let Some((_, doc)) = doc {
                            // there is already a buffer for this file
                            // search the buffer instead of the file because it's faster
                            // and captures new edits without requireing a save
                            if searcher.multi_line_with_matcher(&matcher) {
                                // in this case a continous buffer is required
                                // convert the rope to a string
                                let text = doc.to_string();
                                searcher.search_slice(&matcher, text.as_bytes(), sink)
                            } else {
                                searcher.search_reader(
                                    &matcher,
                                    RopeReader::new(doc.slice(..)),
                                    sink,
                                )
                            }
                        } else {
                            searcher.search_path(&matcher, entry.path(), sink)
                        };

                        if let Err(err) = result {
                            log::error!("Global search error: {}, {}", entry.path().display(), err);
                        }
                        WalkState::Continue
                    })
                });
=======
                let injector_ = injector.clone();

                std::thread::spawn(move || {
                    let searcher = SearcherBuilder::new()
                        .binary_detection(BinaryDetection::quit(b'\x00'))
                        .build();
                    WalkBuilder::new(search_root)
                        .hidden(file_picker_config.hidden)
                        .parents(file_picker_config.parents)
                        .ignore(file_picker_config.ignore)
                        .follow_links(file_picker_config.follow_symlinks)
                        .git_ignore(file_picker_config.git_ignore)
                        .git_global(file_picker_config.git_global)
                        .git_exclude(file_picker_config.git_exclude)
                        .max_depth(file_picker_config.max_depth)
                        .filter_entry(move |entry| {
                            filter_picker_entry(entry, &absolute_root, dedup_symlinks)
                        })
                        .build_parallel()
                        .run(|| {
                            let mut searcher = searcher.clone();
                            let matcher = matcher.clone();
                            let injector = injector_.clone();
                            let documents = &documents;
                            Box::new(move |entry: Result<DirEntry, ignore::Error>| -> WalkState {
                                let entry = match entry {
                                    Ok(entry) => entry,
                                    Err(_) => return WalkState::Continue,
                                };

                                match entry.file_type() {
                                    Some(entry) if entry.is_file() => {}
                                    // skip everything else
                                    _ => return WalkState::Continue,
                                };

                                let mut stop = false;
                                let sink = sinks::UTF8(|line_num, _| {
                                    stop = injector
                                        .push(FileResult::new(entry.path(), line_num as usize - 1))
                                        .is_err();

                                    Ok(!stop)
                                });
                                let doc = documents.iter().find(|&(doc_path, _)| {
                                    doc_path
                                        .as_ref()
                                        .map_or(false, |doc_path| doc_path == entry.path())
                                });

                                let result = if let Some((_, doc)) = doc {
                                    // there is already a buffer for this file
                                    // search the buffer instead of the file because it's faster
                                    // and captures new edits without requiring a save
                                    if searcher.multi_line_with_matcher(&matcher) {
                                        // in this case a continous buffer is required
                                        // convert the rope to a string
                                        let text = doc.to_string();
                                        searcher.search_slice(&matcher, text.as_bytes(), sink)
                                    } else {
                                        searcher.search_reader(
                                            &matcher,
                                            RopeReader::new(doc.slice(..)),
                                            sink,
                                        )
                                    }
                                } else {
                                    searcher.search_path(&matcher, entry.path(), sink)
                                };

                                if let Err(err) = result {
                                    log::error!(
                                        "Global search error: {}, {}",
                                        entry.path().display(),
                                        err
                                    );
                                }
                                if stop {
                                    WalkState::Quit
                                } else {
                                    WalkState::Continue
                                }
                            })
                        });
                });

                cx.jobs.callback(async move {
                    let call = move |_: &mut Editor, compositor: &mut Compositor| {
                        let picker = Picker::with_stream(
                            picker,
                            injector,
                            move |cx, FileResult { path, line_num }, action| {
                                let doc = match cx.editor.open(path, action) {
                                    Ok(id) => doc_mut!(cx.editor, &id),
                                    Err(e) => {
                                        cx.editor.set_error(format!(
                                            "Failed to open file '{}': {}",
                                            path.display(),
                                            e
                                        ));
                                        return;
                                    }
                                };

                                let line_num = *line_num;
                                let view = view_mut!(cx.editor);
                                let text = doc.text();
                                if line_num >= text.len_lines() {
                                    cx.editor.set_error(
                    "The line you jumped to does not exist anymore because the file has changed.",
                );
                                    return;
                                }
                                let start = text.line_to_char(line_num);
                                let end = text.line_to_char((line_num + 1).min(text.len_lines()));

                                doc.set_selection(view.id, Selection::single(start, end));
                                if action.align_view(view, doc.id()) {
                                    align_view(doc, view, Align::Center);
                                }
                            },
                        )
                        .with_preview(
                            |_editor, FileResult { path, line_num }| {
                                Some((path.clone().into(), Some((*line_num, *line_num))))
                            },
                        );
                        compositor.push(Box::new(overlaid(picker)))
                    };
                    Ok(Callback::EditorCompositor(Box::new(call)))
                })
>>>>>>> 6bef982f
            } else {
                // Otherwise do nothing
                // log::warn!("Global Search Invalid Pattern")
            }
        },
    );
}

enum Extend {
    Above,
    Below,
}

fn extend_line(cx: &mut Context) {
    let (view, doc) = current_ref!(cx.editor);
    let extend = match doc.selection(view.id).primary().direction() {
        Direction::Forward => Extend::Below,
        Direction::Backward => Extend::Above,
    };
    extend_line_impl(cx, extend);
}

fn extend_line_below(cx: &mut Context) {
    extend_line_impl(cx, Extend::Below);
}

fn extend_line_above(cx: &mut Context) {
    extend_line_impl(cx, Extend::Above);
}

fn extend_line_impl(cx: &mut Context, extend: Extend) {
    let count = cx.count();
    let (view, doc) = current!(cx.editor);

    let text = doc.text();
    let selection = doc.selection(view.id).clone().transform(|range| {
        let (start_line, end_line) = range.line_range(text.slice(..));

        let start = text.line_to_char(start_line);
        let end = text.line_to_char(
            (end_line + 1) // newline of end_line
                .min(text.len_lines()),
        );

        // extend to previous/next line if current line is selected
        let (anchor, head) = if range.from() == start && range.to() == end {
            match extend {
                Extend::Above => (end, text.line_to_char(start_line.saturating_sub(count))),
                Extend::Below => (
                    start,
                    text.line_to_char((end_line + count + 1).min(text.len_lines())),
                ),
            }
        } else {
            match extend {
                Extend::Above => (end, text.line_to_char(start_line.saturating_sub(count - 1))),
                Extend::Below => (
                    start,
                    text.line_to_char((end_line + count).min(text.len_lines())),
                ),
            }
        };

        Range::new(anchor, head)
    });

    doc.set_selection(view.id, selection);
}

fn extend_to_line_bounds(cx: &mut Context) {
    let (view, doc) = current!(cx.editor);

    doc.set_selection(
        view.id,
        doc.selection(view.id).clone().transform(|range| {
            let text = doc.text();

            let (start_line, end_line) = range.line_range(text.slice(..));
            let start = text.line_to_char(start_line);
            let end = text.line_to_char((end_line + 1).min(text.len_lines()));

            Range::new(start, end).with_direction(range.direction())
        }),
    );
}

fn shrink_to_line_bounds(cx: &mut Context) {
    let (view, doc) = current!(cx.editor);

    doc.set_selection(
        view.id,
        doc.selection(view.id).clone().transform(|range| {
            let text = doc.text();

            let (start_line, end_line) = range.line_range(text.slice(..));

            // Do nothing if the selection is within one line to prevent
            // conditional logic for the behavior of this command
            if start_line == end_line {
                return range;
            }

            let mut start = text.line_to_char(start_line);

            // line_to_char gives us the start position of the line, so
            // we need to get the start position of the next line. In
            // the editor, this will correspond to the cursor being on
            // the EOL whitespace character, which is what we want.
            let mut end = text.line_to_char((end_line + 1).min(text.len_lines()));

            if start != range.from() {
                start = text.line_to_char((start_line + 1).min(text.len_lines()));
            }

            if end != range.to() {
                end = text.line_to_char(end_line);
            }

            Range::new(start, end).with_direction(range.direction())
        }),
    );
}

enum Operation {
    Delete,
    Change,
}

fn selection_is_linewise(selection: &Selection, text: &Rope) -> bool {
    selection.ranges().iter().all(|range| {
        let text = text.slice(..);
        if range.slice(text).len_lines() < 2 {
            return false;
        }
        // If the start of the selection is at the start of a line and the end at the end of a line.
        let (start_line, end_line) = range.line_range(text);
        let start = text.line_to_char(start_line);
        let end = text.line_to_char((end_line + 1).min(text.len_lines()));
        start == range.from() && end == range.to()
    })
}

fn delete_selection_impl(cx: &mut Context, op: Operation) {
    let (view, doc) = current!(cx.editor);

    let selection = doc.selection(view.id);
    let only_whole_lines = selection_is_linewise(selection, doc.text());

    if cx.register != Some('_') {
        // first yank the selection
        let text = doc.text().slice(..);
        let values: Vec<String> = selection.fragments(text).map(Cow::into_owned).collect();
        let reg_name = cx.register.unwrap_or('"');
        if let Err(err) = cx.editor.registers.write(reg_name, values) {
            cx.editor.set_error(err.to_string());
            return;
        }
    };

    // then delete
    let transaction =
        Transaction::delete_by_selection(doc.text(), selection, |range| (range.from(), range.to()));
    doc.apply(&transaction, view.id);

    match op {
        Operation::Delete => {
            // exit select mode, if currently in select mode
            exit_select_mode(cx);
        }
        Operation::Change => {
            if only_whole_lines {
                open_above(cx);
            } else {
                enter_insert_mode(cx);
            }
        }
    }
}

#[inline]
fn delete_by_selection_insert_mode(
    cx: &mut Context,
    mut f: impl FnMut(RopeSlice, &Range) -> Deletion,
    direction: Direction,
) {
    let (view, doc) = current!(cx.editor);
    let text = doc.text().slice(..);
    let mut selection = SmallVec::new();
    let mut insert_newline = false;
    let text_len = text.len_chars();
    let mut transaction =
        Transaction::delete_by_selection(doc.text(), doc.selection(view.id), |range| {
            let (start, end) = f(text, range);
            if direction == Direction::Forward {
                let mut range = *range;
                if range.head > range.anchor {
                    insert_newline |= end == text_len;
                    // move the cursor to the right so that the selection
                    // doesn't shrink when deleting forward (so the text appears to
                    // move to  left)
                    // += 1 is enough here as the range is normalized to grapheme boundaries
                    // later anyway
                    range.head += 1;
                }
                selection.push(range);
            }
            (start, end)
        });

    // in case we delete the last character and the cursor would be moved to the EOF char
    // insert a newline, just like when entering append mode
    if insert_newline {
        transaction = transaction.insert_at_eof(doc.line_ending.as_str().into());
    }

    if direction == Direction::Forward {
        doc.set_selection(
            view.id,
            Selection::new(selection, doc.selection(view.id).primary_index()),
        );
    }
    doc.apply(&transaction, view.id);
    lsp::signature_help_impl(cx, SignatureHelpInvoked::Automatic);
}

fn delete_selection(cx: &mut Context) {
    delete_selection_impl(cx, Operation::Delete);
}

fn delete_selection_noyank(cx: &mut Context) {
    cx.register = Some('_');
    delete_selection_impl(cx, Operation::Delete);
}

fn change_selection(cx: &mut Context) {
    delete_selection_impl(cx, Operation::Change);
}

fn change_selection_noyank(cx: &mut Context) {
    cx.register = Some('_');
    delete_selection_impl(cx, Operation::Change);
}

fn collapse_selection(cx: &mut Context) {
    let (view, doc) = current!(cx.editor);
    let text = doc.text().slice(..);

    let selection = doc.selection(view.id).clone().transform(|range| {
        let pos = range.cursor(text);
        Range::new(pos, pos)
    });
    doc.set_selection(view.id, selection);
}

fn flip_selections(cx: &mut Context) {
    let (view, doc) = current!(cx.editor);

    let selection = doc
        .selection(view.id)
        .clone()
        .transform(|range| range.flip());
    doc.set_selection(view.id, selection);
}

fn ensure_selections_forward(cx: &mut Context) {
    let (view, doc) = current!(cx.editor);

    let selection = doc
        .selection(view.id)
        .clone()
        .transform(|r| r.with_direction(Direction::Forward));

    doc.set_selection(view.id, selection);
}

fn enter_insert_mode(cx: &mut Context) {
    cx.editor.mode = Mode::Insert;
}

// inserts at the start of each selection
fn insert_mode(cx: &mut Context) {
    enter_insert_mode(cx);
    let (view, doc) = current!(cx.editor);

    log::trace!(
        "entering insert mode with sel: {:?}, text: {:?}",
        doc.selection(view.id),
        doc.text().to_string()
    );

    let selection = doc
        .selection(view.id)
        .clone()
        .transform(|range| Range::new(range.to(), range.from()));

    doc.set_selection(view.id, selection);

    // [TODO] temporary workaround until we're not using the idle timer to
    //        trigger auto completions any more
    cx.editor.clear_idle_timer();
}

// inserts at the end of each selection
fn append_mode(cx: &mut Context) {
    enter_insert_mode(cx);
    let (view, doc) = current!(cx.editor);
    doc.restore_cursor = true;
    let text = doc.text().slice(..);

    // Make sure there's room at the end of the document if the last
    // selection butts up against it.
    let end = text.len_chars();
    let last_range = doc
        .selection(view.id)
        .iter()
        .last()
        .expect("selection should always have at least one range");
    if !last_range.is_empty() && last_range.to() == end {
        let transaction = Transaction::change(
            doc.text(),
            [(end, end, Some(doc.line_ending.as_str().into()))].into_iter(),
        );
        doc.apply(&transaction, view.id);
    }

    let selection = doc.selection(view.id).clone().transform(|range| {
        Range::new(
            range.from(),
            graphemes::next_grapheme_boundary(doc.text().slice(..), range.to()),
        )
    });
    doc.set_selection(view.id, selection);
}

fn file_picker(cx: &mut Context) {
    let root = find_workspace().0;
    if !root.exists() {
        cx.editor.set_error("Workspace directory does not exist");
        return;
    }
    let picker = ui::file_picker(root, &cx.editor.config());
    cx.push_layer(Box::new(overlaid(picker)));
}

fn file_picker_in_current_buffer_directory(cx: &mut Context) {
    let doc_dir = doc!(cx.editor)
        .path()
        .and_then(|path| path.parent().map(|path| path.to_path_buf()));

    let path = match doc_dir {
        Some(path) => path,
        None => {
            cx.editor.set_error("current buffer has no path or parent");
            return;
        }
    };

    let picker = ui::file_picker(path, &cx.editor.config());
    cx.push_layer(Box::new(overlaid(picker)));
}

fn file_picker_in_current_directory(cx: &mut Context) {
    let cwd = helix_loader::current_working_dir();
    if !cwd.exists() {
        cx.editor
            .set_error("Current working directory does not exist");
        return;
    }
    let picker = ui::file_picker(cwd, &cx.editor.config());
    cx.push_layer(Box::new(overlaid(picker)));
}

fn buffer_picker(cx: &mut Context) {
    let current = view!(cx.editor).doc;

    struct BufferMeta {
        id: DocumentId,
        path: Option<PathBuf>,
        is_modified: bool,
        is_current: bool,
        focused_at: std::time::Instant,
    }

    impl ui::menu::Item for BufferMeta {
        type Data = ();

        fn format(&self, _data: &Self::Data) -> Row {
            let path = self
                .path
                .as_deref()
                .map(helix_core::path::get_relative_path);
            let path = match path.as_deref().and_then(Path::to_str) {
                Some(path) => path,
                None => SCRATCH_BUFFER_NAME,
            };

            let mut flags = String::new();
            if self.is_modified {
                flags.push('+');
            }
            if self.is_current {
                flags.push('*');
            }

            Row::new([self.id.to_string(), flags, path.to_string()])
        }
    }

    let new_meta = |doc: &Document| BufferMeta {
        id: doc.id(),
        path: doc.path().cloned(),
        is_modified: doc.is_modified(),
        is_current: doc.id() == current,
        focused_at: doc.focused_at,
    };

    let mut items = cx
        .editor
        .documents
        .values()
        .map(|doc| new_meta(doc))
        .collect::<Vec<BufferMeta>>();

    // mru
    items.sort_unstable_by_key(|item| std::cmp::Reverse(item.focused_at));

    let picker = Picker::new(items, (), |cx, meta, action| {
        cx.editor.switch(meta.id, action);
    })
    .with_preview(|editor, meta| {
        let doc = &editor.documents.get(&meta.id)?;
        let &view_id = doc.selections().keys().next()?;
        let line = doc
            .selection(view_id)
            .primary()
            .cursor_line(doc.text().slice(..));
        Some((meta.id.into(), Some((line, line))))
    });
    cx.push_layer(Box::new(overlaid(picker)));
}

fn jumplist_picker(cx: &mut Context) {
    struct JumpMeta {
        id: DocumentId,
        path: Option<PathBuf>,
        selection: Selection,
        text: String,
        is_current: bool,
    }

    impl ui::menu::Item for JumpMeta {
        type Data = ();

        fn format(&self, _data: &Self::Data) -> Row {
            let path = self
                .path
                .as_deref()
                .map(helix_core::path::get_relative_path);
            let path = match path.as_deref().and_then(Path::to_str) {
                Some(path) => path,
                None => SCRATCH_BUFFER_NAME,
            };

            let mut flags = Vec::new();
            if self.is_current {
                flags.push("*");
            }

            let flag = if flags.is_empty() {
                "".into()
            } else {
                format!(" ({})", flags.join(""))
            };
            format!("{} {}{} {}", self.id, path, flag, self.text).into()
        }
    }

    for (view, _) in cx.editor.tree.views_mut() {
        for doc_id in view.jumps.iter().map(|e| e.0).collect::<Vec<_>>().iter() {
            let doc = doc_mut!(cx.editor, doc_id);
            view.sync_changes(doc);
        }
    }

    let new_meta = |view: &View, doc_id: DocumentId, selection: Selection| {
        let doc = &cx.editor.documents.get(&doc_id);
        let text = doc.map_or("".into(), |d| {
            selection
                .fragments(d.text().slice(..))
                .map(Cow::into_owned)
                .collect::<Vec<_>>()
                .join(" ")
        });

        JumpMeta {
            id: doc_id,
            path: doc.and_then(|d| d.path().cloned()),
            selection,
            text,
            is_current: view.doc == doc_id,
        }
    };

    let picker = Picker::new(
        cx.editor
            .tree
            .views()
            .flat_map(|(view, _)| {
                view.jumps
                    .iter()
                    .map(|(doc_id, selection)| new_meta(view, *doc_id, selection.clone()))
            })
            .collect(),
        (),
        |cx, meta, action| {
            cx.editor.switch(meta.id, action);
            let config = cx.editor.config();
            let (view, doc) = (view_mut!(cx.editor), doc_mut!(cx.editor, &meta.id));
            doc.set_selection(view.id, meta.selection.clone());
            if action.align_view(view, doc.id()) {
                view.ensure_cursor_in_view_center(doc, config.scrolloff);
            }
        },
    )
    .with_preview(|editor, meta| {
        let doc = &editor.documents.get(&meta.id)?;
        let line = meta.selection.primary().cursor_line(doc.text().slice(..));
        Some((meta.id.into(), Some((line, line))))
    });
    cx.push_layer(Box::new(overlaid(picker)));
}

impl ui::menu::Item for MappableCommand {
    type Data = ReverseKeymap;

    fn format(&self, keymap: &Self::Data) -> Row {
        let fmt_binding = |bindings: &Vec<Vec<KeyEvent>>| -> String {
            bindings.iter().fold(String::new(), |mut acc, bind| {
                if !acc.is_empty() {
                    acc.push(' ');
                }
                for key in bind {
                    acc.push_str(&key.key_sequence_format());
                }
                acc
            })
        };

        match self {
            MappableCommand::Typable { doc, name, .. } => match keymap.get(name as &String) {
                Some(bindings) => format!("{} ({}) [:{}]", doc, fmt_binding(bindings), name).into(),
                None => format!("{} [:{}]", doc, name).into(),
            },
            MappableCommand::Static { doc, name, .. } => match keymap.get(*name) {
                Some(bindings) => format!("{} ({}) [{}]", doc, fmt_binding(bindings), name).into(),
                None => format!("{} [{}]", doc, name).into(),
            },
        }
    }
}

pub fn command_palette(cx: &mut Context) {
    let register = cx.register;
    let count = cx.count;

    cx.callback = Some(Box::new(
        move |compositor: &mut Compositor, cx: &mut compositor::Context| {
            let keymap = compositor.find::<ui::EditorView>().unwrap().keymaps.map()
                [&cx.editor.mode]
                .reverse_map();

            let mut commands: Vec<MappableCommand> = MappableCommand::STATIC_COMMAND_LIST.into();
            commands.extend(typed::TYPABLE_COMMAND_LIST.iter().map(|cmd| {
                MappableCommand::Typable {
                    name: cmd.name.to_owned(),
                    doc: cmd.doc.to_owned(),
                    args: Vec::new(),
                }
            }));

            let picker = Picker::new(commands, keymap, move |cx, command, _action| {
                let mut ctx = Context {
                    register,
                    count,
                    editor: cx.editor,
                    callback: None,
                    on_next_key_callback: None,
                    jobs: cx.jobs,
                };
                let focus = view!(ctx.editor).id;

                command.execute(&mut ctx);

                if ctx.editor.tree.contains(focus) {
                    let config = ctx.editor.config();
                    let mode = ctx.editor.mode();
                    let view = view_mut!(ctx.editor, focus);
                    let doc = doc_mut!(ctx.editor, &view.doc);

                    view.ensure_cursor_in_view(doc, config.scrolloff);

                    if mode != Mode::Insert {
                        doc.append_changes_to_history(view);
                    }
                }
            });
            compositor.push(Box::new(overlaid(picker)));
        },
    ));
}

fn last_picker(cx: &mut Context) {
    // TODO: last picker does not seem to work well with buffer_picker
    cx.callback = Some(Box::new(|compositor, cx| {
        if let Some(picker) = compositor.last_picker.take() {
            compositor.push(picker);
        } else {
            cx.editor.set_error("no last picker")
        }
    }));
}

/// Fallback position to use for [`insert_with_indent`].
enum IndentFallbackPos {
    LineStart,
    LineEnd,
}

// `I` inserts at the first nonwhitespace character of each line with a selection.
// If the line is empty, automatically indent.
fn insert_at_line_start(cx: &mut Context) {
    insert_with_indent(cx, IndentFallbackPos::LineStart);
}

// `A` inserts at the end of each line with a selection.
// If the line is empty, automatically indent.
fn insert_at_line_end(cx: &mut Context) {
    insert_with_indent(cx, IndentFallbackPos::LineEnd);
}

// Enter insert mode and auto-indent the current line if it is empty.
// If the line is not empty, move the cursor to the specified fallback position.
fn insert_with_indent(cx: &mut Context, cursor_fallback: IndentFallbackPos) {
    enter_insert_mode(cx);

    let (view, doc) = current!(cx.editor);

    let text = doc.text().slice(..);
    let contents = doc.text();
    let selection = doc.selection(view.id);

    let language_config = doc.language_config();
    let syntax = doc.syntax();
    let tab_width = doc.tab_width();

    let mut ranges = SmallVec::with_capacity(selection.len());
    let mut offs = 0;

    let mut transaction = Transaction::change_by_selection(contents, selection, |range| {
        let cursor_line = range.cursor_line(text);
        let cursor_line_start = text.line_to_char(cursor_line);

        if line_end_char_index(&text, cursor_line) == cursor_line_start {
            // line is empty => auto indent
            let line_end_index = cursor_line_start;

            let indent = indent::indent_for_newline(
                language_config,
                syntax,
                &doc.indent_style,
                tab_width,
                text,
                cursor_line,
                line_end_index,
                cursor_line,
            );

            // calculate new selection ranges
            let pos = offs + cursor_line_start;
            let indent_width = indent.chars().count();
            ranges.push(Range::point(pos + indent_width));
            offs += indent_width;

            (line_end_index, line_end_index, Some(indent.into()))
        } else {
            // move cursor to the fallback position
            let pos = match cursor_fallback {
                IndentFallbackPos::LineStart => {
                    find_first_non_whitespace_char(text.line(cursor_line))
                        .map(|ws_offset| ws_offset + cursor_line_start)
                        .unwrap_or(cursor_line_start)
                }
                IndentFallbackPos::LineEnd => line_end_char_index(&text, cursor_line),
            };

            ranges.push(range.put_cursor(text, pos + offs, cx.editor.mode == Mode::Select));

            (cursor_line_start, cursor_line_start, None)
        }
    });

    transaction = transaction.with_selection(Selection::new(ranges, selection.primary_index()));
    doc.apply(&transaction, view.id);
}

// Creates an LspCallback that waits for formatting changes to be computed. When they're done,
// it applies them, but only if the doc hasn't changed.
//
// TODO: provide some way to cancel this, probably as part of a more general job cancellation
// scheme
async fn make_format_callback(
    doc_id: DocumentId,
    doc_version: i32,
    view_id: ViewId,
    format: impl Future<Output = Result<Transaction, FormatterError>> + Send + 'static,
    write: Option<(Option<PathBuf>, bool)>,
) -> anyhow::Result<job::Callback> {
    let format = format.await;

    let call: job::Callback = Callback::Editor(Box::new(move |editor| {
        if !editor.documents.contains_key(&doc_id) || !editor.tree.contains(view_id) {
            return;
        }

        let scrolloff = editor.config().scrolloff;
        let doc = doc_mut!(editor, &doc_id);
        let view = view_mut!(editor, view_id);

        if let Ok(format) = format {
            if doc.version() == doc_version {
                doc.apply(&format, view.id);
                doc.append_changes_to_history(view);
                doc.detect_indent_and_line_ending();
                view.ensure_cursor_in_view(doc, scrolloff);
            } else {
                log::info!("discarded formatting changes because the document changed");
            }
        }

        if let Some((path, force)) = write {
            let id = doc.id();
            if let Err(err) = editor.save(id, path, force) {
                editor.set_error(format!("Error saving: {}", err));
            }
        }
    }));

    Ok(call)
}

#[derive(PartialEq, Eq)]
pub enum Open {
    Below,
    Above,
}

fn open(cx: &mut Context, open: Open) {
    let count = cx.count();
    enter_insert_mode(cx);
    let (view, doc) = current!(cx.editor);

    let text = doc.text().slice(..);
    let contents = doc.text();
    let selection = doc.selection(view.id);

    let mut ranges = SmallVec::with_capacity(selection.len());
    let mut offs = 0;

    let mut transaction = Transaction::change_by_selection(contents, selection, |range| {
        let cursor_line = text.char_to_line(match open {
            Open::Below => graphemes::prev_grapheme_boundary(text, range.to()),
            Open::Above => range.from(),
        });

        let new_line = match open {
            // adjust position to the end of the line (next line - 1)
            Open::Below => cursor_line + 1,
            // adjust position to the end of the previous line (current line - 1)
            Open::Above => cursor_line,
        };

        let line_num = new_line.saturating_sub(1);

        // Index to insert newlines after, as well as the char width
        // to use to compensate for those inserted newlines.
        let (line_end_index, line_end_offset_width) = if new_line == 0 {
            (0, 0)
        } else {
            (
                line_end_char_index(&text, line_num),
                doc.line_ending.len_chars(),
            )
        };

        let indent = indent::indent_for_newline(
            doc.language_config(),
            doc.syntax(),
            &doc.indent_style,
            doc.tab_width(),
            text,
            line_num,
            line_end_index,
            cursor_line,
        );

        let indent_len = indent.len();
        let mut text = String::with_capacity(1 + indent_len);
        text.push_str(doc.line_ending.as_str());
        text.push_str(&indent);
        let text = text.repeat(count);

        // calculate new selection ranges
        let pos = offs + line_end_index + line_end_offset_width;
        for i in 0..count {
            // pos                    -> beginning of reference line,
            // + (i * (1+indent_len)) -> beginning of i'th line from pos
            // + indent_len ->        -> indent for i'th line
            ranges.push(Range::point(pos + (i * (1 + indent_len)) + indent_len));
        }

        offs += text.chars().count();

        (line_end_index, line_end_index, Some(text.into()))
    });

    transaction = transaction.with_selection(Selection::new(ranges, selection.primary_index()));

    doc.apply(&transaction, view.id);
}

// o inserts a new line after each line with a selection
fn open_below(cx: &mut Context) {
    open(cx, Open::Below)
}

// O inserts a new line before each line with a selection
fn open_above(cx: &mut Context) {
    open(cx, Open::Above)
}

fn normal_mode(cx: &mut Context) {
    cx.editor.enter_normal_mode();
}

// Store a jump on the jumplist.
fn push_jump(view: &mut View, doc: &Document) {
    let jump = (doc.id(), doc.selection(view.id).clone());
    view.jumps.push(jump);
}

fn goto_line(cx: &mut Context) {
    if cx.count.is_some() {
        let (view, doc) = current!(cx.editor);
        push_jump(view, doc);

        goto_line_without_jumplist(cx.editor, cx.count);
    }
}

fn goto_line_without_jumplist(editor: &mut Editor, count: Option<NonZeroUsize>) {
    if let Some(count) = count {
        let (view, doc) = current!(editor);
        let text = doc.text().slice(..);
        let max_line = if text.line(text.len_lines() - 1).len_chars() == 0 {
            // If the last line is blank, don't jump to it.
            text.len_lines().saturating_sub(2)
        } else {
            text.len_lines() - 1
        };
        let line_idx = std::cmp::min(count.get() - 1, max_line);
        let pos = text.line_to_char(line_idx);
        let selection = doc
            .selection(view.id)
            .clone()
            .transform(|range| range.put_cursor(text, pos, editor.mode == Mode::Select));

        doc.set_selection(view.id, selection);
    }
}

fn goto_last_line(cx: &mut Context) {
    let (view, doc) = current!(cx.editor);
    let text = doc.text().slice(..);
    let line_idx = if text.line(text.len_lines() - 1).len_chars() == 0 {
        // If the last line is blank, don't jump to it.
        text.len_lines().saturating_sub(2)
    } else {
        text.len_lines() - 1
    };
    let pos = text.line_to_char(line_idx);
    let selection = doc
        .selection(view.id)
        .clone()
        .transform(|range| range.put_cursor(text, pos, cx.editor.mode == Mode::Select));

    push_jump(view, doc);
    doc.set_selection(view.id, selection);
}

fn goto_last_accessed_file(cx: &mut Context) {
    let view = view_mut!(cx.editor);
    if let Some(alt) = view.docs_access_history.pop() {
        cx.editor.switch(alt, Action::Replace);
    } else {
        cx.editor.set_error("no last accessed buffer")
    }
}

fn goto_last_modification(cx: &mut Context) {
    let (view, doc) = current!(cx.editor);
    let pos = doc.history.get_mut().last_edit_pos();
    let text = doc.text().slice(..);
    if let Some(pos) = pos {
        let selection = doc
            .selection(view.id)
            .clone()
            .transform(|range| range.put_cursor(text, pos, cx.editor.mode == Mode::Select));
        doc.set_selection(view.id, selection);
    }
}

fn goto_last_modified_file(cx: &mut Context) {
    let view = view!(cx.editor);
    let alternate_file = view
        .last_modified_docs
        .into_iter()
        .flatten()
        .find(|&id| id != view.doc);
    if let Some(alt) = alternate_file {
        cx.editor.switch(alt, Action::Replace);
    } else {
        cx.editor.set_error("no last modified buffer")
    }
}

fn select_mode(cx: &mut Context) {
    let (view, doc) = current!(cx.editor);
    let text = doc.text().slice(..);

    // Make sure end-of-document selections are also 1-width.
    // (With the exception of being in an empty document, of course.)
    let selection = doc.selection(view.id).clone().transform(|range| {
        if range.is_empty() && range.head == text.len_chars() {
            Range::new(
                graphemes::prev_grapheme_boundary(text, range.anchor),
                range.head,
            )
        } else {
            range
        }
    });
    doc.set_selection(view.id, selection);

    cx.editor.mode = Mode::Select;
}

fn exit_select_mode(cx: &mut Context) {
    if cx.editor.mode == Mode::Select {
        cx.editor.mode = Mode::Normal;
    }
}

fn goto_first_diag(cx: &mut Context) {
    let (view, doc) = current!(cx.editor);
    let selection = match doc.shown_diagnostics().next() {
        Some(diag) => Selection::single(diag.range.start, diag.range.end),
        None => return,
    };
    doc.set_selection(view.id, selection);
}

fn goto_last_diag(cx: &mut Context) {
    let (view, doc) = current!(cx.editor);
    let selection = match doc.shown_diagnostics().last() {
        Some(diag) => Selection::single(diag.range.start, diag.range.end),
        None => return,
    };
    doc.set_selection(view.id, selection);
}

fn goto_next_diag(cx: &mut Context) {
    let (view, doc) = current!(cx.editor);

    let cursor_pos = doc
        .selection(view.id)
        .primary()
        .cursor(doc.text().slice(..));

    let diag = doc
        .shown_diagnostics()
        .find(|diag| diag.range.start > cursor_pos)
        .or_else(|| doc.shown_diagnostics().next());

    let selection = match diag {
        Some(diag) => Selection::single(diag.range.start, diag.range.end),
        None => return,
    };
    doc.set_selection(view.id, selection);
}

fn goto_prev_diag(cx: &mut Context) {
    let (view, doc) = current!(cx.editor);

    let cursor_pos = doc
        .selection(view.id)
        .primary()
        .cursor(doc.text().slice(..));

    let diag = doc
        .shown_diagnostics()
        .rev()
        .find(|diag| diag.range.start < cursor_pos)
        .or_else(|| doc.shown_diagnostics().last());

    let selection = match diag {
        // NOTE: the selection is reversed because we're jumping to the
        // previous diagnostic.
        Some(diag) => Selection::single(diag.range.end, diag.range.start),
        None => return,
    };
    doc.set_selection(view.id, selection);
}

fn goto_first_change(cx: &mut Context) {
    goto_first_change_impl(cx, false);
}

fn goto_last_change(cx: &mut Context) {
    goto_first_change_impl(cx, true);
}

fn goto_first_change_impl(cx: &mut Context, reverse: bool) {
    let editor = &mut cx.editor;
    let (view, doc) = current!(editor);
    if let Some(handle) = doc.diff_handle() {
        let hunk = {
            let diff = handle.load();
            let idx = if reverse {
                diff.len().saturating_sub(1)
            } else {
                0
            };
            diff.nth_hunk(idx)
        };
        if hunk != Hunk::NONE {
            let range = hunk_range(hunk, doc.text().slice(..));
            doc.set_selection(view.id, Selection::single(range.anchor, range.head));
        }
    }
}

fn goto_next_change(cx: &mut Context) {
    goto_next_change_impl(cx, Direction::Forward)
}

fn goto_prev_change(cx: &mut Context) {
    goto_next_change_impl(cx, Direction::Backward)
}

fn goto_next_change_impl(cx: &mut Context, direction: Direction) {
    let count = cx.count() as u32 - 1;
    let motion = move |editor: &mut Editor| {
        let (view, doc) = current!(editor);
        let doc_text = doc.text().slice(..);
        let diff_handle = if let Some(diff_handle) = doc.diff_handle() {
            diff_handle
        } else {
            editor.set_status("Diff is not available in current buffer");
            return;
        };

        let selection = doc.selection(view.id).clone().transform(|range| {
            let cursor_line = range.cursor_line(doc_text) as u32;

            let diff = diff_handle.load();
            let hunk_idx = match direction {
                Direction::Forward => diff
                    .next_hunk(cursor_line)
                    .map(|idx| (idx + count).min(diff.len() - 1)),
                Direction::Backward => diff
                    .prev_hunk(cursor_line)
                    .map(|idx| idx.saturating_sub(count)),
            };
            let Some(hunk_idx) = hunk_idx else {
                return range;
            };
            let hunk = diff.nth_hunk(hunk_idx);
            let new_range = hunk_range(hunk, doc_text);
            if editor.mode == Mode::Select {
                let head = if new_range.head < range.anchor {
                    new_range.anchor
                } else {
                    new_range.head
                };

                Range::new(range.anchor, head)
            } else {
                new_range.with_direction(direction)
            }
        });

        doc.set_selection(view.id, selection)
    };
    cx.editor.apply_motion(motion);
}

/// Returns the [Range] for a [Hunk] in the given text.
/// Additions and modifications cover the added and modified ranges.
/// Deletions are represented as the point at the start of the deletion hunk.
fn hunk_range(hunk: Hunk, text: RopeSlice) -> Range {
    let anchor = text.line_to_char(hunk.after.start as usize);
    let head = if hunk.after.is_empty() {
        anchor + 1
    } else {
        text.line_to_char(hunk.after.end as usize)
    };

    Range::new(anchor, head)
}

pub mod insert {
    use super::*;
    pub type Hook = fn(&Rope, &Selection, char) -> Option<Transaction>;
    pub type PostHook = fn(&mut Context, char);

    /// Exclude the cursor in range.
    fn exclude_cursor(text: RopeSlice, range: Range, cursor: Range) -> Range {
        if range.to() == cursor.to() && text.len_chars() != cursor.to() {
            Range::new(
                range.from(),
                graphemes::prev_grapheme_boundary(text, cursor.to()),
            )
        } else {
            range
        }
    }

    // It trigger completion when idle timer reaches deadline
    // Only trigger completion if the word under cursor is longer than n characters
    pub fn idle_completion(cx: &mut Context) {
        let config = cx.editor.config();
        let (view, doc) = current!(cx.editor);
        let text = doc.text().slice(..);
        let cursor = doc.selection(view.id).primary().cursor(text);

        use helix_core::chars::char_is_word;
        let mut iter = text.chars_at(cursor);
        iter.reverse();
        for _ in 0..config.completion_trigger_len {
            match iter.next() {
                Some(c) if char_is_word(c) => {}
                _ => return,
            }
        }
        super::completion(cx);
    }

    fn language_server_completion(cx: &mut Context, ch: char) {
        let config = cx.editor.config();
        if !config.auto_completion {
            return;
        }

        use helix_lsp::lsp;
        // if ch matches completion char, trigger completion
        let doc = doc_mut!(cx.editor);
        let trigger_completion = doc
            .language_servers_with_feature(LanguageServerFeature::Completion)
            .any(|ls| {
                // TODO: what if trigger is multiple chars long
                matches!(&ls.capabilities().completion_provider, Some(lsp::CompletionOptions {
                    trigger_characters: Some(triggers),
                    ..
                }) if triggers.iter().any(|trigger| trigger.contains(ch)))
            });

        if trigger_completion {
            cx.editor.clear_idle_timer();
            super::completion(cx);
        }
    }

    fn signature_help(cx: &mut Context, ch: char) {
        use helix_lsp::lsp;
        // if ch matches signature_help char, trigger
        let doc = doc_mut!(cx.editor);
        // TODO support multiple language servers (not just the first that is found), likely by merging UI somehow
        let Some(language_server) = doc
            .language_servers_with_feature(LanguageServerFeature::SignatureHelp)
            .next()
        else {
            return;
        };

        let capabilities = language_server.capabilities();

        if let lsp::ServerCapabilities {
            signature_help_provider:
                Some(lsp::SignatureHelpOptions {
                    trigger_characters: Some(triggers),
                    // TODO: retrigger_characters
                    ..
                }),
            ..
        } = capabilities
        {
            // TODO: what if trigger is multiple chars long
            let is_trigger = triggers.iter().any(|trigger| trigger.contains(ch));
            // lsp doesn't tell us when to close the signature help, so we request
            // the help information again after common close triggers which should
            // return None, which in turn closes the popup.
            let close_triggers = &[')', ';', '.'];

            if is_trigger || close_triggers.contains(&ch) {
                super::signature_help_impl(cx, SignatureHelpInvoked::Automatic);
            }
        }
    }

    // The default insert hook: simply insert the character
    #[allow(clippy::unnecessary_wraps)] // need to use Option<> because of the Hook signature
    fn insert(doc: &Rope, selection: &Selection, ch: char) -> Option<Transaction> {
        let cursors = selection.clone().cursors(doc.slice(..));
        let mut t = Tendril::new();
        t.push(ch);
        let transaction = Transaction::insert(doc, &cursors, t);
        Some(transaction)
    }

    use helix_core::auto_pairs;
    use helix_view::editor::SmartTabConfig;

    pub fn insert_char(cx: &mut Context, c: char) {
        let (view, doc) = current_ref!(cx.editor);
        let text = doc.text();
        let selection = doc.selection(view.id);
        let auto_pairs = doc.auto_pairs(cx.editor);

        let transaction = auto_pairs
            .as_ref()
            .and_then(|ap| auto_pairs::hook(text, selection, c, ap))
            .or_else(|| insert(text, selection, c));

        let (view, doc) = current!(cx.editor);
        if let Some(t) = transaction {
            doc.apply(&t, view.id);
        }

        // TODO: need a post insert hook too for certain triggers (autocomplete, signature help, etc)
        // this could also generically look at Transaction, but it's a bit annoying to look at
        // Operation instead of Change.
        for hook in &[language_server_completion, signature_help] {
            hook(cx, c);
        }
    }

    pub fn smart_tab(cx: &mut Context) {
        let (view, doc) = current_ref!(cx.editor);
        let view_id = view.id;

        if matches!(
            cx.editor.config().smart_tab,
            Some(SmartTabConfig { enable: true, .. })
        ) {
            let cursors_after_whitespace = doc.selection(view_id).ranges().iter().all(|range| {
                let cursor = range.cursor(doc.text().slice(..));
                let current_line_num = doc.text().char_to_line(cursor);
                let current_line_start = doc.text().line_to_char(current_line_num);
                let left = doc.text().slice(current_line_start..cursor);
                left.chars().all(|c| c.is_whitespace())
            });

            if !cursors_after_whitespace {
                move_parent_node_end(cx);
                return;
            }
        }

        insert_tab(cx);
    }

    pub fn insert_tab(cx: &mut Context) {
        let (view, doc) = current!(cx.editor);
        // TODO: round out to nearest indentation level (for example a line with 3 spaces should
        // indent by one to reach 4 spaces).

        let indent = Tendril::from(doc.indent_style.as_str());
        let transaction = Transaction::insert(
            doc.text(),
            &doc.selection(view.id).clone().cursors(doc.text().slice(..)),
            indent,
        );
        doc.apply(&transaction, view.id);
    }

    pub fn insert_newline(cx: &mut Context) {
        let (view, doc) = current_ref!(cx.editor);
        let text = doc.text().slice(..);

        let contents = doc.text();
        let selection = doc.selection(view.id).clone();
        let mut ranges = SmallVec::with_capacity(selection.len());

        // TODO: this is annoying, but we need to do it to properly calculate pos after edits
        let mut global_offs = 0;

        let mut transaction = Transaction::change_by_selection(contents, &selection, |range| {
            let pos = range.cursor(text);

            let prev = if pos == 0 {
                ' '
            } else {
                contents.char(pos - 1)
            };
            let curr = contents.get_char(pos).unwrap_or(' ');

            let current_line = text.char_to_line(pos);
            let line_is_only_whitespace = text
                .line(current_line)
                .chars()
                .all(|char| char.is_ascii_whitespace());

            let mut new_text = String::new();

            // If the current line is all whitespace, insert a line ending at the beginning of
            // the current line. This makes the current line empty and the new line contain the
            // indentation of the old line.
            let (from, to, local_offs) = if line_is_only_whitespace {
                let line_start = text.line_to_char(current_line);
                new_text.push_str(doc.line_ending.as_str());

                (line_start, line_start, new_text.chars().count())
            } else {
                let indent = indent::indent_for_newline(
                    doc.language_config(),
                    doc.syntax(),
                    &doc.indent_style,
                    doc.tab_width(),
                    text,
                    current_line,
                    pos,
                    current_line,
                );

                // If we are between pairs (such as brackets), we want to
                // insert an additional line which is indented one level
                // more and place the cursor there
                let on_auto_pair = doc
                    .auto_pairs(cx.editor)
                    .and_then(|pairs| pairs.get(prev))
                    .map_or(false, |pair| pair.open == prev && pair.close == curr);

                let local_offs = if on_auto_pair {
                    let inner_indent = indent.clone() + doc.indent_style.as_str();
                    new_text.reserve_exact(2 + indent.len() + inner_indent.len());
                    new_text.push_str(doc.line_ending.as_str());
                    new_text.push_str(&inner_indent);
                    let local_offs = new_text.chars().count();
                    new_text.push_str(doc.line_ending.as_str());
                    new_text.push_str(&indent);
                    local_offs
                } else {
                    new_text.reserve_exact(1 + indent.len());
                    new_text.push_str(doc.line_ending.as_str());
                    new_text.push_str(&indent);
                    new_text.chars().count()
                };

                (pos, pos, local_offs)
            };

            let new_range = if doc.restore_cursor {
                // when appending, extend the range by local_offs
                Range::new(
                    range.anchor + global_offs,
                    range.head + local_offs + global_offs,
                )
            } else {
                // when inserting, slide the range by local_offs
                Range::new(
                    range.anchor + local_offs + global_offs,
                    range.head + local_offs + global_offs,
                )
            };

            // TODO: range replace or extend
            // range.replace(|range| range.is_empty(), head); -> fn extend if cond true, new head pos
            // can be used with cx.mode to do replace or extend on most changes
            ranges.push(new_range);
            global_offs += new_text.chars().count();

            (from, to, Some(new_text.into()))
        });

        transaction = transaction.with_selection(Selection::new(ranges, selection.primary_index()));

        let (view, doc) = current!(cx.editor);
        doc.apply(&transaction, view.id);
    }

    pub fn delete_char_backward(cx: &mut Context) {
        let count = cx.count();
        let (view, doc) = current_ref!(cx.editor);
        let text = doc.text().slice(..);
        let tab_width = doc.tab_width();
        let indent_width = doc.indent_width();
        let auto_pairs = doc.auto_pairs(cx.editor);

        let transaction =
            Transaction::delete_by_selection(doc.text(), doc.selection(view.id), |range| {
                let pos = range.cursor(text);
                if pos == 0 {
                    return (pos, pos);
                }
                let line_start_pos = text.line_to_char(range.cursor_line(text));
                // consider to delete by indent level if all characters before `pos` are indent units.
                let fragment = Cow::from(text.slice(line_start_pos..pos));
                if !fragment.is_empty() && fragment.chars().all(|ch| ch == ' ' || ch == '\t') {
                    if text.get_char(pos.saturating_sub(1)) == Some('\t') {
                        // fast path, delete one char
                        (graphemes::nth_prev_grapheme_boundary(text, pos, 1), pos)
                    } else {
                        let width: usize = fragment
                            .chars()
                            .map(|ch| {
                                if ch == '\t' {
                                    tab_width
                                } else {
                                    // it can be none if it still meet control characters other than '\t'
                                    // here just set the width to 1 (or some value better?).
                                    ch.width().unwrap_or(1)
                                }
                            })
                            .sum();
                        let mut drop = width % indent_width; // round down to nearest unit
                        if drop == 0 {
                            drop = indent_width
                        }; // if it's already at a unit, consume a whole unit
                        let mut chars = fragment.chars().rev();
                        let mut start = pos;
                        for _ in 0..drop {
                            // delete up to `drop` spaces
                            match chars.next() {
                                Some(' ') => start -= 1,
                                _ => break,
                            }
                        }
                        (start, pos) // delete!
                    }
                } else {
                    match (
                        text.get_char(pos.saturating_sub(1)),
                        text.get_char(pos),
                        auto_pairs,
                    ) {
                        (Some(_x), Some(_y), Some(ap))
                            if range.is_single_grapheme(text)
                                && ap.get(_x).is_some()
                                && ap.get(_x).unwrap().open == _x
                                && ap.get(_x).unwrap().close == _y =>
                        // delete both autopaired characters
                        {
                            (
                                graphemes::nth_prev_grapheme_boundary(text, pos, count),
                                graphemes::nth_next_grapheme_boundary(text, pos, count),
                            )
                        }
                        _ =>
                        // delete 1 char
                        {
                            (graphemes::nth_prev_grapheme_boundary(text, pos, count), pos)
                        }
                    }
                }
            });
        let (view, doc) = current!(cx.editor);
        doc.apply(&transaction, view.id);

        lsp::signature_help_impl(cx, SignatureHelpInvoked::Automatic);
    }

    pub fn delete_char_forward(cx: &mut Context) {
        let count = cx.count();
        delete_by_selection_insert_mode(
            cx,
            |text, range| {
                let pos = range.cursor(text);
                (pos, graphemes::nth_next_grapheme_boundary(text, pos, count))
            },
            Direction::Forward,
        )
    }

    pub fn delete_word_backward(cx: &mut Context) {
        let count = cx.count();
        delete_by_selection_insert_mode(
            cx,
            |text, range| {
                let anchor = movement::move_prev_word_start(text, *range, count).from();
                let next = Range::new(anchor, range.cursor(text));
                let range = exclude_cursor(text, next, *range);
                (range.from(), range.to())
            },
            Direction::Backward,
        );
    }

    pub fn delete_word_forward(cx: &mut Context) {
        let count = cx.count();
        delete_by_selection_insert_mode(
            cx,
            |text, range| {
                let head = movement::move_next_word_end(text, *range, count).to();
                (range.cursor(text), head)
            },
            Direction::Forward,
        );
    }
}

// Undo / Redo

fn undo(cx: &mut Context) {
    let count = cx.count();
    let (view, doc) = current!(cx.editor);
    for _ in 0..count {
        if !doc.undo(view) {
            cx.editor.set_status("Already at oldest change");
            break;
        }
    }
}

fn redo(cx: &mut Context) {
    let count = cx.count();
    let (view, doc) = current!(cx.editor);
    for _ in 0..count {
        if !doc.redo(view) {
            cx.editor.set_status("Already at newest change");
            break;
        }
    }
}

fn earlier(cx: &mut Context) {
    let count = cx.count();
    let (view, doc) = current!(cx.editor);
    for _ in 0..count {
        // rather than doing in batch we do this so get error halfway
        if !doc.earlier(view, UndoKind::Steps(1)) {
            cx.editor.set_status("Already at oldest change");
            break;
        }
    }
}

fn later(cx: &mut Context) {
    let count = cx.count();
    let (view, doc) = current!(cx.editor);
    for _ in 0..count {
        // rather than doing in batch we do this so get error halfway
        if !doc.later(view, UndoKind::Steps(1)) {
            cx.editor.set_status("Already at newest change");
            break;
        }
    }
}

fn commit_undo_checkpoint(cx: &mut Context) {
    let (view, doc) = current!(cx.editor);
    doc.append_changes_to_history(view);
}

// Yank / Paste

fn yank(cx: &mut Context) {
    yank_impl(cx.editor, cx.register.unwrap_or('"'));
    exit_select_mode(cx);
}

fn yank_to_clipboard(cx: &mut Context) {
    yank_impl(cx.editor, '*');
    exit_select_mode(cx);
}

fn yank_to_primary_clipboard(cx: &mut Context) {
    yank_impl(cx.editor, '+');
    exit_select_mode(cx);
}

fn yank_impl(editor: &mut Editor, register: char) {
    let (view, doc) = current!(editor);
    let text = doc.text().slice(..);

    let values: Vec<String> = doc
        .selection(view.id)
        .fragments(text)
        .map(Cow::into_owned)
        .collect();
    let selections = values.len();

    match editor.registers.write(register, values) {
        Ok(_) => editor.set_status(format!(
            "yanked {selections} selection{} to register {register}",
            if selections == 1 { "" } else { "s" }
        )),
        Err(err) => editor.set_error(err.to_string()),
    }
}

fn yank_joined_impl(editor: &mut Editor, separator: &str, register: char) {
    let (view, doc) = current!(editor);
    let text = doc.text().slice(..);

    let selection = doc.selection(view.id);
    let selections = selection.len();
    let joined = selection
        .fragments(text)
        .fold(String::new(), |mut acc, fragment| {
            if !acc.is_empty() {
                acc.push_str(separator);
            }
            acc.push_str(&fragment);
            acc
        });

    match editor.registers.write(register, vec![joined]) {
        Ok(_) => editor.set_status(format!(
            "joined and yanked {selections} selection{} to register {register}",
            if selections == 1 { "" } else { "s" }
        )),
        Err(err) => editor.set_error(err.to_string()),
    }
}

fn yank_joined(cx: &mut Context) {
    let separator = doc!(cx.editor).line_ending.as_str();
    yank_joined_impl(cx.editor, separator, cx.register.unwrap_or('"'));
    exit_select_mode(cx);
}

fn yank_joined_to_clipboard(cx: &mut Context) {
    let line_ending = doc!(cx.editor).line_ending;
    yank_joined_impl(cx.editor, line_ending.as_str(), '*');
    exit_select_mode(cx);
}

fn yank_joined_to_primary_clipboard(cx: &mut Context) {
    let line_ending = doc!(cx.editor).line_ending;
    yank_joined_impl(cx.editor, line_ending.as_str(), '+');
    exit_select_mode(cx);
}

fn yank_primary_selection_impl(editor: &mut Editor, register: char) {
    let (view, doc) = current!(editor);
    let text = doc.text().slice(..);

    let selection = doc.selection(view.id).primary().fragment(text).to_string();

    match editor.registers.write(register, vec![selection]) {
        Ok(_) => editor.set_status(format!("yanked primary selection to register {register}",)),
        Err(err) => editor.set_error(err.to_string()),
    }
}

fn yank_main_selection_to_clipboard(cx: &mut Context) {
    yank_primary_selection_impl(cx.editor, '*');
    exit_select_mode(cx);
}

fn yank_main_selection_to_primary_clipboard(cx: &mut Context) {
    yank_primary_selection_impl(cx.editor, '+');
    exit_select_mode(cx);
}

#[derive(Copy, Clone)]
enum Paste {
    Before,
    After,
    Cursor,
}

fn paste_impl(
    values: &[String],
    doc: &mut Document,
    view: &mut View,
    action: Paste,
    count: usize,
    mode: Mode,
) {
    if values.is_empty() {
        return;
    }

    let repeat = std::iter::repeat(
        // `values` is asserted to have at least one entry above.
        values
            .last()
            .map(|value| Tendril::from(value.repeat(count)))
            .unwrap(),
    );

    // if any of values ends with a line ending, it's linewise paste
    let linewise = values
        .iter()
        .any(|value| get_line_ending_of_str(value).is_some());

    // Only compiled once.
    static REGEX: Lazy<Regex> = Lazy::new(|| Regex::new(r"\r\n|\r|\n").unwrap());
    let mut values = values
        .iter()
        .map(|value| REGEX.replace_all(value, doc.line_ending.as_str()))
        .map(|value| Tendril::from(value.as_ref().repeat(count)))
        .chain(repeat);

    let text = doc.text();
    let selection = doc.selection(view.id);

    let mut offset = 0;
    let mut ranges = SmallVec::with_capacity(selection.len());

    let mut transaction = Transaction::change_by_selection(text, selection, |range| {
        let pos = match (action, linewise) {
            // paste linewise before
            (Paste::Before, true) => text.line_to_char(text.char_to_line(range.from())),
            // paste linewise after
            (Paste::After, true) => {
                let line = range.line_range(text.slice(..)).1;
                text.line_to_char((line + 1).min(text.len_lines()))
            }
            // paste insert
            (Paste::Before, false) => range.from(),
            // paste append
            (Paste::After, false) => range.to(),
            // paste at cursor
            (Paste::Cursor, _) => range.cursor(text.slice(..)),
        };

        let value = values.next();

        let value_len = value
            .as_ref()
            .map(|content| content.chars().count())
            .unwrap_or_default();
        let anchor = offset + pos;

        let new_range = Range::new(anchor, anchor + value_len).with_direction(range.direction());
        ranges.push(new_range);
        offset += value_len;

        (pos, pos, value)
    });

    if mode == Mode::Normal {
        transaction = transaction.with_selection(Selection::new(ranges, selection.primary_index()));
    }

    doc.apply(&transaction, view.id);
    doc.append_changes_to_history(view);
}

pub(crate) fn paste_bracketed_value(cx: &mut Context, contents: String) {
    let count = cx.count();
    let paste = match cx.editor.mode {
        Mode::Insert | Mode::Select => Paste::Cursor,
        Mode::Normal => Paste::Before,
    };
    let (view, doc) = current!(cx.editor);
    paste_impl(&[contents], doc, view, paste, count, cx.editor.mode);
}

fn paste_clipboard_after(cx: &mut Context) {
    paste(cx.editor, '*', Paste::After, cx.count());
}

fn paste_clipboard_before(cx: &mut Context) {
    paste(cx.editor, '*', Paste::Before, cx.count());
}

fn paste_primary_clipboard_after(cx: &mut Context) {
    paste(cx.editor, '+', Paste::After, cx.count());
}

fn paste_primary_clipboard_before(cx: &mut Context) {
    paste(cx.editor, '+', Paste::Before, cx.count());
}

fn replace_with_yanked(cx: &mut Context) {
    replace_with_yanked_impl(cx.editor, cx.register.unwrap_or('"'), cx.count());
    exit_select_mode(cx);
}

fn replace_with_yanked_impl(editor: &mut Editor, register: char, count: usize) {
    let Some(values) = editor.registers
        .read(register, editor)
        .filter(|values| values.len() > 0) else { return };
    let values: Vec<_> = values.map(|value| value.to_string()).collect();

    let (view, doc) = current!(editor);
    let repeat = std::iter::repeat(
        values
            .last()
            .map(|value| Tendril::from(&value.repeat(count)))
            .unwrap(),
    );
    let mut values = values
        .iter()
        .map(|value| Tendril::from(&value.repeat(count)))
        .chain(repeat);
    let selection = doc.selection(view.id);
    let transaction = Transaction::change_by_selection(doc.text(), selection, |range| {
        if !range.is_empty() {
            (range.from(), range.to(), Some(values.next().unwrap()))
        } else {
            (range.from(), range.to(), None)
        }
    });

    doc.apply(&transaction, view.id);
}

fn replace_selections_with_clipboard(cx: &mut Context) {
    replace_with_yanked_impl(cx.editor, '*', cx.count());
}

fn replace_selections_with_primary_clipboard(cx: &mut Context) {
    replace_with_yanked_impl(cx.editor, '+', cx.count());
}

fn paste(editor: &mut Editor, register: char, pos: Paste, count: usize) {
    let Some(values) = editor.registers.read(register, editor) else { return };
    let values: Vec<_> = values.map(|value| value.to_string()).collect();

    let (view, doc) = current!(editor);
    paste_impl(&values, doc, view, pos, count, editor.mode);
}

fn paste_after(cx: &mut Context) {
    paste(
        cx.editor,
        cx.register.unwrap_or('"'),
        Paste::After,
        cx.count(),
    );
}

fn paste_before(cx: &mut Context) {
    paste(
        cx.editor,
        cx.register.unwrap_or('"'),
        Paste::Before,
        cx.count(),
    );
}

fn get_lines(doc: &Document, view_id: ViewId) -> Vec<usize> {
    let mut lines = Vec::new();

    // Get all line numbers
    for range in doc.selection(view_id) {
        let (start, end) = range.line_range(doc.text().slice(..));

        for line in start..=end {
            lines.push(line)
        }
    }
    lines.sort_unstable(); // sorting by usize so _unstable is preferred
    lines.dedup();
    lines
}

fn indent(cx: &mut Context) {
    let count = cx.count();
    let (view, doc) = current!(cx.editor);
    let lines = get_lines(doc, view.id);

    // Indent by one level
    let indent = Tendril::from(doc.indent_style.as_str().repeat(count));

    let transaction = Transaction::change(
        doc.text(),
        lines.into_iter().filter_map(|line| {
            let is_blank = doc.text().line(line).chunks().all(|s| s.trim().is_empty());
            if is_blank {
                return None;
            }
            let pos = doc.text().line_to_char(line);
            Some((pos, pos, Some(indent.clone())))
        }),
    );
    doc.apply(&transaction, view.id);
}

fn unindent(cx: &mut Context) {
    let count = cx.count();
    let (view, doc) = current!(cx.editor);
    let lines = get_lines(doc, view.id);
    let mut changes = Vec::with_capacity(lines.len());
    let tab_width = doc.tab_width();
    let indent_width = count * doc.indent_width();

    for line_idx in lines {
        let line = doc.text().line(line_idx);
        let mut width = 0;
        let mut pos = 0;

        for ch in line.chars() {
            match ch {
                ' ' => width += 1,
                '\t' => width = (width / tab_width + 1) * tab_width,
                _ => break,
            }

            pos += 1;

            if width >= indent_width {
                break;
            }
        }

        // now delete from start to first non-blank
        if pos > 0 {
            let start = doc.text().line_to_char(line_idx);
            changes.push((start, start + pos, None))
        }
    }

    let transaction = Transaction::change(doc.text(), changes.into_iter());

    doc.apply(&transaction, view.id);
}

fn format_selections(cx: &mut Context) {
    use helix_lsp::{lsp, util::range_to_lsp_range};

    let (view, doc) = current!(cx.editor);
    let view_id = view.id;

    // via lsp if available
    // TODO: else via tree-sitter indentation calculations

    if doc.selection(view_id).len() != 1 {
        cx.editor
            .set_error("format_selections only supports a single selection for now");
        return;
    }

    // TODO extra LanguageServerFeature::FormatSelections?
    // maybe such that LanguageServerFeature::Format contains it as well
    let Some(language_server) = doc
        .language_servers_with_feature(LanguageServerFeature::Format)
        .find(|ls| {
            matches!(
                ls.capabilities().document_range_formatting_provider,
                Some(lsp::OneOf::Left(true) | lsp::OneOf::Right(_))
            )
        })
    else {
        cx.editor
            .set_error("No configured language server supports range formatting");
        return;
    };

    let offset_encoding = language_server.offset_encoding();
    let ranges: Vec<lsp::Range> = doc
        .selection(view_id)
        .iter()
        .map(|range| range_to_lsp_range(doc.text(), *range, offset_encoding))
        .collect();

    // TODO: handle fails
    // TODO: concurrent map over all ranges

    let range = ranges[0];

    let future = language_server
        .text_document_range_formatting(
            doc.identifier(),
            range,
            lsp::FormattingOptions::default(),
            None,
        )
        .unwrap();

    let edits = tokio::task::block_in_place(|| helix_lsp::block_on(future)).unwrap_or_default();

    let transaction =
        helix_lsp::util::generate_transaction_from_edits(doc.text(), edits, offset_encoding);

    doc.apply(&transaction, view_id);
}

fn join_selections_impl(cx: &mut Context, select_space: bool) {
    use movement::skip_while;
    let (view, doc) = current!(cx.editor);
    let text = doc.text();
    let slice = doc.text().slice(..);

    let mut changes = Vec::new();
    let fragment = Tendril::from(" ");

    for selection in doc.selection(view.id) {
        let (start, mut end) = selection.line_range(slice);
        if start == end {
            end = (end + 1).min(text.len_lines() - 1);
        }
        let lines = start..end;

        changes.reserve(lines.len());

        for line in lines {
            let start = line_end_char_index(&slice, line);
            let mut end = text.line_to_char(line + 1);
            end = skip_while(slice, end, |ch| matches!(ch, ' ' | '\t')).unwrap_or(end);

            // need to skip from start, not end
            let change = (start, end, Some(fragment.clone()));
            changes.push(change);
        }
    }

    // nothing to do, bail out early to avoid crashes later
    if changes.is_empty() {
        return;
    }

    changes.sort_unstable_by_key(|(from, _to, _text)| *from);
    changes.dedup();

    // TODO: joining multiple empty lines should be replaced by a single space.
    // need to merge change ranges that touch

    // select inserted spaces
    let transaction = if select_space {
        let ranges: SmallVec<_> = changes
            .iter()
            .scan(0, |offset, change| {
                let range = Range::point(change.0 - *offset);
                *offset += change.1 - change.0 - 1; // -1 because cursor is 0-sized
                Some(range)
            })
            .collect();
        let selection = Selection::new(ranges, 0);
        Transaction::change(doc.text(), changes.into_iter()).with_selection(selection)
    } else {
        Transaction::change(doc.text(), changes.into_iter())
    };

    doc.apply(&transaction, view.id);
}

fn keep_or_remove_selections_impl(cx: &mut Context, remove: bool) {
    // keep or remove selections matching regex
    let reg = cx.register.unwrap_or('/');
    ui::regex_prompt(
        cx,
        if remove { "remove:" } else { "keep:" }.into(),
        Some(reg),
        ui::completers::none,
        move |cx, regex, event| {
            let (view, doc) = current!(cx.editor);
            if !matches!(event, PromptEvent::Update | PromptEvent::Validate) {
                return;
            }
            let text = doc.text().slice(..);

            if let Some(selection) =
                selection::keep_or_remove_matches(text, doc.selection(view.id), &regex, remove)
            {
                doc.set_selection(view.id, selection);
            }
        },
    )
}

fn join_selections(cx: &mut Context) {
    join_selections_impl(cx, false)
}

fn join_selections_space(cx: &mut Context) {
    join_selections_impl(cx, true)
}

fn keep_selections(cx: &mut Context) {
    keep_or_remove_selections_impl(cx, false)
}

fn remove_selections(cx: &mut Context) {
    keep_or_remove_selections_impl(cx, true)
}

fn keep_primary_selection(cx: &mut Context) {
    let (view, doc) = current!(cx.editor);
    // TODO: handle count

    let range = doc.selection(view.id).primary();
    doc.set_selection(view.id, Selection::single(range.anchor, range.head));
}

fn remove_primary_selection(cx: &mut Context) {
    let (view, doc) = current!(cx.editor);
    // TODO: handle count

    let selection = doc.selection(view.id);
    if selection.len() == 1 {
        cx.editor.set_error("no selections remaining");
        return;
    }
    let index = selection.primary_index();
    let selection = selection.clone().remove(index);

    doc.set_selection(view.id, selection);
}

pub fn completion(cx: &mut Context) {
    use helix_lsp::{lsp, util::pos_to_lsp_pos};

    let (view, doc) = current!(cx.editor);

    let savepoint = if let Some(CompleteAction::Selected { savepoint }) = &cx.editor.last_completion
    {
        savepoint.clone()
    } else {
        doc.savepoint(view)
    };

    let text = savepoint.text.clone();
    let cursor = savepoint.cursor();

    let mut seen_language_servers = HashSet::new();

    let mut futures: FuturesUnordered<_> = doc
        .language_servers_with_feature(LanguageServerFeature::Completion)
        .filter(|ls| seen_language_servers.insert(ls.id()))
        .map(|language_server| {
            let language_server_id = language_server.id();
            let offset_encoding = language_server.offset_encoding();
            let pos = pos_to_lsp_pos(&text, cursor, offset_encoding);
            let doc_id = doc.identifier();
            let completion_request = language_server.completion(doc_id, pos, None).unwrap();

            async move {
                let json = completion_request.await?;
                let response: Option<lsp::CompletionResponse> = serde_json::from_value(json)?;

                let items = match response {
                    Some(lsp::CompletionResponse::Array(items)) => items,
                    // TODO: do something with is_incomplete
                    Some(lsp::CompletionResponse::List(lsp::CompletionList {
                        is_incomplete: _is_incomplete,
                        items,
                    })) => items,
                    None => Vec::new(),
                }
                .into_iter()
                .map(|item| CompletionItem {
                    item,
                    language_server_id,
                    resolved: false,
                })
                .collect();

                anyhow::Ok(items)
            }
        })
        .collect();

    // setup a channel that allows the request to be canceled
    let (tx, rx) = oneshot::channel();
    // set completion_request so that this request can be canceled
    // by setting completion_request, the old channel stored there is dropped
    // and the associated request is automatically dropped
    cx.editor.completion_request_handle = Some(tx);
    let future = async move {
        let items_future = async move {
            let mut items = Vec::new();
            // TODO if one completion request errors, all other completion requests are discarded (even if they're valid)
            while let Some(mut lsp_items) = futures.try_next().await? {
                items.append(&mut lsp_items);
            }
            anyhow::Ok(items)
        };
        tokio::select! {
            biased;
            _ = rx => {
                Ok(Vec::new())
            }
            res = items_future => {
                res
            }
        }
    };

    let trigger_offset = cursor;

    // TODO: trigger_offset should be the cursor offset but we also need a starting offset from where we want to apply
    // completion filtering. For example logger.te| should filter the initial suggestion list with "te".

    use helix_core::chars;
    let mut iter = text.chars_at(cursor);
    iter.reverse();
    let offset = iter.take_while(|ch| chars::char_is_word(*ch)).count();
    let start_offset = cursor.saturating_sub(offset);

    let trigger_doc = doc.id();
    let trigger_view = view.id;

    // FIXME: The commands Context can only have a single callback
    // which means it gets overwritten when executing keybindings
    // with multiple commands or macros. This would mean that completion
    // might be incorrectly applied when repeating the insertmode action
    //
    // TODO: to solve this either make cx.callback a Vec of callbacks or
    // alternatively move `last_insert` to `helix_view::Editor`
    cx.callback = Some(Box::new(
        move |compositor: &mut Compositor, _cx: &mut compositor::Context| {
            let ui = compositor.find::<ui::EditorView>().unwrap();
            ui.last_insert.1.push(InsertEvent::RequestCompletion);
        },
    ));

    cx.jobs.callback(async move {
        let items = future.await?;
        let call = move |editor: &mut Editor, compositor: &mut Compositor| {
            let (view, doc) = current_ref!(editor);
            // check if the completion request is stale.
            //
            // Completions are completed asynchronously and therefore the user could
            //switch document/view or leave insert mode. In all of thoise cases the
            // completion should be discarded
            if editor.mode != Mode::Insert || view.id != trigger_view || doc.id() != trigger_doc {
                return;
            }

            if items.is_empty() {
                // editor.set_error("No completion available");
                return;
            }
            let size = compositor.size();
            let ui = compositor.find::<ui::EditorView>().unwrap();
            let completion_area = ui.set_completion(
                editor,
                savepoint,
                items,
                start_offset,
                trigger_offset,
                size,
            );
            let size = compositor.size();
            let signature_help_area = compositor
                .find_id::<Popup<SignatureHelp>>(SignatureHelp::ID)
                .map(|signature_help| signature_help.area(size, editor));
            // Delete the signature help popup if they intersect.
            if matches!((completion_area, signature_help_area),(Some(a), Some(b)) if a.intersects(b))
            {
                compositor.remove(SignatureHelp::ID);
            }
        };
        Ok(Callback::EditorCompositor(Box::new(call)))
    });
}

// comments
fn toggle_comments(cx: &mut Context) {
    let (view, doc) = current!(cx.editor);
    let token = doc
        .language_config()
        .and_then(|lc| lc.comment_token.as_ref())
        .map(|tc| tc.as_ref());
    let transaction = comment::toggle_line_comments(doc.text(), doc.selection(view.id), token);

    doc.apply(&transaction, view.id);
    exit_select_mode(cx);
}

fn rotate_selections(cx: &mut Context, direction: Direction) {
    let count = cx.count();
    let (view, doc) = current!(cx.editor);
    let mut selection = doc.selection(view.id).clone();
    let index = selection.primary_index();
    let len = selection.len();
    selection.set_primary_index(match direction {
        Direction::Forward => (index + count) % len,
        Direction::Backward => (index + (len.saturating_sub(count) % len)) % len,
    });
    doc.set_selection(view.id, selection);
}
fn rotate_selections_forward(cx: &mut Context) {
    rotate_selections(cx, Direction::Forward)
}
fn rotate_selections_backward(cx: &mut Context) {
    rotate_selections(cx, Direction::Backward)
}

enum ReorderStrategy {
    RotateForward,
    RotateBackward,
    Reverse,
}

fn reorder_selection_contents(cx: &mut Context, strategy: ReorderStrategy) {
    let count = cx.count;
    let (view, doc) = current!(cx.editor);
    let text = doc.text().slice(..);

    let selection = doc.selection(view.id);
    let mut fragments: Vec<_> = selection
        .slices(text)
        .map(|fragment| fragment.chunks().collect())
        .collect();

    let group = count
        .map(|count| count.get())
        .unwrap_or(fragments.len()) // default to rotating everything as one group
        .min(fragments.len());

    for chunk in fragments.chunks_mut(group) {
        // TODO: also modify main index
        match strategy {
            ReorderStrategy::RotateForward => chunk.rotate_right(1),
            ReorderStrategy::RotateBackward => chunk.rotate_left(1),
            ReorderStrategy::Reverse => chunk.reverse(),
        };
    }

    let transaction = Transaction::change(
        doc.text(),
        selection
            .ranges()
            .iter()
            .zip(fragments)
            .map(|(range, fragment)| (range.from(), range.to(), Some(fragment))),
    );

    doc.apply(&transaction, view.id);
}

fn rotate_selection_contents_forward(cx: &mut Context) {
    reorder_selection_contents(cx, ReorderStrategy::RotateForward)
}
fn rotate_selection_contents_backward(cx: &mut Context) {
    reorder_selection_contents(cx, ReorderStrategy::RotateBackward)
}
fn reverse_selection_contents(cx: &mut Context) {
    reorder_selection_contents(cx, ReorderStrategy::Reverse)
}

// tree sitter node selection

fn expand_selection(cx: &mut Context) {
    let motion = |editor: &mut Editor| {
        let (view, doc) = current!(editor);

        if let Some(syntax) = doc.syntax() {
            let text = doc.text().slice(..);

            let current_selection = doc.selection(view.id);
            let selection = object::expand_selection(syntax, text, current_selection.clone());

            // check if selection is different from the last one
            if *current_selection != selection {
                // save current selection so it can be restored using shrink_selection
                view.object_selections.push(current_selection.clone());

                doc.set_selection(view.id, selection);
            }
        }
    };
    cx.editor.apply_motion(motion);
}

fn shrink_selection(cx: &mut Context) {
    let motion = |editor: &mut Editor| {
        let (view, doc) = current!(editor);
        let current_selection = doc.selection(view.id);
        // try to restore previous selection
        if let Some(prev_selection) = view.object_selections.pop() {
            if current_selection.contains(&prev_selection) {
                doc.set_selection(view.id, prev_selection);
                return;
            } else {
                // clear existing selection as they can't be shrunk to anyway
                view.object_selections.clear();
            }
        }
        // if not previous selection, shrink to first child
        if let Some(syntax) = doc.syntax() {
            let text = doc.text().slice(..);
            let selection = object::shrink_selection(syntax, text, current_selection.clone());
            doc.set_selection(view.id, selection);
        }
    };
    cx.editor.apply_motion(motion);
}

fn select_sibling_impl<F>(cx: &mut Context, sibling_fn: &'static F)
where
    F: Fn(Node) -> Option<Node>,
{
    let motion = |editor: &mut Editor| {
        let (view, doc) = current!(editor);

        if let Some(syntax) = doc.syntax() {
            let text = doc.text().slice(..);
            let current_selection = doc.selection(view.id);
            let selection =
                object::select_sibling(syntax, text, current_selection.clone(), sibling_fn);
            doc.set_selection(view.id, selection);
        }
    };
    cx.editor.apply_motion(motion);
}

fn select_next_sibling(cx: &mut Context) {
    select_sibling_impl(cx, &|node| Node::next_sibling(&node))
}

fn select_prev_sibling(cx: &mut Context) {
    select_sibling_impl(cx, &|node| Node::prev_sibling(&node))
}

fn move_node_bound_impl(cx: &mut Context, dir: Direction, movement: Movement) {
    let motion = move |editor: &mut Editor| {
        let (view, doc) = current!(editor);

        if let Some(syntax) = doc.syntax() {
            let text = doc.text().slice(..);
            let current_selection = doc.selection(view.id);

            let selection = movement::move_parent_node_end(
                syntax,
                text,
                current_selection.clone(),
                dir,
                movement,
            );

            doc.set_selection(view.id, selection);

            // [TODO] temporary workaround until we're not using the idle timer to
            //        trigger auto completions any more
            editor.clear_idle_timer();
        }
    };

    cx.editor.apply_motion(motion);
}

pub fn move_parent_node_end(cx: &mut Context) {
    move_node_bound_impl(cx, Direction::Forward, Movement::Move)
}

pub fn move_parent_node_start(cx: &mut Context) {
    move_node_bound_impl(cx, Direction::Backward, Movement::Move)
}

pub fn extend_parent_node_end(cx: &mut Context) {
    move_node_bound_impl(cx, Direction::Forward, Movement::Extend)
}

pub fn extend_parent_node_start(cx: &mut Context) {
    move_node_bound_impl(cx, Direction::Backward, Movement::Extend)
}

fn match_brackets(cx: &mut Context) {
    let (view, doc) = current!(cx.editor);
    let is_select = cx.editor.mode == Mode::Select;
    let text = doc.text();
    let text_slice = text.slice(..);

    let selection = doc.selection(view.id).clone().transform(|range| {
        let pos = range.cursor(text_slice);
        if let Some(matched_pos) = doc.syntax().map_or_else(
            || match_brackets::find_matching_bracket_plaintext(text.slice(..), pos),
            |syntax| match_brackets::find_matching_bracket_fuzzy(syntax, text.slice(..), pos),
        ) {
            range.put_cursor(text_slice, matched_pos, is_select)
        } else {
            range
        }
    });

    doc.set_selection(view.id, selection);
}

//

fn jump_forward(cx: &mut Context) {
    let count = cx.count();
    let config = cx.editor.config();
    let view = view_mut!(cx.editor);
    let doc_id = view.doc;

    if let Some((id, selection)) = view.jumps.forward(count) {
        view.doc = *id;
        let selection = selection.clone();
        let (view, doc) = current!(cx.editor); // refetch doc

        if doc.id() != doc_id {
            view.add_to_history(doc_id);
        }

        doc.set_selection(view.id, selection);
        view.ensure_cursor_in_view_center(doc, config.scrolloff);
    };
}

fn jump_backward(cx: &mut Context) {
    let count = cx.count();
    let config = cx.editor.config();
    let (view, doc) = current!(cx.editor);
    let doc_id = doc.id();

    if let Some((id, selection)) = view.jumps.backward(view.id, doc, count) {
        view.doc = *id;
        let selection = selection.clone();
        let (view, doc) = current!(cx.editor); // refetch doc

        if doc.id() != doc_id {
            view.add_to_history(doc_id);
        }

        doc.set_selection(view.id, selection);
        view.ensure_cursor_in_view_center(doc, config.scrolloff);
    };
}

fn save_selection(cx: &mut Context) {
    let (view, doc) = current!(cx.editor);
    push_jump(view, doc);
    cx.editor.set_status("Selection saved to jumplist");
}

fn rotate_view(cx: &mut Context) {
    cx.editor.focus_next()
}

fn rotate_view_reverse(cx: &mut Context) {
    cx.editor.focus_prev()
}

fn jump_view_right(cx: &mut Context) {
    cx.editor.focus_direction(tree::Direction::Right)
}

fn jump_view_left(cx: &mut Context) {
    cx.editor.focus_direction(tree::Direction::Left)
}

fn jump_view_up(cx: &mut Context) {
    cx.editor.focus_direction(tree::Direction::Up)
}

fn jump_view_down(cx: &mut Context) {
    cx.editor.focus_direction(tree::Direction::Down)
}

fn swap_view_right(cx: &mut Context) {
    cx.editor.swap_split_in_direction(tree::Direction::Right)
}

fn swap_view_left(cx: &mut Context) {
    cx.editor.swap_split_in_direction(tree::Direction::Left)
}

fn swap_view_up(cx: &mut Context) {
    cx.editor.swap_split_in_direction(tree::Direction::Up)
}

fn swap_view_down(cx: &mut Context) {
    cx.editor.swap_split_in_direction(tree::Direction::Down)
}

fn transpose_view(cx: &mut Context) {
    cx.editor.transpose_view()
}

// split helper, clear it later
fn split(cx: &mut Context, action: Action) {
    let (view, doc) = current!(cx.editor);
    let id = doc.id();
    let selection = doc.selection(view.id).clone();
    let offset = view.offset;

    cx.editor.switch(id, action);

    // match the selection in the previous view
    let (view, doc) = current!(cx.editor);
    doc.set_selection(view.id, selection);
    // match the view scroll offset (switch doesn't handle this fully
    // since the selection is only matched after the split)
    view.offset = offset;
}

fn hsplit(cx: &mut Context) {
    split(cx, Action::HorizontalSplit);
}

fn hsplit_new(cx: &mut Context) {
    cx.editor.new_file(Action::HorizontalSplit);
}

fn vsplit(cx: &mut Context) {
    split(cx, Action::VerticalSplit);
}

fn vsplit_new(cx: &mut Context) {
    cx.editor.new_file(Action::VerticalSplit);
}

fn wclose(cx: &mut Context) {
    if cx.editor.tree.views().count() == 1 {
        if let Err(err) = typed::buffers_remaining_impl(cx.editor) {
            cx.editor.set_error(err.to_string());
            return;
        }
    }
    let view_id = view!(cx.editor).id;
    // close current split
    cx.editor.close(view_id);
}

fn wonly(cx: &mut Context) {
    let views = cx
        .editor
        .tree
        .views()
        .map(|(v, focus)| (v.id, focus))
        .collect::<Vec<_>>();
    for (view_id, focus) in views {
        if !focus {
            cx.editor.close(view_id);
        }
    }
}

fn select_register(cx: &mut Context) {
    cx.editor.autoinfo = Some(Info::from_registers(&cx.editor.registers));
    cx.on_next_key(move |cx, event| {
        if let Some(ch) = event.char() {
            cx.editor.autoinfo = None;
            cx.editor.selected_register = Some(ch);
        }
    })
}

fn insert_register(cx: &mut Context) {
    cx.editor.autoinfo = Some(Info::from_registers(&cx.editor.registers));
    cx.on_next_key(move |cx, event| {
        if let Some(ch) = event.char() {
            cx.editor.autoinfo = None;
            cx.register = Some(ch);
            paste(
                cx.editor,
                cx.register.unwrap_or('"'),
                Paste::Cursor,
                cx.count(),
            );
        }
    })
}

fn align_view_top(cx: &mut Context) {
    let (view, doc) = current!(cx.editor);
    align_view(doc, view, Align::Top);
}

fn align_view_center(cx: &mut Context) {
    let (view, doc) = current!(cx.editor);
    align_view(doc, view, Align::Center);
}

fn align_view_bottom(cx: &mut Context) {
    let (view, doc) = current!(cx.editor);
    align_view(doc, view, Align::Bottom);
}

fn align_view_middle(cx: &mut Context) {
    let (view, doc) = current!(cx.editor);
    let inner_width = view.inner_width(doc);
    let text_fmt = doc.text_format(inner_width, None);
    // there is no horizontal position when softwrap is enabled
    if text_fmt.soft_wrap {
        return;
    }
    let doc_text = doc.text().slice(..);
    let annotations = view.text_annotations(doc, None);
    let pos = doc.selection(view.id).primary().cursor(doc_text);
    let pos =
        visual_offset_from_block(doc_text, view.offset.anchor, pos, &text_fmt, &annotations).0;

    view.offset.horizontal_offset = pos
        .col
        .saturating_sub((view.inner_area(doc).width as usize) / 2);
}

fn scroll_up(cx: &mut Context) {
    scroll(cx, cx.count(), Direction::Backward);
}

fn scroll_down(cx: &mut Context) {
    scroll(cx, cx.count(), Direction::Forward);
}

fn goto_ts_object_impl(cx: &mut Context, object: &'static str, direction: Direction) {
    let count = cx.count();
    let motion = move |editor: &mut Editor| {
        let (view, doc) = current!(editor);
        if let Some((lang_config, syntax)) = doc.language_config().zip(doc.syntax()) {
            let text = doc.text().slice(..);
            let root = syntax.tree().root_node();

            let selection = doc.selection(view.id).clone().transform(|range| {
                let new_range = movement::goto_treesitter_object(
                    text,
                    range,
                    object,
                    direction,
                    root,
                    lang_config,
                    count,
                );

                if editor.mode == Mode::Select {
                    let head = if new_range.head < range.anchor {
                        new_range.anchor
                    } else {
                        new_range.head
                    };

                    Range::new(range.anchor, head)
                } else {
                    new_range.with_direction(direction)
                }
            });

            doc.set_selection(view.id, selection);
        } else {
            editor.set_status("Syntax-tree is not available in current buffer");
        }
    };
    cx.editor.apply_motion(motion);
}

fn goto_next_function(cx: &mut Context) {
    goto_ts_object_impl(cx, "function", Direction::Forward)
}

fn goto_prev_function(cx: &mut Context) {
    goto_ts_object_impl(cx, "function", Direction::Backward)
}

fn goto_next_class(cx: &mut Context) {
    goto_ts_object_impl(cx, "class", Direction::Forward)
}

fn goto_prev_class(cx: &mut Context) {
    goto_ts_object_impl(cx, "class", Direction::Backward)
}

fn goto_next_parameter(cx: &mut Context) {
    goto_ts_object_impl(cx, "parameter", Direction::Forward)
}

fn goto_prev_parameter(cx: &mut Context) {
    goto_ts_object_impl(cx, "parameter", Direction::Backward)
}

fn goto_next_comment(cx: &mut Context) {
    goto_ts_object_impl(cx, "comment", Direction::Forward)
}

fn goto_prev_comment(cx: &mut Context) {
    goto_ts_object_impl(cx, "comment", Direction::Backward)
}

fn goto_next_test(cx: &mut Context) {
    goto_ts_object_impl(cx, "test", Direction::Forward)
}

fn goto_prev_test(cx: &mut Context) {
    goto_ts_object_impl(cx, "test", Direction::Backward)
}

fn select_textobject_around(cx: &mut Context) {
    select_textobject(cx, textobject::TextObject::Around);
}

fn select_textobject_inner(cx: &mut Context) {
    select_textobject(cx, textobject::TextObject::Inside);
}

fn select_textobject(cx: &mut Context, objtype: textobject::TextObject) {
    let count = cx.count();

    cx.on_next_key(move |cx, event| {
        cx.editor.autoinfo = None;
        if let Some(ch) = event.char() {
            let textobject = move |editor: &mut Editor| {
                let (view, doc) = current!(editor);
                let text = doc.text().slice(..);

                let textobject_treesitter = |obj_name: &str, range: Range| -> Range {
                    let (lang_config, syntax) = match doc.language_config().zip(doc.syntax()) {
                        Some(t) => t,
                        None => return range,
                    };
                    textobject::textobject_treesitter(
                        text,
                        range,
                        objtype,
                        obj_name,
                        syntax.tree().root_node(),
                        lang_config,
                        count,
                    )
                };

                if ch == 'g' && doc.diff_handle().is_none() {
                    editor.set_status("Diff is not available in current buffer");
                    return;
                }

                let textobject_change = |range: Range| -> Range {
                    let diff_handle = doc.diff_handle().unwrap();
                    let diff = diff_handle.load();
                    let line = range.cursor_line(text);
                    let hunk_idx = if let Some(hunk_idx) = diff.hunk_at(line as u32, false) {
                        hunk_idx
                    } else {
                        return range;
                    };
                    let hunk = diff.nth_hunk(hunk_idx).after;

                    let start = text.line_to_char(hunk.start as usize);
                    let end = text.line_to_char(hunk.end as usize);
                    Range::new(start, end).with_direction(range.direction())
                };

                let selection = doc.selection(view.id).clone().transform(|range| {
                    match ch {
                        'w' => textobject::textobject_word(text, range, objtype, count, false),
                        'W' => textobject::textobject_word(text, range, objtype, count, true),
                        't' => textobject_treesitter("class", range),
                        'f' => textobject_treesitter("function", range),
                        'a' => textobject_treesitter("parameter", range),
                        'c' => textobject_treesitter("comment", range),
                        'T' => textobject_treesitter("test", range),
                        'p' => textobject::textobject_paragraph(text, range, objtype, count),
                        'm' => textobject::textobject_pair_surround_closest(
                            text, range, objtype, count,
                        ),
                        'g' => textobject_change(range),
                        // TODO: cancel new ranges if inconsistent surround matches across lines
                        ch if !ch.is_ascii_alphanumeric() => {
                            textobject::textobject_pair_surround(text, range, objtype, ch, count)
                        }
                        _ => range,
                    }
                });
                doc.set_selection(view.id, selection);
            };
            cx.editor.apply_motion(textobject);
        }
    });

    let title = match objtype {
        textobject::TextObject::Inside => "Match inside",
        textobject::TextObject::Around => "Match around",
        _ => return,
    };
    let help_text = [
        ("w", "Word"),
        ("W", "WORD"),
        ("p", "Paragraph"),
        ("t", "Type definition (tree-sitter)"),
        ("f", "Function (tree-sitter)"),
        ("a", "Argument/parameter (tree-sitter)"),
        ("c", "Comment (tree-sitter)"),
        ("T", "Test (tree-sitter)"),
        ("m", "Closest surrounding pair"),
        (" ", "... or any character acting as a pair"),
    ];

    cx.editor.autoinfo = Some(Info::new(title, &help_text));
}

fn surround_add(cx: &mut Context) {
    cx.on_next_key(move |cx, event| {
        let (view, doc) = current!(cx.editor);
        // surround_len is the number of new characters being added.
        let (open, close, surround_len) = match event.char() {
            Some(ch) => {
                let (o, c) = surround::get_pair(ch);
                let mut open = Tendril::new();
                open.push(o);
                let mut close = Tendril::new();
                close.push(c);
                (open, close, 2)
            }
            None if event.code == KeyCode::Enter => (
                doc.line_ending.as_str().into(),
                doc.line_ending.as_str().into(),
                2 * doc.line_ending.len_chars(),
            ),
            None => return,
        };

        let selection = doc.selection(view.id);
        let mut changes = Vec::with_capacity(selection.len() * 2);
        let mut ranges = SmallVec::with_capacity(selection.len());
        let mut offs = 0;

        for range in selection.iter() {
            changes.push((range.from(), range.from(), Some(open.clone())));
            changes.push((range.to(), range.to(), Some(close.clone())));

            ranges.push(
                Range::new(offs + range.from(), offs + range.to() + surround_len)
                    .with_direction(range.direction()),
            );

            offs += surround_len;
        }

        let transaction = Transaction::change(doc.text(), changes.into_iter())
            .with_selection(Selection::new(ranges, selection.primary_index()));
        doc.apply(&transaction, view.id);
        exit_select_mode(cx);
    })
}

fn surround_replace(cx: &mut Context) {
    let count = cx.count();
    cx.on_next_key(move |cx, event| {
        let surround_ch = match event.char() {
            Some('m') => None, // m selects the closest surround pair
            Some(ch) => Some(ch),
            None => return,
        };
        let (view, doc) = current!(cx.editor);
        let text = doc.text().slice(..);
        let selection = doc.selection(view.id);

        let change_pos = match surround::get_surround_pos(text, selection, surround_ch, count) {
            Ok(c) => c,
            Err(err) => {
                cx.editor.set_error(err.to_string());
                return;
            }
        };

        let selection = selection.clone();
        let ranges: SmallVec<[Range; 1]> = change_pos.iter().map(|&p| Range::point(p)).collect();
        doc.set_selection(
            view.id,
            Selection::new(ranges, selection.primary_index() * 2),
        );

        cx.on_next_key(move |cx, event| {
            let (view, doc) = current!(cx.editor);
            let to = match event.char() {
                Some(to) => to,
                None => return doc.set_selection(view.id, selection),
            };
            let (open, close) = surround::get_pair(to);
            let transaction = Transaction::change(
                doc.text(),
                change_pos.iter().enumerate().map(|(i, &pos)| {
                    let mut t = Tendril::new();
                    t.push(if i % 2 == 0 { open } else { close });
                    (pos, pos + 1, Some(t))
                }),
            );
            doc.set_selection(view.id, selection);
            doc.apply(&transaction, view.id);
            exit_select_mode(cx);
        });
    })
}

fn surround_delete(cx: &mut Context) {
    let count = cx.count();
    cx.on_next_key(move |cx, event| {
        let surround_ch = match event.char() {
            Some('m') => None, // m selects the closest surround pair
            Some(ch) => Some(ch),
            None => return,
        };
        let (view, doc) = current!(cx.editor);
        let text = doc.text().slice(..);
        let selection = doc.selection(view.id);

        let change_pos = match surround::get_surround_pos(text, selection, surround_ch, count) {
            Ok(c) => c,
            Err(err) => {
                cx.editor.set_error(err.to_string());
                return;
            }
        };

        let transaction =
            Transaction::change(doc.text(), change_pos.into_iter().map(|p| (p, p + 1, None)));
        doc.apply(&transaction, view.id);
        exit_select_mode(cx);
    })
}

#[derive(Eq, PartialEq)]
enum ShellBehavior {
    Replace,
    Ignore,
    Insert,
    Append,
}

fn shell_pipe(cx: &mut Context) {
    shell_prompt(cx, "pipe:".into(), ShellBehavior::Replace);
}

fn shell_pipe_to(cx: &mut Context) {
    shell_prompt(cx, "pipe-to:".into(), ShellBehavior::Ignore);
}

fn shell_insert_output(cx: &mut Context) {
    shell_prompt(cx, "insert-output:".into(), ShellBehavior::Insert);
}

fn shell_append_output(cx: &mut Context) {
    shell_prompt(cx, "append-output:".into(), ShellBehavior::Append);
}

fn shell_keep_pipe(cx: &mut Context) {
    ui::prompt(
        cx,
        "keep-pipe:".into(),
        Some('|'),
        ui::completers::none,
        move |cx, input: &str, event: PromptEvent| {
            let shell = &cx.editor.config().shell;
            if event != PromptEvent::Validate {
                return;
            }
            if input.is_empty() {
                return;
            }
            let (view, doc) = current!(cx.editor);
            let selection = doc.selection(view.id);

            let mut ranges = SmallVec::with_capacity(selection.len());
            let old_index = selection.primary_index();
            let mut index: Option<usize> = None;
            let text = doc.text().slice(..);

            for (i, range) in selection.ranges().iter().enumerate() {
                let fragment = range.slice(text);
                let (_output, success) = match shell_impl(shell, input, Some(fragment.into())) {
                    Ok(result) => result,
                    Err(err) => {
                        cx.editor.set_error(err.to_string());
                        return;
                    }
                };

                // if the process exits successfully, keep the selection
                if success {
                    ranges.push(*range);
                    if i >= old_index && index.is_none() {
                        index = Some(ranges.len() - 1);
                    }
                }
            }

            if ranges.is_empty() {
                cx.editor.set_error("No selections remaining");
                return;
            }

            let index = index.unwrap_or_else(|| ranges.len() - 1);
            doc.set_selection(view.id, Selection::new(ranges, index));
        },
    );
}

fn shell_impl(shell: &[String], cmd: &str, input: Option<Rope>) -> anyhow::Result<(Tendril, bool)> {
    tokio::task::block_in_place(|| helix_lsp::block_on(shell_impl_async(shell, cmd, input)))
}

async fn shell_impl_async(
    shell: &[String],
    cmd: &str,
    input: Option<Rope>,
) -> anyhow::Result<(Tendril, bool)> {
    use std::process::Stdio;
    use tokio::process::Command;
    ensure!(!shell.is_empty(), "No shell set");

    let mut process = Command::new(&shell[0]);
    process
        .args(&shell[1..])
        .arg(cmd)
        .stdout(Stdio::piped())
        .stderr(Stdio::piped());

    if input.is_some() || cfg!(windows) {
        process.stdin(Stdio::piped());
    } else {
        process.stdin(Stdio::null());
    }

    let mut process = match process.spawn() {
        Ok(process) => process,
        Err(e) => {
            log::error!("Failed to start shell: {}", e);
            return Err(e.into());
        }
    };
    let output = if let Some(mut stdin) = process.stdin.take() {
        let input_task = tokio::spawn(async move {
            if let Some(input) = input {
                helix_view::document::to_writer(&mut stdin, (encoding::UTF_8, false), &input)
                    .await?;
            }
            anyhow::Ok(())
        });
        let (output, _) = tokio::join! {
            process.wait_with_output(),
            input_task,
        };
        output?
    } else {
        // Process has no stdin, so we just take the output
        process.wait_with_output().await?
    };

    if !output.status.success() {
        if !output.stderr.is_empty() {
            let err = String::from_utf8_lossy(&output.stderr).to_string();
            log::error!("Shell error: {}", err);
            bail!("Shell error: {}", err);
        }
        match output.status.code() {
            Some(exit_code) => bail!("Shell command failed: status {}", exit_code),
            None => bail!("Shell command failed"),
        }
    } else if !output.stderr.is_empty() {
        log::debug!(
            "Command printed to stderr: {}",
            String::from_utf8_lossy(&output.stderr).to_string()
        );
    }

    let str = std::str::from_utf8(&output.stdout)
        .map_err(|_| anyhow!("Process did not output valid UTF-8"))?;
    let tendril = Tendril::from(str);
    Ok((tendril, output.status.success()))
}

fn shell(cx: &mut compositor::Context, cmd: &str, behavior: &ShellBehavior) {
    let pipe = match behavior {
        ShellBehavior::Replace | ShellBehavior::Ignore => true,
        ShellBehavior::Insert | ShellBehavior::Append => false,
    };

    let config = cx.editor.config();
    let shell = &config.shell;
    let (view, doc) = current!(cx.editor);
    let selection = doc.selection(view.id);

    let mut changes = Vec::with_capacity(selection.len());
    let mut ranges = SmallVec::with_capacity(selection.len());
    let text = doc.text().slice(..);

    let mut shell_output: Option<Tendril> = None;
    let mut offset = 0isize;
    for range in selection.ranges() {
        let (output, success) = if let Some(output) = shell_output.as_ref() {
            (output.clone(), true)
        } else {
            let fragment = range.slice(text);
            match shell_impl(shell, cmd, pipe.then(|| fragment.into())) {
                Ok(result) => {
                    if !pipe {
                        shell_output = Some(result.0.clone());
                    }
                    result
                }
                Err(err) => {
                    cx.editor.set_error(err.to_string());
                    return;
                }
            }
        };

        if !success {
            cx.editor.set_error("Command failed");
            return;
        }

        let output_len = output.chars().count();

        let (from, to, deleted_len) = match behavior {
            ShellBehavior::Replace => (range.from(), range.to(), range.len()),
            ShellBehavior::Insert => (range.from(), range.from(), 0),
            ShellBehavior::Append => (range.to(), range.to(), 0),
            _ => (range.from(), range.from(), 0),
        };

        // These `usize`s cannot underflow because selection ranges cannot overlap.
        // Once the MSRV is 1.66.0 (mixed_integer_ops is stabilized), we can use checked
        // arithmetic to assert this.
        let anchor = (to as isize + offset - deleted_len as isize) as usize;
        let new_range = Range::new(anchor, anchor + output_len).with_direction(range.direction());
        ranges.push(new_range);
        offset = offset + output_len as isize - deleted_len as isize;

        changes.push((from, to, Some(output)));
    }

    if behavior != &ShellBehavior::Ignore {
        let transaction = Transaction::change(doc.text(), changes.into_iter())
            .with_selection(Selection::new(ranges, selection.primary_index()));
        doc.apply(&transaction, view.id);
        doc.append_changes_to_history(view);
    }

    // after replace cursor may be out of bounds, do this to
    // make sure cursor is in view and update scroll as well
    view.ensure_cursor_in_view(doc, config.scrolloff);
}

fn shell_prompt(cx: &mut Context, prompt: Cow<'static, str>, behavior: ShellBehavior) {
    ui::prompt(
        cx,
        prompt,
        Some('|'),
        ui::completers::filename,
        move |cx, input: &str, event: PromptEvent| {
            if event != PromptEvent::Validate {
                return;
            }
            if input.is_empty() {
                return;
            }

            shell(cx, input, &behavior);
        },
    );
}

fn suspend(_cx: &mut Context) {
    #[cfg(not(windows))]
    signal_hook::low_level::raise(signal_hook::consts::signal::SIGTSTP).unwrap();
}

fn add_newline_above(cx: &mut Context) {
    add_newline_impl(cx, Open::Above);
}

fn add_newline_below(cx: &mut Context) {
    add_newline_impl(cx, Open::Below)
}

fn add_newline_impl(cx: &mut Context, open: Open) {
    let count = cx.count();
    let (view, doc) = current!(cx.editor);
    let selection = doc.selection(view.id);
    let text = doc.text();
    let slice = text.slice(..);

    let changes = selection.into_iter().map(|range| {
        let (start, end) = range.line_range(slice);
        let line = match open {
            Open::Above => start,
            Open::Below => end + 1,
        };
        let pos = text.line_to_char(line);
        (
            pos,
            pos,
            Some(doc.line_ending.as_str().repeat(count).into()),
        )
    });

    let transaction = Transaction::change(text, changes);
    doc.apply(&transaction, view.id);
}

enum IncrementDirection {
    Increase,
    Decrease,
}

/// Increment objects within selections by count.
fn increment(cx: &mut Context) {
    increment_impl(cx, IncrementDirection::Increase);
}

/// Decrement objects within selections by count.
fn decrement(cx: &mut Context) {
    increment_impl(cx, IncrementDirection::Decrease);
}

/// Increment objects within selections by `amount`.
/// A negative `amount` will decrement objects within selections.
fn increment_impl(cx: &mut Context, increment_direction: IncrementDirection) {
    let sign = match increment_direction {
        IncrementDirection::Increase => 1,
        IncrementDirection::Decrease => -1,
    };
    let mut amount = sign * cx.count() as i64;
    // If the register is `#` then increase or decrease the `amount` by 1 per element
    let increase_by = if cx.register == Some('#') { sign } else { 0 };

    let (view, doc) = current!(cx.editor);
    let selection = doc.selection(view.id);
    let text = doc.text().slice(..);

    let mut new_selection_ranges = SmallVec::new();
    let mut cumulative_length_diff: i128 = 0;
    let mut changes = vec![];

    for range in selection {
        let selected_text: Cow<str> = range.fragment(text);
        let new_from = ((range.from() as i128) + cumulative_length_diff) as usize;
        let incremented = [increment::integer, increment::date_time]
            .iter()
            .find_map(|incrementor| incrementor(selected_text.as_ref(), amount));

        amount += increase_by;

        match incremented {
            None => {
                let new_range = Range::new(
                    new_from,
                    (range.to() as i128 + cumulative_length_diff) as usize,
                );
                new_selection_ranges.push(new_range);
            }
            Some(new_text) => {
                let new_range = Range::new(new_from, new_from + new_text.len());
                cumulative_length_diff += new_text.len() as i128 - selected_text.len() as i128;
                new_selection_ranges.push(new_range);
                changes.push((range.from(), range.to(), Some(new_text.into())));
            }
        }
    }

    if !changes.is_empty() {
        let new_selection = Selection::new(new_selection_ranges, selection.primary_index());
        let transaction = Transaction::change(doc.text(), changes.into_iter());
        let transaction = transaction.with_selection(new_selection);
        doc.apply(&transaction, view.id);
    }
}

fn record_macro(cx: &mut Context) {
    if let Some((reg, mut keys)) = cx.editor.macro_recording.take() {
        // Remove the keypress which ends the recording
        keys.pop();
        let s = keys
            .into_iter()
            .map(|key| {
                let s = key.to_string();
                if s.chars().count() == 1 {
                    s
                } else {
                    format!("<{}>", s)
                }
            })
            .collect::<String>();
        match cx.editor.registers.write(reg, vec![s]) {
            Ok(_) => cx
                .editor
                .set_status(format!("Recorded to register [{}]", reg)),
            Err(err) => cx.editor.set_error(err.to_string()),
        }
    } else {
        let reg = cx.register.take().unwrap_or('@');
        cx.editor.macro_recording = Some((reg, Vec::new()));
        cx.editor
            .set_status(format!("Recording to register [{}]", reg));
    }
}

fn replay_macro(cx: &mut Context) {
    let reg = cx.register.unwrap_or('@');

    if cx.editor.macro_replaying.contains(&reg) {
        cx.editor.set_error(format!(
            "Cannot replay from register [{}] because already replaying from same register",
            reg
        ));
        return;
    }

    let keys: Vec<KeyEvent> = if let Some(keys) = cx
        .editor
        .registers
        .read(reg, cx.editor)
        .filter(|values| values.len() == 1)
        .map(|mut values| values.next().unwrap())
    {
        match helix_view::input::parse_macro(&keys) {
            Ok(keys) => keys,
            Err(err) => {
                cx.editor.set_error(format!("Invalid macro: {}", err));
                return;
            }
        }
    } else {
        cx.editor.set_error(format!("Register [{}] empty", reg));
        return;
    };

    // Once the macro has been fully validated, it's marked as being under replay
    // to ensure we don't fall into infinite recursion.
    cx.editor.macro_replaying.push(reg);

    let count = cx.count();
    cx.callback = Some(Box::new(move |compositor, cx| {
        for _ in 0..count {
            for &key in keys.iter() {
                compositor.handle_event(&compositor::Event::Key(key), cx);
            }
        }
        // The macro under replay is cleared at the end of the callback, not in the
        // macro replay context, or it will not correctly protect the user from
        // replaying recursively.
        cx.editor.macro_replaying.pop();
    }));
}<|MERGE_RESOLUTION|>--- conflicted
+++ resolved
@@ -2123,89 +2123,16 @@
                 let absolute_root = search_root
                     .canonicalize()
                     .unwrap_or_else(|_| search_root.clone());
-<<<<<<< HEAD
-
-                let mut walk_builder = WalkBuilder::new(search_root);
-
-                walk_builder
-                    .hidden(file_picker_config.hidden)
-                    .parents(file_picker_config.parents)
-                    .ignore(file_picker_config.ignore)
-                    .follow_links(file_picker_config.follow_symlinks)
-                    .git_ignore(file_picker_config.git_ignore)
-                    .git_global(file_picker_config.git_global)
-                    .git_exclude(file_picker_config.git_exclude)
-                    .max_depth(file_picker_config.max_depth)
-                    .filter_entry(move |entry| {
-                        filter_picker_entry(entry, &absolute_root, dedup_symlinks)
-                    });
-
-                if file_picker_config.hxignore {
-                    walk_builder.add_custom_ignore_filename(".hxignore");
-                }
-
-                walk_builder.build_parallel().run(|| {
-                    let mut searcher = searcher.clone();
-                    let matcher = matcher.clone();
-                    let all_matches_sx = all_matches_sx.clone();
-                    let documents = &documents;
-                    Box::new(move |entry: Result<DirEntry, ignore::Error>| -> WalkState {
-                        let entry = match entry {
-                            Ok(entry) => entry,
-                            Err(_) => return WalkState::Continue,
-                        };
-
-                        match entry.file_type() {
-                            Some(entry) if entry.is_file() => {}
-                            // skip everything else
-                            _ => return WalkState::Continue,
-                        };
-
-                        let sink = sinks::UTF8(|line_num, _| {
-                            all_matches_sx
-                                .send(FileResult::new(entry.path(), line_num as usize - 1))
-                                .unwrap();
-
-                            Ok(true)
-                        });
-                        let doc = documents.iter().find(|&(doc_path, _)| {
-                            doc_path.map_or(false, |doc_path| doc_path == entry.path())
-                        });
-
-                        let result = if let Some((_, doc)) = doc {
-                            // there is already a buffer for this file
-                            // search the buffer instead of the file because it's faster
-                            // and captures new edits without requireing a save
-                            if searcher.multi_line_with_matcher(&matcher) {
-                                // in this case a continous buffer is required
-                                // convert the rope to a string
-                                let text = doc.to_string();
-                                searcher.search_slice(&matcher, text.as_bytes(), sink)
-                            } else {
-                                searcher.search_reader(
-                                    &matcher,
-                                    RopeReader::new(doc.slice(..)),
-                                    sink,
-                                )
-                            }
-                        } else {
-                            searcher.search_path(&matcher, entry.path(), sink)
-                        };
-
-                        if let Err(err) = result {
-                            log::error!("Global search error: {}, {}", entry.path().display(), err);
-                        }
-                        WalkState::Continue
-                    })
-                });
-=======
                 let injector_ = injector.clone();
 
                 std::thread::spawn(move || {
                     let searcher = SearcherBuilder::new()
                         .binary_detection(BinaryDetection::quit(b'\x00'))
                         .build();
-                    WalkBuilder::new(search_root)
+
+                    let mut walk_builder = WalkBuilder::new(search_root);
+
+                    walk_builder
                         .hidden(file_picker_config.hidden)
                         .parents(file_picker_config.parents)
                         .ignore(file_picker_config.ignore)
@@ -2216,73 +2143,77 @@
                         .max_depth(file_picker_config.max_depth)
                         .filter_entry(move |entry| {
                             filter_picker_entry(entry, &absolute_root, dedup_symlinks)
+                        });
+
+                    if file_picker_config.hxignore {
+                        walk_builder.add_custom_ignore_filename(".hxignore");
+                    }
+
+                    walk_builder.build_parallel().run(|| {
+                        let mut searcher = searcher.clone();
+                        let matcher = matcher.clone();
+                        let injector = injector_.clone();
+                        let documents = &documents;
+                        Box::new(move |entry: Result<DirEntry, ignore::Error>| -> WalkState {
+                            let entry = match entry {
+                                Ok(entry) => entry,
+                                Err(_) => return WalkState::Continue,
+                            };
+
+                            match entry.file_type() {
+                                Some(entry) if entry.is_file() => {}
+                                // skip everything else
+                                _ => return WalkState::Continue,
+                            };
+
+                            let mut stop = false;
+                            let sink = sinks::UTF8(|line_num, _| {
+                                stop = injector
+                                    .push(FileResult::new(entry.path(), line_num as usize - 1))
+                                    .is_err();
+
+                                Ok(!stop)
+                            });
+                            let doc = documents.iter().find(|&(doc_path, _)| {
+                                doc_path
+                                    .as_ref()
+                                    .map_or(false, |doc_path| doc_path == entry.path())
+                            });
+
+                            let result = if let Some((_, doc)) = doc {
+                                // there is already a buffer for this file
+                                // search the buffer instead of the file because it's faster
+                                // and captures new edits without requiring a save
+                                if searcher.multi_line_with_matcher(&matcher) {
+                                    // in this case a continous buffer is required
+                                    // convert the rope to a string
+                                    let text = doc.to_string();
+                                    searcher.search_slice(&matcher, text.as_bytes(), sink)
+                                } else {
+                                    searcher.search_reader(
+                                        &matcher,
+                                        RopeReader::new(doc.slice(..)),
+                                        sink,
+                                    )
+                                }
+                            } else {
+                                searcher.search_path(&matcher, entry.path(), sink)
+                            };
+
+                            if let Err(err) = result {
+                                log::error!(
+                                    "Global search error: {}, {}",
+                                    entry.path().display(),
+                                    err
+                                );
+                            }
+                            if stop {
+                                WalkState::Quit
+                            } else {
+                                WalkState::Continue
+                            }
                         })
-                        .build_parallel()
-                        .run(|| {
-                            let mut searcher = searcher.clone();
-                            let matcher = matcher.clone();
-                            let injector = injector_.clone();
-                            let documents = &documents;
-                            Box::new(move |entry: Result<DirEntry, ignore::Error>| -> WalkState {
-                                let entry = match entry {
-                                    Ok(entry) => entry,
-                                    Err(_) => return WalkState::Continue,
-                                };
-
-                                match entry.file_type() {
-                                    Some(entry) if entry.is_file() => {}
-                                    // skip everything else
-                                    _ => return WalkState::Continue,
-                                };
-
-                                let mut stop = false;
-                                let sink = sinks::UTF8(|line_num, _| {
-                                    stop = injector
-                                        .push(FileResult::new(entry.path(), line_num as usize - 1))
-                                        .is_err();
-
-                                    Ok(!stop)
-                                });
-                                let doc = documents.iter().find(|&(doc_path, _)| {
-                                    doc_path
-                                        .as_ref()
-                                        .map_or(false, |doc_path| doc_path == entry.path())
-                                });
-
-                                let result = if let Some((_, doc)) = doc {
-                                    // there is already a buffer for this file
-                                    // search the buffer instead of the file because it's faster
-                                    // and captures new edits without requiring a save
-                                    if searcher.multi_line_with_matcher(&matcher) {
-                                        // in this case a continous buffer is required
-                                        // convert the rope to a string
-                                        let text = doc.to_string();
-                                        searcher.search_slice(&matcher, text.as_bytes(), sink)
-                                    } else {
-                                        searcher.search_reader(
-                                            &matcher,
-                                            RopeReader::new(doc.slice(..)),
-                                            sink,
-                                        )
-                                    }
-                                } else {
-                                    searcher.search_path(&matcher, entry.path(), sink)
-                                };
-
-                                if let Err(err) = result {
-                                    log::error!(
-                                        "Global search error: {}, {}",
-                                        entry.path().display(),
-                                        err
-                                    );
-                                }
-                                if stop {
-                                    WalkState::Quit
-                                } else {
-                                    WalkState::Continue
-                                }
-                            })
-                        });
+                    });
                 });
 
                 cx.jobs.callback(async move {
@@ -2330,7 +2261,6 @@
                     };
                     Ok(Callback::EditorCompositor(Box::new(call)))
                 })
->>>>>>> 6bef982f
             } else {
                 // Otherwise do nothing
                 // log::warn!("Global Search Invalid Pattern")
