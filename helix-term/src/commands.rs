pub(crate) mod dap;
pub(crate) mod lsp;
pub(crate) mod typed;

pub use dap::*;
use futures_util::FutureExt;
use helix_event::status;
use helix_stdx::{
    path::{self, find_paths},
    rope::{self, RopeSliceExt},
};
use helix_vcs::{FileChange, Hunk};
pub use lsp::*;
use tui::text::Span;
pub use typed::*;

use helix_core::{
    char_idx_at_visual_offset,
    chars::char_is_word,
    comment,
    doc_formatter::TextFormat,
    encoding, find_workspace,
    graphemes::{self, next_grapheme_boundary},
    history::UndoKind,
    increment,
    indent::{self, IndentStyle},
    line_ending::{get_line_ending_of_str, line_end_char_index},
    match_brackets,
    movement::{self, move_vertically_visual, Direction},
    object, pos_at_coords,
    regex::{self, Regex},
    search::{self, CharMatcher},
    selection, shellwords, surround,
    syntax::{BlockCommentToken, LanguageServerFeature},
    text_annotations::{Overlay, TextAnnotations},
    textobject,
    unicode::width::UnicodeWidthChar,
    visual_offset_from_block, Deletion, LineEnding, Position, Range, Rope, RopeReader, RopeSlice,
    Selection, SmallVec, Syntax, Tendril, Transaction,
};
use helix_view::{
    document::{FormatterError, Mode, SCRATCH_BUFFER_NAME},
    editor::Action,
    info::Info,
    input::KeyEvent,
    keyboard::KeyCode,
    theme::Style,
    tree,
    view::View,
    Document, DocumentId, Editor, ViewId,
};

use anyhow::{anyhow, bail, ensure, Context as _};
use insert::*;
use movement::Movement;

use crate::{
    args,
    compositor::{self, Component, Compositor},
    filter_picker_entry,
    job::Callback,
    ui::{self, overlay::overlaid, Picker, PickerColumn, Popup, Prompt, PromptEvent},
};

use crate::job::{self, Jobs};
use std::{
    cmp::Ordering,
    collections::{HashMap, HashSet},
    error::Error,
    fmt,
    future::Future,
    io::Read,
    num::NonZeroUsize,
};

use std::{
    borrow::Cow,
    path::{Path, PathBuf},
};

use once_cell::sync::Lazy;
use serde::de::{self, Deserialize, Deserializer};
use url::Url;

use grep_regex::RegexMatcherBuilder;
use grep_searcher::{sinks, BinaryDetection, SearcherBuilder};
use ignore::{DirEntry, WalkBuilder, WalkState};

pub type OnKeyCallback = Box<dyn FnOnce(&mut Context, KeyEvent)>;
#[derive(PartialEq, Eq, Clone, Copy, Debug)]
pub enum OnKeyCallbackKind {
    PseudoPending,
    Fallback,
}

pub struct Context<'a> {
    pub register: Option<char>,
    pub count: Option<NonZeroUsize>,
    pub editor: &'a mut Editor,

    pub callback: Vec<crate::compositor::Callback>,
    pub on_next_key_callback: Option<(OnKeyCallback, OnKeyCallbackKind)>,
    pub jobs: &'a mut Jobs,
}

impl Context<'_> {
    /// Push a new component onto the compositor.
    pub fn push_layer(&mut self, component: Box<dyn Component>) {
        self.callback
            .push(Box::new(|compositor: &mut Compositor, _| {
                compositor.push(component)
            }));
    }

    /// Call `replace_or_push` on the Compositor
    pub fn replace_or_push_layer<T: Component>(&mut self, id: &'static str, component: T) {
        self.callback
            .push(Box::new(move |compositor: &mut Compositor, _| {
                compositor.replace_or_push(id, component);
            }));
    }

    #[inline]
    pub fn on_next_key(
        &mut self,
        on_next_key_callback: impl FnOnce(&mut Context, KeyEvent) + 'static,
    ) {
        self.on_next_key_callback = Some((
            Box::new(on_next_key_callback),
            OnKeyCallbackKind::PseudoPending,
        ));
    }

    #[inline]
    pub fn on_next_key_fallback(
        &mut self,
        on_next_key_callback: impl FnOnce(&mut Context, KeyEvent) + 'static,
    ) {
        self.on_next_key_callback =
            Some((Box::new(on_next_key_callback), OnKeyCallbackKind::Fallback));
    }

    #[inline]
    pub fn callback<T, F>(
        &mut self,
        call: impl Future<Output = helix_lsp::Result<serde_json::Value>> + 'static + Send,
        callback: F,
    ) where
        T: for<'de> serde::Deserialize<'de> + Send + 'static,
        F: FnOnce(&mut Editor, &mut Compositor, T) + Send + 'static,
    {
        self.jobs.callback(make_job_callback(call, callback));
    }

    /// Returns 1 if no explicit count was provided
    #[inline]
    pub fn count(&self) -> usize {
        self.count.map_or(1, |v| v.get())
    }

    /// Waits on all pending jobs, and then tries to flush all pending write
    /// operations for all documents.
    pub fn block_try_flush_writes(&mut self) -> anyhow::Result<()> {
        compositor::Context {
            editor: self.editor,
            jobs: self.jobs,
            scroll: None,
        }
        .block_try_flush_writes()
    }
}

#[inline]
fn make_job_callback<T, F>(
    call: impl Future<Output = helix_lsp::Result<serde_json::Value>> + 'static + Send,
    callback: F,
) -> std::pin::Pin<Box<impl Future<Output = Result<Callback, anyhow::Error>>>>
where
    T: for<'de> serde::Deserialize<'de> + Send + 'static,
    F: FnOnce(&mut Editor, &mut Compositor, T) + Send + 'static,
{
    Box::pin(async move {
        let json = call.await?;
        let response = serde_json::from_value(json)?;
        let call: job::Callback = Callback::EditorCompositor(Box::new(
            move |editor: &mut Editor, compositor: &mut Compositor| {
                callback(editor, compositor, response)
            },
        ));
        Ok(call)
    })
}

use helix_view::{align_view, Align};

/// MappableCommands are commands that can be bound to keys, executable in
/// normal, insert or select mode.
///
/// There are three kinds:
///
/// * Static: commands usually bound to keys and used for editing, movement,
///   etc., for example `move_char_left`.
/// * Typable: commands executable from command mode, prefixed with a `:`,
///   for example `:write!`.
/// * Macro: a sequence of keys to execute, for example `@miw`.
#[derive(Clone)]
pub enum MappableCommand {
    Typable {
        name: String,
        args: Vec<String>,
        doc: String,
    },
    Static {
        name: &'static str,
        fun: fn(cx: &mut Context),
        doc: &'static str,
    },
    Macro {
        name: String,
        keys: Vec<KeyEvent>,
    },
}

macro_rules! static_commands {
    ( $($name:ident, $doc:literal,)* ) => {
        $(
            #[allow(non_upper_case_globals)]
            pub const $name: Self = Self::Static {
                name: stringify!($name),
                fun: $name,
                doc: $doc
            };
        )*

        pub const STATIC_COMMAND_LIST: &'static [Self] = &[
            $( Self::$name, )*
        ];
    }
}

impl MappableCommand {
    pub fn execute(&self, cx: &mut Context) {
        match &self {
            Self::Typable { name, args, doc: _ } => {
                let args: Vec<Cow<str>> = args.iter().map(Cow::from).collect();
                if let Some(command) = typed::TYPABLE_COMMAND_MAP.get(name.as_str()) {
                    let mut cx = compositor::Context {
                        editor: cx.editor,
                        jobs: cx.jobs,
                        scroll: None,
                    };
                    if let Err(e) = (command.fun)(&mut cx, &args[..], PromptEvent::Validate) {
                        cx.editor.set_error(format!("{}", e));
                    }
                }
            }
            Self::Static { fun, .. } => (fun)(cx),
            Self::Macro { keys, .. } => {
                // Protect against recursive macros.
                if cx.editor.macro_replaying.contains(&'@') {
                    cx.editor.set_error(
                        "Cannot execute macro because the [@] register is already playing a macro",
                    );
                    return;
                }
                cx.editor.macro_replaying.push('@');
                let keys = keys.clone();
                cx.callback.push(Box::new(move |compositor, cx| {
                    for key in keys.into_iter() {
                        compositor.handle_event(&compositor::Event::Key(key), cx);
                    }
                    cx.editor.macro_replaying.pop();
                }));
            }
        }
    }

    pub fn name(&self) -> &str {
        match &self {
            Self::Typable { name, .. } => name,
            Self::Static { name, .. } => name,
            Self::Macro { name, .. } => name,
        }
    }

    pub fn doc(&self) -> &str {
        match &self {
            Self::Typable { doc, .. } => doc,
            Self::Static { doc, .. } => doc,
            Self::Macro { name, .. } => name,
        }
    }

    #[rustfmt::skip]
    static_commands!(
        no_op, "Do nothing",
        move_char_left, "Move left",
        move_char_right, "Move right",
        move_line_up, "Move up",
        move_line_down, "Move down",
        move_visual_line_up, "Move up",
        move_visual_line_down, "Move down",
        extend_char_left, "Extend left",
        extend_char_right, "Extend right",
        extend_line_up, "Extend up",
        extend_line_down, "Extend down",
        extend_visual_line_up, "Extend up",
        extend_visual_line_down, "Extend down",
        copy_selection_on_next_line, "Copy selection on next line",
        copy_selection_on_prev_line, "Copy selection on previous line",
        move_next_word_start, "Move to start of next word",
        move_prev_word_start, "Move to start of previous word",
        move_next_word_end, "Move to end of next word",
        move_prev_word_end, "Move to end of previous word",
        move_next_long_word_start, "Move to start of next long word",
        move_prev_long_word_start, "Move to start of previous long word",
        move_next_long_word_end, "Move to end of next long word",
        move_prev_long_word_end, "Move to end of previous long word",
        move_next_sub_word_start, "Move to start of next sub word",
        move_prev_sub_word_start, "Move to start of previous sub word",
        move_next_sub_word_end, "Move to end of next sub word",
        move_prev_sub_word_end, "Move to end of previous sub word",
        move_parent_node_end, "Move to end of the parent node",
        move_parent_node_start, "Move to beginning of the parent node",
        extend_next_word_start, "Extend to start of next word",
        extend_prev_word_start, "Extend to start of previous word",
        extend_next_word_end, "Extend to end of next word",
        extend_prev_word_end, "Extend to end of previous word",
        extend_next_long_word_start, "Extend to start of next long word",
        extend_prev_long_word_start, "Extend to start of previous long word",
        extend_next_long_word_end, "Extend to end of next long word",
        extend_prev_long_word_end, "Extend to end of prev long word",
        extend_next_sub_word_start, "Extend to start of next sub word",
        extend_prev_sub_word_start, "Extend to start of previous sub word",
        extend_next_sub_word_end, "Extend to end of next sub word",
        extend_prev_sub_word_end, "Extend to end of prev sub word",
        extend_parent_node_end, "Extend to end of the parent node",
        extend_parent_node_start, "Extend to beginning of the parent node",
        find_till_char, "Move till next occurrence of char",
        find_next_char, "Move to next occurrence of char",
        extend_till_char, "Extend till next occurrence of char",
        extend_next_char, "Extend to next occurrence of char",
        till_prev_char, "Move till previous occurrence of char",
        find_prev_char, "Move to previous occurrence of char",
        extend_till_prev_char, "Extend till previous occurrence of char",
        extend_prev_char, "Extend to previous occurrence of char",
        repeat_last_motion, "Repeat last motion",
        replace, "Replace with new char",
        switch_case, "Switch (toggle) case",
        switch_to_uppercase, "Switch to uppercase",
        switch_to_lowercase, "Switch to lowercase",
        page_up, "Move page up",
        page_down, "Move page down",
        half_page_up, "Move half page up",
        half_page_down, "Move half page down",
        page_cursor_up, "Move page and cursor up",
        page_cursor_down, "Move page and cursor down",
        page_cursor_half_up, "Move page and cursor half up",
        page_cursor_half_down, "Move page and cursor half down",
        select_all, "Select whole document",
        select_regex, "Select all regex matches inside selections",
        split_selection, "Split selections on regex matches",
        split_selection_on_newline, "Split selection on newlines",
        merge_selections, "Merge selections",
        merge_consecutive_selections, "Merge consecutive selections",
        search, "Search for regex pattern",
        rsearch, "Reverse search for regex pattern",
        search_next, "Select next search match",
        search_prev, "Select previous search match",
        extend_search_next, "Add next search match to selection",
        extend_search_prev, "Add previous search match to selection",
        search_selection, "Use current selection as search pattern",
        search_selection_detect_word_boundaries, "Use current selection as the search pattern, automatically wrapping with `\\b` on word boundaries",
        make_search_word_bounded, "Modify current search to make it word bounded",
        global_search, "Global search in workspace folder",
        extend_line, "Select current line, if already selected, extend to another line based on the anchor",
        extend_line_below, "Select current line, if already selected, extend to next line",
        extend_line_above, "Select current line, if already selected, extend to previous line",
        select_line_above, "Select current line, if already selected, extend or shrink line above based on the anchor",
        select_line_below, "Select current line, if already selected, extend or shrink line below based on the anchor",
        extend_to_line_bounds, "Extend selection to line bounds",
        shrink_to_line_bounds, "Shrink selection to line bounds",
        delete_selection, "Delete selection",
        delete_selection_noyank, "Delete selection without yanking",
        change_selection, "Change selection",
        change_selection_noyank, "Change selection without yanking",
        collapse_selection, "Collapse selection into single cursor",
        flip_selections, "Flip selection cursor and anchor",
        ensure_selections_forward, "Ensure all selections face forward",
        insert_mode, "Insert before selection",
        append_mode, "Append after selection",
        command_mode, "Enter command mode",
        file_picker, "Open file picker",
        file_picker_in_current_buffer_directory, "Open file picker at current buffer's directory",
        file_picker_in_current_directory, "Open file picker at current working directory",
        file_explorer, "Open file explorer in workspace root",
        file_explorer_in_current_buffer_directory, "Open file explorer at current buffer's directory",
        file_explorer_in_current_directory, "Open file explorer at current working directory",
        code_action, "Perform code action",
        buffer_picker, "Open buffer picker",
        jumplist_picker, "Open jumplist picker",
        symbol_picker, "Open symbol picker",
        changed_file_picker, "Open changed file picker",
        select_references_to_symbol_under_cursor, "Select symbol references",
        workspace_symbol_picker, "Open workspace symbol picker",
        diagnostics_picker, "Open diagnostic picker",
        workspace_diagnostics_picker, "Open workspace diagnostic picker",
        last_picker, "Open last picker",
        insert_at_line_start, "Insert at start of line",
        insert_at_line_end, "Insert at end of line",
        open_below, "Open new line below selection",
        open_above, "Open new line above selection",
        normal_mode, "Enter normal mode",
        select_mode, "Enter selection extend mode",
        exit_select_mode, "Exit selection mode",
        goto_definition, "Goto definition",
        goto_declaration, "Goto declaration",
        add_newline_above, "Add newline above",
        add_newline_below, "Add newline below",
        goto_type_definition, "Goto type definition",
        goto_implementation, "Goto implementation",
        goto_file_start, "Goto line number <n> else file start",
        goto_file_end, "Goto file end",
        goto_file, "Goto files/URLs in selections",
        goto_file_hsplit, "Goto files in selections (hsplit)",
        goto_file_vsplit, "Goto files in selections (vsplit)",
        goto_reference, "Goto references",
        goto_window_top, "Goto window top",
        goto_window_center, "Goto window center",
        goto_window_bottom, "Goto window bottom",
        goto_last_accessed_file, "Goto last accessed file",
        goto_last_modified_file, "Goto last modified file",
        goto_last_modification, "Goto last modification",
        goto_line, "Goto line",
        goto_last_line, "Goto last line",
        goto_first_diag, "Goto first diagnostic",
        goto_last_diag, "Goto last diagnostic",
        goto_next_diag, "Goto next diagnostic",
        goto_prev_diag, "Goto previous diagnostic",
        goto_next_change, "Goto next change",
        goto_prev_change, "Goto previous change",
        goto_first_change, "Goto first change",
        goto_last_change, "Goto last change",
        goto_line_start, "Goto line start",
        goto_line_end, "Goto line end",
        goto_next_buffer, "Goto next buffer",
        goto_previous_buffer, "Goto previous buffer",
        goto_line_end_newline, "Goto newline at line end",
        goto_first_nonwhitespace, "Goto first non-blank in line",
        trim_selections, "Trim whitespace from selections",
        extend_to_line_start, "Extend to line start",
        extend_to_first_nonwhitespace, "Extend to first non-blank in line",
        extend_to_line_end, "Extend to line end",
        extend_to_line_end_newline, "Extend to line end",
        signature_help, "Show signature help",
        smart_tab, "Insert tab if all cursors have all whitespace to their left; otherwise, run a separate command.",
        insert_tab, "Insert tab char",
        insert_newline, "Insert newline char",
        delete_char_backward, "Delete previous char",
        delete_char_forward, "Delete next char",
        delete_word_backward, "Delete previous word",
        delete_word_forward, "Delete next word",
        kill_to_line_start, "Delete till start of line",
        kill_to_line_end, "Delete till end of line",
        undo, "Undo change",
        redo, "Redo change",
        earlier, "Move backward in history",
        later, "Move forward in history",
        commit_undo_checkpoint, "Commit changes to new checkpoint",
        yank, "Yank selection",
        yank_to_clipboard, "Yank selections to clipboard",
        yank_to_primary_clipboard, "Yank selections to primary clipboard",
        yank_joined, "Join and yank selections",
        yank_joined_to_clipboard, "Join and yank selections to clipboard",
        yank_main_selection_to_clipboard, "Yank main selection to clipboard",
        yank_joined_to_primary_clipboard, "Join and yank selections to primary clipboard",
        yank_main_selection_to_primary_clipboard, "Yank main selection to primary clipboard",
        replace_with_yanked, "Replace with yanked text",
        replace_selections_with_clipboard, "Replace selections by clipboard content",
        replace_selections_with_primary_clipboard, "Replace selections by primary clipboard",
        paste_after, "Paste after selection",
        paste_before, "Paste before selection",
        paste_clipboard_after, "Paste clipboard after selections",
        paste_clipboard_before, "Paste clipboard before selections",
        paste_primary_clipboard_after, "Paste primary clipboard after selections",
        paste_primary_clipboard_before, "Paste primary clipboard before selections",
        indent, "Indent selection",
        unindent, "Unindent selection",
        format_selections, "Format selection",
        join_selections, "Join lines inside selection",
        join_selections_space, "Join lines inside selection and select spaces",
        keep_selections, "Keep selections matching regex",
        remove_selections, "Remove selections matching regex",
        align_selections, "Align selections in column",
        keep_primary_selection, "Keep primary selection",
        remove_primary_selection, "Remove primary selection",
        completion, "Invoke completion popup",
        hover, "Show docs for item under cursor",
        toggle_comments, "Comment/uncomment selections",
        toggle_line_comments, "Line comment/uncomment selections",
        toggle_block_comments, "Block comment/uncomment selections",
        rotate_selections_forward, "Rotate selections forward",
        rotate_selections_backward, "Rotate selections backward",
        rotate_selection_contents_forward, "Rotate selection contents forward",
        rotate_selection_contents_backward, "Rotate selections contents backward",
        reverse_selection_contents, "Reverse selections contents",
        expand_selection, "Expand selection to parent syntax node",
        shrink_selection, "Shrink selection to previously expanded syntax node",
        select_next_sibling, "Select next sibling in the syntax tree",
        select_prev_sibling, "Select previous sibling the in syntax tree",
        select_all_siblings, "Select all siblings of the current node",
        select_all_children, "Select all children of the current node",
        jump_forward, "Jump forward on jumplist",
        jump_backward, "Jump backward on jumplist",
        save_selection, "Save current selection to jumplist",
        jump_view_right, "Jump to right split",
        jump_view_left, "Jump to left split",
        jump_view_up, "Jump to split above",
        jump_view_down, "Jump to split below",
        swap_view_right, "Swap with right split",
        swap_view_left, "Swap with left split",
        swap_view_up, "Swap with split above",
        swap_view_down, "Swap with split below",
        transpose_view, "Transpose splits",
        rotate_view, "Goto next window",
        rotate_view_reverse, "Goto previous window",
        hsplit, "Horizontal bottom split",
        hsplit_new, "Horizontal bottom split scratch buffer",
        vsplit, "Vertical right split",
        vsplit_new, "Vertical right split scratch buffer",
        wclose, "Close window",
        wonly, "Close windows except current",
        select_register, "Select register",
        insert_register, "Insert register",
        align_view_middle, "Align view middle",
        align_view_top, "Align view top",
        align_view_center, "Align view center",
        align_view_bottom, "Align view bottom",
        scroll_up, "Scroll view up",
        scroll_down, "Scroll view down",
        match_brackets, "Goto matching bracket",
        surround_add, "Surround add",
        surround_replace, "Surround replace",
        surround_delete, "Surround delete",
        select_textobject_around, "Select around object",
        select_textobject_inner, "Select inside object",
        goto_next_function, "Goto next function",
        goto_prev_function, "Goto previous function",
        goto_next_class, "Goto next type definition",
        goto_prev_class, "Goto previous type definition",
        goto_next_parameter, "Goto next parameter",
        goto_prev_parameter, "Goto previous parameter",
        goto_next_comment, "Goto next comment",
        goto_prev_comment, "Goto previous comment",
        goto_next_test, "Goto next test",
        goto_prev_test, "Goto previous test",
        goto_next_entry, "Goto next pairing",
        goto_prev_entry, "Goto previous pairing",
        goto_next_paragraph, "Goto next paragraph",
        goto_prev_paragraph, "Goto previous paragraph",
        dap_launch, "Launch debug target",
        dap_restart, "Restart debugging session",
        dap_toggle_breakpoint, "Toggle breakpoint",
        dap_continue, "Continue program execution",
        dap_pause, "Pause program execution",
        dap_step_in, "Step in",
        dap_step_out, "Step out",
        dap_next, "Step to next",
        dap_variables, "List variables",
        dap_terminate, "End debug session",
        dap_edit_condition, "Edit breakpoint condition on current line",
        dap_edit_log, "Edit breakpoint log message on current line",
        dap_switch_thread, "Switch current thread",
        dap_switch_stack_frame, "Switch stack frame",
        dap_enable_exceptions, "Enable exception breakpoints",
        dap_disable_exceptions, "Disable exception breakpoints",
        shell_pipe, "Pipe selections through shell command",
        shell_pipe_to, "Pipe selections into shell command ignoring output",
        shell_insert_output, "Insert shell command output before selections",
        shell_append_output, "Append shell command output after selections",
        shell_keep_pipe, "Filter selections with shell predicate",
        suspend, "Suspend and return to shell",
        rename_symbol, "Rename symbol",
        increment, "Increment item under cursor",
        decrement, "Decrement item under cursor",
        record_macro, "Record macro",
        replay_macro, "Replay macro",
        command_palette, "Open command palette",
        goto_word, "Jump to a two-character label",
        extend_to_word, "Extend to a two-character label",
        goto_next_tabstop, "goto next snippet placeholder",
        goto_prev_tabstop, "goto next snippet placeholder",
    );
}

impl fmt::Debug for MappableCommand {
    fn fmt(&self, f: &mut std::fmt::Formatter<'_>) -> std::fmt::Result {
        match self {
            MappableCommand::Static { name, .. } => {
                f.debug_tuple("MappableCommand").field(name).finish()
            }
            MappableCommand::Typable { name, args, .. } => f
                .debug_tuple("MappableCommand")
                .field(name)
                .field(args)
                .finish(),
            MappableCommand::Macro { name, keys, .. } => f
                .debug_tuple("MappableCommand")
                .field(name)
                .field(keys)
                .finish(),
        }
    }
}

impl fmt::Display for MappableCommand {
    fn fmt(&self, f: &mut std::fmt::Formatter<'_>) -> std::fmt::Result {
        f.write_str(self.name())
    }
}

impl std::str::FromStr for MappableCommand {
    type Err = anyhow::Error;

    fn from_str(s: &str) -> Result<Self, Self::Err> {
        if let Some(suffix) = s.strip_prefix(':') {
            let mut typable_command = suffix.split(' ').map(|arg| arg.trim());
            let name = typable_command
                .next()
                .ok_or_else(|| anyhow!("Expected typable command name"))?;
            let args = typable_command
                .map(|s| s.to_owned())
                .collect::<Vec<String>>();
            typed::TYPABLE_COMMAND_MAP
                .get(name)
                .map(|cmd| {
                    let doc = if args.is_empty() {
                        cmd.doc.to_string()
                    } else {
                        format!(":{} {:?}", cmd.name, args)
                    };
                    MappableCommand::Typable {
                        name: cmd.name.to_owned(),
                        doc,
                        args,
                    }
                })
                .ok_or_else(|| anyhow!("No TypableCommand named '{}'", s))
        } else if let Some(suffix) = s.strip_prefix('@') {
            helix_view::input::parse_macro(suffix).map(|keys| Self::Macro {
                name: s.to_string(),
                keys,
            })
        } else {
            MappableCommand::STATIC_COMMAND_LIST
                .iter()
                .find(|cmd| cmd.name() == s)
                .cloned()
                .ok_or_else(|| anyhow!("No command named '{}'", s))
        }
    }
}

impl<'de> Deserialize<'de> for MappableCommand {
    fn deserialize<D>(deserializer: D) -> Result<Self, D::Error>
    where
        D: Deserializer<'de>,
    {
        let s = String::deserialize(deserializer)?;
        s.parse().map_err(de::Error::custom)
    }
}

impl PartialEq for MappableCommand {
    fn eq(&self, other: &Self) -> bool {
        match (self, other) {
            (
                MappableCommand::Typable {
                    name: first_name,
                    args: first_args,
                    ..
                },
                MappableCommand::Typable {
                    name: second_name,
                    args: second_args,
                    ..
                },
            ) => first_name == second_name && first_args == second_args,
            (
                MappableCommand::Static {
                    name: first_name, ..
                },
                MappableCommand::Static {
                    name: second_name, ..
                },
            ) => first_name == second_name,
            _ => false,
        }
    }
}

fn no_op(_cx: &mut Context) {}

type MoveFn =
    fn(RopeSlice, Range, Direction, usize, Movement, &TextFormat, &mut TextAnnotations) -> Range;

fn move_impl(cx: &mut Context, move_fn: MoveFn, dir: Direction, behaviour: Movement) {
    let count = cx.count();
    let (view, doc) = current!(cx.editor);
    let text = doc.text().slice(..);
    let text_fmt = doc.text_format(view.inner_area(doc).width, None);
    let mut annotations = view.text_annotations(doc, None);

    let selection = doc.selection(view.id).clone().transform(|range| {
        move_fn(
            text,
            range,
            dir,
            count,
            behaviour,
            &text_fmt,
            &mut annotations,
        )
    });
    drop(annotations);
    doc.set_selection(view.id, selection);
}

use helix_core::movement::{move_horizontally, move_vertically};

fn move_char_left(cx: &mut Context) {
    move_impl(cx, move_horizontally, Direction::Backward, Movement::Move)
}

fn move_char_right(cx: &mut Context) {
    move_impl(cx, move_horizontally, Direction::Forward, Movement::Move)
}

fn move_line_up(cx: &mut Context) {
    move_impl(cx, move_vertically, Direction::Backward, Movement::Move)
}

fn move_line_down(cx: &mut Context) {
    move_impl(cx, move_vertically, Direction::Forward, Movement::Move)
}

fn move_visual_line_up(cx: &mut Context) {
    move_impl(
        cx,
        move_vertically_visual,
        Direction::Backward,
        Movement::Move,
    )
}

fn move_visual_line_down(cx: &mut Context) {
    move_impl(
        cx,
        move_vertically_visual,
        Direction::Forward,
        Movement::Move,
    )
}

fn extend_char_left(cx: &mut Context) {
    move_impl(cx, move_horizontally, Direction::Backward, Movement::Extend)
}

fn extend_char_right(cx: &mut Context) {
    move_impl(cx, move_horizontally, Direction::Forward, Movement::Extend)
}

fn extend_line_up(cx: &mut Context) {
    move_impl(cx, move_vertically, Direction::Backward, Movement::Extend)
}

fn extend_line_down(cx: &mut Context) {
    move_impl(cx, move_vertically, Direction::Forward, Movement::Extend)
}

fn extend_visual_line_up(cx: &mut Context) {
    move_impl(
        cx,
        move_vertically_visual,
        Direction::Backward,
        Movement::Extend,
    )
}

fn extend_visual_line_down(cx: &mut Context) {
    move_impl(
        cx,
        move_vertically_visual,
        Direction::Forward,
        Movement::Extend,
    )
}

fn goto_line_end_impl(view: &mut View, doc: &mut Document, movement: Movement) {
    let text = doc.text().slice(..);

    let selection = doc.selection(view.id).clone().transform(|range| {
        let line = range.cursor_line(text);
        let line_start = text.line_to_char(line);

        let pos = graphemes::prev_grapheme_boundary(text, line_end_char_index(&text, line))
            .max(line_start);

        range.put_cursor(text, pos, movement == Movement::Extend)
    });
    doc.set_selection(view.id, selection);
}

fn goto_line_end(cx: &mut Context) {
    let (view, doc) = current!(cx.editor);
    goto_line_end_impl(
        view,
        doc,
        if cx.editor.mode == Mode::Select {
            Movement::Extend
        } else {
            Movement::Move
        },
    )
}

fn extend_to_line_end(cx: &mut Context) {
    let (view, doc) = current!(cx.editor);
    goto_line_end_impl(view, doc, Movement::Extend)
}

fn goto_line_end_newline_impl(view: &mut View, doc: &mut Document, movement: Movement) {
    let text = doc.text().slice(..);

    let selection = doc.selection(view.id).clone().transform(|range| {
        let line = range.cursor_line(text);
        let pos = line_end_char_index(&text, line);

        range.put_cursor(text, pos, movement == Movement::Extend)
    });
    doc.set_selection(view.id, selection);
}

fn goto_line_end_newline(cx: &mut Context) {
    let (view, doc) = current!(cx.editor);
    goto_line_end_newline_impl(
        view,
        doc,
        if cx.editor.mode == Mode::Select {
            Movement::Extend
        } else {
            Movement::Move
        },
    )
}

fn extend_to_line_end_newline(cx: &mut Context) {
    let (view, doc) = current!(cx.editor);
    goto_line_end_newline_impl(view, doc, Movement::Extend)
}

fn goto_line_start_impl(view: &mut View, doc: &mut Document, movement: Movement) {
    let text = doc.text().slice(..);

    let selection = doc.selection(view.id).clone().transform(|range| {
        let line = range.cursor_line(text);

        // adjust to start of the line
        let pos = text.line_to_char(line);
        range.put_cursor(text, pos, movement == Movement::Extend)
    });
    doc.set_selection(view.id, selection);
}

fn goto_line_start(cx: &mut Context) {
    let (view, doc) = current!(cx.editor);
    goto_line_start_impl(
        view,
        doc,
        if cx.editor.mode == Mode::Select {
            Movement::Extend
        } else {
            Movement::Move
        },
    )
}

fn goto_next_buffer(cx: &mut Context) {
    goto_buffer(cx.editor, Direction::Forward, cx.count());
}

fn goto_previous_buffer(cx: &mut Context) {
    goto_buffer(cx.editor, Direction::Backward, cx.count());
}

fn goto_buffer(editor: &mut Editor, direction: Direction, count: usize) {
    let current = view!(editor).doc;

    let id = match direction {
        Direction::Forward => {
            let iter = editor.documents.keys();
            // skip 'count' times past current buffer
            iter.cycle().skip_while(|id| *id != &current).nth(count)
        }
        Direction::Backward => {
            let iter = editor.documents.keys();
            // skip 'count' times past current buffer
            iter.rev()
                .cycle()
                .skip_while(|id| *id != &current)
                .nth(count)
        }
    }
    .unwrap();

    let id = *id;

    editor.switch(id, Action::Replace);
}

fn extend_to_line_start(cx: &mut Context) {
    let (view, doc) = current!(cx.editor);
    goto_line_start_impl(view, doc, Movement::Extend)
}

fn kill_to_line_start(cx: &mut Context) {
    delete_by_selection_insert_mode(
        cx,
        move |text, range| {
            let line = range.cursor_line(text);
            let first_char = text.line_to_char(line);
            let anchor = range.cursor(text);
            let head = if anchor == first_char && line != 0 {
                // select until previous line
                line_end_char_index(&text, line - 1)
            } else if let Some(pos) = text.line(line).first_non_whitespace_char() {
                if first_char + pos < anchor {
                    // select until first non-blank in line if cursor is after it
                    first_char + pos
                } else {
                    // select until start of line
                    first_char
                }
            } else {
                // select until start of line
                first_char
            };
            (head, anchor)
        },
        Direction::Backward,
    );
}

fn kill_to_line_end(cx: &mut Context) {
    delete_by_selection_insert_mode(
        cx,
        |text, range| {
            let line = range.cursor_line(text);
            let line_end_pos = line_end_char_index(&text, line);
            let pos = range.cursor(text);

            // if the cursor is on the newline char delete that
            if pos == line_end_pos {
                (pos, text.line_to_char(line + 1))
            } else {
                (pos, line_end_pos)
            }
        },
        Direction::Forward,
    );
}

fn goto_first_nonwhitespace(cx: &mut Context) {
    let (view, doc) = current!(cx.editor);

    goto_first_nonwhitespace_impl(
        view,
        doc,
        if cx.editor.mode == Mode::Select {
            Movement::Extend
        } else {
            Movement::Move
        },
    )
}

fn extend_to_first_nonwhitespace(cx: &mut Context) {
    let (view, doc) = current!(cx.editor);
    goto_first_nonwhitespace_impl(view, doc, Movement::Extend)
}

fn goto_first_nonwhitespace_impl(view: &mut View, doc: &mut Document, movement: Movement) {
    let text = doc.text().slice(..);

    let selection = doc.selection(view.id).clone().transform(|range| {
        let line = range.cursor_line(text);

        if let Some(pos) = text.line(line).first_non_whitespace_char() {
            let pos = pos + text.line_to_char(line);
            range.put_cursor(text, pos, movement == Movement::Extend)
        } else {
            range
        }
    });
    doc.set_selection(view.id, selection);
}

fn trim_selections(cx: &mut Context) {
    let (view, doc) = current!(cx.editor);
    let text = doc.text().slice(..);

    let ranges: SmallVec<[Range; 1]> = doc
        .selection(view.id)
        .iter()
        .filter_map(|range| {
            if range.is_empty() || range.slice(text).chars().all(|ch| ch.is_whitespace()) {
                return None;
            }
            let mut start = range.from();
            let mut end = range.to();
            start = movement::skip_while(text, start, |x| x.is_whitespace()).unwrap_or(start);
            end = movement::backwards_skip_while(text, end, |x| x.is_whitespace()).unwrap_or(end);
            Some(Range::new(start, end).with_direction(range.direction()))
        })
        .collect();

    if !ranges.is_empty() {
        let primary = doc.selection(view.id).primary();
        let idx = ranges
            .iter()
            .position(|range| range.overlaps(&primary))
            .unwrap_or(ranges.len() - 1);
        doc.set_selection(view.id, Selection::new(ranges, idx));
    } else {
        collapse_selection(cx);
        keep_primary_selection(cx);
    };
}

// align text in selection
#[allow(deprecated)]
fn align_selections(cx: &mut Context) {
    use helix_core::visual_coords_at_pos;

    let (view, doc) = current!(cx.editor);
    let text = doc.text().slice(..);
    let selection = doc.selection(view.id);

    let tab_width = doc.tab_width();
    let mut column_widths: Vec<Vec<_>> = Vec::new();
    let mut last_line = text.len_lines() + 1;
    let mut col = 0;

    for range in selection {
        let coords = visual_coords_at_pos(text, range.head, tab_width);
        let anchor_coords = visual_coords_at_pos(text, range.anchor, tab_width);

        if coords.row != anchor_coords.row {
            cx.editor
                .set_error("align cannot work with multi line selections");
            return;
        }

        col = if coords.row == last_line { col + 1 } else { 0 };

        if col >= column_widths.len() {
            column_widths.push(Vec::new());
        }
        column_widths[col].push((range.from(), coords.col));

        last_line = coords.row;
    }

    let mut changes = Vec::with_capacity(selection.len());

    // Account for changes on each row
    let len = column_widths.first().map(|cols| cols.len()).unwrap_or(0);
    let mut offs = vec![0; len];

    for col in column_widths {
        let max_col = col
            .iter()
            .enumerate()
            .map(|(row, (_, cursor))| *cursor + offs[row])
            .max()
            .unwrap_or(0);

        for (row, (insert_pos, last_col)) in col.into_iter().enumerate() {
            let ins_count = max_col - (last_col + offs[row]);

            if ins_count == 0 {
                continue;
            }

            offs[row] += ins_count;

            changes.push((insert_pos, insert_pos, Some(" ".repeat(ins_count).into())));
        }
    }

    // The changeset has to be sorted
    changes.sort_unstable_by_key(|(from, _, _)| *from);

    let transaction = Transaction::change(doc.text(), changes.into_iter());
    doc.apply(&transaction, view.id);
    exit_select_mode(cx);
}

fn goto_window(cx: &mut Context, align: Align) {
    let count = cx.count() - 1;
    let config = cx.editor.config();
    let (view, doc) = current!(cx.editor);
    let view_offset = doc.view_offset(view.id);

    let height = view.inner_height();

    // respect user given count if any
    // - 1 so we have at least one gap in the middle.
    // a height of 6 with padding of 3 on each side will keep shifting the view back and forth
    // as we type
    let scrolloff = config.scrolloff.min(height.saturating_sub(1) / 2);

    let last_visual_line = view.last_visual_line(doc);

    let visual_line = match align {
        Align::Top => view_offset.vertical_offset + scrolloff + count,
        Align::Center => view_offset.vertical_offset + (last_visual_line / 2),
        Align::Bottom => {
            view_offset.vertical_offset + last_visual_line.saturating_sub(scrolloff + count)
        }
    };
    let visual_line = visual_line
        .max(view_offset.vertical_offset + scrolloff)
        .min(view_offset.vertical_offset + last_visual_line.saturating_sub(scrolloff));

    let pos = view
        .pos_at_visual_coords(doc, visual_line as u16, 0, false)
        .expect("visual_line was constrained to the view area");

    let text = doc.text().slice(..);
    let selection = doc
        .selection(view.id)
        .clone()
        .transform(|range| range.put_cursor(text, pos, cx.editor.mode == Mode::Select));
    doc.set_selection(view.id, selection);
}

fn goto_window_top(cx: &mut Context) {
    goto_window(cx, Align::Top)
}

fn goto_window_center(cx: &mut Context) {
    goto_window(cx, Align::Center)
}

fn goto_window_bottom(cx: &mut Context) {
    goto_window(cx, Align::Bottom)
}

fn move_word_impl<F>(cx: &mut Context, move_fn: F)
where
    F: Fn(RopeSlice, Range, usize) -> Range,
{
    let count = cx.count();
    let (view, doc) = current!(cx.editor);
    let text = doc.text().slice(..);

    let selection = doc
        .selection(view.id)
        .clone()
        .transform(|range| move_fn(text, range, count));
    doc.set_selection(view.id, selection);
}

fn move_next_word_start(cx: &mut Context) {
    move_word_impl(cx, movement::move_next_word_start)
}

fn move_prev_word_start(cx: &mut Context) {
    move_word_impl(cx, movement::move_prev_word_start)
}

fn move_prev_word_end(cx: &mut Context) {
    move_word_impl(cx, movement::move_prev_word_end)
}

fn move_next_word_end(cx: &mut Context) {
    move_word_impl(cx, movement::move_next_word_end)
}

fn move_next_long_word_start(cx: &mut Context) {
    move_word_impl(cx, movement::move_next_long_word_start)
}

fn move_prev_long_word_start(cx: &mut Context) {
    move_word_impl(cx, movement::move_prev_long_word_start)
}

fn move_prev_long_word_end(cx: &mut Context) {
    move_word_impl(cx, movement::move_prev_long_word_end)
}

fn move_next_long_word_end(cx: &mut Context) {
    move_word_impl(cx, movement::move_next_long_word_end)
}

fn move_next_sub_word_start(cx: &mut Context) {
    move_word_impl(cx, movement::move_next_sub_word_start)
}

fn move_prev_sub_word_start(cx: &mut Context) {
    move_word_impl(cx, movement::move_prev_sub_word_start)
}

fn move_prev_sub_word_end(cx: &mut Context) {
    move_word_impl(cx, movement::move_prev_sub_word_end)
}

fn move_next_sub_word_end(cx: &mut Context) {
    move_word_impl(cx, movement::move_next_sub_word_end)
}

fn goto_para_impl<F>(cx: &mut Context, move_fn: F)
where
    F: Fn(RopeSlice, Range, usize, Movement) -> Range + 'static,
{
    let count = cx.count();
    let motion = move |editor: &mut Editor| {
        let (view, doc) = current!(editor);
        let text = doc.text().slice(..);
        let behavior = if editor.mode == Mode::Select {
            Movement::Extend
        } else {
            Movement::Move
        };

        let selection = doc
            .selection(view.id)
            .clone()
            .transform(|range| move_fn(text, range, count, behavior));
        doc.set_selection(view.id, selection);
    };
    cx.editor.apply_motion(motion)
}

fn goto_prev_paragraph(cx: &mut Context) {
    goto_para_impl(cx, movement::move_prev_paragraph)
}

fn goto_next_paragraph(cx: &mut Context) {
    goto_para_impl(cx, movement::move_next_paragraph)
}

fn goto_file_start(cx: &mut Context) {
    if cx.count.is_some() {
        goto_line(cx);
    } else {
        let (view, doc) = current!(cx.editor);
        let text = doc.text().slice(..);
        let selection = doc
            .selection(view.id)
            .clone()
            .transform(|range| range.put_cursor(text, 0, cx.editor.mode == Mode::Select));
        push_jump(view, doc);
        doc.set_selection(view.id, selection);
    }
}

fn goto_file_end(cx: &mut Context) {
    let (view, doc) = current!(cx.editor);
    let text = doc.text().slice(..);
    let pos = doc.text().len_chars();
    let selection = doc
        .selection(view.id)
        .clone()
        .transform(|range| range.put_cursor(text, pos, cx.editor.mode == Mode::Select));
    push_jump(view, doc);
    doc.set_selection(view.id, selection);
}

fn goto_file(cx: &mut Context) {
    goto_file_impl(cx, Action::Replace);
}

fn goto_file_hsplit(cx: &mut Context) {
    goto_file_impl(cx, Action::HorizontalSplit);
}

fn goto_file_vsplit(cx: &mut Context) {
    goto_file_impl(cx, Action::VerticalSplit);
}

/// Goto files in selection.
fn goto_file_impl(cx: &mut Context, action: Action) {
    let (view, doc) = current_ref!(cx.editor);
    let text = doc.text().slice(..);
    let selections = doc.selection(view.id);
    let primary = selections.primary();
    let rel_path = doc
        .relative_path()
        .map(|path| path.parent().unwrap().to_path_buf())
        .unwrap_or_default();

    let paths: Vec<_> = if selections.len() == 1 && primary.len() == 1 {
        // Cap the search at roughly 1k bytes around the cursor.
        let lookaround = 1000;
        let pos = text.char_to_byte(primary.cursor(text));
        let search_start = text
            .line_to_byte(text.byte_to_line(pos))
            .max(text.floor_char_boundary(pos.saturating_sub(lookaround)));
        let search_end = text
            .line_to_byte(text.byte_to_line(pos) + 1)
            .min(text.ceil_char_boundary(pos + lookaround));
        let search_range = text.byte_slice(search_start..search_end);
        // we also allow paths that are next to the cursor (can be ambiguous but
        // rarely so in practice) so that gf on quoted/braced path works (not sure about this
        // but apparently that is how gf has worked historically in helix)
        let path = find_paths(search_range, true)
            .take_while(|range| search_start + range.start <= pos + 1)
            .find(|range| pos <= search_start + range.end)
            .map(|range| Cow::from(search_range.byte_slice(range)));
        log::debug!("goto_file auto-detected path: {path:?}");
        let path = path.unwrap_or_else(|| primary.fragment(text));
        vec![path.into_owned()]
    } else {
        // Otherwise use each selection, trimmed.
        selections
            .fragments(text)
            .map(|sel| sel.trim().to_owned())
            .filter(|sel| !sel.is_empty())
            .collect()
    };

    for sel in paths {
        if let Ok(url) = Url::parse(&sel) {
            open_url(cx, url, action);
            continue;
        }

        let path = path::expand(&sel);
        let path = &rel_path.join(path);
        if path.is_dir() {
            let picker = ui::file_picker(path.into(), &cx.editor.config());
            cx.push_layer(Box::new(overlaid(picker)));
        } else if let Err(e) = cx.editor.open(path, action) {
            cx.editor.set_error(format!("Open file failed: {:?}", e));
        }
    }
}

/// Opens the given url. If the URL points to a valid textual file it is open in helix.
//  Otherwise, the file is open using external program.
fn open_url(cx: &mut Context, url: Url, action: Action) {
    let doc = doc!(cx.editor);
    let rel_path = doc
        .relative_path()
        .map(|path| path.parent().unwrap().to_path_buf())
        .unwrap_or_default();

    if url.scheme() != "file" {
        return cx.jobs.callback(crate::open_external_url_callback(url));
    }

    let content_type = std::fs::File::open(url.path()).and_then(|file| {
        // Read up to 1kb to detect the content type
        let mut read_buffer = Vec::new();
        let n = file.take(1024).read_to_end(&mut read_buffer)?;
        Ok(content_inspector::inspect(&read_buffer[..n]))
    });

    // we attempt to open binary files - files that can't be open in helix - using external
    // program as well, e.g. pdf files or images
    match content_type {
        Ok(content_inspector::ContentType::BINARY) => {
            cx.jobs.callback(crate::open_external_url_callback(url))
        }
        Ok(_) | Err(_) => {
            let path = &rel_path.join(url.path());
            if path.is_dir() {
                let picker = ui::file_picker(path.into(), &cx.editor.config());
                cx.push_layer(Box::new(overlaid(picker)));
            } else if let Err(e) = cx.editor.open(path, action) {
                cx.editor.set_error(format!("Open file failed: {:?}", e));
            }
        }
    }
}

fn extend_word_impl<F>(cx: &mut Context, extend_fn: F)
where
    F: Fn(RopeSlice, Range, usize) -> Range,
{
    let count = cx.count();
    let (view, doc) = current!(cx.editor);
    let text = doc.text().slice(..);

    let selection = doc.selection(view.id).clone().transform(|range| {
        let word = extend_fn(text, range, count);
        let pos = word.cursor(text);
        range.put_cursor(text, pos, true)
    });
    doc.set_selection(view.id, selection);
}

fn extend_next_word_start(cx: &mut Context) {
    extend_word_impl(cx, movement::move_next_word_start)
}

fn extend_prev_word_start(cx: &mut Context) {
    extend_word_impl(cx, movement::move_prev_word_start)
}

fn extend_next_word_end(cx: &mut Context) {
    extend_word_impl(cx, movement::move_next_word_end)
}

fn extend_prev_word_end(cx: &mut Context) {
    extend_word_impl(cx, movement::move_prev_word_end)
}

fn extend_next_long_word_start(cx: &mut Context) {
    extend_word_impl(cx, movement::move_next_long_word_start)
}

fn extend_prev_long_word_start(cx: &mut Context) {
    extend_word_impl(cx, movement::move_prev_long_word_start)
}

fn extend_prev_long_word_end(cx: &mut Context) {
    extend_word_impl(cx, movement::move_prev_long_word_end)
}

fn extend_next_long_word_end(cx: &mut Context) {
    extend_word_impl(cx, movement::move_next_long_word_end)
}

fn extend_next_sub_word_start(cx: &mut Context) {
    extend_word_impl(cx, movement::move_next_sub_word_start)
}

fn extend_prev_sub_word_start(cx: &mut Context) {
    extend_word_impl(cx, movement::move_prev_sub_word_start)
}

fn extend_prev_sub_word_end(cx: &mut Context) {
    extend_word_impl(cx, movement::move_prev_sub_word_end)
}

fn extend_next_sub_word_end(cx: &mut Context) {
    extend_word_impl(cx, movement::move_next_sub_word_end)
}

/// Separate branch to find_char designed only for `<ret>` char.
//
// This is necessary because the one document can have different line endings inside. And we
// cannot predict what character to find when <ret> is pressed. On the current line it can be `lf`
// but on the next line it can be `crlf`. That's why [`find_char_impl`] cannot be applied here.
fn find_char_line_ending(
    cx: &mut Context,
    count: usize,
    direction: Direction,
    inclusive: bool,
    extend: bool,
) {
    let (view, doc) = current!(cx.editor);
    let text = doc.text().slice(..);

    let selection = doc.selection(view.id).clone().transform(|range| {
        let cursor = range.cursor(text);
        let cursor_line = range.cursor_line(text);

        // Finding the line where we're going to find <ret>. Depends mostly on
        // `count`, but also takes into account edge cases where we're already at the end
        // of a line or the beginning of a line
        let find_on_line = match direction {
            Direction::Forward => {
                let on_edge = line_end_char_index(&text, cursor_line) == cursor;
                let line = cursor_line + count - 1 + (on_edge as usize);
                if line >= text.len_lines() - 1 {
                    return range;
                } else {
                    line
                }
            }
            Direction::Backward => {
                let on_edge = text.line_to_char(cursor_line) == cursor && !inclusive;
                let line = cursor_line as isize - (count as isize - 1 + on_edge as isize);
                if line <= 0 {
                    return range;
                } else {
                    line as usize
                }
            }
        };

        let pos = match (direction, inclusive) {
            (Direction::Forward, true) => line_end_char_index(&text, find_on_line),
            (Direction::Forward, false) => line_end_char_index(&text, find_on_line) - 1,
            (Direction::Backward, true) => line_end_char_index(&text, find_on_line - 1),
            (Direction::Backward, false) => text.line_to_char(find_on_line),
        };

        if extend {
            range.put_cursor(text, pos, true)
        } else {
            Range::point(range.cursor(text)).put_cursor(text, pos, true)
        }
    });
    doc.set_selection(view.id, selection);
}

fn find_char(cx: &mut Context, direction: Direction, inclusive: bool, extend: bool) {
    // TODO: count is reset to 1 before next key so we move it into the closure here.
    // Would be nice to carry over.
    let count = cx.count();

    // need to wait for next key
    // TODO: should this be done by grapheme rather than char?  For example,
    // we can't properly handle the line-ending CRLF case here in terms of char.
    cx.on_next_key(move |cx, event| {
        let ch = match event {
            KeyEvent {
                code: KeyCode::Enter,
                ..
            } => {
                find_char_line_ending(cx, count, direction, inclusive, extend);
                return;
            }

            KeyEvent {
                code: KeyCode::Tab, ..
            } => '\t',

            KeyEvent {
                code: KeyCode::Char(ch),
                ..
            } => ch,
            _ => return,
        };
        let motion = move |editor: &mut Editor| {
            match direction {
                Direction::Forward => {
                    find_char_impl(editor, &find_next_char_impl, inclusive, extend, ch, count)
                }
                Direction::Backward => {
                    find_char_impl(editor, &find_prev_char_impl, inclusive, extend, ch, count)
                }
            };
        };

        cx.editor.apply_motion(motion);
    })
}

//

#[inline]
fn find_char_impl<F, M: CharMatcher + Clone + Copy>(
    editor: &mut Editor,
    search_fn: &F,
    inclusive: bool,
    extend: bool,
    char_matcher: M,
    count: usize,
) where
    F: Fn(RopeSlice, M, usize, usize, bool) -> Option<usize> + 'static,
{
    let (view, doc) = current!(editor);
    let text = doc.text().slice(..);

    let selection = doc.selection(view.id).clone().transform(|range| {
        // TODO: use `Range::cursor()` here instead.  However, that works in terms of
        // graphemes, whereas this function doesn't yet.  So we're doing the same logic
        // here, but just in terms of chars instead.
        let search_start_pos = if range.anchor < range.head {
            range.head - 1
        } else {
            range.head
        };

        search_fn(text, char_matcher, search_start_pos, count, inclusive).map_or(range, |pos| {
            if extend {
                range.put_cursor(text, pos, true)
            } else {
                Range::point(range.cursor(text)).put_cursor(text, pos, true)
            }
        })
    });
    doc.set_selection(view.id, selection);
}

fn find_next_char_impl(
    text: RopeSlice,
    ch: char,
    pos: usize,
    n: usize,
    inclusive: bool,
) -> Option<usize> {
    let pos = (pos + 1).min(text.len_chars());
    if inclusive {
        search::find_nth_next(text, ch, pos, n)
    } else {
        let n = match text.get_char(pos) {
            Some(next_ch) if next_ch == ch => n + 1,
            _ => n,
        };
        search::find_nth_next(text, ch, pos, n).map(|n| n.saturating_sub(1))
    }
}

fn find_prev_char_impl(
    text: RopeSlice,
    ch: char,
    pos: usize,
    n: usize,
    inclusive: bool,
) -> Option<usize> {
    if inclusive {
        search::find_nth_prev(text, ch, pos, n)
    } else {
        let n = match text.get_char(pos.saturating_sub(1)) {
            Some(next_ch) if next_ch == ch => n + 1,
            _ => n,
        };
        search::find_nth_prev(text, ch, pos, n).map(|n| (n + 1).min(text.len_chars()))
    }
}

fn find_till_char(cx: &mut Context) {
    find_char(cx, Direction::Forward, false, false);
}

fn find_next_char(cx: &mut Context) {
    find_char(cx, Direction::Forward, true, false)
}

fn extend_till_char(cx: &mut Context) {
    find_char(cx, Direction::Forward, false, true)
}

fn extend_next_char(cx: &mut Context) {
    find_char(cx, Direction::Forward, true, true)
}

fn till_prev_char(cx: &mut Context) {
    find_char(cx, Direction::Backward, false, false)
}

fn find_prev_char(cx: &mut Context) {
    find_char(cx, Direction::Backward, true, false)
}

fn extend_till_prev_char(cx: &mut Context) {
    find_char(cx, Direction::Backward, false, true)
}

fn extend_prev_char(cx: &mut Context) {
    find_char(cx, Direction::Backward, true, true)
}

fn repeat_last_motion(cx: &mut Context) {
    cx.editor.repeat_last_motion(cx.count())
}

fn replace(cx: &mut Context) {
    let mut buf = [0u8; 4]; // To hold utf8 encoded char.

    // need to wait for next key
    cx.on_next_key(move |cx, event| {
        let (view, doc) = current!(cx.editor);
        let ch: Option<&str> = match event {
            KeyEvent {
                code: KeyCode::Char(ch),
                ..
            } => Some(ch.encode_utf8(&mut buf[..])),
            KeyEvent {
                code: KeyCode::Enter,
                ..
            } => Some(doc.line_ending.as_str()),
            KeyEvent {
                code: KeyCode::Tab, ..
            } => Some("\t"),
            _ => None,
        };

        let selection = doc.selection(view.id);

        if let Some(ch) = ch {
            let transaction = Transaction::change_by_selection(doc.text(), selection, |range| {
                if !range.is_empty() {
                    let text: Tendril = doc
                        .text()
                        .slice(range.from()..range.to())
                        .graphemes()
                        .map(|_g| ch)
                        .collect();
                    (range.from(), range.to(), Some(text))
                } else {
                    // No change.
                    (range.from(), range.to(), None)
                }
            });

            doc.apply(&transaction, view.id);
            exit_select_mode(cx);
        }
    })
}

fn switch_case_impl<F>(cx: &mut Context, change_fn: F)
where
    F: Fn(RopeSlice) -> Tendril,
{
    let (view, doc) = current!(cx.editor);
    let selection = doc.selection(view.id);
    let transaction = Transaction::change_by_selection(doc.text(), selection, |range| {
        let text: Tendril = change_fn(range.slice(doc.text().slice(..)));

        (range.from(), range.to(), Some(text))
    });

    doc.apply(&transaction, view.id);
    exit_select_mode(cx);
}

fn switch_case(cx: &mut Context) {
    switch_case_impl(cx, |string| {
        string
            .chars()
            .flat_map(|ch| {
                if ch.is_lowercase() {
                    ch.to_uppercase().collect()
                } else if ch.is_uppercase() {
                    ch.to_lowercase().collect()
                } else {
                    vec![ch]
                }
            })
            .collect()
    });
}

fn switch_to_uppercase(cx: &mut Context) {
    switch_case_impl(cx, |string| {
        string.chunks().map(|chunk| chunk.to_uppercase()).collect()
    });
}

fn switch_to_lowercase(cx: &mut Context) {
    switch_case_impl(cx, |string| {
        string.chunks().map(|chunk| chunk.to_lowercase()).collect()
    });
}

pub fn scroll(cx: &mut Context, offset: usize, direction: Direction, sync_cursor: bool) {
    use Direction::*;
    let config = cx.editor.config();
    let (view, doc) = current!(cx.editor);
    let mut view_offset = doc.view_offset(view.id);

    let range = doc.selection(view.id).primary();
    let text = doc.text().slice(..);

    let cursor = range.cursor(text);
    let height = view.inner_height();

    let scrolloff = config.scrolloff.min(height.saturating_sub(1) / 2);
    let offset = match direction {
        Forward => offset as isize,
        Backward => -(offset as isize),
    };

    let doc_text = doc.text().slice(..);
    let viewport = view.inner_area(doc);
    let text_fmt = doc.text_format(viewport.width, None);
    (view_offset.anchor, view_offset.vertical_offset) = char_idx_at_visual_offset(
        doc_text,
        view_offset.anchor,
        view_offset.vertical_offset as isize + offset,
        0,
        &text_fmt,
        // &annotations,
        &view.text_annotations(&*doc, None),
    );
    doc.set_view_offset(view.id, view_offset);

    let doc_text = doc.text().slice(..);
    let mut annotations = view.text_annotations(&*doc, None);

    if sync_cursor {
        let movement = match cx.editor.mode {
            Mode::Select => Movement::Extend,
            _ => Movement::Move,
        };
        // TODO: When inline diagnostics gets merged- 1. move_vertically_visual removes
        // line annotations/diagnostics so the cursor may jump further than the view.
        // 2. If the cursor lands on a complete line of virtual text, the cursor will
        // jump a different distance than the view.
        let selection = doc.selection(view.id).clone().transform(|range| {
            move_vertically_visual(
                doc_text,
                range,
                direction,
                offset.unsigned_abs(),
                movement,
                &text_fmt,
                &mut annotations,
            )
        });
        drop(annotations);
        doc.set_selection(view.id, selection);
        return;
    }

    let view_offset = doc.view_offset(view.id);

    let mut head;
    match direction {
        Forward => {
            let off;
            (head, off) = char_idx_at_visual_offset(
                doc_text,
                view_offset.anchor,
                (view_offset.vertical_offset + scrolloff) as isize,
                0,
                &text_fmt,
                &annotations,
            );
            head += (off != 0) as usize;
            if head <= cursor {
                return;
            }
        }
        Backward => {
            head = char_idx_at_visual_offset(
                doc_text,
                view_offset.anchor,
                (view_offset.vertical_offset + height - scrolloff - 1) as isize,
                0,
                &text_fmt,
                &annotations,
            )
            .0;
            if head >= cursor {
                return;
            }
        }
    }

    let anchor = if cx.editor.mode == Mode::Select {
        range.anchor
    } else {
        head
    };

    // replace primary selection with an empty selection at cursor pos
    let prim_sel = Range::new(anchor, head);
    let mut sel = doc.selection(view.id).clone();
    let idx = sel.primary_index();
    sel = sel.replace(idx, prim_sel);
    drop(annotations);
    doc.set_selection(view.id, sel);
}

fn page_up(cx: &mut Context) {
    let view = view!(cx.editor);
    let offset = view.inner_height();
    scroll(cx, offset, Direction::Backward, false);
}

fn page_down(cx: &mut Context) {
    let view = view!(cx.editor);
    let offset = view.inner_height();
    scroll(cx, offset, Direction::Forward, false);
}

fn half_page_up(cx: &mut Context) {
    let view = view!(cx.editor);
    let offset = view.inner_height() / 2;
    scroll(cx, offset, Direction::Backward, false);
}

fn half_page_down(cx: &mut Context) {
    let view = view!(cx.editor);
    let offset = view.inner_height() / 2;
    scroll(cx, offset, Direction::Forward, false);
}

fn page_cursor_up(cx: &mut Context) {
    let view = view!(cx.editor);
    let offset = view.inner_height();
    scroll(cx, offset, Direction::Backward, true);
}

fn page_cursor_down(cx: &mut Context) {
    let view = view!(cx.editor);
    let offset = view.inner_height();
    scroll(cx, offset, Direction::Forward, true);
}

fn page_cursor_half_up(cx: &mut Context) {
    let view = view!(cx.editor);
    let offset = view.inner_height() / 2;
    scroll(cx, offset, Direction::Backward, true);
}

fn page_cursor_half_down(cx: &mut Context) {
    let view = view!(cx.editor);
    let offset = view.inner_height() / 2;
    scroll(cx, offset, Direction::Forward, true);
}

#[allow(deprecated)]
// currently uses the deprecated `visual_coords_at_pos`/`pos_at_visual_coords` functions
// as this function ignores softwrapping (and virtual text) and instead only cares
// about "text visual position"
//
// TODO: implement a variant of that uses visual lines and respects virtual text
fn copy_selection_on_line(cx: &mut Context, direction: Direction) {
    use helix_core::{pos_at_visual_coords, visual_coords_at_pos};

    let count = cx.count();
    let (view, doc) = current!(cx.editor);
    let text = doc.text().slice(..);
    let selection = doc.selection(view.id);
    let mut ranges = SmallVec::with_capacity(selection.ranges().len() * (count + 1));
    ranges.extend_from_slice(selection.ranges());
    let mut primary_index = 0;
    for range in selection.iter() {
        let is_primary = *range == selection.primary();

        // The range is always head exclusive
        let (head, anchor) = if range.anchor < range.head {
            (range.head - 1, range.anchor)
        } else {
            (range.head, range.anchor.saturating_sub(1))
        };

        let tab_width = doc.tab_width();

        let head_pos = visual_coords_at_pos(text, head, tab_width);
        let anchor_pos = visual_coords_at_pos(text, anchor, tab_width);

        let height = std::cmp::max(head_pos.row, anchor_pos.row)
            - std::cmp::min(head_pos.row, anchor_pos.row)
            + 1;

        if is_primary {
            primary_index = ranges.len();
        }
        ranges.push(*range);

        let mut sels = 0;
        let mut i = 0;
        while sels < count {
            let offset = (i + 1) * height;

            let anchor_row = match direction {
                Direction::Forward => anchor_pos.row + offset,
                Direction::Backward => anchor_pos.row.saturating_sub(offset),
            };

            let head_row = match direction {
                Direction::Forward => head_pos.row + offset,
                Direction::Backward => head_pos.row.saturating_sub(offset),
            };

            if anchor_row >= text.len_lines() || head_row >= text.len_lines() {
                break;
            }

            let anchor =
                pos_at_visual_coords(text, Position::new(anchor_row, anchor_pos.col), tab_width);
            let head = pos_at_visual_coords(text, Position::new(head_row, head_pos.col), tab_width);

            // skip lines that are too short
            if visual_coords_at_pos(text, anchor, tab_width).col == anchor_pos.col
                && visual_coords_at_pos(text, head, tab_width).col == head_pos.col
            {
                if is_primary {
                    primary_index = ranges.len();
                }
                // This is Range::new(anchor, head), but it will place the cursor on the correct column
                ranges.push(Range::point(anchor).put_cursor(text, head, true));
                sels += 1;
            }

            if anchor_row == 0 && head_row == 0 {
                break;
            }

            i += 1;
        }
    }

    let selection = Selection::new(ranges, primary_index);
    doc.set_selection(view.id, selection);
}

fn copy_selection_on_prev_line(cx: &mut Context) {
    copy_selection_on_line(cx, Direction::Backward)
}

fn copy_selection_on_next_line(cx: &mut Context) {
    copy_selection_on_line(cx, Direction::Forward)
}

fn select_all(cx: &mut Context) {
    let (view, doc) = current!(cx.editor);

    let end = doc.text().len_chars();
    doc.set_selection(view.id, Selection::single(0, end))
}

fn select_regex(cx: &mut Context) {
    let reg = cx.register.unwrap_or('/');
    ui::regex_prompt(
        cx,
        "select:".into(),
        Some(reg),
        ui::completers::none,
        move |cx, regex, event| {
            let (view, doc) = current!(cx.editor);
            if !matches!(event, PromptEvent::Update | PromptEvent::Validate) {
                return;
            }
            let text = doc.text().slice(..);
            if let Some(selection) =
                selection::select_on_matches(text, doc.selection(view.id), &regex)
            {
                doc.set_selection(view.id, selection);
            } else {
                cx.editor.set_error("nothing selected");
            }
        },
    );
}

fn split_selection(cx: &mut Context) {
    let reg = cx.register.unwrap_or('/');
    ui::regex_prompt(
        cx,
        "split:".into(),
        Some(reg),
        ui::completers::none,
        move |cx, regex, event| {
            let (view, doc) = current!(cx.editor);
            if !matches!(event, PromptEvent::Update | PromptEvent::Validate) {
                return;
            }
            let text = doc.text().slice(..);
            let selection = selection::split_on_matches(text, doc.selection(view.id), &regex);
            doc.set_selection(view.id, selection);
        },
    );
}

fn split_selection_on_newline(cx: &mut Context) {
    let (view, doc) = current!(cx.editor);
    let text = doc.text().slice(..);
    let selection = selection::split_on_newline(text, doc.selection(view.id));
    doc.set_selection(view.id, selection);
}

fn merge_selections(cx: &mut Context) {
    let (view, doc) = current!(cx.editor);
    let selection = doc.selection(view.id).clone().merge_ranges();
    doc.set_selection(view.id, selection);
}

fn merge_consecutive_selections(cx: &mut Context) {
    let (view, doc) = current!(cx.editor);
    let selection = doc.selection(view.id).clone().merge_consecutive_ranges();
    doc.set_selection(view.id, selection);
}

#[allow(clippy::too_many_arguments)]
fn search_impl(
    editor: &mut Editor,
    regex: &rope::Regex,
    movement: Movement,
    direction: Direction,
    scrolloff: usize,
    wrap_around: bool,
    show_warnings: bool,
) {
    let (view, doc) = current!(editor);
    let text = doc.text().slice(..);
    let selection = doc.selection(view.id);

    // Get the right side of the primary block cursor for forward search, or the
    // grapheme before the start of the selection for reverse search.
    let start = match direction {
        Direction::Forward => text.char_to_byte(graphemes::ensure_grapheme_boundary_next(
            text,
            selection.primary().to(),
        )),
        Direction::Backward => text.char_to_byte(graphemes::ensure_grapheme_boundary_prev(
            text,
            selection.primary().from(),
        )),
    };

    // A regex::Match returns byte-positions in the str. In the case where we
    // do a reverse search and wraparound to the end, we don't need to search
    // the text before the current cursor position for matches, but by slicing
    // it out, we need to add it back to the position of the selection.
    let doc = doc!(editor).text().slice(..);

    // use find_at to find the next match after the cursor, loop around the end
    // Careful, `Regex` uses `bytes` as offsets, not character indices!
    let mut mat = match direction {
        Direction::Forward => regex.find(doc.regex_input_at_bytes(start..)),
        Direction::Backward => regex.find_iter(doc.regex_input_at_bytes(..start)).last(),
    };

    if mat.is_none() {
        if wrap_around {
            mat = match direction {
                Direction::Forward => regex.find(doc.regex_input()),
                Direction::Backward => regex.find_iter(doc.regex_input_at_bytes(start..)).last(),
            };
        }
        if show_warnings {
            if wrap_around && mat.is_some() {
                editor.set_status("Wrapped around document");
            } else {
                editor.set_error("No more matches");
            }
        }
    }

    let (view, doc) = current!(editor);
    let text = doc.text().slice(..);
    let selection = doc.selection(view.id);

    if let Some(mat) = mat {
        let start = text.byte_to_char(mat.start());
        let end = text.byte_to_char(mat.end());

        if end == 0 {
            // skip empty matches that don't make sense
            return;
        }

        // Determine range direction based on the primary range
        let primary = selection.primary();
        let range = Range::new(start, end).with_direction(primary.direction());

        let selection = match movement {
            Movement::Extend => selection.clone().push(range),
            Movement::Move => selection.clone().replace(selection.primary_index(), range),
        };

        doc.set_selection(view.id, selection);
        view.ensure_cursor_in_view_center(doc, scrolloff);
    };
}

fn search_completions(cx: &mut Context, reg: Option<char>) -> Vec<String> {
    let mut items = reg
        .and_then(|reg| cx.editor.registers.read(reg, cx.editor))
        .map_or(Vec::new(), |reg| reg.take(200).collect());
    items.sort_unstable();
    items.dedup();
    items.into_iter().map(|value| value.to_string()).collect()
}

fn search(cx: &mut Context) {
    searcher(cx, Direction::Forward)
}

fn rsearch(cx: &mut Context) {
    searcher(cx, Direction::Backward)
}

fn searcher(cx: &mut Context, direction: Direction) {
    let reg = cx.register.unwrap_or('/');
    let config = cx.editor.config();
    let scrolloff = config.scrolloff;
    let wrap_around = config.search.wrap_around;
    let movement = if cx.editor.mode() == Mode::Select {
        Movement::Extend
    } else {
        Movement::Move
    };

    // TODO: could probably share with select_on_matches?
    let completions = search_completions(cx, Some(reg));

    ui::regex_prompt(
        cx,
        "search:".into(),
        Some(reg),
        move |_editor: &Editor, input: &str| {
            completions
                .iter()
                .filter(|comp| comp.starts_with(input))
                .map(|comp| (0.., comp.clone().into()))
                .collect()
        },
        move |cx, regex, event| {
            if event == PromptEvent::Validate {
                cx.editor.registers.last_search_register = reg;
            } else if event != PromptEvent::Update {
                return;
            }
            search_impl(
                cx.editor,
                &regex,
                movement,
                direction,
                scrolloff,
                wrap_around,
                false,
            );
        },
    );
}

fn search_next_or_prev_impl(cx: &mut Context, movement: Movement, direction: Direction) {
    let count = cx.count();
    let register = cx
        .register
        .unwrap_or(cx.editor.registers.last_search_register);
    let config = cx.editor.config();
    let scrolloff = config.scrolloff;
    if let Some(query) = cx.editor.registers.first(register, cx.editor) {
        let search_config = &config.search;
        let case_insensitive = if search_config.smart_case {
            !query.chars().any(char::is_uppercase)
        } else {
            false
        };
        let wrap_around = search_config.wrap_around;
        if let Ok(regex) = rope::RegexBuilder::new()
            .syntax(
                rope::Config::new()
                    .case_insensitive(case_insensitive)
                    .multi_line(true),
            )
            .build(&query)
        {
            for _ in 0..count {
                search_impl(
                    cx.editor,
                    &regex,
                    movement,
                    direction,
                    scrolloff,
                    wrap_around,
                    true,
                );
            }
        } else {
            let error = format!("Invalid regex: {}", query);
            cx.editor.set_error(error);
        }
    }
}

fn search_next(cx: &mut Context) {
    search_next_or_prev_impl(cx, Movement::Move, Direction::Forward);
}

fn search_prev(cx: &mut Context) {
    search_next_or_prev_impl(cx, Movement::Move, Direction::Backward);
}
fn extend_search_next(cx: &mut Context) {
    search_next_or_prev_impl(cx, Movement::Extend, Direction::Forward);
}

fn extend_search_prev(cx: &mut Context) {
    search_next_or_prev_impl(cx, Movement::Extend, Direction::Backward);
}

fn search_selection(cx: &mut Context) {
    search_selection_impl(cx, false)
}

fn search_selection_detect_word_boundaries(cx: &mut Context) {
    search_selection_impl(cx, true)
}

fn search_selection_impl(cx: &mut Context, detect_word_boundaries: bool) {
    fn is_at_word_start(text: RopeSlice, index: usize) -> bool {
        // This can happen when the cursor is at the last character in
        // the document +1 (ge + j), in this case text.char(index) will panic as
        // it will index out of bounds. See https://github.com/helix-editor/helix/issues/12609
        if index == text.len_chars() {
            return false;
        }
        let ch = text.char(index);
        if index == 0 {
            return char_is_word(ch);
        }
        let prev_ch = text.char(index - 1);

        !char_is_word(prev_ch) && char_is_word(ch)
    }

    fn is_at_word_end(text: RopeSlice, index: usize) -> bool {
        if index == 0 || index == text.len_chars() {
            return false;
        }
        let ch = text.char(index);
        let prev_ch = text.char(index - 1);

        char_is_word(prev_ch) && !char_is_word(ch)
    }

    let register = cx.register.unwrap_or('/');
    let (view, doc) = current!(cx.editor);
    let text = doc.text().slice(..);

    let regex = doc
        .selection(view.id)
        .iter()
        .map(|selection| {
            let add_boundary_prefix =
                detect_word_boundaries && is_at_word_start(text, selection.from());
            let add_boundary_suffix =
                detect_word_boundaries && is_at_word_end(text, selection.to());

            let prefix = if add_boundary_prefix { "\\b" } else { "" };
            let suffix = if add_boundary_suffix { "\\b" } else { "" };

            let word = regex::escape(&selection.fragment(text));
            format!("{}{}{}", prefix, word, suffix)
        })
        .collect::<HashSet<_>>() // Collect into hashset to deduplicate identical regexes
        .into_iter()
        .collect::<Vec<_>>()
        .join("|");

    let msg = format!("register '{}' set to '{}'", register, &regex);
    match cx.editor.registers.push(register, regex) {
        Ok(_) => {
            cx.editor.registers.last_search_register = register;
            cx.editor.set_status(msg)
        }
        Err(err) => cx.editor.set_error(err.to_string()),
    }
}

fn make_search_word_bounded(cx: &mut Context) {
    // Defaults to the active search register instead `/` to be more ergonomic assuming most people
    // would use this command following `search_selection`. This avoids selecting the register
    // twice.
    let register = cx
        .register
        .unwrap_or(cx.editor.registers.last_search_register);
    let regex = match cx.editor.registers.first(register, cx.editor) {
        Some(regex) => regex,
        None => return,
    };
    let start_anchored = regex.starts_with("\\b");
    let end_anchored = regex.ends_with("\\b");

    if start_anchored && end_anchored {
        return;
    }

    let mut new_regex = String::with_capacity(
        regex.len() + if start_anchored { 0 } else { 2 } + if end_anchored { 0 } else { 2 },
    );

    if !start_anchored {
        new_regex.push_str("\\b");
    }
    new_regex.push_str(&regex);
    if !end_anchored {
        new_regex.push_str("\\b");
    }

    let msg = format!("register '{}' set to '{}'", register, &new_regex);
    match cx.editor.registers.push(register, new_regex) {
        Ok(_) => {
            cx.editor.registers.last_search_register = register;
            cx.editor.set_status(msg)
        }
        Err(err) => cx.editor.set_error(err.to_string()),
    }
}

fn global_search(cx: &mut Context) {
    #[derive(Debug)]
    struct FileResult {
        path: PathBuf,
        /// 0 indexed lines
        line_num: usize,
    }

    impl FileResult {
        fn new(path: &Path, line_num: usize) -> Self {
            Self {
                path: path.to_path_buf(),
                line_num,
            }
        }
    }

    struct GlobalSearchConfig {
        smart_case: bool,
        file_picker_config: helix_view::editor::FilePickerConfig,
    }

    let config = cx.editor.config();
    let config = GlobalSearchConfig {
        smart_case: config.search.smart_case,
        file_picker_config: config.file_picker.clone(),
    };

    let columns = [
        PickerColumn::new("path", |item: &FileResult, _| {
            let path = helix_stdx::path::get_relative_path(&item.path);
            format!("{}:{}", path.to_string_lossy(), item.line_num + 1).into()
        }),
        PickerColumn::hidden("contents"),
    ];

    let get_files = |query: &str,
                     editor: &mut Editor,
                     config: std::sync::Arc<GlobalSearchConfig>,
                     injector: &ui::picker::Injector<_, _>| {
        if query.is_empty() {
            return async { Ok(()) }.boxed();
        }

        let search_root = helix_stdx::env::current_working_dir();
        if !search_root.exists() {
            return async { Err(anyhow::anyhow!("Current working directory does not exist")) }
                .boxed();
        }

        let documents: Vec<_> = editor
            .documents()
            .map(|doc| (doc.path().cloned(), doc.text().to_owned()))
            .collect();

        let matcher = match RegexMatcherBuilder::new()
            .case_smart(config.smart_case)
            .build(query)
        {
            Ok(matcher) => {
                // Clear any "Failed to compile regex" errors out of the statusline.
                editor.clear_status();
                matcher
            }
            Err(err) => {
                log::info!("Failed to compile search pattern in global search: {}", err);
                return async { Err(anyhow::anyhow!("Failed to compile regex")) }.boxed();
            }
        };

        let dedup_symlinks = config.file_picker_config.deduplicate_links;
        let absolute_root = search_root
            .canonicalize()
            .unwrap_or_else(|_| search_root.clone());

        let injector = injector.clone();
        async move {
            let searcher = SearcherBuilder::new()
                .binary_detection(BinaryDetection::quit(b'\x00'))
                .build();
            WalkBuilder::new(search_root)
                .hidden(config.file_picker_config.hidden)
                .parents(config.file_picker_config.parents)
                .ignore(config.file_picker_config.ignore)
                .follow_links(config.file_picker_config.follow_symlinks)
                .git_ignore(config.file_picker_config.git_ignore)
                .git_global(config.file_picker_config.git_global)
                .git_exclude(config.file_picker_config.git_exclude)
                .max_depth(config.file_picker_config.max_depth)
                .filter_entry(move |entry| {
                    filter_picker_entry(entry, &absolute_root, dedup_symlinks)
                })
                .add_custom_ignore_filename(helix_loader::config_dir().join("ignore"))
                .add_custom_ignore_filename(".helix/ignore")
                .build_parallel()
                .run(|| {
                    let mut searcher = searcher.clone();
                    let matcher = matcher.clone();
                    let injector = injector.clone();
                    let documents = &documents;
                    Box::new(move |entry: Result<DirEntry, ignore::Error>| -> WalkState {
                        let entry = match entry {
                            Ok(entry) => entry,
                            Err(_) => return WalkState::Continue,
                        };

                        match entry.file_type() {
                            Some(entry) if entry.is_file() => {}
                            // skip everything else
                            _ => return WalkState::Continue,
                        };

                        let mut stop = false;
                        let sink = sinks::UTF8(|line_num, _line_content| {
                            stop = injector
                                .push(FileResult::new(entry.path(), line_num as usize - 1))
                                .is_err();

                            Ok(!stop)
                        });
                        let doc = documents.iter().find(|&(doc_path, _)| {
                            doc_path
                                .as_ref()
                                .is_some_and(|doc_path| doc_path == entry.path())
                        });

                        let result = if let Some((_, doc)) = doc {
                            // there is already a buffer for this file
                            // search the buffer instead of the file because it's faster
                            // and captures new edits without requiring a save
                            if searcher.multi_line_with_matcher(&matcher) {
                                // in this case a continuous buffer is required
                                // convert the rope to a string
                                let text = doc.to_string();
                                searcher.search_slice(&matcher, text.as_bytes(), sink)
                            } else {
                                searcher.search_reader(
                                    &matcher,
                                    RopeReader::new(doc.slice(..)),
                                    sink,
                                )
                            }
                        } else {
                            searcher.search_path(&matcher, entry.path(), sink)
                        };

                        if let Err(err) = result {
                            log::error!("Global search error: {}, {}", entry.path().display(), err);
                        }
                        if stop {
                            WalkState::Quit
                        } else {
                            WalkState::Continue
                        }
                    })
                });
            Ok(())
        }
        .boxed()
    };

    let reg = cx.register.unwrap_or('/');
    cx.editor.registers.last_search_register = reg;

    let picker = Picker::new(
        columns,
        1, // contents
        [],
        config,
        move |cx, FileResult { path, line_num, .. }, action| {
            let doc = match cx.editor.open(path, action) {
                Ok(id) => doc_mut!(cx.editor, &id),
                Err(e) => {
                    cx.editor
                        .set_error(format!("Failed to open file '{}': {}", path.display(), e));
                    return;
                }
            };

            let line_num = *line_num;
            let view = view_mut!(cx.editor);
            let text = doc.text();
            if line_num >= text.len_lines() {
                cx.editor.set_error(
                    "The line you jumped to does not exist anymore because the file has changed.",
                );
                return;
            }
            let start = text.line_to_char(line_num);
            let end = text.line_to_char((line_num + 1).min(text.len_lines()));

            doc.set_selection(view.id, Selection::single(start, end));
            if action.align_view(view, doc.id()) {
                align_view(doc, view, Align::Center);
            }
        },
    )
    .with_preview(|_editor, FileResult { path, line_num, .. }| {
        Some((path.as_path().into(), Some((*line_num, *line_num))))
    })
    .with_history_register(Some(reg))
    .with_dynamic_query(get_files, Some(275));

    cx.push_layer(Box::new(overlaid(picker)));
}

enum Extend {
    Above,
    Below,
}

fn extend_line(cx: &mut Context) {
    let (view, doc) = current_ref!(cx.editor);
    let extend = match doc.selection(view.id).primary().direction() {
        Direction::Forward => Extend::Below,
        Direction::Backward => Extend::Above,
    };
    extend_line_impl(cx, extend);
}

fn extend_line_below(cx: &mut Context) {
    extend_line_impl(cx, Extend::Below);
}

fn extend_line_above(cx: &mut Context) {
    extend_line_impl(cx, Extend::Above);
}
fn extend_line_impl(cx: &mut Context, extend: Extend) {
    let count = cx.count();
    let (view, doc) = current!(cx.editor);

    let text = doc.text();
    let selection = doc.selection(view.id).clone().transform(|range| {
        let (start_line, end_line) = range.line_range(text.slice(..));

        let start = text.line_to_char(start_line);
        let end = text.line_to_char(
            (end_line + 1) // newline of end_line
                .min(text.len_lines()),
        );

        // extend to previous/next line if current line is selected
        let (anchor, head) = if range.from() == start && range.to() == end {
            match extend {
                Extend::Above => (end, text.line_to_char(start_line.saturating_sub(count))),
                Extend::Below => (
                    start,
                    text.line_to_char((end_line + count + 1).min(text.len_lines())),
                ),
            }
        } else {
            match extend {
                Extend::Above => (end, text.line_to_char(start_line.saturating_sub(count - 1))),
                Extend::Below => (
                    start,
                    text.line_to_char((end_line + count).min(text.len_lines())),
                ),
            }
        };

        Range::new(anchor, head)
    });

    doc.set_selection(view.id, selection);
}
fn select_line_below(cx: &mut Context) {
    select_line_impl(cx, Extend::Below);
}
fn select_line_above(cx: &mut Context) {
    select_line_impl(cx, Extend::Above);
}
fn select_line_impl(cx: &mut Context, extend: Extend) {
    let mut count = cx.count();
    let (view, doc) = current!(cx.editor);
    let text = doc.text();
    let saturating_add = |a: usize, b: usize| (a + b).min(text.len_lines());
    let selection = doc.selection(view.id).clone().transform(|range| {
        let (start_line, end_line) = range.line_range(text.slice(..));
        let start = text.line_to_char(start_line);
        let end = text.line_to_char(saturating_add(end_line, 1));
        let direction = range.direction();

        // Extending to line bounds is counted as one step
        if range.from() != start || range.to() != end {
            count = count.saturating_sub(1)
        }
        let (anchor_line, head_line) = match (&extend, direction) {
            (Extend::Above, Direction::Forward) => (start_line, end_line.saturating_sub(count)),
            (Extend::Above, Direction::Backward) => (end_line, start_line.saturating_sub(count)),
            (Extend::Below, Direction::Forward) => (start_line, saturating_add(end_line, count)),
            (Extend::Below, Direction::Backward) => (end_line, saturating_add(start_line, count)),
        };
        let (anchor, head) = match anchor_line.cmp(&head_line) {
            Ordering::Less => (
                text.line_to_char(anchor_line),
                text.line_to_char(saturating_add(head_line, 1)),
            ),
            Ordering::Equal => match extend {
                Extend::Above => (
                    text.line_to_char(saturating_add(anchor_line, 1)),
                    text.line_to_char(head_line),
                ),
                Extend::Below => (
                    text.line_to_char(head_line),
                    text.line_to_char(saturating_add(anchor_line, 1)),
                ),
            },

            Ordering::Greater => (
                text.line_to_char(saturating_add(anchor_line, 1)),
                text.line_to_char(head_line),
            ),
        };
        Range::new(anchor, head)
    });

    doc.set_selection(view.id, selection);
}

fn extend_to_line_bounds(cx: &mut Context) {
    let (view, doc) = current!(cx.editor);

    doc.set_selection(
        view.id,
        doc.selection(view.id).clone().transform(|range| {
            let text = doc.text();

            let (start_line, end_line) = range.line_range(text.slice(..));
            let start = text.line_to_char(start_line);
            let end = text.line_to_char((end_line + 1).min(text.len_lines()));

            Range::new(start, end).with_direction(range.direction())
        }),
    );
}

fn shrink_to_line_bounds(cx: &mut Context) {
    let (view, doc) = current!(cx.editor);

    doc.set_selection(
        view.id,
        doc.selection(view.id).clone().transform(|range| {
            let text = doc.text();

            let (start_line, end_line) = range.line_range(text.slice(..));

            // Do nothing if the selection is within one line to prevent
            // conditional logic for the behavior of this command
            if start_line == end_line {
                return range;
            }

            let mut start = text.line_to_char(start_line);

            // line_to_char gives us the start position of the line, so
            // we need to get the start position of the next line. In
            // the editor, this will correspond to the cursor being on
            // the EOL whitespace character, which is what we want.
            let mut end = text.line_to_char((end_line + 1).min(text.len_lines()));

            if start != range.from() {
                start = text.line_to_char((start_line + 1).min(text.len_lines()));
            }

            if end != range.to() {
                end = text.line_to_char(end_line);
            }

            Range::new(start, end).with_direction(range.direction())
        }),
    );
}

enum Operation {
    Delete,
    Change,
}

fn selection_is_linewise(selection: &Selection, text: &Rope) -> bool {
    selection.ranges().iter().all(|range| {
        let text = text.slice(..);
        if range.slice(text).len_lines() < 2 {
            return false;
        }
        // If the start of the selection is at the start of a line and the end at the end of a line.
        let (start_line, end_line) = range.line_range(text);
        let start = text.line_to_char(start_line);
        let end = text.line_to_char((end_line + 1).min(text.len_lines()));
        start == range.from() && end == range.to()
    })
}

enum YankAction {
    Yank,
    NoYank,
}

fn delete_selection_impl(cx: &mut Context, op: Operation, yank: YankAction) {
    let (view, doc) = current!(cx.editor);

    let selection = doc.selection(view.id);
    let only_whole_lines = selection_is_linewise(selection, doc.text());

    if cx.register != Some('_') && matches!(yank, YankAction::Yank) {
        // yank the selection
        let text = doc.text().slice(..);
        let values: Vec<String> = selection.fragments(text).map(Cow::into_owned).collect();
        let reg_name = cx
            .register
            .unwrap_or_else(|| cx.editor.config.load().default_yank_register);
        if let Err(err) = cx.editor.registers.write(reg_name, values) {
            cx.editor.set_error(err.to_string());
            return;
        }
    }

    // delete the selection
    let transaction =
        Transaction::delete_by_selection(doc.text(), selection, |range| (range.from(), range.to()));
    doc.apply(&transaction, view.id);

    match op {
        Operation::Delete => {
            // exit select mode, if currently in select mode
            exit_select_mode(cx);
        }
        Operation::Change => {
            if only_whole_lines {
                open(cx, Open::Above, CommentContinuation::Disabled);
            } else {
                enter_insert_mode(cx);
            }
        }
    }
}

#[inline]
fn delete_by_selection_insert_mode(
    cx: &mut Context,
    mut f: impl FnMut(RopeSlice, &Range) -> Deletion,
    direction: Direction,
) {
    let (view, doc) = current!(cx.editor);
    let text = doc.text().slice(..);
    let mut selection = SmallVec::new();
    let mut insert_newline = false;
    let text_len = text.len_chars();
    let mut transaction =
        Transaction::delete_by_selection(doc.text(), doc.selection(view.id), |range| {
            let (start, end) = f(text, range);
            if direction == Direction::Forward {
                let mut range = *range;
                if range.head > range.anchor {
                    insert_newline |= end == text_len;
                    // move the cursor to the right so that the selection
                    // doesn't shrink when deleting forward (so the text appears to
                    // move to  left)
                    // += 1 is enough here as the range is normalized to grapheme boundaries
                    // later anyway
                    range.head += 1;
                }
                selection.push(range);
            }
            (start, end)
        });

    // in case we delete the last character and the cursor would be moved to the EOF char
    // insert a newline, just like when entering append mode
    if insert_newline {
        transaction = transaction.insert_at_eof(doc.line_ending.as_str().into());
    }

    if direction == Direction::Forward {
        doc.set_selection(
            view.id,
            Selection::new(selection, doc.selection(view.id).primary_index()),
        );
    }
    doc.apply(&transaction, view.id);
}

fn delete_selection(cx: &mut Context) {
    delete_selection_impl(cx, Operation::Delete, YankAction::Yank);
}

fn delete_selection_noyank(cx: &mut Context) {
    delete_selection_impl(cx, Operation::Delete, YankAction::NoYank);
}

fn change_selection(cx: &mut Context) {
    delete_selection_impl(cx, Operation::Change, YankAction::Yank);
}

fn change_selection_noyank(cx: &mut Context) {
    delete_selection_impl(cx, Operation::Change, YankAction::NoYank);
}

fn collapse_selection(cx: &mut Context) {
    let (view, doc) = current!(cx.editor);
    let text = doc.text().slice(..);

    let selection = doc.selection(view.id).clone().transform(|range| {
        let pos = range.cursor(text);
        Range::new(pos, pos)
    });
    doc.set_selection(view.id, selection);
}

fn flip_selections(cx: &mut Context) {
    let (view, doc) = current!(cx.editor);

    let selection = doc
        .selection(view.id)
        .clone()
        .transform(|range| range.flip());
    doc.set_selection(view.id, selection);
}

fn ensure_selections_forward(cx: &mut Context) {
    let (view, doc) = current!(cx.editor);

    let selection = doc
        .selection(view.id)
        .clone()
        .transform(|r| r.with_direction(Direction::Forward));

    doc.set_selection(view.id, selection);
}

fn enter_insert_mode(cx: &mut Context) {
    cx.editor.mode = Mode::Insert;
}

// inserts at the start of each selection
fn insert_mode(cx: &mut Context) {
    enter_insert_mode(cx);
    let (view, doc) = current!(cx.editor);

    log::trace!(
        "entering insert mode with sel: {:?}, text: {:?}",
        doc.selection(view.id),
        doc.text().to_string()
    );

    let selection = doc
        .selection(view.id)
        .clone()
        .transform(|range| Range::new(range.to(), range.from()));

    doc.set_selection(view.id, selection);
}

// inserts at the end of each selection
fn append_mode(cx: &mut Context) {
    enter_insert_mode(cx);
    let (view, doc) = current!(cx.editor);
    doc.restore_cursor = true;
    let text = doc.text().slice(..);

    // Make sure there's room at the end of the document if the last
    // selection butts up against it.
    let end = text.len_chars();
    let last_range = doc
        .selection(view.id)
        .iter()
        .last()
        .expect("selection should always have at least one range");
    if !last_range.is_empty() && last_range.to() == end {
        let transaction = Transaction::change(
            doc.text(),
            [(end, end, Some(doc.line_ending.as_str().into()))].into_iter(),
        );
        doc.apply(&transaction, view.id);
    }

    let selection = doc.selection(view.id).clone().transform(|range| {
        Range::new(
            range.from(),
            graphemes::next_grapheme_boundary(doc.text().slice(..), range.to()),
        )
    });
    doc.set_selection(view.id, selection);
}

fn file_picker(cx: &mut Context) {
    let root = find_workspace().0;
    if !root.exists() {
        cx.editor.set_error("Workspace directory does not exist");
        return;
    }
    let picker = ui::file_picker(root, &cx.editor.config());
    cx.push_layer(Box::new(overlaid(picker)));
}

fn file_picker_in_current_buffer_directory(cx: &mut Context) {
    let doc_dir = doc!(cx.editor)
        .path()
        .and_then(|path| path.parent().map(|path| path.to_path_buf()));

    let path = match doc_dir {
        Some(path) => path,
        None => {
            cx.editor.set_error("current buffer has no path or parent");
            return;
        }
    };

    let picker = ui::file_picker(path, &cx.editor.config());
    cx.push_layer(Box::new(overlaid(picker)));
}

fn file_picker_in_current_directory(cx: &mut Context) {
    let cwd = helix_stdx::env::current_working_dir();
    if !cwd.exists() {
        cx.editor
            .set_error("Current working directory does not exist");
        return;
    }
    let picker = ui::file_picker(cwd, &cx.editor.config());
    cx.push_layer(Box::new(overlaid(picker)));
}

fn file_explorer(cx: &mut Context) {
    let root = find_workspace().0;
    if !root.exists() {
        cx.editor.set_error("Workspace directory does not exist");
        return;
    }

    if let Ok(picker) = ui::file_explorer(root, cx.editor) {
        cx.push_layer(Box::new(overlaid(picker)));
    }
}

fn file_explorer_in_current_buffer_directory(cx: &mut Context) {
    let doc_dir = doc!(cx.editor)
        .path()
        .and_then(|path| path.parent().map(|path| path.to_path_buf()));

    let path = match doc_dir {
        Some(path) => path,
        None => {
            let cwd = helix_stdx::env::current_working_dir();
            if !cwd.exists() {
                cx.editor.set_error(
                    "Current buffer has no parent and current working directory does not exist",
                );
                return;
            }
            cx.editor.set_error(
                "Current buffer has no parent, opening file explorer in current working directory",
            );
            cwd
        }
    };

    if let Ok(picker) = ui::file_explorer(path, cx.editor) {
        cx.push_layer(Box::new(overlaid(picker)));
    }
}

fn file_explorer_in_current_directory(cx: &mut Context) {
    let cwd = helix_stdx::env::current_working_dir();
    if !cwd.exists() {
        cx.editor
            .set_error("Current working directory does not exist");
        return;
    }

    if let Ok(picker) = ui::file_explorer(cwd, cx.editor) {
        cx.push_layer(Box::new(overlaid(picker)));
    }
}

fn buffer_picker(cx: &mut Context) {
    let current = view!(cx.editor).doc;

    struct BufferMeta {
        id: DocumentId,
        path: Option<PathBuf>,
        is_modified: bool,
        is_current: bool,
        focused_at: std::time::Instant,
    }

    let new_meta = |doc: &Document| BufferMeta {
        id: doc.id(),
        path: doc.path().cloned(),
        is_modified: doc.is_modified(),
        is_current: doc.id() == current,
        focused_at: doc.focused_at,
    };

    let mut items = cx
        .editor
        .documents
        .values()
        .map(new_meta)
        .collect::<Vec<BufferMeta>>();

    // mru
    items.sort_unstable_by_key(|item| std::cmp::Reverse(item.focused_at));

    let columns = [
        PickerColumn::new("id", |meta: &BufferMeta, _| meta.id.to_string().into()),
        PickerColumn::new("flags", |meta: &BufferMeta, _| {
            let mut flags = String::new();
            if meta.is_modified {
                flags.push('+');
            }
            if meta.is_current {
                flags.push('*');
            }
            flags.into()
        }),
        PickerColumn::new("path", |meta: &BufferMeta, _| {
            let path = meta
                .path
                .as_deref()
                .map(helix_stdx::path::get_relative_path);
            path.as_deref()
                .and_then(Path::to_str)
                .unwrap_or(SCRATCH_BUFFER_NAME)
                .to_string()
                .into()
        }),
    ];
    let picker = Picker::new(columns, 2, items, (), |cx, meta, action| {
        cx.editor.switch(meta.id, action);
    })
    .with_preview(|editor, meta| {
        let doc = &editor.documents.get(&meta.id)?;
        let lines = doc.selections().values().next().map(|selection| {
            let cursor_line = selection.primary().cursor_line(doc.text().slice(..));
            (cursor_line, cursor_line)
        });
        Some((meta.id.into(), lines))
    });
    cx.push_layer(Box::new(overlaid(picker)));
}

fn jumplist_picker(cx: &mut Context) {
    struct JumpMeta {
        id: DocumentId,
        path: Option<PathBuf>,
        selection: Selection,
        text: String,
        is_current: bool,
    }

    for (view, _) in cx.editor.tree.views_mut() {
        for doc_id in view.jumps.iter().map(|e| e.0).collect::<Vec<_>>().iter() {
            let doc = doc_mut!(cx.editor, doc_id);
            view.sync_changes(doc);
        }
    }

    let new_meta = |view: &View, doc_id: DocumentId, selection: Selection| {
        let doc = &cx.editor.documents.get(&doc_id);
        let text = doc.map_or("".into(), |d| {
            selection
                .fragments(d.text().slice(..))
                .map(Cow::into_owned)
                .collect::<Vec<_>>()
                .join(" ")
        });

        JumpMeta {
            id: doc_id,
            path: doc.and_then(|d| d.path().cloned()),
            selection,
            text,
            is_current: view.doc == doc_id,
        }
    };

    let columns = [
        ui::PickerColumn::new("id", |item: &JumpMeta, _| item.id.to_string().into()),
        ui::PickerColumn::new("path", |item: &JumpMeta, _| {
            let path = item
                .path
                .as_deref()
                .map(helix_stdx::path::get_relative_path);
            path.as_deref()
                .and_then(Path::to_str)
                .unwrap_or(SCRATCH_BUFFER_NAME)
                .to_string()
                .into()
        }),
        ui::PickerColumn::new("flags", |item: &JumpMeta, _| {
            let mut flags = Vec::new();
            if item.is_current {
                flags.push("*");
            }

            if flags.is_empty() {
                "".into()
            } else {
                format!(" ({})", flags.join("")).into()
            }
        }),
        ui::PickerColumn::new("contents", |item: &JumpMeta, _| item.text.as_str().into()),
    ];

    let picker = Picker::new(
        columns,
        1, // path
        cx.editor.tree.views().flat_map(|(view, _)| {
            view.jumps
                .iter()
                .rev()
                .map(|(doc_id, selection)| new_meta(view, *doc_id, selection.clone()))
        }),
        (),
        |cx, meta, action| {
            cx.editor.switch(meta.id, action);
            let config = cx.editor.config();
            let (view, doc) = (view_mut!(cx.editor), doc_mut!(cx.editor, &meta.id));
            doc.set_selection(view.id, meta.selection.clone());
            if action.align_view(view, doc.id()) {
                view.ensure_cursor_in_view_center(doc, config.scrolloff);
            }
        },
    )
    .with_preview(|editor, meta| {
        let doc = &editor.documents.get(&meta.id)?;
        let line = meta.selection.primary().cursor_line(doc.text().slice(..));
        Some((meta.id.into(), Some((line, line))))
    });
    cx.push_layer(Box::new(overlaid(picker)));
}

fn changed_file_picker(cx: &mut Context) {
    pub struct FileChangeData {
        cwd: PathBuf,
        style_untracked: Style,
        style_modified: Style,
        style_conflict: Style,
        style_deleted: Style,
        style_renamed: Style,
    }

    let cwd = helix_stdx::env::current_working_dir();
    if !cwd.exists() {
        cx.editor
            .set_error("Current working directory does not exist");
        return;
    }

    let added = cx.editor.theme.get("diff.plus");
    let modified = cx.editor.theme.get("diff.delta");
    let conflict = cx.editor.theme.get("diff.delta.conflict");
    let deleted = cx.editor.theme.get("diff.minus");
    let renamed = cx.editor.theme.get("diff.delta.moved");

    let columns = [
        PickerColumn::new("change", |change: &FileChange, data: &FileChangeData| {
            match change {
                FileChange::Untracked { .. } => Span::styled("+ untracked", data.style_untracked),
                FileChange::Modified { .. } => Span::styled("~ modified", data.style_modified),
                FileChange::Conflict { .. } => Span::styled("x conflict", data.style_conflict),
                FileChange::Deleted { .. } => Span::styled("- deleted", data.style_deleted),
                FileChange::Renamed { .. } => Span::styled("> renamed", data.style_renamed),
            }
            .into()
        }),
        PickerColumn::new("path", |change: &FileChange, data: &FileChangeData| {
            let display_path = |path: &PathBuf| {
                path.strip_prefix(&data.cwd)
                    .unwrap_or(path)
                    .display()
                    .to_string()
            };
            match change {
                FileChange::Untracked { path } => display_path(path),
                FileChange::Modified { path } => display_path(path),
                FileChange::Conflict { path } => display_path(path),
                FileChange::Deleted { path } => display_path(path),
                FileChange::Renamed { from_path, to_path } => {
                    format!("{} -> {}", display_path(from_path), display_path(to_path))
                }
            }
            .into()
        }),
    ];

    let picker = Picker::new(
        columns,
        1, // path
        [],
        FileChangeData {
            cwd: cwd.clone(),
            style_untracked: added,
            style_modified: modified,
            style_conflict: conflict,
            style_deleted: deleted,
            style_renamed: renamed,
        },
        |cx, meta: &FileChange, action| {
            let path_to_open = meta.path();
            if let Err(e) = cx.editor.open(path_to_open, action) {
                let err = if let Some(err) = e.source() {
                    format!("{}", err)
                } else {
                    format!("unable to open \"{}\"", path_to_open.display())
                };
                cx.editor.set_error(err);
            }
        },
    )
    .with_preview(|_editor, meta| Some((meta.path().into(), None)));
    let injector = picker.injector();

    cx.editor
        .diff_providers
        .clone()
        .for_each_changed_file(cwd, move |change| match change {
            Ok(change) => injector.push(change).is_ok(),
            Err(err) => {
                status::report_blocking(err);
                true
            }
        });
    cx.push_layer(Box::new(overlaid(picker)));
}

pub fn command_palette(cx: &mut Context) {
    let register = cx.register;
    let count = cx.count;

    cx.callback.push(Box::new(
        move |compositor: &mut Compositor, cx: &mut compositor::Context| {
            let keymap = compositor.find::<ui::EditorView>().unwrap().keymaps.map()
                [&cx.editor.mode]
                .reverse_map();

            let commands = MappableCommand::STATIC_COMMAND_LIST.iter().cloned().chain(
                typed::TYPABLE_COMMAND_LIST
                    .iter()
                    .map(|cmd| MappableCommand::Typable {
                        name: cmd.name.to_owned(),
                        args: Vec::new(),
                        doc: cmd.doc.to_owned(),
                    }),
            );

            let columns = [
                ui::PickerColumn::new("name", |item, _| match item {
                    MappableCommand::Typable { name, .. } => format!(":{name}").into(),
                    MappableCommand::Static { name, .. } => (*name).into(),
                    MappableCommand::Macro { .. } => {
                        unreachable!("macros aren't included in the command palette")
                    }
                }),
                ui::PickerColumn::new(
                    "bindings",
                    |item: &MappableCommand, keymap: &crate::keymap::ReverseKeymap| {
                        keymap
                            .get(item.name())
                            .map(|bindings| {
                                bindings.iter().fold(String::new(), |mut acc, bind| {
                                    if !acc.is_empty() {
                                        acc.push(' ');
                                    }
                                    for key in bind {
                                        acc.push_str(&key.key_sequence_format());
                                    }
                                    acc
                                })
                            })
                            .unwrap_or_default()
                            .into()
                    },
                ),
                ui::PickerColumn::new("doc", |item: &MappableCommand, _| item.doc().into()),
            ];

            let picker = Picker::new(columns, 0, commands, keymap, move |cx, command, _action| {
                let mut ctx = Context {
                    register,
                    count,
                    editor: cx.editor,
                    callback: Vec::new(),
                    on_next_key_callback: None,
                    jobs: cx.jobs,
                };
                let focus = view!(ctx.editor).id;

                command.execute(&mut ctx);

                if ctx.editor.tree.contains(focus) {
                    let config = ctx.editor.config();
                    let mode = ctx.editor.mode();
                    let view = view_mut!(ctx.editor, focus);
                    let doc = doc_mut!(ctx.editor, &view.doc);

                    view.ensure_cursor_in_view(doc, config.scrolloff);

                    if mode != Mode::Insert {
                        doc.append_changes_to_history(view);
                    }
                }
            });
            compositor.push(Box::new(overlaid(picker)));
        },
    ));
}

fn last_picker(cx: &mut Context) {
    // TODO: last picker does not seem to work well with buffer_picker
    cx.callback.push(Box::new(|compositor, cx| {
        if let Some(picker) = compositor.last_picker.take() {
            compositor.push(picker);
        } else {
            cx.editor.set_error("no last picker")
        }
    }));
}

/// Fallback position to use for [`insert_with_indent`].
enum IndentFallbackPos {
    LineStart,
    LineEnd,
}

// `I` inserts at the first nonwhitespace character of each line with a selection.
// If the line is empty, automatically indent.
fn insert_at_line_start(cx: &mut Context) {
    insert_with_indent(cx, IndentFallbackPos::LineStart);
}

// `A` inserts at the end of each line with a selection.
// If the line is empty, automatically indent.
fn insert_at_line_end(cx: &mut Context) {
    insert_with_indent(cx, IndentFallbackPos::LineEnd);
}

// Enter insert mode and auto-indent the current line if it is empty.
// If the line is not empty, move the cursor to the specified fallback position.
fn insert_with_indent(cx: &mut Context, cursor_fallback: IndentFallbackPos) {
    enter_insert_mode(cx);

    let (view, doc) = current!(cx.editor);

    let text = doc.text().slice(..);
    let contents = doc.text();
    let selection = doc.selection(view.id);

    let language_config = doc.language_config();
    let syntax = doc.syntax();
    let tab_width = doc.tab_width();

    let mut ranges = SmallVec::with_capacity(selection.len());
    let mut offs = 0;

    let mut transaction = Transaction::change_by_selection(contents, selection, |range| {
        let cursor_line = range.cursor_line(text);
        let cursor_line_start = text.line_to_char(cursor_line);

        if line_end_char_index(&text, cursor_line) == cursor_line_start {
            // line is empty => auto indent
            let line_end_index = cursor_line_start;

            let indent = indent::indent_for_newline(
                language_config,
                syntax,
                &doc.config.load().indent_heuristic,
                &doc.indent_style,
                tab_width,
                text,
                cursor_line,
                line_end_index,
                cursor_line,
            );

            // calculate new selection ranges
            let pos = offs + cursor_line_start;
            let indent_width = indent.chars().count();
            ranges.push(Range::point(pos + indent_width));
            offs += indent_width;

            (line_end_index, line_end_index, Some(indent.into()))
        } else {
            // move cursor to the fallback position
            let pos = match cursor_fallback {
                IndentFallbackPos::LineStart => text
                    .line(cursor_line)
                    .first_non_whitespace_char()
                    .map(|ws_offset| ws_offset + cursor_line_start)
                    .unwrap_or(cursor_line_start),
                IndentFallbackPos::LineEnd => line_end_char_index(&text, cursor_line),
            };

            ranges.push(range.put_cursor(text, pos + offs, cx.editor.mode == Mode::Select));

            (cursor_line_start, cursor_line_start, None)
        }
    });

    transaction = transaction.with_selection(Selection::new(ranges, selection.primary_index()));
    doc.apply(&transaction, view.id);
}

// Creates an LspCallback that waits for formatting changes to be computed. When they're done,
// it applies them, but only if the doc hasn't changed.
//
// TODO: provide some way to cancel this, probably as part of a more general job cancellation
// scheme
async fn make_format_callback(
    doc_id: DocumentId,
    doc_version: i32,
    view_id: ViewId,
    format: impl Future<Output = Result<Transaction, FormatterError>> + Send + 'static,
    write: Option<(Option<PathBuf>, bool)>,
) -> anyhow::Result<job::Callback> {
    let format = format.await;

    let call: job::Callback = Callback::Editor(Box::new(move |editor| {
        if !editor.documents.contains_key(&doc_id) || !editor.tree.contains(view_id) {
            return;
        }

        let scrolloff = editor.config().scrolloff;
        let doc = doc_mut!(editor, &doc_id);
        let view = view_mut!(editor, view_id);

        match format {
            Ok(format) => {
                if doc.version() == doc_version {
                    doc.apply(&format, view.id);
                    doc.append_changes_to_history(view);
                    doc.detect_indent_and_line_ending();
                    view.ensure_cursor_in_view(doc, scrolloff);
                } else {
                    log::info!("discarded formatting changes because the document changed");
                }
            }
            Err(err) => {
                if write.is_none() {
                    editor.set_error(err.to_string());
                    return;
                }
                log::info!("failed to format '{}': {err}", doc.display_name());
            }
        }

        if let Some((path, force)) = write {
            let id = doc.id();
            if let Err(err) = editor.save(id, path, force) {
                editor.set_error(format!("Error saving: {}", err));
            }
        }
    }));

    Ok(call)
}

#[derive(PartialEq, Eq)]
pub enum Open {
    Below,
    Above,
}

#[derive(PartialEq)]
pub enum CommentContinuation {
    Enabled,
    Disabled,
}

fn open(cx: &mut Context, open: Open, comment_continuation: CommentContinuation) {
    let count = cx.count();
    enter_insert_mode(cx);
    let config = cx.editor.config();
    let (view, doc) = current!(cx.editor);

    let text = doc.text().slice(..);
    let contents = doc.text();
    let selection = doc.selection(view.id);
    let mut offs = 0;

    let mut ranges = SmallVec::with_capacity(selection.len());

    let continue_comment_tokens =
        if comment_continuation == CommentContinuation::Enabled && config.continue_comments {
            doc.language_config()
                .and_then(|config| config.comment_tokens.as_ref())
        } else {
            None
        };

    let mut transaction = Transaction::change_by_selection(contents, selection, |range| {
        // the line number, where the cursor is currently
        let curr_line_num = text.char_to_line(match open {
            Open::Below => graphemes::prev_grapheme_boundary(text, range.to()),
            Open::Above => range.from(),
        });

        // the next line number, where the cursor will be, after finishing the transaction
        let next_new_line_num = match open {
            Open::Below => curr_line_num + 1,
            Open::Above => curr_line_num,
        };

        let above_next_new_line_num = next_new_line_num.saturating_sub(1);

        let continue_comment_token = continue_comment_tokens
            .and_then(|tokens| comment::get_comment_token(text, tokens, curr_line_num));

        // Index to insert newlines after, as well as the char width
        // to use to compensate for those inserted newlines.
        let (above_next_line_end_index, above_next_line_end_width) = if next_new_line_num == 0 {
            (0, 0)
        } else {
            (
                line_end_char_index(&text, above_next_new_line_num),
                doc.line_ending.len_chars(),
            )
        };

        let line = text.line(curr_line_num);
        let indent = match line.first_non_whitespace_char() {
            Some(pos) if continue_comment_token.is_some() => line.slice(..pos).to_string(),
            _ => indent::indent_for_newline(
                doc.language_config(),
                doc.syntax(),
                &config.indent_heuristic,
                &doc.indent_style,
                doc.tab_width(),
                text,
                above_next_new_line_num,
                above_next_line_end_index,
                curr_line_num,
            ),
        };

        let indent_len = indent.len();
        let mut text = String::with_capacity(1 + indent_len);

        if open == Open::Above && next_new_line_num == 0 {
            text.push_str(&indent);
            if let Some(token) = continue_comment_token {
                text.push_str(token);
                text.push(' ');
            }
            text.push_str(doc.line_ending.as_str());
        } else {
            text.push_str(doc.line_ending.as_str());
            text.push_str(&indent);

            if let Some(token) = continue_comment_token {
                text.push_str(token);
                text.push(' ');
            }
        }

        let text = text.repeat(count);

        // calculate new selection ranges
        let pos = offs + above_next_line_end_index + above_next_line_end_width;
        let comment_len = continue_comment_token
            .map(|token| token.len() + 1) // `+ 1` for the extra space added
            .unwrap_or_default();
        for i in 0..count {
            // pos                    -> beginning of reference line,
            // + (i * (1+indent_len + comment_len)) -> beginning of i'th line from pos (possibly including comment token)
            // + indent_len + comment_len ->        -> indent for i'th line
            ranges.push(Range::point(
                pos + (i * (1 + indent_len + comment_len)) + indent_len + comment_len,
            ));
        }

        // update the offset for the next range
        offs += text.chars().count();

        (
            above_next_line_end_index,
            above_next_line_end_index,
            Some(text.into()),
        )
    });

    transaction = transaction.with_selection(Selection::new(ranges, selection.primary_index()));

    doc.apply(&transaction, view.id);
}

// o inserts a new line after each line with a selection
fn open_below(cx: &mut Context) {
    open(cx, Open::Below, CommentContinuation::Enabled)
}

// O inserts a new line before each line with a selection
fn open_above(cx: &mut Context) {
    open(cx, Open::Above, CommentContinuation::Enabled)
}

fn normal_mode(cx: &mut Context) {
    cx.editor.enter_normal_mode();
}

// Store a jump on the jumplist.
fn push_jump(view: &mut View, doc: &Document) {
    let jump = (doc.id(), doc.selection(view.id).clone());
    view.jumps.push(jump);
}

fn goto_line(cx: &mut Context) {
    if cx.count.is_some() {
        let (view, doc) = current!(cx.editor);
        push_jump(view, doc);

        goto_line_without_jumplist(cx.editor, cx.count);
    }
}

fn goto_line_without_jumplist(editor: &mut Editor, count: Option<NonZeroUsize>) {
    if let Some(count) = count {
        let (view, doc) = current!(editor);
        let text = doc.text().slice(..);
        let max_line = if text.line(text.len_lines() - 1).len_chars() == 0 {
            // If the last line is blank, don't jump to it.
            text.len_lines().saturating_sub(2)
        } else {
            text.len_lines() - 1
        };
        let line_idx = std::cmp::min(count.get() - 1, max_line);
        let pos = text.line_to_char(line_idx);
        let selection = doc
            .selection(view.id)
            .clone()
            .transform(|range| range.put_cursor(text, pos, editor.mode == Mode::Select));

        doc.set_selection(view.id, selection);
    }
}

fn goto_last_line(cx: &mut Context) {
    let (view, doc) = current!(cx.editor);
    let text = doc.text().slice(..);
    let line_idx = if text.line(text.len_lines() - 1).len_chars() == 0 {
        // If the last line is blank, don't jump to it.
        text.len_lines().saturating_sub(2)
    } else {
        text.len_lines() - 1
    };
    let pos = text.line_to_char(line_idx);
    let selection = doc
        .selection(view.id)
        .clone()
        .transform(|range| range.put_cursor(text, pos, cx.editor.mode == Mode::Select));

    push_jump(view, doc);
    doc.set_selection(view.id, selection);
}

fn goto_last_accessed_file(cx: &mut Context) {
    let view = view_mut!(cx.editor);
    if let Some(alt) = view.docs_access_history.pop() {
        cx.editor.switch(alt, Action::Replace);
    } else {
        cx.editor.set_error("no last accessed buffer")
    }
}

fn goto_last_modification(cx: &mut Context) {
    let (view, doc) = current!(cx.editor);
    let pos = doc.history.get_mut().last_edit_pos();
    let text = doc.text().slice(..);
    if let Some(pos) = pos {
        let selection = doc
            .selection(view.id)
            .clone()
            .transform(|range| range.put_cursor(text, pos, cx.editor.mode == Mode::Select));
        doc.set_selection(view.id, selection);
    }
}

fn goto_last_modified_file(cx: &mut Context) {
    let view = view!(cx.editor);
    let alternate_file = view
        .last_modified_docs
        .into_iter()
        .flatten()
        .find(|&id| id != view.doc);
    if let Some(alt) = alternate_file {
        cx.editor.switch(alt, Action::Replace);
    } else {
        cx.editor.set_error("no last modified buffer")
    }
}

fn select_mode(cx: &mut Context) {
    let (view, doc) = current!(cx.editor);
    let text = doc.text().slice(..);

    // Make sure end-of-document selections are also 1-width.
    // (With the exception of being in an empty document, of course.)
    let selection = doc.selection(view.id).clone().transform(|range| {
        if range.is_empty() && range.head == text.len_chars() {
            Range::new(
                graphemes::prev_grapheme_boundary(text, range.anchor),
                range.head,
            )
        } else {
            range
        }
    });
    doc.set_selection(view.id, selection);

    cx.editor.mode = Mode::Select;
}

fn exit_select_mode(cx: &mut Context) {
    if cx.editor.mode == Mode::Select {
        cx.editor.mode = Mode::Normal;
    }
}

fn goto_first_diag(cx: &mut Context) {
    let (view, doc) = current!(cx.editor);
    let selection = match doc.diagnostics().first() {
        Some(diag) => Selection::single(diag.range.start, diag.range.end),
        None => return,
    };
    doc.set_selection(view.id, selection);
    view.diagnostics_handler
        .immediately_show_diagnostic(doc, view.id);
}

fn goto_last_diag(cx: &mut Context) {
    let (view, doc) = current!(cx.editor);
    let selection = match doc.diagnostics().last() {
        Some(diag) => Selection::single(diag.range.start, diag.range.end),
        None => return,
    };
    doc.set_selection(view.id, selection);
    view.diagnostics_handler
        .immediately_show_diagnostic(doc, view.id);
}

fn goto_next_diag(cx: &mut Context) {
    let motion = move |editor: &mut Editor| {
        let (view, doc) = current!(editor);

        let cursor_pos = doc
            .selection(view.id)
            .primary()
            .cursor(doc.text().slice(..));

        let diag = doc
            .diagnostics()
            .iter()
            .find(|diag| diag.range.start > cursor_pos);

        let selection = match diag {
            Some(diag) => Selection::single(diag.range.start, diag.range.end),
            None => return,
        };
        doc.set_selection(view.id, selection);
        view.diagnostics_handler
            .immediately_show_diagnostic(doc, view.id);
    };

    cx.editor.apply_motion(motion);
}

fn goto_prev_diag(cx: &mut Context) {
    let motion = move |editor: &mut Editor| {
        let (view, doc) = current!(editor);

        let cursor_pos = doc
            .selection(view.id)
            .primary()
            .cursor(doc.text().slice(..));

        let diag = doc
            .diagnostics()
            .iter()
            .rev()
            .find(|diag| diag.range.start < cursor_pos);

        let selection = match diag {
            // NOTE: the selection is reversed because we're jumping to the
            // previous diagnostic.
            Some(diag) => Selection::single(diag.range.end, diag.range.start),
            None => return,
        };
        doc.set_selection(view.id, selection);
        view.diagnostics_handler
            .immediately_show_diagnostic(doc, view.id);
    };
    cx.editor.apply_motion(motion)
}

fn goto_first_change(cx: &mut Context) {
    goto_first_change_impl(cx, false);
}

fn goto_last_change(cx: &mut Context) {
    goto_first_change_impl(cx, true);
}

fn goto_first_change_impl(cx: &mut Context, reverse: bool) {
    let editor = &mut cx.editor;
    let (view, doc) = current!(editor);
    if let Some(handle) = doc.diff_handle() {
        let hunk = {
            let diff = handle.load();
            let idx = if reverse {
                diff.len().saturating_sub(1)
            } else {
                0
            };
            diff.nth_hunk(idx)
        };
        if hunk != Hunk::NONE {
            let range = hunk_range(hunk, doc.text().slice(..));
            doc.set_selection(view.id, Selection::single(range.anchor, range.head));
        }
    }
}

fn goto_next_change(cx: &mut Context) {
    goto_next_change_impl(cx, Direction::Forward)
}

fn goto_prev_change(cx: &mut Context) {
    goto_next_change_impl(cx, Direction::Backward)
}

fn goto_next_change_impl(cx: &mut Context, direction: Direction) {
    let count = cx.count() as u32 - 1;
    let motion = move |editor: &mut Editor| {
        let (view, doc) = current!(editor);
        let doc_text = doc.text().slice(..);
        let diff_handle = if let Some(diff_handle) = doc.diff_handle() {
            diff_handle
        } else {
            editor.set_status("Diff is not available in current buffer");
            return;
        };

        let selection = doc.selection(view.id).clone().transform(|range| {
            let cursor_line = range.cursor_line(doc_text) as u32;

            let diff = diff_handle.load();
            let hunk_idx = match direction {
                Direction::Forward => diff
                    .next_hunk(cursor_line)
                    .map(|idx| (idx + count).min(diff.len() - 1)),
                Direction::Backward => diff
                    .prev_hunk(cursor_line)
                    .map(|idx| idx.saturating_sub(count)),
            };
            let Some(hunk_idx) = hunk_idx else {
                return range;
            };
            let hunk = diff.nth_hunk(hunk_idx);
            let new_range = hunk_range(hunk, doc_text);
            if editor.mode == Mode::Select {
                let head = if new_range.head < range.anchor {
                    new_range.anchor
                } else {
                    new_range.head
                };

                Range::new(range.anchor, head)
            } else {
                new_range.with_direction(direction)
            }
        });

        doc.set_selection(view.id, selection)
    };
    cx.editor.apply_motion(motion);
}

/// Returns the [Range] for a [Hunk] in the given text.
/// Additions and modifications cover the added and modified ranges.
/// Deletions are represented as the point at the start of the deletion hunk.
fn hunk_range(hunk: Hunk, text: RopeSlice) -> Range {
    let anchor = text.line_to_char(hunk.after.start as usize);
    let head = if hunk.after.is_empty() {
        anchor + 1
    } else {
        text.line_to_char(hunk.after.end as usize)
    };

    Range::new(anchor, head)
}

pub mod insert {
    use crate::events::PostInsertChar;

    use super::*;
    pub type Hook = fn(&Rope, &Selection, char) -> Option<Transaction>;

    /// Exclude the cursor in range.
    fn exclude_cursor(text: RopeSlice, range: Range, cursor: Range) -> Range {
        if range.to() == cursor.to() && text.len_chars() != cursor.to() {
            Range::new(
                range.from(),
                graphemes::prev_grapheme_boundary(text, cursor.to()),
            )
        } else {
            range
        }
    }

    // The default insert hook: simply insert the character
    #[allow(clippy::unnecessary_wraps)] // need to use Option<> because of the Hook signature
    fn insert(doc: &Rope, selection: &Selection, ch: char) -> Option<Transaction> {
        let cursors = selection.clone().cursors(doc.slice(..));
        let mut t = Tendril::new();
        t.push(ch);
        let transaction = Transaction::insert(doc, &cursors, t);
        Some(transaction)
    }

    use helix_core::auto_pairs;
    use helix_view::editor::SmartTabConfig;

    pub fn insert_char(cx: &mut Context, c: char) {
        let (view, doc) = current_ref!(cx.editor);
        let text = doc.text();
        let selection = doc.selection(view.id);
        let auto_pairs = doc.auto_pairs(cx.editor);

        let transaction = auto_pairs
            .as_ref()
            .and_then(|ap| auto_pairs::hook(text, selection, c, ap))
            .or_else(|| insert(text, selection, c));

        let (view, doc) = current!(cx.editor);
        if let Some(t) = transaction {
            doc.apply(&t, view.id);
        }

        helix_event::dispatch(PostInsertChar { c, cx });
    }

    pub fn smart_tab(cx: &mut Context) {
        let (view, doc) = current_ref!(cx.editor);
        let view_id = view.id;

        if matches!(
            cx.editor.config().smart_tab,
            Some(SmartTabConfig { enable: true, .. })
        ) {
            let cursors_after_whitespace = doc.selection(view_id).ranges().iter().all(|range| {
                let cursor = range.cursor(doc.text().slice(..));
                let current_line_num = doc.text().char_to_line(cursor);
                let current_line_start = doc.text().line_to_char(current_line_num);
                let left = doc.text().slice(current_line_start..cursor);
                left.chars().all(|c| c.is_whitespace())
            });

            if !cursors_after_whitespace {
                if doc.active_snippet.is_some() {
                    goto_next_tabstop(cx);
                } else {
                    move_parent_node_end(cx);
                }
                return;
            }
        }

        insert_tab(cx);
    }

    pub fn insert_tab(cx: &mut Context) {
        let (view, doc) = current!(cx.editor);
        // TODO: round out to nearest indentation level (for example a line with 3 spaces should
        // indent by one to reach 4 spaces).

        let indent = Tendril::from(doc.indent_style.as_str());
        let transaction = Transaction::insert(
            doc.text(),
            &doc.selection(view.id).clone().cursors(doc.text().slice(..)),
            indent,
        );
        doc.apply(&transaction, view.id);
    }

    pub fn insert_newline(cx: &mut Context) {
        let config = cx.editor.config();
        let (view, doc) = current_ref!(cx.editor);
        let text = doc.text().slice(..);
        let line_ending = doc.line_ending.as_str();

        let contents = doc.text();
        let selection = doc.selection(view.id);
        let mut ranges = SmallVec::with_capacity(selection.len());

        // TODO: this is annoying, but we need to do it to properly calculate pos after edits
        let mut global_offs = 0;
        let mut new_text = String::new();

        let continue_comment_tokens = if config.continue_comments {
            doc.language_config()
                .and_then(|config| config.comment_tokens.as_ref())
        } else {
            None
        };

        let mut transaction = Transaction::change_by_selection(contents, selection, |range| {
            // Tracks the number of trailing whitespace characters deleted by this selection.
            let mut chars_deleted = 0;
            let pos = range.cursor(text);

            let prev = if pos == 0 {
                ' '
            } else {
                contents.char(pos - 1)
            };
            let curr = contents.get_char(pos).unwrap_or(' ');

            let current_line = text.char_to_line(pos);
            let line_start = text.line_to_char(current_line);

            let continue_comment_token = continue_comment_tokens
                .and_then(|tokens| comment::get_comment_token(text, tokens, current_line));

            let (from, to, local_offs) = if let Some(idx) =
                text.slice(line_start..pos).last_non_whitespace_char()
            {
                let first_trailing_whitespace_char = (line_start + idx + 1).min(pos);
                let line = text.line(current_line);

                let indent = match line.first_non_whitespace_char() {
                    Some(pos) if continue_comment_token.is_some() => line.slice(..pos).to_string(),
                    _ => indent::indent_for_newline(
                        doc.language_config(),
                        doc.syntax(),
                        &config.indent_heuristic,
                        &doc.indent_style,
                        doc.tab_width(),
                        text,
                        current_line,
                        pos,
                        current_line,
                    ),
                };

                // If we are between pairs (such as brackets), we want to
                // insert an additional line which is indented one level
                // more and place the cursor there
                let on_auto_pair = doc
                    .auto_pairs(cx.editor)
                    .and_then(|pairs| pairs.get(prev))
                    .is_some_and(|pair| pair.open == prev && pair.close == curr);

                let local_offs = if let Some(token) = continue_comment_token {
                    new_text.reserve_exact(line_ending.len() + indent.len() + token.len() + 1);
                    new_text.push_str(line_ending);
                    new_text.push_str(&indent);
                    new_text.push_str(token);
                    new_text.push(' ');
                    new_text.chars().count()
                } else if on_auto_pair {
                    // line where the cursor will be
                    let inner_indent = indent.clone() + doc.indent_style.as_str();
                    new_text
                        .reserve_exact(line_ending.len() * 2 + indent.len() + inner_indent.len());
                    new_text.push_str(line_ending);
                    new_text.push_str(&inner_indent);

                    // line where the matching pair will be
                    let local_offs = new_text.chars().count();
                    new_text.push_str(line_ending);
                    new_text.push_str(&indent);

                    local_offs
                } else {
                    new_text.reserve_exact(line_ending.len() + indent.len());
                    new_text.push_str(line_ending);
                    new_text.push_str(&indent);

                    new_text.chars().count()
                };

                // Note that `first_trailing_whitespace_char` is at least `pos` so this unsigned
                // subtraction cannot underflow.
                chars_deleted = pos - first_trailing_whitespace_char;

                (
                    first_trailing_whitespace_char,
                    pos,
                    local_offs as isize - chars_deleted as isize,
                )
            } else {
                // If the current line is all whitespace, insert a line ending at the beginning of
                // the current line. This makes the current line empty and the new line contain the
                // indentation of the old line.
                new_text.push_str(line_ending);

                (line_start, line_start, new_text.chars().count() as isize)
            };

            let new_range = if range.cursor(text) > range.anchor {
                // when appending, extend the range by local_offs
                Range::new(
                    (range.anchor as isize + global_offs) as usize,
                    (range.head as isize + local_offs + global_offs) as usize,
                )
            } else {
                // when inserting, slide the range by local_offs
                Range::new(
                    (range.anchor as isize + local_offs + global_offs) as usize,
                    (range.head as isize + local_offs + global_offs) as usize,
                )
            };

            // TODO: range replace or extend
            // range.replace(|range| range.is_empty(), head); -> fn extend if cond true, new head pos
            // can be used with cx.mode to do replace or extend on most changes
            ranges.push(new_range);
            global_offs += new_text.chars().count() as isize - chars_deleted as isize;
            let tendril = Tendril::from(&new_text);
            new_text.clear();

            (from, to, Some(tendril))
        });

        transaction = transaction.with_selection(Selection::new(ranges, selection.primary_index()));

        let (view, doc) = current!(cx.editor);
        doc.apply(&transaction, view.id);
    }

    pub fn delete_char_backward(cx: &mut Context) {
        let count = cx.count();
        let (view, doc) = current_ref!(cx.editor);
        let text = doc.text().slice(..);
        let tab_width = doc.tab_width();
        let indent_width = doc.indent_width();
        let auto_pairs = doc.auto_pairs(cx.editor);

        let transaction =
            Transaction::delete_by_selection(doc.text(), doc.selection(view.id), |range| {
                let pos = range.cursor(text);
                if pos == 0 {
                    return (pos, pos);
                }
                let line_start_pos = text.line_to_char(range.cursor_line(text));
                // consider to delete by indent level if all characters before `pos` are indent units.
                let fragment = Cow::from(text.slice(line_start_pos..pos));
                if !fragment.is_empty() && fragment.chars().all(|ch| ch == ' ' || ch == '\t') {
                    if text.get_char(pos.saturating_sub(1)) == Some('\t') {
                        // fast path, delete one char
                        (graphemes::nth_prev_grapheme_boundary(text, pos, 1), pos)
                    } else {
                        let width: usize = fragment
                            .chars()
                            .map(|ch| {
                                if ch == '\t' {
                                    tab_width
                                } else {
                                    // it can be none if it still meet control characters other than '\t'
                                    // here just set the width to 1 (or some value better?).
                                    ch.width().unwrap_or(1)
                                }
                            })
                            .sum();
                        let mut drop = width % indent_width; // round down to nearest unit
                        if drop == 0 {
                            drop = indent_width
                        }; // if it's already at a unit, consume a whole unit
                        let mut chars = fragment.chars().rev();
                        let mut start = pos;
                        for _ in 0..drop {
                            // delete up to `drop` spaces
                            match chars.next() {
                                Some(' ') => start -= 1,
                                _ => break,
                            }
                        }
                        (start, pos) // delete!
                    }
                } else {
                    match (
                        text.get_char(pos.saturating_sub(1)),
                        text.get_char(pos),
                        auto_pairs,
                    ) {
                        (Some(_x), Some(_y), Some(ap))
                            if range.is_single_grapheme(text)
                                && ap.get(_x).is_some()
                                && ap.get(_x).unwrap().open == _x
                                && ap.get(_x).unwrap().close == _y =>
                        // delete both autopaired characters
                        {
                            (
                                graphemes::nth_prev_grapheme_boundary(text, pos, count),
                                graphemes::nth_next_grapheme_boundary(text, pos, count),
                            )
                        }
                        _ =>
                        // delete 1 char
                        {
                            (graphemes::nth_prev_grapheme_boundary(text, pos, count), pos)
                        }
                    }
                }
            });
        let (view, doc) = current!(cx.editor);
        doc.apply(&transaction, view.id);
    }

    pub fn delete_char_forward(cx: &mut Context) {
        let count = cx.count();
        delete_by_selection_insert_mode(
            cx,
            |text, range| {
                let pos = range.cursor(text);
                (pos, graphemes::nth_next_grapheme_boundary(text, pos, count))
            },
            Direction::Forward,
        )
    }

    pub fn delete_word_backward(cx: &mut Context) {
        let count = cx.count();
        delete_by_selection_insert_mode(
            cx,
            |text, range| {
                let anchor = movement::move_prev_word_start(text, *range, count).from();
                let next = Range::new(anchor, range.cursor(text));
                let range = exclude_cursor(text, next, *range);
                (range.from(), range.to())
            },
            Direction::Backward,
        );
    }

    pub fn delete_word_forward(cx: &mut Context) {
        let count = cx.count();
        delete_by_selection_insert_mode(
            cx,
            |text, range| {
                let head = movement::move_next_word_end(text, *range, count).to();
                (range.cursor(text), head)
            },
            Direction::Forward,
        );
    }
}

// Undo / Redo

fn undo(cx: &mut Context) {
    let count = cx.count();
    let (view, doc) = current!(cx.editor);
    for _ in 0..count {
        if !doc.undo(view) {
            cx.editor.set_status("Already at oldest change");
            break;
        }
    }
}

fn redo(cx: &mut Context) {
    let count = cx.count();
    let (view, doc) = current!(cx.editor);
    for _ in 0..count {
        if !doc.redo(view) {
            cx.editor.set_status("Already at newest change");
            break;
        }
    }
}

fn earlier(cx: &mut Context) {
    let count = cx.count();
    let (view, doc) = current!(cx.editor);
    for _ in 0..count {
        // rather than doing in batch we do this so get error halfway
        if !doc.earlier(view, UndoKind::Steps(1)) {
            cx.editor.set_status("Already at oldest change");
            break;
        }
    }
}

fn later(cx: &mut Context) {
    let count = cx.count();
    let (view, doc) = current!(cx.editor);
    for _ in 0..count {
        // rather than doing in batch we do this so get error halfway
        if !doc.later(view, UndoKind::Steps(1)) {
            cx.editor.set_status("Already at newest change");
            break;
        }
    }
}

fn commit_undo_checkpoint(cx: &mut Context) {
    let (view, doc) = current!(cx.editor);
    doc.append_changes_to_history(view);
}

// Yank / Paste

fn yank(cx: &mut Context) {
    yank_impl(
        cx.editor,
        cx.register
            .unwrap_or(cx.editor.config().default_yank_register),
    );
    exit_select_mode(cx);
}

fn yank_to_clipboard(cx: &mut Context) {
    yank_impl(cx.editor, '+');
    exit_select_mode(cx);
}

fn yank_to_primary_clipboard(cx: &mut Context) {
    yank_impl(cx.editor, '*');
    exit_select_mode(cx);
}

fn yank_impl(editor: &mut Editor, register: char) {
    let (view, doc) = current!(editor);
    let text = doc.text().slice(..);

    let values: Vec<String> = doc
        .selection(view.id)
        .fragments(text)
        .map(Cow::into_owned)
        .collect();
    let selections = values.len();

    match editor.registers.write(register, values) {
        Ok(_) => editor.set_status(format!(
            "yanked {selections} selection{} to register {register}",
            if selections == 1 { "" } else { "s" }
        )),
        Err(err) => editor.set_error(err.to_string()),
    }
}

fn yank_joined_impl(editor: &mut Editor, separator: &str, register: char) {
    let (view, doc) = current!(editor);
    let text = doc.text().slice(..);

    let selection = doc.selection(view.id);
    let selections = selection.len();
    let joined = selection
        .fragments(text)
        .fold(String::new(), |mut acc, fragment| {
            if !acc.is_empty() {
                acc.push_str(separator);
            }
            acc.push_str(&fragment);
            acc
        });

    match editor.registers.write(register, vec![joined]) {
        Ok(_) => editor.set_status(format!(
            "joined and yanked {selections} selection{} to register {register}",
            if selections == 1 { "" } else { "s" }
        )),
        Err(err) => editor.set_error(err.to_string()),
    }
}

fn yank_joined(cx: &mut Context) {
    let separator = doc!(cx.editor).line_ending.as_str();
    yank_joined_impl(
        cx.editor,
        separator,
        cx.register
            .unwrap_or(cx.editor.config().default_yank_register),
    );
    exit_select_mode(cx);
}

fn yank_joined_to_clipboard(cx: &mut Context) {
    let line_ending = doc!(cx.editor).line_ending;
    yank_joined_impl(cx.editor, line_ending.as_str(), '+');
    exit_select_mode(cx);
}

fn yank_joined_to_primary_clipboard(cx: &mut Context) {
    let line_ending = doc!(cx.editor).line_ending;
    yank_joined_impl(cx.editor, line_ending.as_str(), '*');
    exit_select_mode(cx);
}

fn yank_primary_selection_impl(editor: &mut Editor, register: char) {
    let (view, doc) = current!(editor);
    let text = doc.text().slice(..);

    let selection = doc.selection(view.id).primary().fragment(text).to_string();

    match editor.registers.write(register, vec![selection]) {
        Ok(_) => editor.set_status(format!("yanked primary selection to register {register}",)),
        Err(err) => editor.set_error(err.to_string()),
    }
}

fn yank_main_selection_to_clipboard(cx: &mut Context) {
    yank_primary_selection_impl(cx.editor, '+');
    exit_select_mode(cx);
}

fn yank_main_selection_to_primary_clipboard(cx: &mut Context) {
    yank_primary_selection_impl(cx.editor, '*');
    exit_select_mode(cx);
}

#[derive(Copy, Clone)]
enum Paste {
    Before,
    After,
    Cursor,
}

static LINE_ENDING_REGEX: Lazy<Regex> = Lazy::new(|| Regex::new(r"\r\n|\r|\n").unwrap());

fn paste_impl(
    values: &[String],
    doc: &mut Document,
    view: &mut View,
    action: Paste,
    count: usize,
    mode: Mode,
) {
    if values.is_empty() {
        return;
    }

    if mode == Mode::Insert {
        doc.append_changes_to_history(view);
    }

    // if any of values ends with a line ending, it's linewise paste
    let linewise = values
        .iter()
        .any(|value| get_line_ending_of_str(value).is_some());

    let map_value = |value| {
        let value = LINE_ENDING_REGEX.replace_all(value, doc.line_ending.as_str());
        let mut out = Tendril::from(value.as_ref());
        for _ in 1..count {
            out.push_str(&value);
        }
        out
    };

    let repeat = std::iter::repeat(
        // `values` is asserted to have at least one entry above.
        map_value(values.last().unwrap()),
    );

    let mut values = values.iter().map(|value| map_value(value)).chain(repeat);

    let text = doc.text();
    let selection = doc.selection(view.id);

    let mut offset = 0;
    let mut ranges = SmallVec::with_capacity(selection.len());

    let mut transaction = Transaction::change_by_selection(text, selection, |range| {
        let pos = match (action, linewise) {
            // paste linewise before
            (Paste::Before, true) => text.line_to_char(text.char_to_line(range.from())),
            // paste linewise after
            (Paste::After, true) => {
                let line = range.line_range(text.slice(..)).1;
                text.line_to_char((line + 1).min(text.len_lines()))
            }
            // paste insert
            (Paste::Before, false) => range.from(),
            // paste append
            (Paste::After, false) => range.to(),
            // paste at cursor
            (Paste::Cursor, _) => range.cursor(text.slice(..)),
        };

        let value = values.next();

        let value_len = value
            .as_ref()
            .map(|content| content.chars().count())
            .unwrap_or_default();
        let anchor = offset + pos;

        let new_range = Range::new(anchor, anchor + value_len).with_direction(range.direction());
        ranges.push(new_range);
        offset += value_len;

        (pos, pos, value)
    });

    if mode == Mode::Normal {
        transaction = transaction.with_selection(Selection::new(ranges, selection.primary_index()));
    }

    doc.apply(&transaction, view.id);
    doc.append_changes_to_history(view);
}

pub(crate) fn paste_bracketed_value(cx: &mut Context, contents: String) {
    let count = cx.count();
    let paste = match cx.editor.mode {
        Mode::Insert | Mode::Select => Paste::Cursor,
        Mode::Normal => Paste::Before,
    };
    let (view, doc) = current!(cx.editor);
    paste_impl(&[contents], doc, view, paste, count, cx.editor.mode);
    exit_select_mode(cx);
}

fn paste_clipboard_after(cx: &mut Context) {
    paste(cx.editor, '+', Paste::After, cx.count());
    exit_select_mode(cx);
}

fn paste_clipboard_before(cx: &mut Context) {
    paste(cx.editor, '+', Paste::Before, cx.count());
    exit_select_mode(cx);
}

fn paste_primary_clipboard_after(cx: &mut Context) {
    paste(cx.editor, '*', Paste::After, cx.count());
    exit_select_mode(cx);
}

fn paste_primary_clipboard_before(cx: &mut Context) {
    paste(cx.editor, '*', Paste::Before, cx.count());
    exit_select_mode(cx);
}

fn replace_with_yanked(cx: &mut Context) {
    replace_with_yanked_impl(
        cx.editor,
        cx.register
            .unwrap_or(cx.editor.config().default_yank_register),
        cx.count(),
    );
    exit_select_mode(cx);
}

fn replace_with_yanked_impl(editor: &mut Editor, register: char, count: usize) {
    let Some(values) = editor
        .registers
        .read(register, editor)
        .filter(|values| values.len() > 0)
    else {
        return;
    };
    let scrolloff = editor.config().scrolloff;
    let (view, doc) = current_ref!(editor);

    let map_value = |value: &Cow<str>| {
        let value = LINE_ENDING_REGEX.replace_all(value, doc.line_ending.as_str());
        let mut out = Tendril::from(value.as_ref());
        for _ in 1..count {
            out.push_str(&value);
        }
        out
    };
    let mut values_rev = values.rev().peekable();
    // `values` is asserted to have at least one entry above.
    let last = values_rev.peek().unwrap();
    let repeat = std::iter::repeat(map_value(last));
    let mut values = values_rev
        .rev()
        .map(|value| map_value(&value))
        .chain(repeat);
    let selection = doc.selection(view.id);
    let transaction = Transaction::change_by_selection(doc.text(), selection, |range| {
        if !range.is_empty() {
            (range.from(), range.to(), Some(values.next().unwrap()))
        } else {
            (range.from(), range.to(), None)
        }
    });
    drop(values);

    let (view, doc) = current!(editor);
    doc.apply(&transaction, view.id);
    doc.append_changes_to_history(view);
    view.ensure_cursor_in_view(doc, scrolloff);
}

fn replace_selections_with_clipboard(cx: &mut Context) {
    replace_with_yanked_impl(cx.editor, '+', cx.count());
    exit_select_mode(cx);
}

fn replace_selections_with_primary_clipboard(cx: &mut Context) {
    replace_with_yanked_impl(cx.editor, '*', cx.count());
    exit_select_mode(cx);
}

fn paste(editor: &mut Editor, register: char, pos: Paste, count: usize) {
    let Some(values) = editor.registers.read(register, editor) else {
        return;
    };
    let values: Vec<_> = values.map(|value| value.to_string()).collect();

    let (view, doc) = current!(editor);
    paste_impl(&values, doc, view, pos, count, editor.mode);
}

fn paste_after(cx: &mut Context) {
    paste(
        cx.editor,
        cx.register
            .unwrap_or(cx.editor.config().default_yank_register),
        Paste::After,
        cx.count(),
    );
    exit_select_mode(cx);
}

fn paste_before(cx: &mut Context) {
    paste(
        cx.editor,
        cx.register
            .unwrap_or(cx.editor.config().default_yank_register),
        Paste::Before,
        cx.count(),
    );
    exit_select_mode(cx);
}

fn get_lines(doc: &Document, view_id: ViewId) -> Vec<usize> {
    let mut lines = Vec::new();

    // Get all line numbers
    for range in doc.selection(view_id) {
        let (start, end) = range.line_range(doc.text().slice(..));

        for line in start..=end {
            lines.push(line)
        }
    }
    lines.sort_unstable(); // sorting by usize so _unstable is preferred
    lines.dedup();
    lines
}

fn indent(cx: &mut Context) {
    let count = cx.count();
    let (view, doc) = current!(cx.editor);
    let lines = get_lines(doc, view.id);

    // Indent by one level
    let indent = Tendril::from(doc.indent_style.as_str().repeat(count));

    let transaction = Transaction::change(
        doc.text(),
        lines.into_iter().filter_map(|line| {
            let is_blank = doc.text().line(line).chunks().all(|s| s.trim().is_empty());
            if is_blank {
                return None;
            }
            let pos = doc.text().line_to_char(line);
            Some((pos, pos, Some(indent.clone())))
        }),
    );
    doc.apply(&transaction, view.id);
    exit_select_mode(cx);
}

fn unindent(cx: &mut Context) {
    let count = cx.count();
    let (view, doc) = current!(cx.editor);
    let lines = get_lines(doc, view.id);
    let mut changes = Vec::with_capacity(lines.len());
    let tab_width = doc.tab_width();
    let indent_width = count * doc.indent_width();

    for line_idx in lines {
        let line = doc.text().line(line_idx);
        let mut width = 0;
        let mut pos = 0;

        for ch in line.chars() {
            match ch {
                ' ' => width += 1,
                '\t' => width = (width / tab_width + 1) * tab_width,
                _ => break,
            }

            pos += 1;

            if width >= indent_width {
                break;
            }
        }

        // now delete from start to first non-blank
        if pos > 0 {
            let start = doc.text().line_to_char(line_idx);
            changes.push((start, start + pos, None))
        }
    }

    let transaction = Transaction::change(doc.text(), changes.into_iter());

    doc.apply(&transaction, view.id);
    exit_select_mode(cx);
}

fn format_selections(cx: &mut Context) {
    use helix_lsp::{lsp, util::range_to_lsp_range};

    let (view, doc) = current!(cx.editor);
    let view_id = view.id;

    // via lsp if available
    // TODO: else via tree-sitter indentation calculations

    if doc.selection(view_id).len() != 1 {
        cx.editor
            .set_error("format_selections only supports a single selection for now");
        return;
    }

    // TODO extra LanguageServerFeature::FormatSelections?
    // maybe such that LanguageServerFeature::Format contains it as well
    let Some(language_server) = doc
        .language_servers_with_feature(LanguageServerFeature::Format)
        .find(|ls| {
            matches!(
                ls.capabilities().document_range_formatting_provider,
                Some(lsp::OneOf::Left(true) | lsp::OneOf::Right(_))
            )
        })
    else {
        cx.editor
            .set_error("No configured language server supports range formatting");
        return;
    };

    let offset_encoding = language_server.offset_encoding();
    let ranges: Vec<lsp::Range> = doc
        .selection(view_id)
        .iter()
        .map(|range| range_to_lsp_range(doc.text(), *range, offset_encoding))
        .collect();

    // TODO: handle fails
    // TODO: concurrent map over all ranges

    let range = ranges[0];

    let future = language_server
        .text_document_range_formatting(
            doc.identifier(),
            range,
            lsp::FormattingOptions {
                tab_size: doc.tab_width() as u32,
                insert_spaces: matches!(doc.indent_style, IndentStyle::Spaces(_)),
                ..Default::default()
            },
            None,
        )
        .unwrap();

    let edits = tokio::task::block_in_place(|| helix_lsp::block_on(future)).unwrap_or_default();

    let transaction =
        helix_lsp::util::generate_transaction_from_edits(doc.text(), edits, offset_encoding);

    doc.apply(&transaction, view_id);
}

fn join_selections_impl(cx: &mut Context, select_space: bool) {
    use movement::skip_while;
    let (view, doc) = current!(cx.editor);
    let text = doc.text();
    let slice = text.slice(..);

    let comment_tokens = doc
        .language_config()
        .and_then(|config| config.comment_tokens.as_deref())
        .unwrap_or(&[]);
    // Sort by length to handle Rust's /// vs //
    let mut comment_tokens: Vec<&str> = comment_tokens.iter().map(|x| x.as_str()).collect();
    comment_tokens.sort_unstable_by_key(|x| std::cmp::Reverse(x.len()));

    let mut changes = Vec::new();

    for selection in doc.selection(view.id) {
        let (start, mut end) = selection.line_range(slice);
        if start == end {
            end = (end + 1).min(text.len_lines() - 1);
        }
        let lines = start..end;

        changes.reserve(lines.len());

        let first_line_idx = slice.line_to_char(start);
        let first_line_idx = skip_while(slice, first_line_idx, |ch| matches!(ch, ' ' | '\t'))
            .unwrap_or(first_line_idx);
        let first_line = slice.slice(first_line_idx..);
        let mut current_comment_token = comment_tokens
            .iter()
            .find(|token| first_line.starts_with(token));

        for line in lines {
            let start = line_end_char_index(&slice, line);
            let mut end = text.line_to_char(line + 1);
            end = skip_while(slice, end, |ch| matches!(ch, ' ' | '\t')).unwrap_or(end);
            let slice_from_end = slice.slice(end..);
            if let Some(token) = comment_tokens
                .iter()
                .find(|token| slice_from_end.starts_with(token))
            {
                if Some(token) == current_comment_token {
                    end += token.chars().count();
                    end = skip_while(slice, end, |ch| matches!(ch, ' ' | '\t')).unwrap_or(end);
                } else {
                    // update current token, but don't delete this one.
                    current_comment_token = Some(token);
                }
            }

            let separator = if end == line_end_char_index(&slice, line + 1) {
                // the joining line contains only space-characters => don't include a whitespace when joining
                None
            } else {
                Some(Tendril::from(" "))
            };
            changes.push((start, end, separator));
        }
    }

    // nothing to do, bail out early to avoid crashes later
    if changes.is_empty() {
        return;
    }

    changes.sort_unstable_by_key(|(from, _to, _text)| *from);
    changes.dedup();

    // select inserted spaces
    let transaction = if select_space {
        let mut offset: usize = 0;
        let ranges: SmallVec<_> = changes
            .iter()
            .filter_map(|change| {
                if change.2.is_some() {
                    let range = Range::point(change.0 - offset);
                    offset += change.1 - change.0 - 1; // -1 adjusts for the replacement of the range by a space
                    Some(range)
                } else {
                    offset += change.1 - change.0;
                    None
                }
            })
            .collect();
        let t = Transaction::change(text, changes.into_iter());
        if ranges.is_empty() {
            t
        } else {
            let selection = Selection::new(ranges, 0);
            t.with_selection(selection)
        }
    } else {
        Transaction::change(text, changes.into_iter())
    };

    doc.apply(&transaction, view.id);
}

fn keep_or_remove_selections_impl(cx: &mut Context, remove: bool) {
    // keep or remove selections matching regex
    let reg = cx.register.unwrap_or('/');
    ui::regex_prompt(
        cx,
        if remove { "remove:" } else { "keep:" }.into(),
        Some(reg),
        ui::completers::none,
        move |cx, regex, event| {
            let (view, doc) = current!(cx.editor);
            if !matches!(event, PromptEvent::Update | PromptEvent::Validate) {
                return;
            }
            let text = doc.text().slice(..);

            if let Some(selection) =
                selection::keep_or_remove_matches(text, doc.selection(view.id), &regex, remove)
            {
                doc.set_selection(view.id, selection);
            } else {
                cx.editor.set_error("no selections remaining");
            }
        },
    )
}

fn join_selections(cx: &mut Context) {
    join_selections_impl(cx, false)
}

fn join_selections_space(cx: &mut Context) {
    join_selections_impl(cx, true)
}

fn keep_selections(cx: &mut Context) {
    keep_or_remove_selections_impl(cx, false)
}

fn remove_selections(cx: &mut Context) {
    keep_or_remove_selections_impl(cx, true)
}

fn keep_primary_selection(cx: &mut Context) {
    let (view, doc) = current!(cx.editor);
    // TODO: handle count

    let range = doc.selection(view.id).primary();
    doc.set_selection(view.id, Selection::single(range.anchor, range.head));
}

fn remove_primary_selection(cx: &mut Context) {
    let (view, doc) = current!(cx.editor);
    // TODO: handle count

    let selection = doc.selection(view.id);
    if selection.len() == 1 {
        cx.editor.set_error("no selections remaining");
        return;
    }
    let index = selection.primary_index();
    let selection = selection.clone().remove(index);

    doc.set_selection(view.id, selection);
}

pub fn completion(cx: &mut Context) {
    let (view, doc) = current!(cx.editor);
    let range = doc.selection(view.id).primary();
    let text = doc.text().slice(..);
    let cursor = range.cursor(text);

    cx.editor
        .handlers
        .trigger_completions(cursor, doc.id(), view.id);
}

// comments
type CommentTransactionFn = fn(
    line_token: Option<&str>,
    block_tokens: Option<&[BlockCommentToken]>,
    doc: &Rope,
    selection: &Selection,
) -> Transaction;

fn toggle_comments_impl(cx: &mut Context, comment_transaction: CommentTransactionFn) {
    let (view, doc) = current!(cx.editor);
    let line_token: Option<&str> = doc
        .language_config()
        .and_then(|lc| lc.comment_tokens.as_ref())
        .and_then(|tc| tc.first())
        .map(|tc| tc.as_str());
    let block_tokens: Option<&[BlockCommentToken]> = doc
        .language_config()
        .and_then(|lc| lc.block_comment_tokens.as_ref())
        .map(|tc| &tc[..]);

    let transaction =
        comment_transaction(line_token, block_tokens, doc.text(), doc.selection(view.id));

    doc.apply(&transaction, view.id);
    exit_select_mode(cx);
}

/// commenting behavior:
/// 1. only line comment tokens -> line comment
/// 2. each line block commented -> uncomment all lines
/// 3. whole selection block commented -> uncomment selection
/// 4. all lines not commented and block tokens -> comment uncommented lines
/// 5. no comment tokens and not block commented -> line comment
fn toggle_comments(cx: &mut Context) {
    toggle_comments_impl(cx, |line_token, block_tokens, doc, selection| {
        let text = doc.slice(..);

        // only have line comment tokens
        if line_token.is_some() && block_tokens.is_none() {
            return comment::toggle_line_comments(doc, selection, line_token);
        }

        let split_lines = comment::split_lines_of_selection(text, selection);

        let default_block_tokens = &[BlockCommentToken::default()];
        let block_comment_tokens = block_tokens.unwrap_or(default_block_tokens);

        let (line_commented, line_comment_changes) =
            comment::find_block_comments(block_comment_tokens, text, &split_lines);

        // block commented by line would also be block commented so check this first
        if line_commented {
            return comment::create_block_comment_transaction(
                doc,
                &split_lines,
                line_commented,
                line_comment_changes,
            )
            .0;
        }

        let (block_commented, comment_changes) =
            comment::find_block_comments(block_comment_tokens, text, selection);

        // check if selection has block comments
        if block_commented {
            return comment::create_block_comment_transaction(
                doc,
                selection,
                block_commented,
                comment_changes,
            )
            .0;
        }

        // not commented and only have block comment tokens
        if line_token.is_none() && block_tokens.is_some() {
            return comment::create_block_comment_transaction(
                doc,
                &split_lines,
                line_commented,
                line_comment_changes,
            )
            .0;
        }

        // not block commented at all and don't have any tokens
        comment::toggle_line_comments(doc, selection, line_token)
    })
}

fn toggle_line_comments(cx: &mut Context) {
    toggle_comments_impl(cx, |line_token, block_tokens, doc, selection| {
        if line_token.is_none() && block_tokens.is_some() {
            let default_block_tokens = &[BlockCommentToken::default()];
            let block_comment_tokens = block_tokens.unwrap_or(default_block_tokens);
            comment::toggle_block_comments(
                doc,
                &comment::split_lines_of_selection(doc.slice(..), selection),
                block_comment_tokens,
            )
        } else {
            comment::toggle_line_comments(doc, selection, line_token)
        }
    });
}

fn toggle_block_comments(cx: &mut Context) {
    toggle_comments_impl(cx, |line_token, block_tokens, doc, selection| {
        if line_token.is_some() && block_tokens.is_none() {
            comment::toggle_line_comments(doc, selection, line_token)
        } else {
            let default_block_tokens = &[BlockCommentToken::default()];
            let block_comment_tokens = block_tokens.unwrap_or(default_block_tokens);
            comment::toggle_block_comments(doc, selection, block_comment_tokens)
        }
    });
}

fn rotate_selections(cx: &mut Context, direction: Direction) {
    let count = cx.count();
    let (view, doc) = current!(cx.editor);
    let mut selection = doc.selection(view.id).clone();
    let index = selection.primary_index();
    let len = selection.len();
    selection.set_primary_index(match direction {
        Direction::Forward => (index + count) % len,
        Direction::Backward => (index + (len.saturating_sub(count) % len)) % len,
    });
    doc.set_selection(view.id, selection);
}
fn rotate_selections_forward(cx: &mut Context) {
    rotate_selections(cx, Direction::Forward)
}
fn rotate_selections_backward(cx: &mut Context) {
    rotate_selections(cx, Direction::Backward)
}

enum ReorderStrategy {
    RotateForward,
    RotateBackward,
    Reverse,
}

fn reorder_selection_contents(cx: &mut Context, strategy: ReorderStrategy) {
    let count = cx.count;
    let (view, doc) = current!(cx.editor);
    let text = doc.text().slice(..);

    let selection = doc.selection(view.id);
    let mut fragments: Vec<_> = selection
        .slices(text)
        .map(|fragment| fragment.chunks().collect())
        .collect();

    let group = count
        .map(|count| count.get())
        .unwrap_or(fragments.len()) // default to rotating everything as one group
        .min(fragments.len());

    for chunk in fragments.chunks_mut(group) {
        // TODO: also modify main index
        match strategy {
            ReorderStrategy::RotateForward => chunk.rotate_right(1),
            ReorderStrategy::RotateBackward => chunk.rotate_left(1),
            ReorderStrategy::Reverse => chunk.reverse(),
        };
    }

    let transaction = Transaction::change(
        doc.text(),
        selection
            .ranges()
            .iter()
            .zip(fragments)
            .map(|(range, fragment)| (range.from(), range.to(), Some(fragment))),
    );

    doc.apply(&transaction, view.id);
}

fn rotate_selection_contents_forward(cx: &mut Context) {
    reorder_selection_contents(cx, ReorderStrategy::RotateForward)
}
fn rotate_selection_contents_backward(cx: &mut Context) {
    reorder_selection_contents(cx, ReorderStrategy::RotateBackward)
}
fn reverse_selection_contents(cx: &mut Context) {
    reorder_selection_contents(cx, ReorderStrategy::Reverse)
}

// tree sitter node selection

fn expand_selection(cx: &mut Context) {
    let motion = |editor: &mut Editor| {
        let (view, doc) = current!(editor);

        if let Some(syntax) = doc.syntax() {
            let text = doc.text().slice(..);

            let current_selection = doc.selection(view.id);
            let selection = object::expand_selection(syntax, text, current_selection.clone());

            // check if selection is different from the last one
            if *current_selection != selection {
                // save current selection so it can be restored using shrink_selection
                view.object_selections.push(current_selection.clone());

                doc.set_selection(view.id, selection);
            }
        }
    };
    cx.editor.apply_motion(motion);
}

fn shrink_selection(cx: &mut Context) {
    let motion = |editor: &mut Editor| {
        let (view, doc) = current!(editor);
        let current_selection = doc.selection(view.id);
        // try to restore previous selection
        if let Some(prev_selection) = view.object_selections.pop() {
            if current_selection.contains(&prev_selection) {
                doc.set_selection(view.id, prev_selection);
                return;
            } else {
                // clear existing selection as they can't be shrunk to anyway
                view.object_selections.clear();
            }
        }
        // if not previous selection, shrink to first child
        if let Some(syntax) = doc.syntax() {
            let text = doc.text().slice(..);
            let selection = object::shrink_selection(syntax, text, current_selection.clone());
            doc.set_selection(view.id, selection);
        }
    };
    cx.editor.apply_motion(motion);
}

fn select_sibling_impl<F>(cx: &mut Context, sibling_fn: F)
where
    F: Fn(&helix_core::Syntax, RopeSlice, Selection) -> Selection + 'static,
{
    let motion = move |editor: &mut Editor| {
        let (view, doc) = current!(editor);

        if let Some(syntax) = doc.syntax() {
            let text = doc.text().slice(..);
            let current_selection = doc.selection(view.id);
            let selection = sibling_fn(syntax, text, current_selection.clone());
            doc.set_selection(view.id, selection);
        }
    };
    cx.editor.apply_motion(motion);
}

fn select_next_sibling(cx: &mut Context) {
    select_sibling_impl(cx, object::select_next_sibling)
}

fn select_prev_sibling(cx: &mut Context) {
    select_sibling_impl(cx, object::select_prev_sibling)
}

fn move_node_bound_impl(cx: &mut Context, dir: Direction, movement: Movement) {
    let motion = move |editor: &mut Editor| {
        let (view, doc) = current!(editor);

        if let Some(syntax) = doc.syntax() {
            let text = doc.text().slice(..);
            let current_selection = doc.selection(view.id);

            let selection = movement::move_parent_node_end(
                syntax,
                text,
                current_selection.clone(),
                dir,
                movement,
            );

            doc.set_selection(view.id, selection);
        }
    };

    cx.editor.apply_motion(motion);
}

pub fn move_parent_node_end(cx: &mut Context) {
    move_node_bound_impl(cx, Direction::Forward, Movement::Move)
}

pub fn move_parent_node_start(cx: &mut Context) {
    move_node_bound_impl(cx, Direction::Backward, Movement::Move)
}

pub fn extend_parent_node_end(cx: &mut Context) {
    move_node_bound_impl(cx, Direction::Forward, Movement::Extend)
}

pub fn extend_parent_node_start(cx: &mut Context) {
    move_node_bound_impl(cx, Direction::Backward, Movement::Extend)
}

fn select_all_impl<F>(editor: &mut Editor, select_fn: F)
where
    F: Fn(&Syntax, RopeSlice, Selection) -> Selection,
{
    let (view, doc) = current!(editor);

    if let Some(syntax) = doc.syntax() {
        let text = doc.text().slice(..);
        let current_selection = doc.selection(view.id);
        let selection = select_fn(syntax, text, current_selection.clone());
        doc.set_selection(view.id, selection);
    }
}

fn select_all_siblings(cx: &mut Context) {
    let motion = |editor: &mut Editor| {
        select_all_impl(editor, object::select_all_siblings);
    };

    cx.editor.apply_motion(motion);
}

fn select_all_children(cx: &mut Context) {
    let motion = |editor: &mut Editor| {
        select_all_impl(editor, object::select_all_children);
    };

    cx.editor.apply_motion(motion);
}

fn match_brackets(cx: &mut Context) {
    let (view, doc) = current!(cx.editor);
    let is_select = cx.editor.mode == Mode::Select;
    let text = doc.text();
    let text_slice = text.slice(..);

    let selection = doc.selection(view.id).clone().transform(|range| {
        let pos = range.cursor(text_slice);
        if let Some(matched_pos) = doc.syntax().map_or_else(
            || match_brackets::find_matching_bracket_plaintext(text.slice(..), pos),
            |syntax| match_brackets::find_matching_bracket_fuzzy(syntax, text.slice(..), pos),
        ) {
            range.put_cursor(text_slice, matched_pos, is_select)
        } else {
            range
        }
    });

    doc.set_selection(view.id, selection);
}

//

fn jump_forward(cx: &mut Context) {
    let count = cx.count();
    let config = cx.editor.config();
    let view = view_mut!(cx.editor);
    let doc_id = view.doc;

    if let Some((id, selection)) = view.jumps.forward(count) {
        view.doc = *id;
        let selection = selection.clone();
        let (view, doc) = current!(cx.editor); // refetch doc

        if doc.id() != doc_id {
            view.add_to_history(doc_id);
        }

        doc.set_selection(view.id, selection);
        // Document we switch to might not have been opened in the view before
        doc.ensure_view_init(view.id);
        view.ensure_cursor_in_view_center(doc, config.scrolloff);
    };
}

fn jump_backward(cx: &mut Context) {
    let count = cx.count();
    let config = cx.editor.config();
    let (view, doc) = current!(cx.editor);
    let doc_id = doc.id();

    if let Some((id, selection)) = view.jumps.backward(view.id, doc, count) {
        view.doc = *id;
        let selection = selection.clone();
        let (view, doc) = current!(cx.editor); // refetch doc

        if doc.id() != doc_id {
            view.add_to_history(doc_id);
        }

        doc.set_selection(view.id, selection);
        // Document we switch to might not have been opened in the view before
        doc.ensure_view_init(view.id);
        view.ensure_cursor_in_view_center(doc, config.scrolloff);
    };
}

fn save_selection(cx: &mut Context) {
    let (view, doc) = current!(cx.editor);
    push_jump(view, doc);
    cx.editor.set_status("Selection saved to jumplist");
}

fn rotate_view(cx: &mut Context) {
    cx.editor.focus_next()
}

fn rotate_view_reverse(cx: &mut Context) {
    cx.editor.focus_prev()
}

fn jump_view_right(cx: &mut Context) {
    cx.editor.focus_direction(tree::Direction::Right)
}

fn jump_view_left(cx: &mut Context) {
    cx.editor.focus_direction(tree::Direction::Left)
}

fn jump_view_up(cx: &mut Context) {
    cx.editor.focus_direction(tree::Direction::Up)
}

fn jump_view_down(cx: &mut Context) {
    cx.editor.focus_direction(tree::Direction::Down)
}

fn swap_view_right(cx: &mut Context) {
    cx.editor.swap_split_in_direction(tree::Direction::Right)
}

fn swap_view_left(cx: &mut Context) {
    cx.editor.swap_split_in_direction(tree::Direction::Left)
}

fn swap_view_up(cx: &mut Context) {
    cx.editor.swap_split_in_direction(tree::Direction::Up)
}

fn swap_view_down(cx: &mut Context) {
    cx.editor.swap_split_in_direction(tree::Direction::Down)
}

fn transpose_view(cx: &mut Context) {
    cx.editor.transpose_view()
}

/// Open a new split in the given direction specified by the action.
///
/// Maintain the current view (both the cursor's position and view in document).
fn split(editor: &mut Editor, action: Action) {
    let (view, doc) = current!(editor);
    let id = doc.id();
    let selection = doc.selection(view.id).clone();
    let offset = doc.view_offset(view.id);

    editor.switch(id, action);

    // match the selection in the previous view
    let (view, doc) = current!(editor);
    doc.set_selection(view.id, selection);
    // match the view scroll offset (switch doesn't handle this fully
    // since the selection is only matched after the split)
    doc.set_view_offset(view.id, offset);
}

fn hsplit(cx: &mut Context) {
    split(cx.editor, Action::HorizontalSplit);
}

fn hsplit_new(cx: &mut Context) {
    cx.editor.new_file(Action::HorizontalSplit);
}

fn vsplit(cx: &mut Context) {
    split(cx.editor, Action::VerticalSplit);
}

fn vsplit_new(cx: &mut Context) {
    cx.editor.new_file(Action::VerticalSplit);
}

fn wclose(cx: &mut Context) {
    if cx.editor.tree.views().count() == 1 {
        if let Err(err) = typed::buffers_remaining_impl(cx.editor) {
            cx.editor.set_error(err.to_string());
            return;
        }
    }
    let view_id = view!(cx.editor).id;
    // close current split
    cx.editor.close(view_id);
}

fn wonly(cx: &mut Context) {
    let views = cx
        .editor
        .tree
        .views()
        .map(|(v, focus)| (v.id, focus))
        .collect::<Vec<_>>();
    for (view_id, focus) in views {
        if !focus {
            cx.editor.close(view_id);
        }
    }
}

fn select_register(cx: &mut Context) {
    cx.editor.autoinfo = Some(Info::from_registers(&cx.editor.registers));
    cx.on_next_key(move |cx, event| {
        if let Some(ch) = event.char() {
            cx.editor.autoinfo = None;
            cx.editor.selected_register = Some(ch);
        }
    })
}

fn insert_register(cx: &mut Context) {
    cx.editor.autoinfo = Some(Info::from_registers(&cx.editor.registers));
    cx.on_next_key(move |cx, event| {
        if let Some(ch) = event.char() {
            cx.editor.autoinfo = None;
            cx.register = Some(ch);
            paste(
                cx.editor,
                cx.register
                    .unwrap_or(cx.editor.config().default_yank_register),
                Paste::Cursor,
                cx.count(),
            );
        }
    })
}

fn align_view_top(cx: &mut Context) {
    let (view, doc) = current!(cx.editor);
    align_view(doc, view, Align::Top);
}

fn align_view_center(cx: &mut Context) {
    let (view, doc) = current!(cx.editor);
    align_view(doc, view, Align::Center);
}

fn align_view_bottom(cx: &mut Context) {
    let (view, doc) = current!(cx.editor);
    align_view(doc, view, Align::Bottom);
}

fn align_view_middle(cx: &mut Context) {
    let (view, doc) = current!(cx.editor);
    let inner_width = view.inner_width(doc);
    let text_fmt = doc.text_format(inner_width, None);
    // there is no horizontal position when softwrap is enabled
    if text_fmt.soft_wrap {
        return;
    }
    let doc_text = doc.text().slice(..);
    let pos = doc.selection(view.id).primary().cursor(doc_text);
    let pos = visual_offset_from_block(
        doc_text,
        doc.view_offset(view.id).anchor,
        pos,
        &text_fmt,
        &view.text_annotations(doc, None),
    )
    .0;

    let mut offset = doc.view_offset(view.id);
    offset.horizontal_offset = pos
        .col
        .saturating_sub((view.inner_area(doc).width as usize) / 2);
    doc.set_view_offset(view.id, offset);
}

fn scroll_up(cx: &mut Context) {
    scroll(cx, cx.count(), Direction::Backward, false);
}

fn scroll_down(cx: &mut Context) {
    scroll(cx, cx.count(), Direction::Forward, false);
}

fn goto_ts_object_impl(cx: &mut Context, object: &'static str, direction: Direction) {
    let count = cx.count();
    let motion = move |editor: &mut Editor| {
        let (view, doc) = current!(editor);
        if let Some((lang_config, syntax)) = doc.language_config().zip(doc.syntax()) {
            let text = doc.text().slice(..);
            let root = syntax.tree().root_node();

            let selection = doc.selection(view.id).clone().transform(|range| {
                let new_range = movement::goto_treesitter_object(
                    text,
                    range,
                    object,
                    direction,
                    root,
                    lang_config,
                    count,
                );

                if editor.mode == Mode::Select {
                    let head = if new_range.head < range.anchor {
                        new_range.anchor
                    } else {
                        new_range.head
                    };

                    Range::new(range.anchor, head)
                } else {
                    new_range.with_direction(direction)
                }
            });

            doc.set_selection(view.id, selection);
        } else {
            editor.set_status("Syntax-tree is not available in current buffer");
        }
    };
    cx.editor.apply_motion(motion);
}

fn goto_next_function(cx: &mut Context) {
    goto_ts_object_impl(cx, "function", Direction::Forward)
}

fn goto_prev_function(cx: &mut Context) {
    goto_ts_object_impl(cx, "function", Direction::Backward)
}

fn goto_next_class(cx: &mut Context) {
    goto_ts_object_impl(cx, "class", Direction::Forward)
}

fn goto_prev_class(cx: &mut Context) {
    goto_ts_object_impl(cx, "class", Direction::Backward)
}

fn goto_next_parameter(cx: &mut Context) {
    goto_ts_object_impl(cx, "parameter", Direction::Forward)
}

fn goto_prev_parameter(cx: &mut Context) {
    goto_ts_object_impl(cx, "parameter", Direction::Backward)
}

fn goto_next_comment(cx: &mut Context) {
    goto_ts_object_impl(cx, "comment", Direction::Forward)
}

fn goto_prev_comment(cx: &mut Context) {
    goto_ts_object_impl(cx, "comment", Direction::Backward)
}

fn goto_next_test(cx: &mut Context) {
    goto_ts_object_impl(cx, "test", Direction::Forward)
}

fn goto_prev_test(cx: &mut Context) {
    goto_ts_object_impl(cx, "test", Direction::Backward)
}

fn goto_next_entry(cx: &mut Context) {
    goto_ts_object_impl(cx, "entry", Direction::Forward)
}

fn goto_prev_entry(cx: &mut Context) {
    goto_ts_object_impl(cx, "entry", Direction::Backward)
}

fn select_textobject_around(cx: &mut Context) {
    select_textobject(cx, textobject::TextObject::Around);
}

fn select_textobject_inner(cx: &mut Context) {
    select_textobject(cx, textobject::TextObject::Inside);
}

fn select_textobject(cx: &mut Context, objtype: textobject::TextObject) {
    let count = cx.count();

    cx.on_next_key(move |cx, event| {
        cx.editor.autoinfo = None;

        if event.code == KeyCode::Enter {
            let textobject = move |editor: &mut Editor| {
                let (view, doc) = current!(editor);
                let text = doc.text().slice(..);
                let line_ending = doc.line_ending.as_str();

                let selection = doc.selection(view.id).clone().transform(|range| {
                    let (from, to) = match objtype {
                        textobject::TextObject::Around => {
                            nearest_newlines(&range, true, text, line_ending, count)
                        }
                        textobject::TextObject::Inside => {
                            nearest_newlines(&range, false, text, line_ending, count)
                        }
                        textobject::TextObject::Movement => unreachable!(),
                    };

                    Range::new(from, to)
                });
                doc.set_selection(view.id, selection);
            };
            cx.editor.apply_motion(textobject);
        } else if let Some(ch) = event.char() {
            let textobject = move |editor: &mut Editor| {
                let (view, doc) = current!(editor);
                let text = doc.text().slice(..);

                let textobject_treesitter = |obj_name: &str, range: Range| -> Range {
                    let (lang_config, syntax) = match doc.language_config().zip(doc.syntax()) {
                        Some(t) => t,
                        None => return range,
                    };
                    textobject::textobject_treesitter(
                        text,
                        range,
                        objtype,
                        obj_name,
                        syntax.tree().root_node(),
                        lang_config,
                        count,
                    )
                };

                if ch == 'g' && doc.diff_handle().is_none() {
                    editor.set_status("Diff is not available in current buffer");
                    return;
                }

                let textobject_change = |range: Range| -> Range {
                    let diff_handle = doc.diff_handle().unwrap();
                    let diff = diff_handle.load();
                    let line = range.cursor_line(text);
                    let hunk_idx = if let Some(hunk_idx) = diff.hunk_at(line as u32, false) {
                        hunk_idx
                    } else {
                        return range;
                    };
                    let hunk = diff.nth_hunk(hunk_idx).after;

                    let start = text.line_to_char(hunk.start as usize);
                    let end = text.line_to_char(hunk.end as usize);
                    Range::new(start, end).with_direction(range.direction())
                };

                let selection = doc.selection(view.id).clone().transform(|range| {
                    match ch {
                        'w' => textobject::textobject_word(text, range, objtype, count, false),
                        'W' => textobject::textobject_word(text, range, objtype, count, true),
                        't' => textobject_treesitter("class", range),
                        'f' => textobject_treesitter("function", range),
                        'a' => textobject_treesitter("parameter", range),
                        'c' => textobject_treesitter("comment", range),
                        'T' => textobject_treesitter("test", range),
                        'e' => textobject_treesitter("entry", range),
                        'p' => textobject::textobject_paragraph(text, range, objtype, count),
                        'm' => textobject::textobject_pair_surround_closest(
                            doc.syntax(),
                            text,
                            range,
                            objtype,
                            count,
                        ),
                        'g' => textobject_change(range),
                        // TODO: cancel new ranges if inconsistent surround matches across lines
                        ch if !ch.is_ascii_alphanumeric() => textobject::textobject_pair_surround(
                            doc.syntax(),
                            text,
                            range,
                            objtype,
                            ch,
                            count,
                        ),
                        _ => range,
                    }
                });
                doc.set_selection(view.id, selection);
            };
            cx.editor.apply_motion(textobject);
        }
    });

    let title = match objtype {
        textobject::TextObject::Inside => "Match inside",
        textobject::TextObject::Around => "Match around",
        _ => return,
    };
    let help_text = [
        ("w", "Word"),
        ("W", "WORD"),
        ("p", "Paragraph"),
        ("t", "Type definition (tree-sitter)"),
        ("f", "Function (tree-sitter)"),
        ("a", "Argument/parameter (tree-sitter)"),
        ("c", "Comment (tree-sitter)"),
        ("T", "Test (tree-sitter)"),
        ("e", "Data structure entry (tree-sitter)"),
        ("m", "Closest surrounding pair (tree-sitter)"),
        ("g", "Change"),
        (" ", "... or any character acting as a pair"),
    ];

    cx.editor.autoinfo = Some(Info::new(title, &help_text));
}

static SURROUND_HELP_TEXT: [(&str, &str); 6] = [
    ("m", "Nearest matching pair"),
    ("( or )", "Parentheses"),
    ("{ or }", "Curly braces"),
    ("< or >", "Angled brackets"),
    ("[ or ]", "Square brackets"),
    (" ", "... or any character"),
];

fn surround_add(cx: &mut Context) {
    cx.on_next_key(move |cx, event| {
        cx.editor.autoinfo = None;
        let (view, doc) = current!(cx.editor);
        // surround_len is the number of new characters being added.
        let (open, close, surround_len) = match event.char() {
            Some(ch) => {
                let (o, c) = match_brackets::get_pair(ch);
                let mut open = Tendril::new();
                open.push(o);
                let mut close = Tendril::new();
                close.push(c);
                (open, close, 2)
            }
            None if event.code == KeyCode::Enter => (
                doc.line_ending.as_str().into(),
                doc.line_ending.as_str().into(),
                2 * doc.line_ending.len_chars(),
            ),
            None => return,
        };

        let selection = doc.selection(view.id);
        let mut changes = Vec::with_capacity(selection.len() * 2);
        let mut ranges = SmallVec::with_capacity(selection.len());
        let mut offs = 0;

        for range in selection.iter() {
            changes.push((range.from(), range.from(), Some(open.clone())));
            changes.push((range.to(), range.to(), Some(close.clone())));

            ranges.push(
                Range::new(offs + range.from(), offs + range.to() + surround_len)
                    .with_direction(range.direction()),
            );

            offs += surround_len;
        }

        let transaction = Transaction::change(doc.text(), changes.into_iter())
            .with_selection(Selection::new(ranges, selection.primary_index()));
        doc.apply(&transaction, view.id);
        exit_select_mode(cx);
    });

    cx.editor.autoinfo = Some(Info::new(
        "Surround selections with",
        &SURROUND_HELP_TEXT[1..],
    ));
}

/// Finds the `n`th nearest pair of newlines around a Range, and returns their positions
/// if `inclusive` is true. If `inclusive` is false, returns the pair of char indices
/// corresponding to the char just after the first newline and the char just before the
/// last newline
fn nearest_newlines(
    range: &Range,
    inclusive: bool,
    text: RopeSlice,
    line_ending: &str,
    count: usize,
) -> (usize, usize) {
    let line_idx = range.cursor_line(text);

    // count = 1 => this line
    // count = 2 => this line, 1 line above and 1 line below (3 total)
    // count = 3 => this line, 2 lines above and 2 lines below (5 total)
    // etc.
    let vertical_offset = count - 1;

    let from_line_idx = line_idx.saturating_sub(vertical_offset);
    let to_line_idx = (line_idx + vertical_offset).min(text.len_lines() - 1);

    let line_start = text.line_to_char(from_line_idx);
    // The beginning of the next line -1 is the same as the last character in the current line
    let line_end = text.line_to_char(to_line_idx + 1).saturating_sub(1);

    if inclusive {
        (
            line_start.saturating_sub(line_ending.len()),
            line_end + line_ending.len(),
        )
    } else {
        (line_start, line_end)
    }
}

fn surround_replace(cx: &mut Context) {
    let count = cx.count();
    cx.on_next_key(move |cx, event| {
<<<<<<< HEAD
=======
        cx.editor.autoinfo = None;
        let surround_ch = match event.char() {
            Some('m') => None, // m selects the closest surround pair
            Some(ch) => Some(ch),
            None => return,
        };
>>>>>>> e9c16b7f
        let (view, doc) = current!(cx.editor);
        let text = doc.text().slice(..);
        let selection = doc.selection(view.id).clone();

        let change_pos = if event.code == KeyCode::Enter {
            let line_ending = doc.line_ending.as_str();
            selection
                .ranges()
                .iter()
                .flat_map(|range| {
                    let (start, end) = nearest_newlines(range, true, text, line_ending, count);
                    vec![(start), (end)]
                })
                .collect()
        } else {
            let surround_ch = match event.char() {
                Some('m') => None, // m selects the closest surround pair
                Some(ch) => Some(ch),
                None => return,
            };

            match surround::get_surround_pos(doc.syntax(), text, &selection, surround_ch, count) {
                Ok(c) => c,
                Err(err) => {
                    cx.editor.set_error(err.to_string());
                    return;
                }
            }
        };

        let ranges = change_pos.iter().map(|&p| Range::point(p)).collect();

        doc.set_selection(
            view.id,
            Selection::new(ranges, selection.primary_index() * 2),
        );

        cx.on_next_key(move |cx, event| {
            cx.editor.autoinfo = None;
            let (view, doc) = current!(cx.editor);
            let (open, close) = if event.code == KeyCode::Enter {
                let line_ending = doc.line_ending.as_str();
                (line_ending.to_owned(), line_ending.to_owned())
            } else {
                let to = match event.char() {
                    Some(to) => to,
                    None => return doc.set_selection(view.id, selection),
                };
                let (open, close) = match_brackets::get_pair(to);
                (open.to_string(), close.to_string())
            };

            let open = &open;
            let close = &close;

            // the changeset has to be sorted to allow nested surrounds
            let mut sorted_pos: Vec<(usize, &str)> = Vec::new();
            for p in change_pos.chunks(2) {
                sorted_pos.push((p[0], open));
                sorted_pos.push((p[1], close));
            }
            sorted_pos.sort_unstable();

            let transaction = Transaction::change(
                doc.text(),
                sorted_pos.iter().map(|&pos| {
                    let mut t = Tendril::new();
                    t.push_str(pos.1);
                    (pos.0, pos.0 + pos.1.len(), Some(t))
                }),
            );
            doc.set_selection(view.id, selection);
            doc.apply(&transaction, view.id);
            exit_select_mode(cx);
        });

        cx.editor.autoinfo = Some(Info::new(
            "Replace with a pair of",
            &SURROUND_HELP_TEXT[1..],
        ));
    });

    cx.editor.autoinfo = Some(Info::new(
        "Replace surrounding pair of",
        &SURROUND_HELP_TEXT,
    ));
}

fn surround_delete(cx: &mut Context) {
    let count = cx.count();
    cx.on_next_key(move |cx, event| {
        cx.editor.autoinfo = None;

        let (view, doc) = current!(cx.editor);
        let text = doc.text().slice(..);
        let selection = doc.selection(view.id);

        let mut change_pos = if event.code == KeyCode::Enter {
            let line_ending = doc.line_ending.as_str();
            selection
                .ranges()
                .iter()
                .flat_map(|range| {
                    let (start, end) = nearest_newlines(range, true, text, line_ending, count);
                    vec![start, end]
                })
                .collect()
        } else {
            let surround_ch = match event.char() {
                Some('m') => None, // m selects the closest surround pair
                Some(ch) => Some(ch),
                None => return,
            };

            match surround::get_surround_pos(doc.syntax(), text, selection, surround_ch, count) {
                Ok(c) => c,
                Err(err) => {
                    cx.editor.set_error(err.to_string());
                    return;
                }
            }
        };
        change_pos.sort_unstable(); // the changeset has to be sorted to allow nested surrounds
        let transaction =
            Transaction::change(doc.text(), change_pos.into_iter().map(|p| (p, p + 1, None)));
        doc.apply(&transaction, view.id);
        exit_select_mode(cx);
    });

    cx.editor.autoinfo = Some(Info::new("Delete surrounding pair of", &SURROUND_HELP_TEXT));
}

#[derive(Eq, PartialEq)]
enum ShellBehavior {
    Replace,
    Ignore,
    Insert,
    Append,
}

fn shell_pipe(cx: &mut Context) {
    shell_prompt(cx, "pipe:".into(), ShellBehavior::Replace);
}

fn shell_pipe_to(cx: &mut Context) {
    shell_prompt(cx, "pipe-to:".into(), ShellBehavior::Ignore);
}

fn shell_insert_output(cx: &mut Context) {
    shell_prompt(cx, "insert-output:".into(), ShellBehavior::Insert);
}

fn shell_append_output(cx: &mut Context) {
    shell_prompt(cx, "append-output:".into(), ShellBehavior::Append);
}

fn shell_keep_pipe(cx: &mut Context) {
    ui::prompt(
        cx,
        "keep-pipe:".into(),
        Some('|'),
        ui::completers::none,
        move |cx, input: &str, event: PromptEvent| {
            let shell = &cx.editor.config().shell;
            if event != PromptEvent::Validate {
                return;
            }
            if input.is_empty() {
                return;
            }
            let (view, doc) = current!(cx.editor);
            let selection = doc.selection(view.id);

            let mut ranges = SmallVec::with_capacity(selection.len());
            let old_index = selection.primary_index();
            let mut index: Option<usize> = None;
            let text = doc.text().slice(..);

            for (i, range) in selection.ranges().iter().enumerate() {
                let fragment = range.slice(text);
                if let Err(err) = shell_impl(shell, input, Some(fragment.into())) {
                    log::debug!("Shell command failed: {}", err);
                } else {
                    ranges.push(*range);
                    if i >= old_index && index.is_none() {
                        index = Some(ranges.len() - 1);
                    }
                }
            }

            if ranges.is_empty() {
                cx.editor.set_error("No selections remaining");
                return;
            }

            let index = index.unwrap_or_else(|| ranges.len() - 1);
            doc.set_selection(view.id, Selection::new(ranges, index));
        },
    );
}

fn shell_impl(shell: &[String], cmd: &str, input: Option<Rope>) -> anyhow::Result<Tendril> {
    tokio::task::block_in_place(|| helix_lsp::block_on(shell_impl_async(shell, cmd, input)))
}

async fn shell_impl_async(
    shell: &[String],
    cmd: &str,
    input: Option<Rope>,
) -> anyhow::Result<Tendril> {
    use std::process::Stdio;
    use tokio::process::Command;
    ensure!(!shell.is_empty(), "No shell set");

    let mut process = Command::new(&shell[0]);
    process
        .args(&shell[1..])
        .arg(cmd)
        .stdout(Stdio::piped())
        .stderr(Stdio::piped());

    if input.is_some() || cfg!(windows) {
        process.stdin(Stdio::piped());
    } else {
        process.stdin(Stdio::null());
    }

    let mut process = match process.spawn() {
        Ok(process) => process,
        Err(e) => {
            log::error!("Failed to start shell: {}", e);
            return Err(e.into());
        }
    };
    let output = if let Some(mut stdin) = process.stdin.take() {
        let input_task = tokio::spawn(async move {
            if let Some(input) = input {
                helix_view::document::to_writer(&mut stdin, (encoding::UTF_8, false), &input)
                    .await?;
            }
            anyhow::Ok(())
        });
        let (output, _) = tokio::join! {
            process.wait_with_output(),
            input_task,
        };
        output?
    } else {
        // Process has no stdin, so we just take the output
        process.wait_with_output().await?
    };

    let output = if !output.status.success() {
        if output.stderr.is_empty() {
            match output.status.code() {
                Some(exit_code) => bail!("Shell command failed: status {}", exit_code),
                None => bail!("Shell command failed"),
            }
        }
        String::from_utf8_lossy(&output.stderr)
        // Prioritize `stderr` output over `stdout`
    } else if !output.stderr.is_empty() {
        let stderr = String::from_utf8_lossy(&output.stderr);
        log::debug!("Command printed to stderr: {stderr}");
        stderr
    } else {
        String::from_utf8_lossy(&output.stdout)
    };

    Ok(Tendril::from(output))
}

fn shell(cx: &mut compositor::Context, cmd: &str, behavior: &ShellBehavior) {
    let pipe = match behavior {
        ShellBehavior::Replace | ShellBehavior::Ignore => true,
        ShellBehavior::Insert | ShellBehavior::Append => false,
    };

    let config = cx.editor.config();
    let shell = &config.shell;
    let (view, doc) = current!(cx.editor);
    let selection = doc.selection(view.id);

    let mut changes = Vec::with_capacity(selection.len());
    let mut ranges = SmallVec::with_capacity(selection.len());
    let text = doc.text().slice(..);

    let mut shell_output: Option<Tendril> = None;
    let mut offset = 0isize;
    for range in selection.ranges() {
        let output = if let Some(output) = shell_output.as_ref() {
            output.clone()
        } else {
            let input = range.slice(text);
            match shell_impl(shell, cmd, pipe.then(|| input.into())) {
                Ok(mut output) => {
                    if !input.ends_with("\n") && output.ends_with('\n') {
                        output.pop();
                        if output.ends_with('\r') {
                            output.pop();
                        }
                    }

                    if !pipe {
                        shell_output = Some(output.clone());
                    }
                    output
                }
                Err(err) => {
                    cx.editor.set_error(err.to_string());
                    return;
                }
            }
        };

        let output_len = output.chars().count();

        let (from, to, deleted_len) = match behavior {
            ShellBehavior::Replace => (range.from(), range.to(), range.len()),
            ShellBehavior::Insert => (range.from(), range.from(), 0),
            ShellBehavior::Append => (range.to(), range.to(), 0),
            _ => (range.from(), range.from(), 0),
        };

        // These `usize`s cannot underflow because selection ranges cannot overlap.
        let anchor = to
            .checked_add_signed(offset)
            .expect("Selection ranges cannot overlap")
            .checked_sub(deleted_len)
            .expect("Selection ranges cannot overlap");
        let new_range = Range::new(anchor, anchor + output_len).with_direction(range.direction());
        ranges.push(new_range);
        offset = offset
            .checked_add_unsigned(output_len)
            .expect("Selection ranges cannot overlap")
            .checked_sub_unsigned(deleted_len)
            .expect("Selection ranges cannot overlap");

        changes.push((from, to, Some(output)));
    }

    if behavior != &ShellBehavior::Ignore {
        let transaction = Transaction::change(doc.text(), changes.into_iter())
            .with_selection(Selection::new(ranges, selection.primary_index()));
        doc.apply(&transaction, view.id);
        doc.append_changes_to_history(view);
    }

    // after replace cursor may be out of bounds, do this to
    // make sure cursor is in view and update scroll as well
    view.ensure_cursor_in_view(doc, config.scrolloff);
}

fn shell_prompt(cx: &mut Context, prompt: Cow<'static, str>, behavior: ShellBehavior) {
    ui::prompt(
        cx,
        prompt,
        Some('|'),
        ui::completers::filename,
        move |cx, input: &str, event: PromptEvent| {
            if event != PromptEvent::Validate {
                return;
            }
            if input.is_empty() {
                return;
            }

            shell(cx, input, &behavior);
        },
    );
}

fn suspend(_cx: &mut Context) {
    #[cfg(not(windows))]
    {
        _cx.block_try_flush_writes().ok();
        signal_hook::low_level::raise(signal_hook::consts::signal::SIGTSTP).unwrap();
    }
}

fn add_newline_above(cx: &mut Context) {
    add_newline_impl(cx, Open::Above);
}

fn add_newline_below(cx: &mut Context) {
    add_newline_impl(cx, Open::Below)
}

fn add_newline_impl(cx: &mut Context, open: Open) {
    let count = cx.count();
    let (view, doc) = current!(cx.editor);
    let selection = doc.selection(view.id);
    let text = doc.text();
    let slice = text.slice(..);

    let changes = selection.into_iter().map(|range| {
        let (start, end) = range.line_range(slice);
        let line = match open {
            Open::Above => start,
            Open::Below => end + 1,
        };
        let pos = text.line_to_char(line);
        (
            pos,
            pos,
            Some(doc.line_ending.as_str().repeat(count).into()),
        )
    });

    let transaction = Transaction::change(text, changes);
    doc.apply(&transaction, view.id);
}

enum IncrementDirection {
    Increase,
    Decrease,
}

/// Increment objects within selections by count.
fn increment(cx: &mut Context) {
    increment_impl(cx, IncrementDirection::Increase);
}

/// Decrement objects within selections by count.
fn decrement(cx: &mut Context) {
    increment_impl(cx, IncrementDirection::Decrease);
}

/// Increment objects within selections by `amount`.
/// A negative `amount` will decrement objects within selections.
fn increment_impl(cx: &mut Context, increment_direction: IncrementDirection) {
    let sign = match increment_direction {
        IncrementDirection::Increase => 1,
        IncrementDirection::Decrease => -1,
    };
    let mut amount = sign * cx.count() as i64;
    // If the register is `#` then increase or decrease the `amount` by 1 per element
    let increase_by = if cx.register == Some('#') { sign } else { 0 };

    let (view, doc) = current!(cx.editor);
    let selection = doc.selection(view.id);
    let text = doc.text().slice(..);

    let mut new_selection_ranges = SmallVec::new();
    let mut cumulative_length_diff: i128 = 0;
    let mut changes = vec![];

    for range in selection {
        let selected_text: Cow<str> = range.fragment(text);
        let new_from = ((range.from() as i128) + cumulative_length_diff) as usize;
        let incremented = [increment::integer, increment::date_time]
            .iter()
            .find_map(|incrementor| incrementor(selected_text.as_ref(), amount));

        amount += increase_by;

        match incremented {
            None => {
                let new_range = Range::new(
                    new_from,
                    (range.to() as i128 + cumulative_length_diff) as usize,
                );
                new_selection_ranges.push(new_range);
            }
            Some(new_text) => {
                let new_range = Range::new(new_from, new_from + new_text.len());
                cumulative_length_diff += new_text.len() as i128 - selected_text.len() as i128;
                new_selection_ranges.push(new_range);
                changes.push((range.from(), range.to(), Some(new_text.into())));
            }
        }
    }

    if !changes.is_empty() {
        let new_selection = Selection::new(new_selection_ranges, selection.primary_index());
        let transaction = Transaction::change(doc.text(), changes.into_iter());
        let transaction = transaction.with_selection(new_selection);
        doc.apply(&transaction, view.id);
        exit_select_mode(cx);
    }
}

fn goto_next_tabstop(cx: &mut Context) {
    goto_next_tabstop_impl(cx, Direction::Forward)
}

fn goto_prev_tabstop(cx: &mut Context) {
    goto_next_tabstop_impl(cx, Direction::Backward)
}

fn goto_next_tabstop_impl(cx: &mut Context, direction: Direction) {
    let (view, doc) = current!(cx.editor);
    let view_id = view.id;
    let Some(mut snippet) = doc.active_snippet.take() else {
        cx.editor.set_error("no snippet is currently active");
        return;
    };
    let tabstop = match direction {
        Direction::Forward => Some(snippet.next_tabstop(doc.selection(view_id))),
        Direction::Backward => snippet
            .prev_tabstop(doc.selection(view_id))
            .map(|selection| (selection, false)),
    };
    let Some((selection, last_tabstop)) = tabstop else {
        return;
    };
    doc.set_selection(view_id, selection);
    if !last_tabstop {
        doc.active_snippet = Some(snippet)
    }
    if cx.editor.mode() == Mode::Insert {
        cx.on_next_key_fallback(|cx, key| {
            if let Some(c) = key.char() {
                let (view, doc) = current!(cx.editor);
                if let Some(snippet) = &doc.active_snippet {
                    doc.apply(&snippet.delete_placeholder(doc.text()), view.id);
                }
                insert_char(cx, c);
            }
        })
    }
}

fn record_macro(cx: &mut Context) {
    if let Some((reg, mut keys)) = cx.editor.macro_recording.take() {
        // Remove the keypress which ends the recording
        keys.pop();
        let s = keys
            .into_iter()
            .map(|key| {
                let s = key.to_string();
                if s.chars().count() == 1 {
                    s
                } else {
                    format!("<{}>", s)
                }
            })
            .collect::<String>();
        match cx.editor.registers.write(reg, vec![s]) {
            Ok(_) => cx
                .editor
                .set_status(format!("Recorded to register [{}]", reg)),
            Err(err) => cx.editor.set_error(err.to_string()),
        }
    } else {
        let reg = cx.register.take().unwrap_or('@');
        cx.editor.macro_recording = Some((reg, Vec::new()));
        cx.editor
            .set_status(format!("Recording to register [{}]", reg));
    }
}

fn replay_macro(cx: &mut Context) {
    let reg = cx.register.unwrap_or('@');

    if cx.editor.macro_replaying.contains(&reg) {
        cx.editor.set_error(format!(
            "Cannot replay from register [{}] because already replaying from same register",
            reg
        ));
        return;
    }

    let keys: Vec<KeyEvent> = if let Some(keys) = cx
        .editor
        .registers
        .read(reg, cx.editor)
        .filter(|values| values.len() == 1)
        .map(|mut values| values.next().unwrap())
    {
        match helix_view::input::parse_macro(&keys) {
            Ok(keys) => keys,
            Err(err) => {
                cx.editor.set_error(format!("Invalid macro: {}", err));
                return;
            }
        }
    } else {
        cx.editor.set_error(format!("Register [{}] empty", reg));
        return;
    };

    // Once the macro has been fully validated, it's marked as being under replay
    // to ensure we don't fall into infinite recursion.
    cx.editor.macro_replaying.push(reg);

    let count = cx.count();
    cx.callback.push(Box::new(move |compositor, cx| {
        for _ in 0..count {
            for &key in keys.iter() {
                compositor.handle_event(&compositor::Event::Key(key), cx);
            }
        }
        // The macro under replay is cleared at the end of the callback, not in the
        // macro replay context, or it will not correctly protect the user from
        // replaying recursively.
        cx.editor.macro_replaying.pop();
    }));
}

fn goto_word(cx: &mut Context) {
    jump_to_word(cx, Movement::Move)
}

fn extend_to_word(cx: &mut Context) {
    jump_to_word(cx, Movement::Extend)
}

fn jump_to_label(cx: &mut Context, labels: Vec<Range>, behaviour: Movement) {
    let doc = doc!(cx.editor);
    let alphabet = &cx.editor.config().jump_label_alphabet;
    if labels.is_empty() {
        return;
    }
    let alphabet_char = |i| {
        let mut res = Tendril::new();
        res.push(alphabet[i]);
        res
    };

    // Add label for each jump candidate to the View as virtual text.
    let text = doc.text().slice(..);
    let mut overlays: Vec<_> = labels
        .iter()
        .enumerate()
        .flat_map(|(i, range)| {
            [
                Overlay::new(range.from(), alphabet_char(i / alphabet.len())),
                Overlay::new(
                    graphemes::next_grapheme_boundary(text, range.from()),
                    alphabet_char(i % alphabet.len()),
                ),
            ]
        })
        .collect();
    overlays.sort_unstable_by_key(|overlay| overlay.char_idx);
    let (view, doc) = current!(cx.editor);
    doc.set_jump_labels(view.id, overlays);

    // Accept two characters matching a visible label. Jump to the candidate
    // for that label if it exists.
    let primary_selection = doc.selection(view.id).primary();
    let view = view.id;
    let doc = doc.id();
    cx.on_next_key(move |cx, event| {
        let alphabet = &cx.editor.config().jump_label_alphabet;
        let Some(i) = event
            .char()
            .filter(|_| event.modifiers.is_empty())
            .and_then(|ch| alphabet.iter().position(|&it| it == ch))
        else {
            doc_mut!(cx.editor, &doc).remove_jump_labels(view);
            return;
        };
        let outer = i * alphabet.len();
        // Bail if the given character cannot be a jump label.
        if outer > labels.len() {
            doc_mut!(cx.editor, &doc).remove_jump_labels(view);
            return;
        }
        cx.on_next_key(move |cx, event| {
            doc_mut!(cx.editor, &doc).remove_jump_labels(view);
            let alphabet = &cx.editor.config().jump_label_alphabet;
            let Some(inner) = event
                .char()
                .filter(|_| event.modifiers.is_empty())
                .and_then(|ch| alphabet.iter().position(|&it| it == ch))
            else {
                return;
            };
            if let Some(mut range) = labels.get(outer + inner).copied() {
                range = if behaviour == Movement::Extend {
                    let anchor = if range.anchor < range.head {
                        let from = primary_selection.from();
                        if range.anchor < from {
                            range.anchor
                        } else {
                            from
                        }
                    } else {
                        let to = primary_selection.to();
                        if range.anchor > to {
                            range.anchor
                        } else {
                            to
                        }
                    };
                    Range::new(anchor, range.head)
                } else {
                    range.with_direction(Direction::Forward)
                };
                doc_mut!(cx.editor, &doc).set_selection(view, range.into());
            }
        });
    });
}

fn jump_to_word(cx: &mut Context, behaviour: Movement) {
    // Calculate the jump candidates: ranges for any visible words with two or
    // more characters.
    let alphabet = &cx.editor.config().jump_label_alphabet;
    let jump_label_limit = alphabet.len() * alphabet.len();
    let mut words = Vec::with_capacity(jump_label_limit);
    let (view, doc) = current_ref!(cx.editor);
    let text = doc.text().slice(..);

    // This is not necessarily exact if there is virtual text like soft wrap.
    // It's ok though because the extra jump labels will not be rendered.
    let start = text.line_to_char(text.char_to_line(doc.view_offset(view.id).anchor));
    let end = text.line_to_char(view.estimate_last_doc_line(doc) + 1);

    let primary_selection = doc.selection(view.id).primary();
    let cursor = primary_selection.cursor(text);
    let mut cursor_fwd = Range::point(cursor);
    let mut cursor_rev = Range::point(cursor);
    if text.get_char(cursor).is_some_and(|c| !c.is_whitespace()) {
        let cursor_word_end = movement::move_next_word_end(text, cursor_fwd, 1);
        //  single grapheme words need a special case
        if cursor_word_end.anchor == cursor {
            cursor_fwd = cursor_word_end;
        }
        let cursor_word_start = movement::move_prev_word_start(text, cursor_rev, 1);
        if cursor_word_start.anchor == next_grapheme_boundary(text, cursor) {
            cursor_rev = cursor_word_start;
        }
    }
    'outer: loop {
        let mut changed = false;
        while cursor_fwd.head < end {
            cursor_fwd = movement::move_next_word_end(text, cursor_fwd, 1);
            // The cursor is on a word that is atleast two graphemes long and
            // madeup of word characters. The latter condition is needed because
            // move_next_word_end simply treats a sequence of characters from
            // the same char class as a word so `=<` would also count as a word.
            let add_label = text
                .slice(..cursor_fwd.head)
                .graphemes_rev()
                .take(2)
                .take_while(|g| g.chars().all(char_is_word))
                .count()
                == 2;
            if !add_label {
                continue;
            }
            changed = true;
            // skip any leading whitespace
            cursor_fwd.anchor += text
                .chars_at(cursor_fwd.anchor)
                .take_while(|&c| !char_is_word(c))
                .count();
            words.push(cursor_fwd);
            if words.len() == jump_label_limit {
                break 'outer;
            }
            break;
        }
        while cursor_rev.head > start {
            cursor_rev = movement::move_prev_word_start(text, cursor_rev, 1);
            // The cursor is on a word that is atleast two graphemes long and
            // madeup of word characters. The latter condition is needed because
            // move_prev_word_start simply treats a sequence of characters from
            // the same char class as a word so `=<` would also count as a word.
            let add_label = text
                .slice(cursor_rev.head..)
                .graphemes()
                .take(2)
                .take_while(|g| g.chars().all(char_is_word))
                .count()
                == 2;
            if !add_label {
                continue;
            }
            changed = true;
            cursor_rev.anchor -= text
                .chars_at(cursor_rev.anchor)
                .reversed()
                .take_while(|&c| !char_is_word(c))
                .count();
            words.push(cursor_rev);
            if words.len() == jump_label_limit {
                break 'outer;
            }
            break;
        }
        if !changed {
            break;
        }
    }
    jump_to_label(cx, words, behaviour)
}<|MERGE_RESOLUTION|>--- conflicted
+++ resolved
@@ -5943,15 +5943,7 @@
 fn surround_replace(cx: &mut Context) {
     let count = cx.count();
     cx.on_next_key(move |cx, event| {
-<<<<<<< HEAD
-=======
         cx.editor.autoinfo = None;
-        let surround_ch = match event.char() {
-            Some('m') => None, // m selects the closest surround pair
-            Some(ch) => Some(ch),
-            None => return,
-        };
->>>>>>> e9c16b7f
         let (view, doc) = current!(cx.editor);
         let text = doc.text().slice(..);
         let selection = doc.selection(view.id).clone();
