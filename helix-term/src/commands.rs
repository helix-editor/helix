pub(crate) mod dap;
pub(crate) mod lsp;
pub(crate) mod typed;

pub use dap::*;
use helix_vcs::Hunk;
pub use lsp::*;
use tui::widgets::Row;
pub use typed::*;

use helix_core::{
<<<<<<< HEAD
    comment, coords_at_pos,
    diagnostic::{Diagnostic, Severity::*},
=======
    char_idx_at_visual_offset, comment,
    doc_formatter::TextFormat,
>>>>>>> 62d046fa
    encoding, find_first_non_whitespace_char, find_root, graphemes,
    history::UndoKind,
    increment, indent,
    indent::IndentStyle,
    line_ending::{get_line_ending_of_str, line_end_char_index, str_is_line_ending},
    match_brackets,
    movement::{self, move_vertically_visual, Direction},
    object, pos_at_coords,
    regex::{self, Regex, RegexBuilder},
    search::{self, CharMatcher},
    selection, shellwords, surround,
    text_annotations::TextAnnotations,
    textobject,
    tree_sitter::Node,
    unicode::width::UnicodeWidthChar,
    visual_offset_from_block, LineEnding, Position, Range, Rope, RopeGraphemes, RopeSlice,
    Selection, SmallVec, Tendril, Transaction,
};
use helix_view::{
    clipboard::ClipboardType,
    document::{FormatterError, Mode, SCRATCH_BUFFER_NAME},
    editor::{Action, Motion},
    info::Info,
    input::KeyEvent,
    keyboard::KeyCode,
    tree,
    view::View,
    Document, DocumentId, Editor, ViewId,
};

use anyhow::{anyhow, bail, ensure, Context as _};
use fuzzy_matcher::FuzzyMatcher;
use insert::*;
use movement::Movement;

use crate::{
    args,
    compositor::{self, Component, Compositor},
    job::Callback,
    keymap::ReverseKeymap,
    ui::{self, overlay::overlayed, FilePicker, Picker, Popup, Prompt, PromptEvent},
};

use crate::job::{self, Jobs};
use futures_util::StreamExt;
use std::{collections::HashMap, fmt, future::Future};
use std::{collections::HashSet, num::NonZeroUsize};

use std::{
    borrow::Cow,
    path::{Path, PathBuf},
};

use once_cell::sync::Lazy;
use serde::de::{self, Deserialize, Deserializer};

use grep_regex::RegexMatcherBuilder;
use grep_searcher::{sinks, BinaryDetection, SearcherBuilder};
use ignore::{DirEntry, WalkBuilder, WalkState};
use tokio_stream::wrappers::UnboundedReceiverStream;

pub struct Context<'a> {
    pub register: Option<char>,
    pub count: Option<NonZeroUsize>,
    pub editor: &'a mut Editor,

    pub callback: Option<crate::compositor::Callback>,
    pub on_next_key_callback: Option<Box<dyn FnOnce(&mut Context, KeyEvent)>>,
    pub jobs: &'a mut Jobs,
}

impl<'a> Context<'a> {
    /// Push a new component onto the compositor.
    pub fn push_layer(&mut self, component: Box<dyn Component>) {
        self.callback = Some(Box::new(|compositor: &mut Compositor, _| {
            compositor.push(component)
        }));
    }

    #[inline]
    pub fn on_next_key(
        &mut self,
        on_next_key_callback: impl FnOnce(&mut Context, KeyEvent) + 'static,
    ) {
        self.on_next_key_callback = Some(Box::new(on_next_key_callback));
    }

    #[inline]
    pub fn callback<T, F>(
        &mut self,
        call: impl Future<Output = helix_lsp::Result<serde_json::Value>> + 'static + Send,
        callback: F,
    ) where
        T: for<'de> serde::Deserialize<'de> + Send + 'static,
        F: FnOnce(&mut Editor, &mut Compositor, T) + Send + 'static,
    {
        let callback = Box::pin(async move {
            let json = call.await?;
            let response = serde_json::from_value(json)?;
            let call: job::Callback = Callback::EditorCompositor(Box::new(
                move |editor: &mut Editor, compositor: &mut Compositor| {
                    callback(editor, compositor, response)
                },
            ));
            Ok(call)
        });
        self.jobs.callback(callback);
    }

    /// Returns 1 if no explicit count was provided
    #[inline]
    pub fn count(&self) -> usize {
        self.count.map_or(1, |v| v.get())
    }
}

use helix_view::{align_view, Align};

/// A MappableCommand is either a static command like "jump_view_up" or a Typable command like
/// :format. It causes a side-effect on the state (usually by creating and applying a transaction).
/// Both of these types of commands can be mapped with keybindings in the config.toml.
#[derive(Clone)]
pub enum MappableCommand {
    Typable {
        name: String,
        args: Vec<String>,
        doc: String,
    },
    Static {
        name: &'static str,
        fun: fn(cx: &mut Context),
        doc: &'static str,
    },
}

macro_rules! static_commands {
    ( $($name:ident, $doc:literal,)* ) => {
        $(
            #[allow(non_upper_case_globals)]
            pub const $name: Self = Self::Static {
                name: stringify!($name),
                fun: $name,
                doc: $doc
            };
        )*

        pub const STATIC_COMMAND_LIST: &'static [Self] = &[
            $( Self::$name, )*
        ];
    }
}

impl MappableCommand {
    pub fn execute(&self, cx: &mut Context) {
        match &self {
            Self::Typable { name, args, doc: _ } => {
                let args: Vec<Cow<str>> = args.iter().map(Cow::from).collect();
                if let Some(command) = typed::TYPABLE_COMMAND_MAP.get(name.as_str()) {
                    let mut cx = compositor::Context {
                        editor: cx.editor,
                        jobs: cx.jobs,
                        scroll: None,
                    };
                    if let Err(e) = (command.fun)(&mut cx, &args[..], PromptEvent::Validate) {
                        cx.editor.set_error(format!("{}", e));
                    }
                }
            }
            Self::Static { fun, .. } => (fun)(cx),
        }
    }

    pub fn name(&self) -> &str {
        match &self {
            Self::Typable { name, .. } => name,
            Self::Static { name, .. } => name,
        }
    }

    pub fn doc(&self) -> &str {
        match &self {
            Self::Typable { doc, .. } => doc,
            Self::Static { doc, .. } => doc,
        }
    }

    #[rustfmt::skip]
    static_commands!(
        no_op, "Do nothing",
        move_char_left, "Move left",
        move_char_right, "Move right",
        move_line_up, "Move up",
        move_line_down, "Move down",
        move_visual_line_up, "Move up",
        move_visual_line_down, "Move down",
        extend_char_left, "Extend left",
        extend_char_right, "Extend right",
        extend_line_up, "Extend up",
        extend_line_down, "Extend down",
        extend_visual_line_up, "Extend up",
        extend_visual_line_down, "Extend down",
        copy_selection_on_next_line, "Copy selection on next line",
        copy_selection_on_prev_line, "Copy selection on previous line",
        move_next_word_start, "Move to start of next word",
        move_prev_word_start, "Move to start of previous word",
        move_next_word_end, "Move to end of next word",
        move_prev_word_end, "Move to end of previous word",
        move_next_long_word_start, "Move to start of next long word",
        move_prev_long_word_start, "Move to start of previous long word",
        move_next_long_word_end, "Move to end of next long word",
        extend_next_word_start, "Extend to start of next word",
        extend_prev_word_start, "Extend to start of previous word",
        extend_next_word_end, "Extend to end of next word",
        extend_prev_word_end, "Extend to end of previous word",
        extend_next_long_word_start, "Extend to start of next long word",
        extend_prev_long_word_start, "Extend to start of previous long word",
        extend_next_long_word_end, "Extend to end of next long word",
        find_till_char, "Move till next occurrence of char",
        find_next_char, "Move to next occurrence of char",
        extend_till_char, "Extend till next occurrence of char",
        extend_next_char, "Extend to next occurrence of char",
        till_prev_char, "Move till previous occurrence of char",
        find_prev_char, "Move to previous occurrence of char",
        extend_till_prev_char, "Extend till previous occurrence of char",
        extend_prev_char, "Extend to previous occurrence of char",
        repeat_last_motion, "Repeat last motion",
        replace, "Replace with new char",
        switch_case, "Switch (toggle) case",
        switch_to_uppercase, "Switch to uppercase",
        switch_to_lowercase, "Switch to lowercase",
        page_up, "Move page up",
        page_down, "Move page down",
        half_page_up, "Move half page up",
        half_page_down, "Move half page down",
        select_all, "Select whole document",
        select_regex, "Select all regex matches inside selections",
        split_selection, "Split selections on regex matches",
        split_selection_on_newline, "Split selection on newlines",
        merge_consecutive_selections, "Merge consecutive selections",
        search, "Search for regex pattern",
        rsearch, "Reverse search for regex pattern",
        search_next, "Select next search match",
        search_prev, "Select previous search match",
        extend_search_next, "Add next search match to selection",
        extend_search_prev, "Add previous search match to selection",
        search_selection, "Use current selection as search pattern",
        make_search_word_bounded, "Modify current search to make it word bounded",
        global_search, "Global search in workspace folder",
        extend_line, "Select current line, if already selected, extend to another line based on the anchor",
        extend_line_below, "Select current line, if already selected, extend to next line",
        extend_line_above, "Select current line, if already selected, extend to previous line",
        extend_to_line_bounds, "Extend selection to line bounds",
        shrink_to_line_bounds, "Shrink selection to line bounds",
        delete_selection, "Delete selection",
        delete_selection_noyank, "Delete selection without yanking",
        change_selection, "Change selection",
        change_selection_noyank, "Change selection without yanking",
        collapse_selection, "Collapse selection into single cursor",
        flip_selections, "Flip selection cursor and anchor",
        ensure_selections_forward, "Ensure all selections face forward",
        insert_mode, "Insert before selection",
        append_mode, "Append after selection",
        command_mode, "Enter command mode",
        file_picker, "Open file picker",
        file_picker_in_current_directory, "Open file picker at current working directory",
        code_action, "Perform code action",
        buffer_picker, "Open buffer picker",
        jumplist_picker, "Open jumplist picker",
        symbol_picker, "Open symbol picker",
        select_references_to_symbol_under_cursor, "Select symbol references",
        workspace_symbol_picker, "Open workspace symbol picker",
        diagnostics_picker, "Open diagnostic picker",
        workspace_diagnostics_picker, "Open workspace diagnostic picker",
        last_picker, "Open last picker",
        insert_at_line_start, "Insert at start of line",
        insert_at_line_end, "Insert at end of line",
        open_below, "Open new line below selection",
        open_above, "Open new line above selection",
        normal_mode, "Enter normal mode",
        select_mode, "Enter selection extend mode",
        exit_select_mode, "Exit selection mode",
        goto_definition, "Goto definition",
        goto_declaration, "Goto declaration",
        add_newline_above, "Add newline above",
        add_newline_below, "Add newline below",
        goto_type_definition, "Goto type definition",
        goto_implementation, "Goto implementation",
        goto_file_start, "Goto line number <n> else file start",
        goto_file_end, "Goto file end",
        goto_file, "Goto files in selection",
        goto_file_hsplit, "Goto files in selection (hsplit)",
        goto_file_vsplit, "Goto files in selection (vsplit)",
        goto_reference, "Goto references",
        goto_window_top, "Goto window top",
        goto_window_center, "Goto window center",
        goto_window_bottom, "Goto window bottom",
        goto_last_accessed_file, "Goto last accessed file",
        goto_last_modified_file, "Goto last modified file",
        goto_last_modification, "Goto last modification",
        goto_line, "Goto line",
        goto_last_line, "Goto last line",
        goto_first_diag, "Goto first diagnostic",
        goto_last_diag, "Goto last diagnostic",
        goto_next_diag, "Goto next diagnostic",
        goto_prev_diag, "Goto previous diagnostic",
        goto_next_change, "Goto next change",
        goto_prev_change, "Goto previous change",
        goto_first_change, "Goto first change",
        goto_last_change, "Goto last change",
        goto_line_start, "Goto line start",
        goto_line_end, "Goto line end",
        goto_next_buffer, "Goto next buffer",
        goto_previous_buffer, "Goto previous buffer",
        goto_line_end_newline, "Goto newline at line end",
        goto_first_nonwhitespace, "Goto first non-blank in line",
        trim_selections, "Trim whitespace from selections",
        extend_to_line_start, "Extend to line start",
        extend_to_line_end, "Extend to line end",
        extend_to_line_end_newline, "Extend to line end",
        signature_help, "Show signature help",
        insert_tab, "Insert tab char",
        insert_newline, "Insert newline char",
        delete_char_backward, "Delete previous char",
        delete_char_forward, "Delete next char",
        delete_word_backward, "Delete previous word",
        delete_word_forward, "Delete next word",
        kill_to_line_start, "Delete till start of line",
        kill_to_line_end, "Delete till end of line",
        undo, "Undo change",
        redo, "Redo change",
        earlier, "Move backward in history",
        later, "Move forward in history",
        commit_undo_checkpoint, "Commit changes to new checkpoint",
        yank, "Yank selection",
        yank_joined_to_clipboard, "Join and yank selections to clipboard",
        yank_main_selection_to_clipboard, "Yank main selection to clipboard",
        yank_joined_to_primary_clipboard, "Join and yank selections to primary clipboard",
        yank_main_selection_to_primary_clipboard, "Yank main selection to primary clipboard",
        replace_with_yanked, "Replace with yanked text",
        replace_selections_with_clipboard, "Replace selections by clipboard content",
        replace_selections_with_primary_clipboard, "Replace selections by primary clipboard",
        paste_after, "Paste after selection",
        paste_before, "Paste before selection",
        paste_clipboard_after, "Paste clipboard after selections",
        paste_clipboard_before, "Paste clipboard before selections",
        paste_primary_clipboard_after, "Paste primary clipboard after selections",
        paste_primary_clipboard_before, "Paste primary clipboard before selections",
        indent, "Indent selection",
        unindent, "Unindent selection",
        format_selections, "Format selection",
        join_selections, "Join lines inside selection",
        join_selections_space, "Join lines inside selection and select spaces",
        keep_selections, "Keep selections matching regex",
        remove_selections, "Remove selections matching regex",
        align_selections, "Align selections in column",
        keep_primary_selection, "Keep primary selection",
        remove_primary_selection, "Remove primary selection",
        completion, "Invoke completion popup",
        hover, "Show docs for item under cursor",
        toggle_comments, "Comment/uncomment selections",
        rotate_selections_forward, "Rotate selections forward",
        rotate_selections_backward, "Rotate selections backward",
        rotate_selection_contents_forward, "Rotate selection contents forward",
        rotate_selection_contents_backward, "Rotate selections contents backward",
        expand_selection, "Expand selection to parent syntax node",
        shrink_selection, "Shrink selection to previously expanded syntax node",
        select_next_sibling, "Select next sibling in syntax tree",
        select_prev_sibling, "Select previous sibling in syntax tree",
        jump_forward, "Jump forward on jumplist",
        jump_backward, "Jump backward on jumplist",
        save_selection, "Save current selection to jumplist",
        jump_view_right, "Jump to right split",
        jump_view_left, "Jump to left split",
        jump_view_up, "Jump to split above",
        jump_view_down, "Jump to split below",
        swap_view_right, "Swap with right split",
        swap_view_left, "Swap with left split",
        swap_view_up, "Swap with split above",
        swap_view_down, "Swap with split below",
        transpose_view, "Transpose splits",
        rotate_view, "Goto next window",
        rotate_view_reverse, "Goto previous window",
        hsplit, "Horizontal bottom split",
        hsplit_new, "Horizontal bottom split scratch buffer",
        vsplit, "Vertical right split",
        vsplit_new, "Vertical right split scratch buffer",
        wclose, "Close window",
        wonly, "Close windows except current",
        select_register, "Select register",
        insert_register, "Insert register",
        align_view_middle, "Align view middle",
        align_view_top, "Align view top",
        align_view_center, "Align view center",
        align_view_bottom, "Align view bottom",
        scroll_up, "Scroll view up",
        scroll_down, "Scroll view down",
        match_brackets, "Goto matching bracket",
        surround_add, "Surround add",
        surround_replace, "Surround replace",
        surround_delete, "Surround delete",
        select_textobject_around, "Select around object",
        select_textobject_inner, "Select inside object",
        goto_next_function, "Goto next function",
        goto_prev_function, "Goto previous function",
        goto_next_class, "Goto next type definition",
        goto_prev_class, "Goto previous type definition",
        goto_next_parameter, "Goto next parameter",
        goto_prev_parameter, "Goto previous parameter",
        goto_next_comment, "Goto next comment",
        goto_prev_comment, "Goto previous comment",
        goto_next_test, "Goto next test",
        goto_prev_test, "Goto previous test",
        goto_next_paragraph, "Goto next paragraph",
        goto_prev_paragraph, "Goto previous paragraph",
        dap_launch, "Launch debug target",
        dap_toggle_breakpoint, "Toggle breakpoint",
        dap_continue, "Continue program execution",
        dap_pause, "Pause program execution",
        dap_step_in, "Step in",
        dap_step_out, "Step out",
        dap_next, "Step to next",
        dap_variables, "List variables",
        dap_terminate, "End debug session",
        dap_edit_condition, "Edit breakpoint condition on current line",
        dap_edit_log, "Edit breakpoint log message on current line",
        dap_switch_thread, "Switch current thread",
        dap_switch_stack_frame, "Switch stack frame",
        dap_enable_exceptions, "Enable exception breakpoints",
        dap_disable_exceptions, "Disable exception breakpoints",
        shell_pipe, "Pipe selections through shell command",
        shell_pipe_to, "Pipe selections into shell command ignoring output",
        shell_insert_output, "Insert shell command output before selections",
        shell_append_output, "Append shell command output after selections",
        shell_keep_pipe, "Filter selections with shell predicate",
        suspend, "Suspend and return to shell",
        rename_symbol, "Rename symbol",
        increment, "Increment item under cursor",
        decrement, "Decrement item under cursor",
        record_macro, "Record macro",
        replay_macro, "Replay macro",
        command_palette, "Open command palette",
    );
}

impl fmt::Debug for MappableCommand {
    fn fmt(&self, f: &mut std::fmt::Formatter<'_>) -> std::fmt::Result {
        match self {
            MappableCommand::Static { name, .. } => {
                f.debug_tuple("MappableCommand").field(name).finish()
            }
            MappableCommand::Typable { name, args, .. } => f
                .debug_tuple("MappableCommand")
                .field(name)
                .field(args)
                .finish(),
        }
    }
}

impl fmt::Display for MappableCommand {
    fn fmt(&self, f: &mut std::fmt::Formatter<'_>) -> std::fmt::Result {
        f.write_str(self.name())
    }
}

impl std::str::FromStr for MappableCommand {
    type Err = anyhow::Error;

    fn from_str(s: &str) -> Result<Self, Self::Err> {
        if let Some(suffix) = s.strip_prefix(':') {
            let mut typable_command = suffix.split(' ').into_iter().map(|arg| arg.trim());
            let name = typable_command
                .next()
                .ok_or_else(|| anyhow!("Expected typable command name"))?;
            let args = typable_command
                .map(|s| s.to_owned())
                .collect::<Vec<String>>();
            typed::TYPABLE_COMMAND_MAP
                .get(name)
                .map(|cmd| MappableCommand::Typable {
                    name: cmd.name.to_owned(),
                    doc: format!(":{} {:?}", cmd.name, args),
                    args,
                })
                .ok_or_else(|| anyhow!("No TypableCommand named '{}'", s))
        } else {
            MappableCommand::STATIC_COMMAND_LIST
                .iter()
                .find(|cmd| cmd.name() == s)
                .cloned()
                .ok_or_else(|| anyhow!("No command named '{}'", s))
        }
    }
}

impl<'de> Deserialize<'de> for MappableCommand {
    fn deserialize<D>(deserializer: D) -> Result<Self, D::Error>
    where
        D: Deserializer<'de>,
    {
        let s = String::deserialize(deserializer)?;
        s.parse().map_err(de::Error::custom)
    }
}

impl PartialEq for MappableCommand {
    fn eq(&self, other: &Self) -> bool {
        match (self, other) {
            (
                MappableCommand::Typable {
                    name: first_name,
                    args: first_args,
                    ..
                },
                MappableCommand::Typable {
                    name: second_name,
                    args: second_args,
                    ..
                },
            ) => first_name == second_name && first_args == second_args,
            (
                MappableCommand::Static {
                    name: first_name, ..
                },
                MappableCommand::Static {
                    name: second_name, ..
                },
            ) => first_name == second_name,
            _ => false,
        }
    }
}

fn no_op(_cx: &mut Context) {}

type MoveFn =
    fn(RopeSlice, Range, Direction, usize, Movement, &TextFormat, &mut TextAnnotations) -> Range;

fn move_impl(cx: &mut Context, move_fn: MoveFn, dir: Direction, behaviour: Movement) {
    let count = cx.count();
    let (view, doc) = current!(cx.editor);
    let text = doc.text().slice(..);
    let text_fmt = doc.text_format(view.inner_area(doc).width, None);
    let mut annotations = view.text_annotations(doc, None);

    let selection = doc.selection(view.id).clone().transform(|range| {
        move_fn(
            text,
            range,
            dir,
            count,
            behaviour,
            &text_fmt,
            &mut annotations,
        )
    });
    doc.set_selection(view.id, selection);
}

use helix_core::movement::{move_horizontally, move_vertically};

fn move_char_left(cx: &mut Context) {
    move_impl(cx, move_horizontally, Direction::Backward, Movement::Move)
}

fn move_char_right(cx: &mut Context) {
    move_impl(cx, move_horizontally, Direction::Forward, Movement::Move)
}

fn move_line_up(cx: &mut Context) {
    move_impl(cx, move_vertically, Direction::Backward, Movement::Move)
}

fn move_line_down(cx: &mut Context) {
    move_impl(cx, move_vertically, Direction::Forward, Movement::Move)
}

fn move_visual_line_up(cx: &mut Context) {
    move_impl(
        cx,
        move_vertically_visual,
        Direction::Backward,
        Movement::Move,
    )
}

fn move_visual_line_down(cx: &mut Context) {
    move_impl(
        cx,
        move_vertically_visual,
        Direction::Forward,
        Movement::Move,
    )
}

fn extend_char_left(cx: &mut Context) {
    move_impl(cx, move_horizontally, Direction::Backward, Movement::Extend)
}

fn extend_char_right(cx: &mut Context) {
    move_impl(cx, move_horizontally, Direction::Forward, Movement::Extend)
}

fn extend_line_up(cx: &mut Context) {
    move_impl(cx, move_vertically, Direction::Backward, Movement::Extend)
}

fn extend_line_down(cx: &mut Context) {
    move_impl(cx, move_vertically, Direction::Forward, Movement::Extend)
}

fn extend_visual_line_up(cx: &mut Context) {
    move_impl(
        cx,
        move_vertically_visual,
        Direction::Backward,
        Movement::Extend,
    )
}

fn extend_visual_line_down(cx: &mut Context) {
    move_impl(
        cx,
        move_vertically_visual,
        Direction::Forward,
        Movement::Extend,
    )
}

fn goto_line_end_impl(view: &mut View, doc: &mut Document, movement: Movement) {
    let text = doc.text().slice(..);

    let selection = doc.selection(view.id).clone().transform(|range| {
        let line = range.cursor_line(text);
        let line_start = text.line_to_char(line);

        let pos = graphemes::prev_grapheme_boundary(text, line_end_char_index(&text, line))
            .max(line_start);

        range.put_cursor(text, pos, movement == Movement::Extend)
    });
    doc.set_selection(view.id, selection);
}

fn goto_line_end(cx: &mut Context) {
    let (view, doc) = current!(cx.editor);
    goto_line_end_impl(
        view,
        doc,
        if cx.editor.mode == Mode::Select {
            Movement::Extend
        } else {
            Movement::Move
        },
    )
}

fn extend_to_line_end(cx: &mut Context) {
    let (view, doc) = current!(cx.editor);
    goto_line_end_impl(view, doc, Movement::Extend)
}

fn goto_line_end_newline_impl(view: &mut View, doc: &mut Document, movement: Movement) {
    let text = doc.text().slice(..);

    let selection = doc.selection(view.id).clone().transform(|range| {
        let line = range.cursor_line(text);
        let pos = line_end_char_index(&text, line);

        range.put_cursor(text, pos, movement == Movement::Extend)
    });
    doc.set_selection(view.id, selection);
}

fn goto_line_end_newline(cx: &mut Context) {
    let (view, doc) = current!(cx.editor);
    goto_line_end_newline_impl(
        view,
        doc,
        if cx.editor.mode == Mode::Select {
            Movement::Extend
        } else {
            Movement::Move
        },
    )
}

fn extend_to_line_end_newline(cx: &mut Context) {
    let (view, doc) = current!(cx.editor);
    goto_line_end_newline_impl(view, doc, Movement::Extend)
}

fn goto_line_start_impl(view: &mut View, doc: &mut Document, movement: Movement) {
    let text = doc.text().slice(..);

    let selection = doc.selection(view.id).clone().transform(|range| {
        let line = range.cursor_line(text);

        // adjust to start of the line
        let pos = text.line_to_char(line);
        range.put_cursor(text, pos, movement == Movement::Extend)
    });
    doc.set_selection(view.id, selection);
}

fn goto_line_start(cx: &mut Context) {
    let (view, doc) = current!(cx.editor);
    goto_line_start_impl(
        view,
        doc,
        if cx.editor.mode == Mode::Select {
            Movement::Extend
        } else {
            Movement::Move
        },
    )
}

fn goto_next_buffer(cx: &mut Context) {
    goto_buffer(cx.editor, Direction::Forward);
}

fn goto_previous_buffer(cx: &mut Context) {
    goto_buffer(cx.editor, Direction::Backward);
}

fn goto_buffer(editor: &mut Editor, direction: Direction) {
    let current = view!(editor).doc;

    let id = match direction {
        Direction::Forward => {
            let iter = editor.documents.keys();
            let mut iter = iter.skip_while(|id| *id != &current);
            iter.next(); // skip current item
            iter.next().or_else(|| editor.documents.keys().next())
        }
        Direction::Backward => {
            let iter = editor.documents.keys();
            let mut iter = iter.rev().skip_while(|id| *id != &current);
            iter.next(); // skip current item
            iter.next().or_else(|| editor.documents.keys().rev().next())
        }
    }
    .unwrap();

    let id = *id;

    editor.switch(id, Action::Replace);
}

fn extend_to_line_start(cx: &mut Context) {
    let (view, doc) = current!(cx.editor);
    goto_line_start_impl(view, doc, Movement::Extend)
}

fn kill_to_line_start(cx: &mut Context) {
    let (view, doc) = current!(cx.editor);
    let text = doc.text().slice(..);

    let selection = doc.selection(view.id).clone().transform(|range| {
        let line = range.cursor_line(text);
        let first_char = text.line_to_char(line);
        let anchor = range.cursor(text);
        let head = if anchor == first_char && line != 0 {
            // select until previous line
            line_end_char_index(&text, line - 1)
        } else if let Some(pos) = find_first_non_whitespace_char(text.line(line)) {
            if first_char + pos < anchor {
                // select until first non-blank in line if cursor is after it
                first_char + pos
            } else {
                // select until start of line
                first_char
            }
        } else {
            // select until start of line
            first_char
        };
        Range::new(head, anchor)
    });
    delete_selection_insert_mode(doc, view, &selection);

    lsp::signature_help_impl(cx, SignatureHelpInvoked::Automatic);
}

fn kill_to_line_end(cx: &mut Context) {
    let (view, doc) = current!(cx.editor);
    let text = doc.text().slice(..);

    let selection = doc.selection(view.id).clone().transform(|range| {
        let line = range.cursor_line(text);
        let line_end_pos = line_end_char_index(&text, line);
        let pos = range.cursor(text);

        let mut new_range = range.put_cursor(text, line_end_pos, true);
        // don't want to remove the line separator itself if the cursor doesn't reach the end of line.
        if pos != line_end_pos {
            new_range.head = line_end_pos;
        }
        new_range
    });
    delete_selection_insert_mode(doc, view, &selection);

    lsp::signature_help_impl(cx, SignatureHelpInvoked::Automatic);
}

fn goto_first_nonwhitespace(cx: &mut Context) {
    let (view, doc) = current!(cx.editor);
    let text = doc.text().slice(..);

    let selection = doc.selection(view.id).clone().transform(|range| {
        let line = range.cursor_line(text);

        if let Some(pos) = find_first_non_whitespace_char(text.line(line)) {
            let pos = pos + text.line_to_char(line);
            range.put_cursor(text, pos, cx.editor.mode == Mode::Select)
        } else {
            range
        }
    });
    doc.set_selection(view.id, selection);
}

fn trim_selections(cx: &mut Context) {
    let (view, doc) = current!(cx.editor);
    let text = doc.text().slice(..);

    let ranges: SmallVec<[Range; 1]> = doc
        .selection(view.id)
        .iter()
        .filter_map(|range| {
            if range.is_empty() || range.slice(text).chars().all(|ch| ch.is_whitespace()) {
                return None;
            }
            let mut start = range.from();
            let mut end = range.to();
            start = movement::skip_while(text, start, |x| x.is_whitespace()).unwrap_or(start);
            end = movement::backwards_skip_while(text, end, |x| x.is_whitespace()).unwrap_or(end);
            Some(Range::new(start, end).with_direction(range.direction()))
        })
        .collect();

    if !ranges.is_empty() {
        let primary = doc.selection(view.id).primary();
        let idx = ranges
            .iter()
            .position(|range| range.overlaps(&primary))
            .unwrap_or(ranges.len() - 1);
        doc.set_selection(view.id, Selection::new(ranges, idx));
    } else {
        collapse_selection(cx);
        keep_primary_selection(cx);
    };
}

// align text in selection
#[allow(deprecated)]
fn align_selections(cx: &mut Context) {
    use helix_core::visual_coords_at_pos;

    let (view, doc) = current!(cx.editor);
    let text = doc.text().slice(..);
    let selection = doc.selection(view.id);

    let tab_width = doc.tab_width();
    let mut column_widths: Vec<Vec<_>> = Vec::new();
    let mut last_line = text.len_lines() + 1;
    let mut col = 0;

    for range in selection {
        let coords = visual_coords_at_pos(text, range.head, tab_width);
        let anchor_coords = visual_coords_at_pos(text, range.anchor, tab_width);

        if coords.row != anchor_coords.row {
            cx.editor
                .set_error("align cannot work with multi line selections");
            return;
        }

        col = if coords.row == last_line { col + 1 } else { 0 };

        if col >= column_widths.len() {
            column_widths.push(Vec::new());
        }
        column_widths[col].push((range.from(), coords.col));

        last_line = coords.row;
    }

    let mut changes = Vec::with_capacity(selection.len());

    // Account for changes on each row
    let len = column_widths.first().map(|cols| cols.len()).unwrap_or(0);
    let mut offs = vec![0; len];

    for col in column_widths {
        let max_col = col
            .iter()
            .enumerate()
            .map(|(row, (_, cursor))| *cursor + offs[row])
            .max()
            .unwrap_or(0);

        for (row, (insert_pos, last_col)) in col.into_iter().enumerate() {
            let ins_count = max_col - (last_col + offs[row]);

            if ins_count == 0 {
                continue;
            }

            offs[row] += ins_count;

            changes.push((insert_pos, insert_pos, Some(" ".repeat(ins_count).into())));
        }
    }

    // The changeset has to be sorted
    changes.sort_unstable_by_key(|(from, _, _)| *from);

    let transaction = Transaction::change(doc.text(), changes.into_iter());
    doc.apply(&transaction, view.id);
}

fn goto_window(cx: &mut Context, align: Align) {
    let count = cx.count() - 1;
    let config = cx.editor.config();
    let (view, doc) = current!(cx.editor);

    let height = view.inner_height();

    // respect user given count if any
    // - 1 so we have at least one gap in the middle.
    // a height of 6 with padding of 3 on each side will keep shifting the view back and forth
    // as we type
    let scrolloff = config.scrolloff.min(height.saturating_sub(1) / 2);

    let last_visual_line = view.last_visual_line(doc);

    let visual_line = match align {
        Align::Top => view.offset.vertical_offset + scrolloff + count,
        Align::Center => view.offset.vertical_offset + (last_visual_line / 2),
        Align::Bottom => {
            view.offset.vertical_offset + last_visual_line.saturating_sub(scrolloff + count)
        }
    }
    .max(view.offset.vertical_offset + scrolloff)
    .min(view.offset.vertical_offset + last_visual_line.saturating_sub(scrolloff));

    let pos = view
        .pos_at_visual_coords(doc, visual_line as u16, 0, false)
        .expect("visual_line was constrained to the view area");

    let text = doc.text().slice(..);
    let selection = doc
        .selection(view.id)
        .clone()
        .transform(|range| range.put_cursor(text, pos, cx.editor.mode == Mode::Select));
    doc.set_selection(view.id, selection);
}

fn goto_window_top(cx: &mut Context) {
    goto_window(cx, Align::Top)
}

fn goto_window_center(cx: &mut Context) {
    goto_window(cx, Align::Center)
}

fn goto_window_bottom(cx: &mut Context) {
    goto_window(cx, Align::Bottom)
}

fn move_word_impl<F>(cx: &mut Context, move_fn: F)
where
    F: Fn(RopeSlice, Range, usize) -> Range,
{
    let count = cx.count();
    let (view, doc) = current!(cx.editor);
    let text = doc.text().slice(..);

    let selection = doc
        .selection(view.id)
        .clone()
        .transform(|range| move_fn(text, range, count));
    doc.set_selection(view.id, selection);
}

fn move_next_word_start(cx: &mut Context) {
    move_word_impl(cx, movement::move_next_word_start)
}

fn move_prev_word_start(cx: &mut Context) {
    move_word_impl(cx, movement::move_prev_word_start)
}

fn move_prev_word_end(cx: &mut Context) {
    move_word_impl(cx, movement::move_prev_word_end)
}

fn move_next_word_end(cx: &mut Context) {
    move_word_impl(cx, movement::move_next_word_end)
}

fn move_next_long_word_start(cx: &mut Context) {
    move_word_impl(cx, movement::move_next_long_word_start)
}

fn move_prev_long_word_start(cx: &mut Context) {
    move_word_impl(cx, movement::move_prev_long_word_start)
}

fn move_next_long_word_end(cx: &mut Context) {
    move_word_impl(cx, movement::move_next_long_word_end)
}

fn goto_para_impl<F>(cx: &mut Context, move_fn: F)
where
    F: Fn(RopeSlice, Range, usize, Movement) -> Range + 'static,
{
    let count = cx.count();
    let motion = move |editor: &mut Editor| {
        let (view, doc) = current!(editor);
        let text = doc.text().slice(..);
        let behavior = if editor.mode == Mode::Select {
            Movement::Extend
        } else {
            Movement::Move
        };

        let selection = doc
            .selection(view.id)
            .clone()
            .transform(|range| move_fn(text, range, count, behavior));
        doc.set_selection(view.id, selection);
    };
    motion(cx.editor);
    cx.editor.last_motion = Some(Motion(Box::new(motion)));
}

fn goto_prev_paragraph(cx: &mut Context) {
    goto_para_impl(cx, movement::move_prev_paragraph)
}

fn goto_next_paragraph(cx: &mut Context) {
    goto_para_impl(cx, movement::move_next_paragraph)
}

fn goto_file_start(cx: &mut Context) {
    if cx.count.is_some() {
        goto_line(cx);
    } else {
        let (view, doc) = current!(cx.editor);
        let text = doc.text().slice(..);
        let selection = doc
            .selection(view.id)
            .clone()
            .transform(|range| range.put_cursor(text, 0, cx.editor.mode == Mode::Select));
        push_jump(view, doc);
        doc.set_selection(view.id, selection);
    }
}

fn goto_file_end(cx: &mut Context) {
    let (view, doc) = current!(cx.editor);
    let text = doc.text().slice(..);
    let pos = doc.text().len_chars();
    let selection = doc
        .selection(view.id)
        .clone()
        .transform(|range| range.put_cursor(text, pos, cx.editor.mode == Mode::Select));
    push_jump(view, doc);
    doc.set_selection(view.id, selection);
}

fn goto_file(cx: &mut Context) {
    goto_file_impl(cx, Action::Replace);
}

fn goto_file_hsplit(cx: &mut Context) {
    goto_file_impl(cx, Action::HorizontalSplit);
}

fn goto_file_vsplit(cx: &mut Context) {
    goto_file_impl(cx, Action::VerticalSplit);
}

/// Goto files in selection.
fn goto_file_impl(cx: &mut Context, action: Action) {
    let (view, doc) = current_ref!(cx.editor);
    let text = doc.text();
    let selections = doc.selection(view.id);
    let mut paths: Vec<_> = selections
        .iter()
        .map(|r| text.slice(r.from()..r.to()).to_string())
        .collect();
    let primary = selections.primary();
    // Checks whether there is only one selection with a width of 1
    if selections.len() == 1 && primary.len() == 1 {
        let count = cx.count();
        let text_slice = text.slice(..);
        // In this case it selects the WORD under the cursor
        let current_word = textobject::textobject_word(
            text_slice,
            primary,
            textobject::TextObject::Inside,
            count,
            true,
        );
        // Trims some surrounding chars so that the actual file is opened.
        let surrounding_chars: &[_] = &['\'', '"', '(', ')'];
        paths.clear();
        paths.push(
            current_word
                .fragment(text_slice)
                .trim_matches(surrounding_chars)
                .to_string(),
        );
    }
    for sel in paths {
        let p = sel.trim();
        if !p.is_empty() {
            if let Err(e) = cx.editor.open(&PathBuf::from(p), action) {
                cx.editor.set_error(format!("Open file failed: {:?}", e));
            }
        }
    }
}

fn extend_word_impl<F>(cx: &mut Context, extend_fn: F)
where
    F: Fn(RopeSlice, Range, usize) -> Range,
{
    let count = cx.count();
    let (view, doc) = current!(cx.editor);
    let text = doc.text().slice(..);

    let selection = doc.selection(view.id).clone().transform(|range| {
        let word = extend_fn(text, range, count);
        let pos = word.cursor(text);
        range.put_cursor(text, pos, true)
    });
    doc.set_selection(view.id, selection);
}

fn extend_next_word_start(cx: &mut Context) {
    extend_word_impl(cx, movement::move_next_word_start)
}

fn extend_prev_word_start(cx: &mut Context) {
    extend_word_impl(cx, movement::move_prev_word_start)
}

fn extend_next_word_end(cx: &mut Context) {
    extend_word_impl(cx, movement::move_next_word_end)
}

fn extend_prev_word_end(cx: &mut Context) {
    extend_word_impl(cx, movement::move_prev_word_end)
}

fn extend_next_long_word_start(cx: &mut Context) {
    extend_word_impl(cx, movement::move_next_long_word_start)
}

fn extend_prev_long_word_start(cx: &mut Context) {
    extend_word_impl(cx, movement::move_prev_long_word_start)
}

fn extend_next_long_word_end(cx: &mut Context) {
    extend_word_impl(cx, movement::move_next_long_word_end)
}

fn will_find_char<F>(cx: &mut Context, search_fn: F, inclusive: bool, extend: bool)
where
    F: Fn(RopeSlice, char, usize, usize, bool) -> Option<usize> + 'static,
{
    // TODO: count is reset to 1 before next key so we move it into the closure here.
    // Would be nice to carry over.
    let count = cx.count();

    // need to wait for next key
    // TODO: should this be done by grapheme rather than char?  For example,
    // we can't properly handle the line-ending CRLF case here in terms of char.
    cx.on_next_key(move |cx, event| {
        let ch = match event {
            KeyEvent {
                code: KeyCode::Enter,
                ..
            } =>
            // TODO: this isn't quite correct when CRLF is involved.
            // This hack will work in most cases, since documents don't
            // usually mix line endings.  But we should fix it eventually
            // anyway.
            {
                doc!(cx.editor).line_ending.as_str().chars().next().unwrap()
            }

            KeyEvent {
                code: KeyCode::Tab, ..
            } => '\t',

            KeyEvent {
                code: KeyCode::Char(ch),
                ..
            } => ch,
            _ => return,
        };

        find_char_impl(cx.editor, &search_fn, inclusive, extend, ch, count);
        cx.editor.last_motion = Some(Motion(Box::new(move |editor: &mut Editor| {
            find_char_impl(editor, &search_fn, inclusive, true, ch, 1);
        })));
    })
}

//

#[inline]
fn find_char_impl<F, M: CharMatcher + Clone + Copy>(
    editor: &mut Editor,
    search_fn: &F,
    inclusive: bool,
    extend: bool,
    char_matcher: M,
    count: usize,
) where
    F: Fn(RopeSlice, M, usize, usize, bool) -> Option<usize> + 'static,
{
    let (view, doc) = current!(editor);
    let text = doc.text().slice(..);

    let selection = doc.selection(view.id).clone().transform(|range| {
        // TODO: use `Range::cursor()` here instead.  However, that works in terms of
        // graphemes, whereas this function doesn't yet.  So we're doing the same logic
        // here, but just in terms of chars instead.
        let search_start_pos = if range.anchor < range.head {
            range.head - 1
        } else {
            range.head
        };

        search_fn(text, char_matcher, search_start_pos, count, inclusive).map_or(range, |pos| {
            if extend {
                range.put_cursor(text, pos, true)
            } else {
                Range::point(range.cursor(text)).put_cursor(text, pos, true)
            }
        })
    });
    doc.set_selection(view.id, selection);
}

fn find_next_char_impl(
    text: RopeSlice,
    ch: char,
    pos: usize,
    n: usize,
    inclusive: bool,
) -> Option<usize> {
    let pos = (pos + 1).min(text.len_chars());
    if inclusive {
        search::find_nth_next(text, ch, pos, n)
    } else {
        let n = match text.get_char(pos) {
            Some(next_ch) if next_ch == ch => n + 1,
            _ => n,
        };
        search::find_nth_next(text, ch, pos, n).map(|n| n.saturating_sub(1))
    }
}

fn find_prev_char_impl(
    text: RopeSlice,
    ch: char,
    pos: usize,
    n: usize,
    inclusive: bool,
) -> Option<usize> {
    if inclusive {
        search::find_nth_prev(text, ch, pos, n)
    } else {
        let n = match text.get_char(pos.saturating_sub(1)) {
            Some(next_ch) if next_ch == ch => n + 1,
            _ => n,
        };
        search::find_nth_prev(text, ch, pos, n).map(|n| (n + 1).min(text.len_chars()))
    }
}

fn find_till_char(cx: &mut Context) {
    will_find_char(cx, find_next_char_impl, false, false)
}

fn find_next_char(cx: &mut Context) {
    will_find_char(cx, find_next_char_impl, true, false)
}

fn extend_till_char(cx: &mut Context) {
    will_find_char(cx, find_next_char_impl, false, true)
}

fn extend_next_char(cx: &mut Context) {
    will_find_char(cx, find_next_char_impl, true, true)
}

fn till_prev_char(cx: &mut Context) {
    will_find_char(cx, find_prev_char_impl, false, false)
}

fn find_prev_char(cx: &mut Context) {
    will_find_char(cx, find_prev_char_impl, true, false)
}

fn extend_till_prev_char(cx: &mut Context) {
    will_find_char(cx, find_prev_char_impl, false, true)
}

fn extend_prev_char(cx: &mut Context) {
    will_find_char(cx, find_prev_char_impl, true, true)
}

fn repeat_last_motion(cx: &mut Context) {
    let count = cx.count();
    let last_motion = cx.editor.last_motion.take();
    if let Some(m) = &last_motion {
        for _ in 0..count {
            m.run(cx.editor);
        }
        cx.editor.last_motion = last_motion;
    }
}

fn replace(cx: &mut Context) {
    let mut buf = [0u8; 4]; // To hold utf8 encoded char.

    // need to wait for next key
    cx.on_next_key(move |cx, event| {
        let (view, doc) = current!(cx.editor);
        let ch: Option<&str> = match event {
            KeyEvent {
                code: KeyCode::Char(ch),
                ..
            } => Some(ch.encode_utf8(&mut buf[..])),
            KeyEvent {
                code: KeyCode::Enter,
                ..
            } => Some(doc.line_ending.as_str()),
            KeyEvent {
                code: KeyCode::Tab, ..
            } => Some("\t"),
            _ => None,
        };

        let selection = doc.selection(view.id);

        if let Some(ch) = ch {
            let transaction = Transaction::change_by_selection(doc.text(), selection, |range| {
                if !range.is_empty() {
                    let text: String =
                        RopeGraphemes::new(doc.text().slice(range.from()..range.to()))
                            .map(|g| {
                                let cow: Cow<str> = g.into();
                                if str_is_line_ending(&cow) {
                                    cow
                                } else {
                                    ch.into()
                                }
                            })
                            .collect();

                    (range.from(), range.to(), Some(text.into()))
                } else {
                    // No change.
                    (range.from(), range.to(), None)
                }
            });

            doc.apply(&transaction, view.id);
            exit_select_mode(cx);
        }
    })
}

fn switch_case_impl<F>(cx: &mut Context, change_fn: F)
where
    F: Fn(RopeSlice) -> Tendril,
{
    let (view, doc) = current!(cx.editor);
    let selection = doc.selection(view.id);
    let transaction = Transaction::change_by_selection(doc.text(), selection, |range| {
        let text: Tendril = change_fn(range.slice(doc.text().slice(..)));

        (range.from(), range.to(), Some(text))
    });

    doc.apply(&transaction, view.id);
}

fn switch_case(cx: &mut Context) {
    switch_case_impl(cx, |string| {
        string
            .chars()
            .flat_map(|ch| {
                if ch.is_lowercase() {
                    ch.to_uppercase().collect()
                } else if ch.is_uppercase() {
                    ch.to_lowercase().collect()
                } else {
                    vec![ch]
                }
            })
            .collect()
    });
}

fn switch_to_uppercase(cx: &mut Context) {
    switch_case_impl(cx, |string| {
        string.chunks().map(|chunk| chunk.to_uppercase()).collect()
    });
}

fn switch_to_lowercase(cx: &mut Context) {
    switch_case_impl(cx, |string| {
        string.chunks().map(|chunk| chunk.to_lowercase()).collect()
    });
}

pub fn scroll(cx: &mut Context, offset: usize, direction: Direction) {
    use Direction::*;
    let config = cx.editor.config();
    let (view, doc) = current!(cx.editor);

    let range = doc.selection(view.id).primary();
    let text = doc.text().slice(..);

    let cursor = range.cursor(text);
    let height = view.inner_height();

    let scrolloff = config.scrolloff.min(height / 2);
    let offset = match direction {
        Forward => offset as isize,
        Backward => -(offset as isize),
    };

    let doc_text = doc.text().slice(..);
    let viewport = view.inner_area(doc);
    let text_fmt = doc.text_format(viewport.width, None);
    let annotations = view.text_annotations(doc, None);
    (view.offset.anchor, view.offset.vertical_offset) = char_idx_at_visual_offset(
        doc_text,
        view.offset.anchor,
        view.offset.vertical_offset as isize + offset,
        0,
        &text_fmt,
        &annotations,
    );

    let head;
    match direction {
        Forward => {
            head = char_idx_at_visual_offset(
                doc_text,
                view.offset.anchor,
                (view.offset.vertical_offset + scrolloff) as isize,
                0,
                &text_fmt,
                &annotations,
            )
            .0;
            if head <= cursor {
                return;
            }
        }
        Backward => {
            head = char_idx_at_visual_offset(
                doc_text,
                view.offset.anchor,
                (view.offset.vertical_offset + height - scrolloff) as isize,
                0,
                &text_fmt,
                &annotations,
            )
            .0;
            if head >= cursor {
                return;
            }
        }
    }

    let anchor = if cx.editor.mode == Mode::Select {
        range.anchor
    } else {
        head
    };

    // replace primary selection with an empty selection at cursor pos
    let prim_sel = Range::new(anchor, head);
    let mut sel = doc.selection(view.id).clone();
    let idx = sel.primary_index();
    sel = sel.replace(idx, prim_sel);
    doc.set_selection(view.id, sel);
}

fn page_up(cx: &mut Context) {
    let view = view!(cx.editor);
    let offset = view.inner_height();
    scroll(cx, offset, Direction::Backward);
}

fn page_down(cx: &mut Context) {
    let view = view!(cx.editor);
    let offset = view.inner_height();
    scroll(cx, offset, Direction::Forward);
}

fn half_page_up(cx: &mut Context) {
    let view = view!(cx.editor);
    let offset = view.inner_height() / 2;
    scroll(cx, offset, Direction::Backward);
}

fn half_page_down(cx: &mut Context) {
    let view = view!(cx.editor);
    let offset = view.inner_height() / 2;
    scroll(cx, offset, Direction::Forward);
}

#[allow(deprecated)]
// currently uses the deprected `visual_coords_at_pos`/`pos_at_visual_coords` functions
// as this function ignores softwrapping (and virtual text) and instead only cares
// about "text visual position"
//
// TODO: implement a variant of that uses visual lines and respects virtual text
fn copy_selection_on_line(cx: &mut Context, direction: Direction) {
    use helix_core::{pos_at_visual_coords, visual_coords_at_pos};

    let count = cx.count();
    let (view, doc) = current!(cx.editor);
    let text = doc.text().slice(..);
    let selection = doc.selection(view.id);
    let mut ranges = SmallVec::with_capacity(selection.ranges().len() * (count + 1));
    ranges.extend_from_slice(selection.ranges());
    let mut primary_index = 0;
    for range in selection.iter() {
        let is_primary = *range == selection.primary();

        // The range is always head exclusive
        let (head, anchor) = if range.anchor < range.head {
            (range.head - 1, range.anchor)
        } else {
            (range.head, range.anchor.saturating_sub(1))
        };

        let tab_width = doc.tab_width();

        let head_pos = visual_coords_at_pos(text, head, tab_width);
        let anchor_pos = visual_coords_at_pos(text, anchor, tab_width);

        let height = std::cmp::max(head_pos.row, anchor_pos.row)
            - std::cmp::min(head_pos.row, anchor_pos.row)
            + 1;

        if is_primary {
            primary_index = ranges.len();
        }
        ranges.push(*range);

        let mut sels = 0;
        let mut i = 0;
        while sels < count {
            let offset = (i + 1) * height;

            let anchor_row = match direction {
                Direction::Forward => anchor_pos.row + offset,
                Direction::Backward => anchor_pos.row.saturating_sub(offset),
            };

            let head_row = match direction {
                Direction::Forward => head_pos.row + offset,
                Direction::Backward => head_pos.row.saturating_sub(offset),
            };

            if anchor_row >= text.len_lines() || head_row >= text.len_lines() {
                break;
            }

            let anchor =
                pos_at_visual_coords(text, Position::new(anchor_row, anchor_pos.col), tab_width);
            let head = pos_at_visual_coords(text, Position::new(head_row, head_pos.col), tab_width);

            // skip lines that are too short
            if visual_coords_at_pos(text, anchor, tab_width).col == anchor_pos.col
                && visual_coords_at_pos(text, head, tab_width).col == head_pos.col
            {
                if is_primary {
                    primary_index = ranges.len();
                }
                // This is Range::new(anchor, head), but it will place the cursor on the correct column
                ranges.push(Range::point(anchor).put_cursor(text, head, true));
                sels += 1;
            }

            i += 1;
        }
    }

    let selection = Selection::new(ranges, primary_index);
    doc.set_selection(view.id, selection);
}

fn copy_selection_on_prev_line(cx: &mut Context) {
    copy_selection_on_line(cx, Direction::Backward)
}

fn copy_selection_on_next_line(cx: &mut Context) {
    copy_selection_on_line(cx, Direction::Forward)
}

fn select_all(cx: &mut Context) {
    let (view, doc) = current!(cx.editor);

    let end = doc.text().len_chars();
    doc.set_selection(view.id, Selection::single(0, end))
}

fn select_regex(cx: &mut Context) {
    let reg = cx.register.unwrap_or('/');
    ui::regex_prompt(
        cx,
        "select:".into(),
        Some(reg),
        ui::completers::none,
        move |editor, regex, event| {
            let (view, doc) = current!(editor);
            if !matches!(event, PromptEvent::Update | PromptEvent::Validate) {
                return;
            }
            let text = doc.text().slice(..);
            if let Some(selection) =
                selection::select_on_matches(text, doc.selection(view.id), &regex)
            {
                doc.set_selection(view.id, selection);
            }
        },
    );
}

fn split_selection(cx: &mut Context) {
    let reg = cx.register.unwrap_or('/');
    ui::regex_prompt(
        cx,
        "split:".into(),
        Some(reg),
        ui::completers::none,
        move |editor, regex, event| {
            let (view, doc) = current!(editor);
            if !matches!(event, PromptEvent::Update | PromptEvent::Validate) {
                return;
            }
            let text = doc.text().slice(..);
            let selection = selection::split_on_matches(text, doc.selection(view.id), &regex);
            doc.set_selection(view.id, selection);
        },
    );
}

fn split_selection_on_newline(cx: &mut Context) {
    let (view, doc) = current!(cx.editor);
    let text = doc.text().slice(..);
    // only compile the regex once
    #[allow(clippy::trivial_regex)]
    static REGEX: Lazy<Regex> =
        Lazy::new(|| Regex::new(r"\r\n|[\n\r\u{000B}\u{000C}\u{0085}\u{2028}\u{2029}]").unwrap());
    let selection = selection::split_on_matches(text, doc.selection(view.id), &REGEX);
    doc.set_selection(view.id, selection);
}

fn merge_consecutive_selections(cx: &mut Context) {
    let (view, doc) = current!(cx.editor);
    let selection = doc.selection(view.id).clone().merge_consecutive_ranges();
    doc.set_selection(view.id, selection);
}

#[allow(clippy::too_many_arguments)]
fn search_impl(
    editor: &mut Editor,
    contents: &str,
    regex: &Regex,
    movement: Movement,
    direction: Direction,
    scrolloff: usize,
    wrap_around: bool,
    show_warnings: bool,
) {
    let (view, doc) = current!(editor);
    let text = doc.text().slice(..);
    let selection = doc.selection(view.id);

    // Get the right side of the primary block cursor for forward search, or the
    // grapheme before the start of the selection for reverse search.
    let start = match direction {
        Direction::Forward => text.char_to_byte(graphemes::ensure_grapheme_boundary_next(
            text,
            selection.primary().to(),
        )),
        Direction::Backward => text.char_to_byte(graphemes::ensure_grapheme_boundary_prev(
            text,
            selection.primary().from(),
        )),
    };

    // A regex::Match returns byte-positions in the str. In the case where we
    // do a reverse search and wraparound to the end, we don't need to search
    // the text before the current cursor position for matches, but by slicing
    // it out, we need to add it back to the position of the selection.
    let mut offset = 0;

    // use find_at to find the next match after the cursor, loop around the end
    // Careful, `Regex` uses `bytes` as offsets, not character indices!
    let mut mat = match direction {
        Direction::Forward => regex.find_at(contents, start),
        Direction::Backward => regex.find_iter(&contents[..start]).last(),
    };

    if mat.is_none() {
        if wrap_around {
            mat = match direction {
                Direction::Forward => regex.find(contents),
                Direction::Backward => {
                    offset = start;
                    regex.find_iter(&contents[start..]).last()
                }
            };
        }
        if show_warnings {
            if wrap_around && mat.is_some() {
                editor.set_status("Wrapped around document");
            } else {
                editor.set_error("No more matches");
            }
        }
    }

    let (view, doc) = current!(editor);
    let text = doc.text().slice(..);
    let selection = doc.selection(view.id);

    if let Some(mat) = mat {
        let start = text.byte_to_char(mat.start() + offset);
        let end = text.byte_to_char(mat.end() + offset);

        if end == 0 {
            // skip empty matches that don't make sense
            return;
        }

        // Determine range direction based on the primary range
        let primary = selection.primary();
        let range = Range::new(start, end).with_direction(primary.direction());

        let selection = match movement {
            Movement::Extend => selection.clone().push(range),
            Movement::Move => selection.clone().replace(selection.primary_index(), range),
        };

        doc.set_selection(view.id, selection);
        view.ensure_cursor_in_view_center(doc, scrolloff);
    };
}

fn search_completions(cx: &mut Context, reg: Option<char>) -> Vec<String> {
    let mut items = reg
        .and_then(|reg| cx.editor.registers.get(reg))
        .map_or(Vec::new(), |reg| reg.read().iter().take(200).collect());
    items.sort_unstable();
    items.dedup();
    items.into_iter().cloned().collect()
}

fn search(cx: &mut Context) {
    searcher(cx, Direction::Forward)
}

fn rsearch(cx: &mut Context) {
    searcher(cx, Direction::Backward)
}

fn searcher(cx: &mut Context, direction: Direction) {
    let reg = cx.register.unwrap_or('/');
    let config = cx.editor.config();
    let scrolloff = config.scrolloff;
    let wrap_around = config.search.wrap_around;

    let doc = doc!(cx.editor);

    // TODO: could probably share with select_on_matches?

    // HAXX: sadly we can't avoid allocating a single string for the whole buffer since we can't
    // feed chunks into the regex yet
    let contents = doc.text().slice(..).to_string();
    let completions = search_completions(cx, Some(reg));

    ui::regex_prompt(
        cx,
        "search:".into(),
        Some(reg),
        move |_editor: &Editor, input: &str| {
            completions
                .iter()
                .filter(|comp| comp.starts_with(input))
                .map(|comp| (0.., std::borrow::Cow::Owned(comp.clone())))
                .collect()
        },
        move |editor, regex, event| {
            if !matches!(event, PromptEvent::Update | PromptEvent::Validate) {
                return;
            }
            search_impl(
                editor,
                &contents,
                &regex,
                Movement::Move,
                direction,
                scrolloff,
                wrap_around,
                false,
            );
        },
    );
}

fn search_next_or_prev_impl(cx: &mut Context, movement: Movement, direction: Direction) {
    let count = cx.count();
    let config = cx.editor.config();
    let scrolloff = config.scrolloff;
    let (_, doc) = current!(cx.editor);
    let registers = &cx.editor.registers;
    if let Some(query) = registers.read('/').and_then(|query| query.last()) {
        let contents = doc.text().slice(..).to_string();
        let search_config = &config.search;
        let case_insensitive = if search_config.smart_case {
            !query.chars().any(char::is_uppercase)
        } else {
            false
        };
        let wrap_around = search_config.wrap_around;
        if let Ok(regex) = RegexBuilder::new(query)
            .case_insensitive(case_insensitive)
            .multi_line(true)
            .build()
        {
            for _ in 0..count {
                search_impl(
                    cx.editor,
                    &contents,
                    &regex,
                    movement,
                    direction,
                    scrolloff,
                    wrap_around,
                    true,
                );
            }
        } else {
            let error = format!("Invalid regex: {}", query);
            cx.editor.set_error(error);
        }
    }
}

fn search_next(cx: &mut Context) {
    search_next_or_prev_impl(cx, Movement::Move, Direction::Forward);
}

fn search_prev(cx: &mut Context) {
    search_next_or_prev_impl(cx, Movement::Move, Direction::Backward);
}
fn extend_search_next(cx: &mut Context) {
    search_next_or_prev_impl(cx, Movement::Extend, Direction::Forward);
}

fn extend_search_prev(cx: &mut Context) {
    search_next_or_prev_impl(cx, Movement::Extend, Direction::Backward);
}

fn search_selection(cx: &mut Context) {
    let (view, doc) = current!(cx.editor);
    let contents = doc.text().slice(..);

    let regex = doc
        .selection(view.id)
        .iter()
        .map(|selection| regex::escape(&selection.fragment(contents)))
        .collect::<HashSet<_>>() // Collect into hashset to deduplicate identical regexes
        .into_iter()
        .collect::<Vec<_>>()
        .join("|");

    let msg = format!("register '{}' set to '{}'", '/', &regex);
    cx.editor.registers.push('/', regex);
    cx.editor.set_status(msg);
}

fn make_search_word_bounded(cx: &mut Context) {
    let regex = match cx.editor.registers.last('/') {
        Some(regex) => regex,
        None => return,
    };
    let start_anchored = regex.starts_with("\\b");
    let end_anchored = regex.ends_with("\\b");

    if start_anchored && end_anchored {
        return;
    }

    let mut new_regex = String::with_capacity(
        regex.len() + if start_anchored { 0 } else { 2 } + if end_anchored { 0 } else { 2 },
    );

    if !start_anchored {
        new_regex.push_str("\\b");
    }
    new_regex.push_str(regex);
    if !end_anchored {
        new_regex.push_str("\\b");
    }

    let msg = format!("register '{}' set to '{}'", '/', &new_regex);
    cx.editor.registers.push('/', new_regex);
    cx.editor.set_status(msg);
}

fn global_search(cx: &mut Context) {
    #[derive(Debug)]
    struct FileResult {
        path: PathBuf,
        /// 0 indexed lines
        line_num: usize,
    }

    impl FileResult {
        fn new(path: &Path, line_num: usize) -> Self {
            Self {
                path: path.to_path_buf(),
                line_num,
            }
        }
    }

    impl ui::menu::Item for FileResult {
        type Data = Option<PathBuf>;

        fn format(&self, current_path: &Self::Data) -> Row {
            let relative_path = helix_core::path::get_relative_path(&self.path)
                .to_string_lossy()
                .into_owned();
            if current_path
                .as_ref()
                .map(|p| p == &self.path)
                .unwrap_or(false)
            {
                format!("{} (*)", relative_path).into()
            } else {
                relative_path.into()
            }
        }
    }

    let (all_matches_sx, all_matches_rx) = tokio::sync::mpsc::unbounded_channel::<FileResult>();
    let config = cx.editor.config();
    let smart_case = config.search.smart_case;
    let file_picker_config = config.file_picker.clone();

    let reg = cx.register.unwrap_or('/');

    let completions = search_completions(cx, Some(reg));
    ui::regex_prompt(
        cx,
        "global-search:".into(),
        Some(reg),
        move |_editor: &Editor, input: &str| {
            completions
                .iter()
                .filter(|comp| comp.starts_with(input))
                .map(|comp| (0.., std::borrow::Cow::Owned(comp.clone())))
                .collect()
        },
        move |_editor, regex, event| {
            if event != PromptEvent::Validate {
                return;
            }

            if let Ok(matcher) = RegexMatcherBuilder::new()
                .case_smart(smart_case)
                .build(regex.as_str())
            {
                let searcher = SearcherBuilder::new()
                    .binary_detection(BinaryDetection::quit(b'\x00'))
                    .build();

                let search_root = std::env::current_dir()
                    .expect("Global search error: Failed to get current dir");
                WalkBuilder::new(search_root)
                    .hidden(file_picker_config.hidden)
                    .parents(file_picker_config.parents)
                    .ignore(file_picker_config.ignore)
                    .follow_links(file_picker_config.follow_symlinks)
                    .git_ignore(file_picker_config.git_ignore)
                    .git_global(file_picker_config.git_global)
                    .git_exclude(file_picker_config.git_exclude)
                    .max_depth(file_picker_config.max_depth)
                    // We always want to ignore the .git directory, otherwise if
                    // `ignore` is turned off above, we end up with a lot of noise
                    // in our picker.
                    .filter_entry(|entry| entry.file_name() != ".git")
                    .build_parallel()
                    .run(|| {
                        let mut searcher = searcher.clone();
                        let matcher = matcher.clone();
                        let all_matches_sx = all_matches_sx.clone();
                        Box::new(move |entry: Result<DirEntry, ignore::Error>| -> WalkState {
                            let entry = match entry {
                                Ok(entry) => entry,
                                Err(_) => return WalkState::Continue,
                            };

                            match entry.file_type() {
                                Some(entry) if entry.is_file() => {}
                                // skip everything else
                                _ => return WalkState::Continue,
                            };

                            let result = searcher.search_path(
                                &matcher,
                                entry.path(),
                                sinks::UTF8(|line_num, _| {
                                    all_matches_sx
                                        .send(FileResult::new(entry.path(), line_num as usize - 1))
                                        .unwrap();

                                    Ok(true)
                                }),
                            );

                            if let Err(err) = result {
                                log::error!(
                                    "Global search error: {}, {}",
                                    entry.path().display(),
                                    err
                                );
                            }
                            WalkState::Continue
                        })
                    });
            } else {
                // Otherwise do nothing
                // log::warn!("Global Search Invalid Pattern")
            }
        },
    );

    let current_path = doc_mut!(cx.editor).path().cloned();

    let show_picker = async move {
        let all_matches: Vec<FileResult> =
            UnboundedReceiverStream::new(all_matches_rx).collect().await;
        let call: job::Callback = Callback::EditorCompositor(Box::new(
            move |editor: &mut Editor, compositor: &mut Compositor| {
                if all_matches.is_empty() {
                    editor.set_status("No matches found");
                    return;
                }

                let picker = FilePicker::new(
                    all_matches,
                    current_path,
                    move |cx, FileResult { path, line_num }, action| {
                        match cx.editor.open(path, action) {
                            Ok(_) => {}
                            Err(e) => {
                                cx.editor.set_error(format!(
                                    "Failed to open file '{}': {}",
                                    path.display(),
                                    e
                                ));
                                return;
                            }
                        }

                        let line_num = *line_num;
                        let (view, doc) = current!(cx.editor);
                        let text = doc.text();
                        if line_num >= text.len_lines() {
                            cx.editor.set_error("The line you jumped to does not exist anymore because the file has changed.");
                            return;
                        }
                        let start = text.line_to_char(line_num);
                        let end = text.line_to_char((line_num + 1).min(text.len_lines()));

                        doc.set_selection(view.id, Selection::single(start, end));
                        align_view(doc, view, Align::Center);
                    },
                    |_editor, FileResult { path, line_num }| {
                        Some((path.clone().into(), Some((*line_num, *line_num))))
                    },
                );
                compositor.push(Box::new(overlayed(picker)));
            },
        ));
        Ok(call)
    };
    cx.jobs.callback(show_picker);
}

enum Extend {
    Above,
    Below,
}

fn extend_line(cx: &mut Context) {
    let (view, doc) = current_ref!(cx.editor);
    let extend = match doc.selection(view.id).primary().direction() {
        Direction::Forward => Extend::Below,
        Direction::Backward => Extend::Above,
    };
    extend_line_impl(cx, extend);
}

fn extend_line_below(cx: &mut Context) {
    extend_line_impl(cx, Extend::Below);
}

fn extend_line_above(cx: &mut Context) {
    extend_line_impl(cx, Extend::Above);
}

fn extend_line_impl(cx: &mut Context, extend: Extend) {
    let count = cx.count();
    let (view, doc) = current!(cx.editor);

    let text = doc.text();
    let selection = doc.selection(view.id).clone().transform(|range| {
        let (start_line, end_line) = range.line_range(text.slice(..));

        let start = text.line_to_char(start_line);
        let end = text.line_to_char(
            (end_line + 1) // newline of end_line
                .min(text.len_lines()),
        );

        // extend to previous/next line if current line is selected
        let (anchor, head) = if range.from() == start && range.to() == end {
            match extend {
                Extend::Above => (end, text.line_to_char(start_line.saturating_sub(count))),
                Extend::Below => (
                    start,
                    text.line_to_char((end_line + count + 1).min(text.len_lines())),
                ),
            }
        } else {
            match extend {
                Extend::Above => (end, text.line_to_char(start_line.saturating_sub(count - 1))),
                Extend::Below => (
                    start,
                    text.line_to_char((end_line + count).min(text.len_lines())),
                ),
            }
        };

        Range::new(anchor, head)
    });

    doc.set_selection(view.id, selection);
}

fn extend_to_line_bounds(cx: &mut Context) {
    let (view, doc) = current!(cx.editor);

    doc.set_selection(
        view.id,
        doc.selection(view.id).clone().transform(|range| {
            let text = doc.text();

            let (start_line, end_line) = range.line_range(text.slice(..));
            let start = text.line_to_char(start_line);
            let end = text.line_to_char((end_line + 1).min(text.len_lines()));

            Range::new(start, end).with_direction(range.direction())
        }),
    );
}

fn shrink_to_line_bounds(cx: &mut Context) {
    let (view, doc) = current!(cx.editor);

    doc.set_selection(
        view.id,
        doc.selection(view.id).clone().transform(|range| {
            let text = doc.text();

            let (start_line, end_line) = range.line_range(text.slice(..));

            // Do nothing if the selection is within one line to prevent
            // conditional logic for the behavior of this command
            if start_line == end_line {
                return range;
            }

            let mut start = text.line_to_char(start_line);

            // line_to_char gives us the start position of the line, so
            // we need to get the start position of the next line. In
            // the editor, this will correspond to the cursor being on
            // the EOL whitespace character, which is what we want.
            let mut end = text.line_to_char((end_line + 1).min(text.len_lines()));

            if start != range.from() {
                start = text.line_to_char((start_line + 1).min(text.len_lines()));
            }

            if end != range.to() {
                end = text.line_to_char(end_line);
            }

            Range::new(start, end).with_direction(range.direction())
        }),
    );
}

enum Operation {
    Delete,
    Change,
}

fn delete_selection_impl(cx: &mut Context, op: Operation) {
    let (view, doc) = current!(cx.editor);

    let selection = doc.selection(view.id);

    if cx.register != Some('_') {
        // first yank the selection
        let text = doc.text().slice(..);
        let values: Vec<String> = selection.fragments(text).map(Cow::into_owned).collect();
        let reg_name = cx.register.unwrap_or('"');
        cx.editor.registers.write(reg_name, values);
    };

    // then delete
    let transaction = Transaction::change_by_selection(doc.text(), selection, |range| {
        (range.from(), range.to(), None)
    });
    doc.apply(&transaction, view.id);

    match op {
        Operation::Delete => {
            // exit select mode, if currently in select mode
            exit_select_mode(cx);
        }
        Operation::Change => {
            enter_insert_mode(cx);
        }
    }
}

#[inline]
fn delete_selection_insert_mode(doc: &mut Document, view: &mut View, selection: &Selection) {
    let transaction = Transaction::change_by_selection(doc.text(), selection, |range| {
        (range.from(), range.to(), None)
    });
    doc.apply(&transaction, view.id);
}

fn delete_selection(cx: &mut Context) {
    delete_selection_impl(cx, Operation::Delete);
}

fn delete_selection_noyank(cx: &mut Context) {
    cx.register = Some('_');
    delete_selection_impl(cx, Operation::Delete);
}

fn change_selection(cx: &mut Context) {
    delete_selection_impl(cx, Operation::Change);
}

fn change_selection_noyank(cx: &mut Context) {
    cx.register = Some('_');
    delete_selection_impl(cx, Operation::Change);
}

fn collapse_selection(cx: &mut Context) {
    let (view, doc) = current!(cx.editor);
    let text = doc.text().slice(..);

    let selection = doc.selection(view.id).clone().transform(|range| {
        let pos = range.cursor(text);
        Range::new(pos, pos)
    });
    doc.set_selection(view.id, selection);
}

fn flip_selections(cx: &mut Context) {
    let (view, doc) = current!(cx.editor);

    let selection = doc
        .selection(view.id)
        .clone()
        .transform(|range| range.flip());
    doc.set_selection(view.id, selection);
}

fn ensure_selections_forward(cx: &mut Context) {
    let (view, doc) = current!(cx.editor);

    let selection = doc
        .selection(view.id)
        .clone()
        .transform(|r| r.with_direction(Direction::Forward));

    doc.set_selection(view.id, selection);
}

fn enter_insert_mode(cx: &mut Context) {
    cx.editor.mode = Mode::Insert;
}

// inserts at the start of each selection
fn insert_mode(cx: &mut Context) {
    enter_insert_mode(cx);
    let (view, doc) = current!(cx.editor);

    log::trace!(
        "entering insert mode with sel: {:?}, text: {:?}",
        doc.selection(view.id),
        doc.text().to_string()
    );

    let selection = doc
        .selection(view.id)
        .clone()
        .transform(|range| Range::new(range.to(), range.from()));

    doc.set_selection(view.id, selection);
}

// inserts at the end of each selection
fn append_mode(cx: &mut Context) {
    enter_insert_mode(cx);
    let (view, doc) = current!(cx.editor);
    doc.restore_cursor = true;
    let text = doc.text().slice(..);

    // Make sure there's room at the end of the document if the last
    // selection butts up against it.
    let end = text.len_chars();
    let last_range = doc
        .selection(view.id)
        .iter()
        .last()
        .expect("selection should always have at least one range");
    if !last_range.is_empty() && last_range.to() == end {
        let transaction = Transaction::change(
            doc.text(),
            [(end, end, Some(doc.line_ending.as_str().into()))].into_iter(),
        );
        doc.apply(&transaction, view.id);
    }

    let selection = doc.selection(view.id).clone().transform(|range| {
        Range::new(
            range.from(),
            graphemes::next_grapheme_boundary(doc.text().slice(..), range.to()),
        )
    });
    doc.set_selection(view.id, selection);
}

fn file_picker(cx: &mut Context) {
    // We don't specify language markers, root will be the root of the current
    // git repo or the current dir if we're not in a repo
    let root = find_root(None, &[]);
    let picker = ui::file_picker(root, &cx.editor.config());
    cx.push_layer(Box::new(overlayed(picker)));
}

fn file_picker_in_current_directory(cx: &mut Context) {
    let cwd = std::env::current_dir().unwrap_or_else(|_| PathBuf::from("./"));
    let picker = ui::file_picker(cwd, &cx.editor.config());
    cx.push_layer(Box::new(overlayed(picker)));
}

fn buffer_picker(cx: &mut Context) {
    let current = view!(cx.editor).doc;

    struct BufferMeta {
        id: DocumentId,
        path: Option<PathBuf>,
        is_modified: bool,
        is_current: bool,
        diagnostics: Vec<Diagnostic>,
    }

    impl ui::menu::Item for BufferMeta {
        type Data = ();

        fn format(&self, _data: &Self::Data) -> Row {
            let path = self
                .path
                .as_deref()
                .map(helix_core::path::get_relative_path);
            let path = match path.as_deref().and_then(Path::to_str) {
                Some(path) => path,
                None => SCRATCH_BUFFER_NAME,
            };

            let mut flags = Vec::new();

            let diagnostics = &self.diagnostics;

            let (hint, info, warning, error) =
                diagnostics.iter().fold((0, 0, 0, 0), |mut acc, d| {
                    if let Some(s) = d.severity {
                        match s {
                            Hint => acc.0 += 1,
                            Info => acc.1 += 1,
                            Warning => acc.2 += 1,
                            Error => acc.3 += 1,
                        };
                    }

                    acc
                });

            if !diagnostics.is_empty() {
                flags.push("!");
            }
            if self.is_modified {
                flags.push("+");
            }
            if self.is_current {
                flags.push("*");
            }

            let flag = if flags.is_empty() {
                "".into()
            } else {
                format!(" ({})", flags.join(""))
            };

            format!(
                "{} {}{}{}",
                self.id,
                path,
                flag,
                if !diagnostics.is_empty() {
                    format!(
                        " | {} error(s), {} warning(s), {} info, {} hint(s)",
                        error, warning, info, hint
                    )
                } else {
                    String::new()
                }
            )
            .into()
        }
    }

    let new_meta = |doc: &Document| BufferMeta {
        id: doc.id(),
        path: doc.path().cloned(),
        is_modified: doc.is_modified(),
        is_current: doc.id() == current,
        diagnostics: doc.diagnostics().to_vec(),
    };

    let picker = FilePicker::new(
        cx.editor
            .documents
            .values()
            .map(|doc| new_meta(doc))
            .collect(),
        (),
        |cx, meta, action| {
            cx.editor.switch(meta.id, action);
        },
        |editor, meta| {
            let doc = &editor.documents.get(&meta.id)?;
            let &view_id = doc.selections().keys().next()?;
            let line = doc
                .selection(view_id)
                .primary()
                .cursor_line(doc.text().slice(..));
            Some((meta.id.into(), Some((line, line))))
        },
    );
    cx.push_layer(Box::new(overlayed(picker)));
}

fn jumplist_picker(cx: &mut Context) {
    struct JumpMeta {
        id: DocumentId,
        path: Option<PathBuf>,
        selection: Selection,
        text: String,
        is_current: bool,
    }

    impl ui::menu::Item for JumpMeta {
        type Data = ();

        fn format(&self, _data: &Self::Data) -> Row {
            let path = self
                .path
                .as_deref()
                .map(helix_core::path::get_relative_path);
            let path = match path.as_deref().and_then(Path::to_str) {
                Some(path) => path,
                None => SCRATCH_BUFFER_NAME,
            };

            let mut flags = Vec::new();
            if self.is_current {
                flags.push("*");
            }

            let flag = if flags.is_empty() {
                "".into()
            } else {
                format!(" ({})", flags.join(""))
            };
            format!("{} {}{} {}", self.id, path, flag, self.text).into()
        }
    }

    let new_meta = |view: &View, doc_id: DocumentId, selection: Selection| {
        let doc = &cx.editor.documents.get(&doc_id);
        let text = doc.map_or("".into(), |d| {
            selection
                .fragments(d.text().slice(..))
                .map(Cow::into_owned)
                .collect::<Vec<_>>()
                .join(" ")
        });

        JumpMeta {
            id: doc_id,
            path: doc.and_then(|d| d.path().cloned()),
            selection,
            text,
            is_current: view.doc == doc_id,
        }
    };

    let picker = FilePicker::new(
        cx.editor
            .tree
            .views()
            .flat_map(|(view, _)| {
                view.jumps
                    .iter()
                    .map(|(doc_id, selection)| new_meta(view, *doc_id, selection.clone()))
            })
            .collect(),
        (),
        |cx, meta, action| {
            cx.editor.switch(meta.id, action);
            let config = cx.editor.config();
            let (view, doc) = current!(cx.editor);
            doc.set_selection(view.id, meta.selection.clone());
            view.ensure_cursor_in_view_center(doc, config.scrolloff);
        },
        |editor, meta| {
            let doc = &editor.documents.get(&meta.id)?;
            let line = meta.selection.primary().cursor_line(doc.text().slice(..));
            Some((meta.path.clone()?.into(), Some((line, line))))
        },
    );
    cx.push_layer(Box::new(overlayed(picker)));
}

impl ui::menu::Item for MappableCommand {
    type Data = ReverseKeymap;

    fn format(&self, keymap: &Self::Data) -> Row {
        let fmt_binding = |bindings: &Vec<Vec<KeyEvent>>| -> String {
            bindings.iter().fold(String::new(), |mut acc, bind| {
                if !acc.is_empty() {
                    acc.push(' ');
                }
                for key in bind {
                    acc.push_str(&key.key_sequence_format());
                }
                acc
            })
        };

        match self {
            MappableCommand::Typable { doc, name, .. } => match keymap.get(name as &String) {
                Some(bindings) => format!("{} ({}) [:{}]", doc, fmt_binding(bindings), name).into(),
                None => format!("{} [:{}]", doc, name).into(),
            },
            MappableCommand::Static { doc, name, .. } => match keymap.get(*name) {
                Some(bindings) => format!("{} ({}) [{}]", doc, fmt_binding(bindings), name).into(),
                None => format!("{} [{}]", doc, name).into(),
            },
        }
    }
}

pub fn command_palette(cx: &mut Context) {
    cx.callback = Some(Box::new(
        move |compositor: &mut Compositor, cx: &mut compositor::Context| {
            let keymap = compositor.find::<ui::EditorView>().unwrap().keymaps.map()
                [&cx.editor.mode]
                .reverse_map();

            let mut commands: Vec<MappableCommand> = MappableCommand::STATIC_COMMAND_LIST.into();
            commands.extend(typed::TYPABLE_COMMAND_LIST.iter().map(|cmd| {
                MappableCommand::Typable {
                    name: cmd.name.to_owned(),
                    doc: cmd.doc.to_owned(),
                    args: Vec::new(),
                }
            }));

            let picker = Picker::new(commands, keymap, move |cx, command, _action| {
                let mut ctx = Context {
                    register: None,
                    count: std::num::NonZeroUsize::new(1),
                    editor: cx.editor,
                    callback: None,
                    on_next_key_callback: None,
                    jobs: cx.jobs,
                };
                let focus = view!(ctx.editor).id;

                command.execute(&mut ctx);

                if ctx.editor.tree.contains(focus) {
                    let config = ctx.editor.config();
                    let mode = ctx.editor.mode();
                    let view = view_mut!(ctx.editor, focus);
                    let doc = doc_mut!(ctx.editor, &view.doc);

                    view.ensure_cursor_in_view(doc, config.scrolloff);

                    if mode != Mode::Insert {
                        doc.append_changes_to_history(view);
                    }
                }
            });
            compositor.push(Box::new(overlayed(picker)));
        },
    ));
}

fn last_picker(cx: &mut Context) {
    // TODO: last picker does not seem to work well with buffer_picker
    cx.callback = Some(Box::new(|compositor, cx| {
        if let Some(picker) = compositor.last_picker.take() {
            compositor.push(picker);
        } else {
            cx.editor.set_error("no last picker")
        }
    }));
}

// I inserts at the first nonwhitespace character of each line with a selection
fn insert_at_line_start(cx: &mut Context) {
    goto_first_nonwhitespace(cx);
    enter_insert_mode(cx);
}

// A inserts at the end of each line with a selection
fn insert_at_line_end(cx: &mut Context) {
    enter_insert_mode(cx);
    let (view, doc) = current!(cx.editor);

    let selection = doc.selection(view.id).clone().transform(|range| {
        let text = doc.text().slice(..);
        let line = range.cursor_line(text);
        let pos = line_end_char_index(&text, line);
        Range::new(pos, pos)
    });
    doc.set_selection(view.id, selection);
}

// Creates an LspCallback that waits for formatting changes to be computed. When they're done,
// it applies them, but only if the doc hasn't changed.
//
// TODO: provide some way to cancel this, probably as part of a more general job cancellation
// scheme
async fn make_format_callback(
    doc_id: DocumentId,
    doc_version: i32,
    view_id: ViewId,
    format: impl Future<Output = Result<Transaction, FormatterError>> + Send + 'static,
    write: Option<(Option<PathBuf>, bool)>,
) -> anyhow::Result<job::Callback> {
    let format = format.await;

    let call: job::Callback = Callback::Editor(Box::new(move |editor| {
        if !editor.documents.contains_key(&doc_id) || !editor.tree.contains(view_id) {
            return;
        }

        let scrolloff = editor.config().scrolloff;
        let doc = doc_mut!(editor, &doc_id);
        let view = view_mut!(editor, view_id);

        if let Ok(format) = format {
            if doc.version() == doc_version {
                doc.apply(&format, view.id);
                doc.append_changes_to_history(view);
                doc.detect_indent_and_line_ending();
                view.ensure_cursor_in_view(doc, scrolloff);
            } else {
                log::info!("discarded formatting changes because the document changed");
            }
        }

        if let Some((path, force)) = write {
            let id = doc.id();
            if let Err(err) = editor.save(id, path, force) {
                editor.set_error(format!("Error saving: {}", err));
            }
        }
    }));

    Ok(call)
}

#[derive(PartialEq, Eq)]
pub enum Open {
    Below,
    Above,
}

fn open(cx: &mut Context, open: Open) {
    let count = cx.count();
    enter_insert_mode(cx);
    let (view, doc) = current!(cx.editor);

    let text = doc.text().slice(..);
    let contents = doc.text();
    let selection = doc.selection(view.id);

    let mut ranges = SmallVec::with_capacity(selection.len());
    let mut offs = 0;

    let mut transaction = Transaction::change_by_selection(contents, selection, |range| {
        let cursor_line = text.char_to_line(match open {
            Open::Below => graphemes::prev_grapheme_boundary(text, range.to()),
            Open::Above => range.from(),
        });
        let new_line = match open {
            // adjust position to the end of the line (next line - 1)
            Open::Below => cursor_line + 1,
            // adjust position to the end of the previous line (current line - 1)
            Open::Above => cursor_line,
        };

        // Index to insert newlines after, as well as the char width
        // to use to compensate for those inserted newlines.
        let (line_end_index, line_end_offset_width) = if new_line == 0 {
            (0, 0)
        } else {
            (
                line_end_char_index(&doc.text().slice(..), new_line.saturating_sub(1)),
                doc.line_ending.len_chars(),
            )
        };

        let indent = indent::indent_for_newline(
            doc.language_config(),
            doc.syntax(),
            &doc.indent_style,
            doc.tab_width(),
            text,
            new_line.saturating_sub(1),
            line_end_index,
            cursor_line,
        );
        let indent_len = indent.len();
        let mut text = String::with_capacity(1 + indent_len);
        text.push_str(doc.line_ending.as_str());
        text.push_str(&indent);
        let text = text.repeat(count);

        // calculate new selection ranges
        let pos = offs + line_end_index + line_end_offset_width;
        for i in 0..count {
            // pos                    -> beginning of reference line,
            // + (i * (1+indent_len)) -> beginning of i'th line from pos
            // + indent_len ->        -> indent for i'th line
            ranges.push(Range::point(pos + (i * (1 + indent_len)) + indent_len));
        }

        offs += text.chars().count();

        (line_end_index, line_end_index, Some(text.into()))
    });

    transaction = transaction.with_selection(Selection::new(ranges, selection.primary_index()));

    doc.apply(&transaction, view.id);
}

// o inserts a new line after each line with a selection
fn open_below(cx: &mut Context) {
    open(cx, Open::Below)
}

// O inserts a new line before each line with a selection
fn open_above(cx: &mut Context) {
    open(cx, Open::Above)
}

fn normal_mode(cx: &mut Context) {
    cx.editor.enter_normal_mode();
}

// Store a jump on the jumplist.
fn push_jump(view: &mut View, doc: &Document) {
    let jump = (doc.id(), doc.selection(view.id).clone());
    view.jumps.push(jump);
}

fn goto_line(cx: &mut Context) {
    goto_line_impl(cx.editor, cx.count)
}

fn goto_line_impl(editor: &mut Editor, count: Option<NonZeroUsize>) {
    if let Some(count) = count {
        let (view, doc) = current!(editor);
        let text = doc.text().slice(..);
        let max_line = if text.line(text.len_lines() - 1).len_chars() == 0 {
            // If the last line is blank, don't jump to it.
            text.len_lines().saturating_sub(2)
        } else {
            text.len_lines() - 1
        };
        let line_idx = std::cmp::min(count.get() - 1, max_line);
        let pos = text.line_to_char(line_idx);
        let selection = doc
            .selection(view.id)
            .clone()
            .transform(|range| range.put_cursor(text, pos, editor.mode == Mode::Select));

        push_jump(view, doc);
        doc.set_selection(view.id, selection);
    }
}

fn goto_last_line(cx: &mut Context) {
    let (view, doc) = current!(cx.editor);
    let text = doc.text().slice(..);
    let line_idx = if text.line(text.len_lines() - 1).len_chars() == 0 {
        // If the last line is blank, don't jump to it.
        text.len_lines().saturating_sub(2)
    } else {
        text.len_lines() - 1
    };
    let pos = text.line_to_char(line_idx);
    let selection = doc
        .selection(view.id)
        .clone()
        .transform(|range| range.put_cursor(text, pos, cx.editor.mode == Mode::Select));

    push_jump(view, doc);
    doc.set_selection(view.id, selection);
}

fn goto_last_accessed_file(cx: &mut Context) {
    let view = view_mut!(cx.editor);
    if let Some(alt) = view.docs_access_history.pop() {
        cx.editor.switch(alt, Action::Replace);
    } else {
        cx.editor.set_error("no last accessed buffer")
    }
}

fn goto_last_modification(cx: &mut Context) {
    let (view, doc) = current!(cx.editor);
    let pos = doc.history.get_mut().last_edit_pos();
    let text = doc.text().slice(..);
    if let Some(pos) = pos {
        let selection = doc
            .selection(view.id)
            .clone()
            .transform(|range| range.put_cursor(text, pos, cx.editor.mode == Mode::Select));
        doc.set_selection(view.id, selection);
    }
}

fn goto_last_modified_file(cx: &mut Context) {
    let view = view!(cx.editor);
    let alternate_file = view
        .last_modified_docs
        .into_iter()
        .flatten()
        .find(|&id| id != view.doc);
    if let Some(alt) = alternate_file {
        cx.editor.switch(alt, Action::Replace);
    } else {
        cx.editor.set_error("no last modified buffer")
    }
}

fn select_mode(cx: &mut Context) {
    let (view, doc) = current!(cx.editor);
    let text = doc.text().slice(..);

    // Make sure end-of-document selections are also 1-width.
    // (With the exception of being in an empty document, of course.)
    let selection = doc.selection(view.id).clone().transform(|range| {
        if range.is_empty() && range.head == text.len_chars() {
            Range::new(
                graphemes::prev_grapheme_boundary(text, range.anchor),
                range.head,
            )
        } else {
            range
        }
    });
    doc.set_selection(view.id, selection);

    cx.editor.mode = Mode::Select;
}

fn exit_select_mode(cx: &mut Context) {
    if cx.editor.mode == Mode::Select {
        cx.editor.mode = Mode::Normal;
    }
}

fn goto_pos(editor: &mut Editor, pos: usize) {
    let (view, doc) = current!(editor);

    push_jump(view, doc);
    doc.set_selection(view.id, Selection::point(pos));
    align_view(doc, view, Align::Center);
}

fn goto_first_diag(cx: &mut Context) {
    let (view, doc) = current!(cx.editor);
    let selection = match doc.diagnostics().first() {
        Some(diag) => Selection::single(diag.range.start, diag.range.end),
        None => return,
    };
    doc.set_selection(view.id, selection);
    align_view(doc, view, Align::Center);
}

fn goto_last_diag(cx: &mut Context) {
    let (view, doc) = current!(cx.editor);
    let selection = match doc.diagnostics().last() {
        Some(diag) => Selection::single(diag.range.start, diag.range.end),
        None => return,
    };
    doc.set_selection(view.id, selection);
    align_view(doc, view, Align::Center);
}

fn goto_next_diag(cx: &mut Context) {
    let (view, doc) = current!(cx.editor);

    let cursor_pos = doc
        .selection(view.id)
        .primary()
        .cursor(doc.text().slice(..));

    let diag = doc
        .diagnostics()
        .iter()
        .find(|diag| diag.range.start > cursor_pos)
        .or_else(|| doc.diagnostics().first());

    let selection = match diag {
        Some(diag) => Selection::single(diag.range.start, diag.range.end),
        None => return,
    };
    doc.set_selection(view.id, selection);
    align_view(doc, view, Align::Center);
}

fn goto_prev_diag(cx: &mut Context) {
    let (view, doc) = current!(cx.editor);

    let cursor_pos = doc
        .selection(view.id)
        .primary()
        .cursor(doc.text().slice(..));

    let diag = doc
        .diagnostics()
        .iter()
        .rev()
        .find(|diag| diag.range.start < cursor_pos)
        .or_else(|| doc.diagnostics().last());

    let selection = match diag {
        // NOTE: the selection is reversed because we're jumping to the
        // previous diagnostic.
        Some(diag) => Selection::single(diag.range.end, diag.range.start),
        None => return,
    };
    doc.set_selection(view.id, selection);
    align_view(doc, view, Align::Center);
}

fn goto_first_change(cx: &mut Context) {
    goto_first_change_impl(cx, false);
}

fn goto_last_change(cx: &mut Context) {
    goto_first_change_impl(cx, true);
}

fn goto_first_change_impl(cx: &mut Context, reverse: bool) {
    let editor = &mut cx.editor;
    let (_, doc) = current!(editor);
    if let Some(handle) = doc.diff_handle() {
        let hunk = {
            let hunks = handle.hunks();
            let idx = if reverse {
                hunks.len().saturating_sub(1)
            } else {
                0
            };
            hunks.nth_hunk(idx)
        };
        if hunk != Hunk::NONE {
            let pos = doc.text().line_to_char(hunk.after.start as usize);
            goto_pos(editor, pos)
        }
    }
}

fn goto_next_change(cx: &mut Context) {
    goto_next_change_impl(cx, Direction::Forward)
}

fn goto_prev_change(cx: &mut Context) {
    goto_next_change_impl(cx, Direction::Backward)
}

fn goto_next_change_impl(cx: &mut Context, direction: Direction) {
    let count = cx.count() as u32 - 1;
    let motion = move |editor: &mut Editor| {
        let (view, doc) = current!(editor);
        let doc_text = doc.text().slice(..);
        let diff_handle = if let Some(diff_handle) = doc.diff_handle() {
            diff_handle
        } else {
            editor.set_status("Diff is not available in current buffer");
            return;
        };

        let selection = doc.selection(view.id).clone().transform(|range| {
            let cursor_line = range.cursor_line(doc_text) as u32;

            let hunks = diff_handle.hunks();
            let hunk_idx = match direction {
                Direction::Forward => hunks
                    .next_hunk(cursor_line)
                    .map(|idx| (idx + count).min(hunks.len() - 1)),
                Direction::Backward => hunks
                    .prev_hunk(cursor_line)
                    .map(|idx| idx.saturating_sub(count)),
            };
            // TODO refactor with let..else once MSRV reaches 1.65
            let hunk_idx = if let Some(hunk_idx) = hunk_idx {
                hunk_idx
            } else {
                return range;
            };
            let hunk = hunks.nth_hunk(hunk_idx);

            let hunk_start = doc_text.line_to_char(hunk.after.start as usize);
            let hunk_end = if hunk.after.is_empty() {
                hunk_start + 1
            } else {
                doc_text.line_to_char(hunk.after.end as usize)
            };
            let new_range = Range::new(hunk_start, hunk_end);
            if editor.mode == Mode::Select {
                let head = if new_range.head < range.anchor {
                    new_range.anchor
                } else {
                    new_range.head
                };

                Range::new(range.anchor, head)
            } else {
                new_range.with_direction(direction)
            }
        });

        doc.set_selection(view.id, selection)
    };
    motion(cx.editor);
    cx.editor.last_motion = Some(Motion(Box::new(motion)));
}

pub mod insert {
    use super::*;
    pub type Hook = fn(&Rope, &Selection, char) -> Option<Transaction>;
    pub type PostHook = fn(&mut Context, char);

    /// Exclude the cursor in range.
    fn exclude_cursor(text: RopeSlice, range: Range, cursor: Range) -> Range {
        if range.to() == cursor.to() && text.len_chars() != cursor.to() {
            Range::new(
                range.from(),
                graphemes::prev_grapheme_boundary(text, cursor.to()),
            )
        } else {
            range
        }
    }

    // It trigger completion when idle timer reaches deadline
    // Only trigger completion if the word under cursor is longer than n characters
    pub fn idle_completion(cx: &mut Context) {
        let config = cx.editor.config();
        let (view, doc) = current!(cx.editor);
        let text = doc.text().slice(..);
        let cursor = doc.selection(view.id).primary().cursor(text);

        use helix_core::chars::char_is_word;
        let mut iter = text.chars_at(cursor);
        iter.reverse();
        for _ in 0..config.completion_trigger_len {
            match iter.next() {
                Some(c) if char_is_word(c) => {}
                _ => return,
            }
        }
        super::completion(cx);
    }

    fn language_server_completion(cx: &mut Context, ch: char) {
        let config = cx.editor.config();
        if !config.auto_completion {
            return;
        }

        use helix_lsp::lsp;
        // if ch matches completion char, trigger completion
        let doc = doc_mut!(cx.editor);
        let language_server = match doc.language_server() {
            Some(language_server) => language_server,
            None => return,
        };

        let capabilities = language_server.capabilities();

        if let Some(lsp::CompletionOptions {
            trigger_characters: Some(triggers),
            ..
        }) = &capabilities.completion_provider
        {
            // TODO: what if trigger is multiple chars long
            if triggers.iter().any(|trigger| trigger.contains(ch)) {
                cx.editor.clear_idle_timer();
                super::completion(cx);
            }
        }
    }

    fn signature_help(cx: &mut Context, ch: char) {
        use helix_lsp::lsp;
        // if ch matches signature_help char, trigger
        let doc = doc_mut!(cx.editor);
        // The language_server!() macro is not used here since it will
        // print an "LSP not active for current buffer" message on
        // every keypress.
        let language_server = match doc.language_server() {
            Some(language_server) => language_server,
            None => return,
        };

        let capabilities = language_server.capabilities();

        if let lsp::ServerCapabilities {
            signature_help_provider:
                Some(lsp::SignatureHelpOptions {
                    trigger_characters: Some(triggers),
                    // TODO: retrigger_characters
                    ..
                }),
            ..
        } = capabilities
        {
            // TODO: what if trigger is multiple chars long
            let is_trigger = triggers.iter().any(|trigger| trigger.contains(ch));
            // lsp doesn't tell us when to close the signature help, so we request
            // the help information again after common close triggers which should
            // return None, which in turn closes the popup.
            let close_triggers = &[')', ';', '.'];

            if is_trigger || close_triggers.contains(&ch) {
                super::signature_help_impl(cx, SignatureHelpInvoked::Automatic);
            }
        }
    }

    // The default insert hook: simply insert the character
    #[allow(clippy::unnecessary_wraps)] // need to use Option<> because of the Hook signature
    fn insert(doc: &Rope, selection: &Selection, ch: char) -> Option<Transaction> {
        let cursors = selection.clone().cursors(doc.slice(..));
        let mut t = Tendril::new();
        t.push(ch);
        let transaction = Transaction::insert(doc, &cursors, t);
        Some(transaction)
    }

    use helix_core::auto_pairs;

    pub fn insert_char(cx: &mut Context, c: char) {
        let (view, doc) = current_ref!(cx.editor);
        let text = doc.text();
        let selection = doc.selection(view.id);
        let auto_pairs = doc.auto_pairs(cx.editor);

        let transaction = auto_pairs
            .as_ref()
            .and_then(|ap| auto_pairs::hook(text, selection, c, ap))
            .or_else(|| insert(text, selection, c));

        let (view, doc) = current!(cx.editor);
        if let Some(t) = transaction {
            doc.apply(&t, view.id);
        }

        // TODO: need a post insert hook too for certain triggers (autocomplete, signature help, etc)
        // this could also generically look at Transaction, but it's a bit annoying to look at
        // Operation instead of Change.
        for hook in &[language_server_completion, signature_help] {
            hook(cx, c);
        }
    }

    pub fn insert_tab(cx: &mut Context) {
        let (view, doc) = current!(cx.editor);
        // TODO: round out to nearest indentation level (for example a line with 3 spaces should
        // indent by one to reach 4 spaces).

        let indent = Tendril::from(doc.indent_style.as_str());
        let transaction = Transaction::insert(
            doc.text(),
            &doc.selection(view.id).clone().cursors(doc.text().slice(..)),
            indent,
        );
        doc.apply(&transaction, view.id);
    }

    pub fn insert_newline(cx: &mut Context) {
        let (view, doc) = current_ref!(cx.editor);
        let text = doc.text().slice(..);

        let contents = doc.text();
        let selection = doc.selection(view.id).clone();
        let mut ranges = SmallVec::with_capacity(selection.len());

        // TODO: this is annoying, but we need to do it to properly calculate pos after edits
        let mut global_offs = 0;

        let mut transaction = Transaction::change_by_selection(contents, &selection, |range| {
            let pos = range.cursor(text);

            let prev = if pos == 0 {
                ' '
            } else {
                contents.char(pos - 1)
            };
            let curr = contents.get_char(pos).unwrap_or(' ');

            let current_line = text.char_to_line(pos);
            let line_is_only_whitespace = text
                .line(current_line)
                .chars()
                .all(|char| char.is_ascii_whitespace());

            let mut new_text = String::new();

            // If the current line is all whitespace, insert a line ending at the beginning of
            // the current line. This makes the current line empty and the new line contain the
            // indentation of the old line.
            let (from, to, local_offs) = if line_is_only_whitespace {
                let line_start = text.line_to_char(current_line);
                new_text.push_str(doc.line_ending.as_str());

                (line_start, line_start, new_text.chars().count())
            } else {
                let indent = indent::indent_for_newline(
                    doc.language_config(),
                    doc.syntax(),
                    &doc.indent_style,
                    doc.tab_width(),
                    text,
                    current_line,
                    pos,
                    current_line,
                );

                // If we are between pairs (such as brackets), we want to
                // insert an additional line which is indented one level
                // more and place the cursor there
                let on_auto_pair = doc
                    .auto_pairs(cx.editor)
                    .and_then(|pairs| pairs.get(prev))
                    .map_or(false, |pair| pair.open == prev && pair.close == curr);

                let local_offs = if on_auto_pair {
                    let inner_indent = indent.clone() + doc.indent_style.as_str();
                    new_text.reserve_exact(2 + indent.len() + inner_indent.len());
                    new_text.push_str(doc.line_ending.as_str());
                    new_text.push_str(&inner_indent);
                    let local_offs = new_text.chars().count();
                    new_text.push_str(doc.line_ending.as_str());
                    new_text.push_str(&indent);
                    local_offs
                } else {
                    new_text.reserve_exact(1 + indent.len());
                    new_text.push_str(doc.line_ending.as_str());
                    new_text.push_str(&indent);
                    new_text.chars().count()
                };

                (pos, pos, local_offs)
            };

            let new_range = if doc.restore_cursor {
                // when appending, extend the range by local_offs
                Range::new(
                    range.anchor + global_offs,
                    range.head + local_offs + global_offs,
                )
            } else {
                // when inserting, slide the range by local_offs
                Range::new(
                    range.anchor + local_offs + global_offs,
                    range.head + local_offs + global_offs,
                )
            };

            // TODO: range replace or extend
            // range.replace(|range| range.is_empty(), head); -> fn extend if cond true, new head pos
            // can be used with cx.mode to do replace or extend on most changes
            ranges.push(new_range);
            global_offs += new_text.chars().count();

            (from, to, Some(new_text.into()))
        });

        transaction = transaction.with_selection(Selection::new(ranges, selection.primary_index()));

        let (view, doc) = current!(cx.editor);
        doc.apply(&transaction, view.id);
    }

    pub fn delete_char_backward(cx: &mut Context) {
        let count = cx.count();
        let (view, doc) = current_ref!(cx.editor);
        let text = doc.text().slice(..);
        let indent_unit = doc.indent_style.as_str();
        let tab_size = doc.tab_width();
        let auto_pairs = doc.auto_pairs(cx.editor);

        let transaction =
            Transaction::change_by_selection(doc.text(), doc.selection(view.id), |range| {
                let pos = range.cursor(text);
                if pos == 0 {
                    return (pos, pos, None);
                }
                let line_start_pos = text.line_to_char(range.cursor_line(text));
                // consider to delete by indent level if all characters before `pos` are indent units.
                let fragment = Cow::from(text.slice(line_start_pos..pos));
                if !fragment.is_empty() && fragment.chars().all(|ch| ch == ' ' || ch == '\t') {
                    if text.get_char(pos.saturating_sub(1)) == Some('\t') {
                        // fast path, delete one char
                        (
                            graphemes::nth_prev_grapheme_boundary(text, pos, 1),
                            pos,
                            None,
                        )
                    } else {
                        let unit_len = indent_unit.chars().count();
                        // NOTE: indent_unit always contains 'only spaces' or 'only tab' according to `IndentStyle` definition.
                        let unit_size = if indent_unit.starts_with('\t') {
                            tab_size * unit_len
                        } else {
                            unit_len
                        };
                        let width: usize = fragment
                            .chars()
                            .map(|ch| {
                                if ch == '\t' {
                                    tab_size
                                } else {
                                    // it can be none if it still meet control characters other than '\t'
                                    // here just set the width to 1 (or some value better?).
                                    ch.width().unwrap_or(1)
                                }
                            })
                            .sum();
                        let mut drop = width % unit_size; // round down to nearest unit
                        if drop == 0 {
                            drop = unit_size
                        }; // if it's already at a unit, consume a whole unit
                        let mut chars = fragment.chars().rev();
                        let mut start = pos;
                        for _ in 0..drop {
                            // delete up to `drop` spaces
                            match chars.next() {
                                Some(' ') => start -= 1,
                                _ => break,
                            }
                        }
                        (start, pos, None) // delete!
                    }
                } else {
                    match (
                        text.get_char(pos.saturating_sub(1)),
                        text.get_char(pos),
                        auto_pairs,
                    ) {
                        (Some(_x), Some(_y), Some(ap))
                            if range.is_single_grapheme(text)
                                && ap.get(_x).is_some()
                                && ap.get(_x).unwrap().open == _x
                                && ap.get(_x).unwrap().close == _y =>
                        // delete both autopaired characters
                        {
                            (
                                graphemes::nth_prev_grapheme_boundary(text, pos, count),
                                graphemes::nth_next_grapheme_boundary(text, pos, count),
                                None,
                            )
                        }
                        _ =>
                        // delete 1 char
                        {
                            (
                                graphemes::nth_prev_grapheme_boundary(text, pos, count),
                                pos,
                                None,
                            )
                        }
                    }
                }
            });
        let (view, doc) = current!(cx.editor);
        doc.apply(&transaction, view.id);

        lsp::signature_help_impl(cx, SignatureHelpInvoked::Automatic);
    }

    pub fn delete_char_forward(cx: &mut Context) {
        let count = cx.count();
        let (view, doc) = current!(cx.editor);
        let text = doc.text().slice(..);
        let transaction =
            Transaction::change_by_selection(doc.text(), doc.selection(view.id), |range| {
                let pos = range.cursor(text);
                (
                    pos,
                    graphemes::nth_next_grapheme_boundary(text, pos, count),
                    None,
                )
            });
        doc.apply(&transaction, view.id);

        lsp::signature_help_impl(cx, SignatureHelpInvoked::Automatic);
    }

    pub fn delete_word_backward(cx: &mut Context) {
        let count = cx.count();
        let (view, doc) = current!(cx.editor);
        let text = doc.text().slice(..);

        let selection = doc.selection(view.id).clone().transform(|range| {
            let anchor = movement::move_prev_word_start(text, range, count).from();
            let next = Range::new(anchor, range.cursor(text));
            exclude_cursor(text, next, range)
        });
        delete_selection_insert_mode(doc, view, &selection);

        lsp::signature_help_impl(cx, SignatureHelpInvoked::Automatic);
    }

    pub fn delete_word_forward(cx: &mut Context) {
        let count = cx.count();
        let (view, doc) = current!(cx.editor);
        let text = doc.text().slice(..);

        let selection = doc.selection(view.id).clone().transform(|range| {
            let head = movement::move_next_word_end(text, range, count).to();
            Range::new(range.cursor(text), head)
        });

        delete_selection_insert_mode(doc, view, &selection);

        lsp::signature_help_impl(cx, SignatureHelpInvoked::Automatic);
    }
}

// Undo / Redo

fn undo(cx: &mut Context) {
    let count = cx.count();
    let (view, doc) = current!(cx.editor);
    for _ in 0..count {
        if !doc.undo(view) {
            cx.editor.set_status("Already at oldest change");
            break;
        }
    }
}

fn redo(cx: &mut Context) {
    let count = cx.count();
    let (view, doc) = current!(cx.editor);
    for _ in 0..count {
        if !doc.redo(view) {
            cx.editor.set_status("Already at newest change");
            break;
        }
    }
}

fn earlier(cx: &mut Context) {
    let count = cx.count();
    let (view, doc) = current!(cx.editor);
    for _ in 0..count {
        // rather than doing in batch we do this so get error halfway
        if !doc.earlier(view, UndoKind::Steps(1)) {
            cx.editor.set_status("Already at oldest change");
            break;
        }
    }
}

fn later(cx: &mut Context) {
    let count = cx.count();
    let (view, doc) = current!(cx.editor);
    for _ in 0..count {
        // rather than doing in batch we do this so get error halfway
        if !doc.later(view, UndoKind::Steps(1)) {
            cx.editor.set_status("Already at newest change");
            break;
        }
    }
}

fn commit_undo_checkpoint(cx: &mut Context) {
    let (view, doc) = current!(cx.editor);
    doc.append_changes_to_history(view);
}

// Yank / Paste

fn yank(cx: &mut Context) {
    let (view, doc) = current!(cx.editor);
    let text = doc.text().slice(..);

    let values: Vec<String> = doc
        .selection(view.id)
        .fragments(text)
        .map(Cow::into_owned)
        .collect();

    let msg = format!(
        "yanked {} selection(s) to register {}",
        values.len(),
        cx.register.unwrap_or('"')
    );

    cx.editor
        .registers
        .write(cx.register.unwrap_or('"'), values);

    cx.editor.set_status(msg);
    exit_select_mode(cx);
}

fn yank_joined_to_clipboard_impl(
    editor: &mut Editor,
    separator: &str,
    clipboard_type: ClipboardType,
) -> anyhow::Result<()> {
    let (view, doc) = current!(editor);
    let text = doc.text().slice(..);

    let values: Vec<String> = doc
        .selection(view.id)
        .fragments(text)
        .map(Cow::into_owned)
        .collect();

    let clipboard_text = match clipboard_type {
        ClipboardType::Clipboard => "system clipboard",
        ClipboardType::Selection => "primary clipboard",
    };

    let msg = format!(
        "joined and yanked {} selection(s) to {}",
        values.len(),
        clipboard_text,
    );

    let joined = values.join(separator);

    editor
        .clipboard_provider
        .set_contents(joined, clipboard_type)
        .context("Couldn't set system clipboard content")?;

    editor.set_status(msg);

    Ok(())
}

fn yank_joined_to_clipboard(cx: &mut Context) {
    let line_ending = doc!(cx.editor).line_ending;
    let _ =
        yank_joined_to_clipboard_impl(cx.editor, line_ending.as_str(), ClipboardType::Clipboard);
    exit_select_mode(cx);
}

fn yank_main_selection_to_clipboard_impl(
    editor: &mut Editor,
    clipboard_type: ClipboardType,
) -> anyhow::Result<()> {
    let (view, doc) = current!(editor);
    let text = doc.text().slice(..);

    let message_text = match clipboard_type {
        ClipboardType::Clipboard => "yanked main selection to system clipboard",
        ClipboardType::Selection => "yanked main selection to primary clipboard",
    };

    let value = doc.selection(view.id).primary().fragment(text);

    if let Err(e) = editor
        .clipboard_provider
        .set_contents(value.into_owned(), clipboard_type)
    {
        bail!("Couldn't set system clipboard content: {}", e);
    }

    editor.set_status(message_text);
    Ok(())
}

fn yank_main_selection_to_clipboard(cx: &mut Context) {
    let _ = yank_main_selection_to_clipboard_impl(cx.editor, ClipboardType::Clipboard);
}

fn yank_joined_to_primary_clipboard(cx: &mut Context) {
    let line_ending = doc!(cx.editor).line_ending;
    let _ =
        yank_joined_to_clipboard_impl(cx.editor, line_ending.as_str(), ClipboardType::Selection);
}

fn yank_main_selection_to_primary_clipboard(cx: &mut Context) {
    let _ = yank_main_selection_to_clipboard_impl(cx.editor, ClipboardType::Selection);
    exit_select_mode(cx);
}

#[derive(Copy, Clone)]
enum Paste {
    Before,
    After,
    Cursor,
}

fn paste_impl(
    values: &[String],
    doc: &mut Document,
    view: &mut View,
    action: Paste,
    count: usize,
    mode: Mode,
) {
    if values.is_empty() {
        return;
    }

    let repeat = std::iter::repeat(
        // `values` is asserted to have at least one entry above.
        values
            .last()
            .map(|value| Tendril::from(value.repeat(count)))
            .unwrap(),
    );

    // if any of values ends with a line ending, it's linewise paste
    let linewise = values
        .iter()
        .any(|value| get_line_ending_of_str(value).is_some());

    // Only compiled once.
    static REGEX: Lazy<Regex> = Lazy::new(|| Regex::new(r"\r\n|\r|\n").unwrap());
    let mut values = values
        .iter()
        .map(|value| REGEX.replace_all(value, doc.line_ending.as_str()))
        .map(|value| Tendril::from(value.as_ref().repeat(count)))
        .chain(repeat);

    let text = doc.text();
    let selection = doc.selection(view.id);

    let mut offset = 0;
    let mut ranges = SmallVec::with_capacity(selection.len());

    let mut transaction = Transaction::change_by_selection(text, selection, |range| {
        let pos = match (action, linewise) {
            // paste linewise before
            (Paste::Before, true) => text.line_to_char(text.char_to_line(range.from())),
            // paste linewise after
            (Paste::After, true) => {
                let line = range.line_range(text.slice(..)).1;
                text.line_to_char((line + 1).min(text.len_lines()))
            }
            // paste insert
            (Paste::Before, false) => range.from(),
            // paste append
            (Paste::After, false) => range.to(),
            // paste at cursor
            (Paste::Cursor, _) => range.cursor(text.slice(..)),
        };

        let value = values.next();

        let value_len = value
            .as_ref()
            .map(|content| content.chars().count())
            .unwrap_or_default();
        let anchor = offset + pos;

        let new_range = Range::new(anchor, anchor + value_len).with_direction(range.direction());
        ranges.push(new_range);
        offset += value_len;

        (pos, pos, value)
    });

    if mode == Mode::Normal {
        transaction = transaction.with_selection(Selection::new(ranges, selection.primary_index()));
    }

    doc.apply(&transaction, view.id);
}

pub(crate) fn paste_bracketed_value(cx: &mut Context, contents: String) {
    let count = cx.count();
    let paste = match cx.editor.mode {
        Mode::Insert | Mode::Select => Paste::Cursor,
        Mode::Normal => Paste::Before,
    };
    let (view, doc) = current!(cx.editor);
    paste_impl(&[contents], doc, view, paste, count, cx.editor.mode);
}

fn paste_clipboard_impl(
    editor: &mut Editor,
    action: Paste,
    clipboard_type: ClipboardType,
    count: usize,
) -> anyhow::Result<()> {
    let (view, doc) = current!(editor);
    match editor.clipboard_provider.get_contents(clipboard_type) {
        Ok(contents) => {
            paste_impl(&[contents], doc, view, action, count, editor.mode);
            Ok(())
        }
        Err(e) => Err(e.context("Couldn't get system clipboard contents")),
    }
}

fn paste_clipboard_after(cx: &mut Context) {
    let _ = paste_clipboard_impl(
        cx.editor,
        Paste::After,
        ClipboardType::Clipboard,
        cx.count(),
    );
}

fn paste_clipboard_before(cx: &mut Context) {
    let _ = paste_clipboard_impl(
        cx.editor,
        Paste::Before,
        ClipboardType::Clipboard,
        cx.count(),
    );
}

fn paste_primary_clipboard_after(cx: &mut Context) {
    let _ = paste_clipboard_impl(
        cx.editor,
        Paste::After,
        ClipboardType::Selection,
        cx.count(),
    );
}

fn paste_primary_clipboard_before(cx: &mut Context) {
    let _ = paste_clipboard_impl(
        cx.editor,
        Paste::Before,
        ClipboardType::Selection,
        cx.count(),
    );
}

fn replace_with_yanked(cx: &mut Context) {
    let count = cx.count();
    let reg_name = cx.register.unwrap_or('"');
    let (view, doc) = current!(cx.editor);
    let registers = &mut cx.editor.registers;

    if let Some(values) = registers.read(reg_name) {
        if !values.is_empty() {
            let repeat = std::iter::repeat(
                values
                    .last()
                    .map(|value| Tendril::from(&value.repeat(count)))
                    .unwrap(),
            );
            let mut values = values
                .iter()
                .map(|value| Tendril::from(&value.repeat(count)))
                .chain(repeat);
            let selection = doc.selection(view.id);
            let transaction = Transaction::change_by_selection(doc.text(), selection, |range| {
                if !range.is_empty() {
                    (range.from(), range.to(), Some(values.next().unwrap()))
                } else {
                    (range.from(), range.to(), None)
                }
            });

            doc.apply(&transaction, view.id);
            exit_select_mode(cx);
        }
    }
}

fn replace_selections_with_clipboard_impl(
    cx: &mut Context,
    clipboard_type: ClipboardType,
) -> anyhow::Result<()> {
    let count = cx.count();
    let (view, doc) = current!(cx.editor);

    match cx.editor.clipboard_provider.get_contents(clipboard_type) {
        Ok(contents) => {
            let selection = doc.selection(view.id);
            let transaction = Transaction::change_by_selection(doc.text(), selection, |range| {
                (
                    range.from(),
                    range.to(),
                    Some(contents.repeat(count).as_str().into()),
                )
            });

            doc.apply(&transaction, view.id);
            doc.append_changes_to_history(view);
        }
        Err(e) => return Err(e.context("Couldn't get system clipboard contents")),
    }

    exit_select_mode(cx);
    Ok(())
}

fn replace_selections_with_clipboard(cx: &mut Context) {
    let _ = replace_selections_with_clipboard_impl(cx, ClipboardType::Clipboard);
}

fn replace_selections_with_primary_clipboard(cx: &mut Context) {
    let _ = replace_selections_with_clipboard_impl(cx, ClipboardType::Selection);
}

fn paste(cx: &mut Context, pos: Paste) {
    let count = cx.count();
    let reg_name = cx.register.unwrap_or('"');
    let (view, doc) = current!(cx.editor);
    let registers = &mut cx.editor.registers;

    if let Some(values) = registers.read(reg_name) {
        paste_impl(values, doc, view, pos, count, cx.editor.mode);
    }
}

fn paste_after(cx: &mut Context) {
    paste(cx, Paste::After)
}

fn paste_before(cx: &mut Context) {
    paste(cx, Paste::Before)
}

fn get_lines(doc: &Document, view_id: ViewId) -> Vec<usize> {
    let mut lines = Vec::new();

    // Get all line numbers
    for range in doc.selection(view_id) {
        let (start, end) = range.line_range(doc.text().slice(..));

        for line in start..=end {
            lines.push(line)
        }
    }
    lines.sort_unstable(); // sorting by usize so _unstable is preferred
    lines.dedup();
    lines
}

fn indent(cx: &mut Context) {
    let count = cx.count();
    let (view, doc) = current!(cx.editor);
    let lines = get_lines(doc, view.id);

    // Indent by one level
    let indent = Tendril::from(doc.indent_style.as_str().repeat(count));

    let transaction = Transaction::change(
        doc.text(),
        lines.into_iter().filter_map(|line| {
            let is_blank = doc.text().line(line).chunks().all(|s| s.trim().is_empty());
            if is_blank {
                return None;
            }
            let pos = doc.text().line_to_char(line);
            Some((pos, pos, Some(indent.clone())))
        }),
    );
    doc.apply(&transaction, view.id);
}

fn unindent(cx: &mut Context) {
    let count = cx.count();
    let (view, doc) = current!(cx.editor);
    let lines = get_lines(doc, view.id);
    let mut changes = Vec::with_capacity(lines.len());
    let tab_width = doc.tab_width();
    let indent_width = count * tab_width;

    for line_idx in lines {
        let line = doc.text().line(line_idx);
        let mut width = 0;
        let mut pos = 0;

        for ch in line.chars() {
            match ch {
                ' ' => width += 1,
                '\t' => width = (width / tab_width + 1) * tab_width,
                _ => break,
            }

            pos += 1;

            if width >= indent_width {
                break;
            }
        }

        // now delete from start to first non-blank
        if pos > 0 {
            let start = doc.text().line_to_char(line_idx);
            changes.push((start, start + pos, None))
        }
    }

    let transaction = Transaction::change(doc.text(), changes.into_iter());

    doc.apply(&transaction, view.id);
}

fn format_selections(cx: &mut Context) {
    use helix_lsp::{lsp, util::range_to_lsp_range};

    let (view, doc) = current!(cx.editor);

    // via lsp if available
    // TODO: else via tree-sitter indentation calculations

    let language_server = match doc.language_server() {
        Some(language_server) => language_server,
        None => return,
    };

    let ranges: Vec<lsp::Range> = doc
        .selection(view.id)
        .iter()
        .map(|range| range_to_lsp_range(doc.text(), *range, language_server.offset_encoding()))
        .collect();

    if ranges.len() != 1 {
        cx.editor
            .set_error("format_selections only supports a single selection for now");
        return;
    }

    // TODO: handle fails
    // TODO: concurrent map over all ranges

    let range = ranges[0];

    let request = match language_server.text_document_range_formatting(
        doc.identifier(),
        range,
        lsp::FormattingOptions::default(),
        None,
    ) {
        Some(future) => future,
        None => {
            cx.editor
                .set_error("Language server does not support range formatting");
            return;
        }
    };

    let edits = tokio::task::block_in_place(|| helix_lsp::block_on(request)).unwrap_or_default();

    let transaction = helix_lsp::util::generate_transaction_from_edits(
        doc.text(),
        edits,
        language_server.offset_encoding(),
    );

    doc.apply(&transaction, view.id);
}

fn join_selections_impl(cx: &mut Context, select_space: bool) {
    use movement::skip_while;
    let (view, doc) = current!(cx.editor);
    let text = doc.text();
    let slice = doc.text().slice(..);

    let mut changes = Vec::new();
    let fragment = Tendril::from(" ");

    for selection in doc.selection(view.id) {
        let (start, mut end) = selection.line_range(slice);
        if start == end {
            end = (end + 1).min(text.len_lines() - 1);
        }
        let lines = start..end;

        changes.reserve(lines.len());

        for line in lines {
            let start = line_end_char_index(&slice, line);
            let mut end = text.line_to_char(line + 1);
            end = skip_while(slice, end, |ch| matches!(ch, ' ' | '\t')).unwrap_or(end);

            // need to skip from start, not end
            let change = (start, end, Some(fragment.clone()));
            changes.push(change);
        }
    }

    // nothing to do, bail out early to avoid crashes later
    if changes.is_empty() {
        return;
    }

    changes.sort_unstable_by_key(|(from, _to, _text)| *from);
    changes.dedup();

    // TODO: joining multiple empty lines should be replaced by a single space.
    // need to merge change ranges that touch

    // select inserted spaces
    let transaction = if select_space {
        let ranges: SmallVec<_> = changes
            .iter()
            .scan(0, |offset, change| {
                let range = Range::point(change.0 - *offset);
                *offset += change.1 - change.0 - 1; // -1 because cursor is 0-sized
                Some(range)
            })
            .collect();
        let selection = Selection::new(ranges, 0);
        Transaction::change(doc.text(), changes.into_iter()).with_selection(selection)
    } else {
        Transaction::change(doc.text(), changes.into_iter())
    };

    doc.apply(&transaction, view.id);
}

fn keep_or_remove_selections_impl(cx: &mut Context, remove: bool) {
    // keep or remove selections matching regex
    let reg = cx.register.unwrap_or('/');
    ui::regex_prompt(
        cx,
        if remove { "remove:" } else { "keep:" }.into(),
        Some(reg),
        ui::completers::none,
        move |editor, regex, event| {
            let (view, doc) = current!(editor);
            if !matches!(event, PromptEvent::Update | PromptEvent::Validate) {
                return;
            }
            let text = doc.text().slice(..);

            if let Some(selection) =
                selection::keep_or_remove_matches(text, doc.selection(view.id), &regex, remove)
            {
                doc.set_selection(view.id, selection);
            }
        },
    )
}

fn join_selections(cx: &mut Context) {
    join_selections_impl(cx, false)
}

fn join_selections_space(cx: &mut Context) {
    join_selections_impl(cx, true)
}

fn keep_selections(cx: &mut Context) {
    keep_or_remove_selections_impl(cx, false)
}

fn remove_selections(cx: &mut Context) {
    keep_or_remove_selections_impl(cx, true)
}

fn keep_primary_selection(cx: &mut Context) {
    let (view, doc) = current!(cx.editor);
    // TODO: handle count

    let range = doc.selection(view.id).primary();
    doc.set_selection(view.id, Selection::single(range.anchor, range.head));
}

fn remove_primary_selection(cx: &mut Context) {
    let (view, doc) = current!(cx.editor);
    // TODO: handle count

    let selection = doc.selection(view.id);
    if selection.len() == 1 {
        cx.editor.set_error("no selections remaining");
        return;
    }
    let index = selection.primary_index();
    let selection = selection.clone().remove(index);

    doc.set_selection(view.id, selection);
}

pub fn completion(cx: &mut Context) {
    use helix_lsp::{lsp, util::pos_to_lsp_pos};

    let (view, doc) = current!(cx.editor);

    let language_server = match doc.language_server() {
        Some(language_server) => language_server,
        None => return,
    };

    let offset_encoding = language_server.offset_encoding();
    let text = doc.text().slice(..);
    let cursor = doc.selection(view.id).primary().cursor(text);

    let pos = pos_to_lsp_pos(doc.text(), cursor, offset_encoding);

    let future = match language_server.completion(doc.identifier(), pos, None) {
        Some(future) => future,
        None => return,
    };

    let trigger_offset = cursor;

    // TODO: trigger_offset should be the cursor offset but we also need a starting offset from where we want to apply
    // completion filtering. For example logger.te| should filter the initial suggestion list with "te".

    use helix_core::chars;
    let mut iter = text.chars_at(cursor);
    iter.reverse();
    let offset = iter.take_while(|ch| chars::char_is_word(*ch)).count();
    let start_offset = cursor.saturating_sub(offset);

    cx.callback(
        future,
        move |editor, compositor, response: Option<lsp::CompletionResponse>| {
            if editor.mode != Mode::Insert {
                // we're not in insert mode anymore
                return;
            }

            let items = match response {
                Some(lsp::CompletionResponse::Array(items)) => items,
                // TODO: do something with is_incomplete
                Some(lsp::CompletionResponse::List(lsp::CompletionList {
                    is_incomplete: _is_incomplete,
                    items,
                })) => items,
                None => Vec::new(),
            };

            if items.is_empty() {
                // editor.set_error("No completion available");
                return;
            }
            let size = compositor.size();
            let ui = compositor.find::<ui::EditorView>().unwrap();
            ui.set_completion(
                editor,
                items,
                offset_encoding,
                start_offset,
                trigger_offset,
                size,
            );
        },
    );
}

// comments
fn toggle_comments(cx: &mut Context) {
    let (view, doc) = current!(cx.editor);
    let token = doc
        .language_config()
        .and_then(|lc| lc.comment_token.as_ref())
        .map(|tc| tc.as_ref());
    let transaction = comment::toggle_line_comments(doc.text(), doc.selection(view.id), token);

    doc.apply(&transaction, view.id);
    exit_select_mode(cx);
}

fn rotate_selections(cx: &mut Context, direction: Direction) {
    let count = cx.count();
    let (view, doc) = current!(cx.editor);
    let mut selection = doc.selection(view.id).clone();
    let index = selection.primary_index();
    let len = selection.len();
    selection.set_primary_index(match direction {
        Direction::Forward => (index + count) % len,
        Direction::Backward => (index + (len.saturating_sub(count) % len)) % len,
    });
    doc.set_selection(view.id, selection);
}
fn rotate_selections_forward(cx: &mut Context) {
    rotate_selections(cx, Direction::Forward)
}
fn rotate_selections_backward(cx: &mut Context) {
    rotate_selections(cx, Direction::Backward)
}

fn rotate_selection_contents(cx: &mut Context, direction: Direction) {
    let count = cx.count;
    let (view, doc) = current!(cx.editor);
    let text = doc.text().slice(..);

    let selection = doc.selection(view.id);
    let mut fragments: Vec<_> = selection
        .slices(text)
        .map(|fragment| fragment.chunks().collect())
        .collect();

    let group = count
        .map(|count| count.get())
        .unwrap_or(fragments.len()) // default to rotating everything as one group
        .min(fragments.len());

    for chunk in fragments.chunks_mut(group) {
        // TODO: also modify main index
        match direction {
            Direction::Forward => chunk.rotate_right(1),
            Direction::Backward => chunk.rotate_left(1),
        };
    }

    let transaction = Transaction::change(
        doc.text(),
        selection
            .ranges()
            .iter()
            .zip(fragments)
            .map(|(range, fragment)| (range.from(), range.to(), Some(fragment))),
    );

    doc.apply(&transaction, view.id);
}

fn rotate_selection_contents_forward(cx: &mut Context) {
    rotate_selection_contents(cx, Direction::Forward)
}
fn rotate_selection_contents_backward(cx: &mut Context) {
    rotate_selection_contents(cx, Direction::Backward)
}

// tree sitter node selection

fn expand_selection(cx: &mut Context) {
    let motion = |editor: &mut Editor| {
        let (view, doc) = current!(editor);

        if let Some(syntax) = doc.syntax() {
            let text = doc.text().slice(..);

            let current_selection = doc.selection(view.id);
            let selection = object::expand_selection(syntax, text, current_selection.clone());

            // check if selection is different from the last one
            if *current_selection != selection {
                // save current selection so it can be restored using shrink_selection
                view.object_selections.push(current_selection.clone());

                doc.set_selection(view.id, selection);
            }
        }
    };
    motion(cx.editor);
    cx.editor.last_motion = Some(Motion(Box::new(motion)));
}

fn shrink_selection(cx: &mut Context) {
    let motion = |editor: &mut Editor| {
        let (view, doc) = current!(editor);
        let current_selection = doc.selection(view.id);
        // try to restore previous selection
        if let Some(prev_selection) = view.object_selections.pop() {
            if current_selection.contains(&prev_selection) {
                // allow shrinking the selection only if current selection contains the previous object selection
                doc.set_selection(view.id, prev_selection);
                return;
            } else {
                // clear existing selection as they can't be shrunk to anyway
                view.object_selections.clear();
            }
        }
        // if not previous selection, shrink to first child
        if let Some(syntax) = doc.syntax() {
            let text = doc.text().slice(..);
            let selection = object::shrink_selection(syntax, text, current_selection.clone());
            doc.set_selection(view.id, selection);
        }
    };
    motion(cx.editor);
    cx.editor.last_motion = Some(Motion(Box::new(motion)));
}

fn select_sibling_impl<F>(cx: &mut Context, sibling_fn: &'static F)
where
    F: Fn(Node) -> Option<Node>,
{
    let motion = |editor: &mut Editor| {
        let (view, doc) = current!(editor);

        if let Some(syntax) = doc.syntax() {
            let text = doc.text().slice(..);
            let current_selection = doc.selection(view.id);
            let selection =
                object::select_sibling(syntax, text, current_selection.clone(), sibling_fn);
            doc.set_selection(view.id, selection);
        }
    };
    motion(cx.editor);
    cx.editor.last_motion = Some(Motion(Box::new(motion)));
}

fn select_next_sibling(cx: &mut Context) {
    select_sibling_impl(cx, &|node| Node::next_sibling(&node))
}

fn select_prev_sibling(cx: &mut Context) {
    select_sibling_impl(cx, &|node| Node::prev_sibling(&node))
}

fn match_brackets(cx: &mut Context) {
    let (view, doc) = current!(cx.editor);

    if let Some(syntax) = doc.syntax() {
        let text = doc.text().slice(..);
        let selection = doc.selection(view.id).clone().transform(|range| {
            if let Some(pos) =
                match_brackets::find_matching_bracket_fuzzy(syntax, doc.text(), range.cursor(text))
            {
                range.put_cursor(text, pos, cx.editor.mode == Mode::Select)
            } else {
                range
            }
        });
        doc.set_selection(view.id, selection);
    }
}

//

fn jump_forward(cx: &mut Context) {
    let count = cx.count();
    let config = cx.editor.config();
    let view = view_mut!(cx.editor);
    let doc_id = view.doc;

    if let Some((id, selection)) = view.jumps.forward(count) {
        view.doc = *id;
        let selection = selection.clone();
        let (view, doc) = current!(cx.editor); // refetch doc

        if doc.id() != doc_id {
            view.add_to_history(doc_id);
        }

        doc.set_selection(view.id, selection);
        view.ensure_cursor_in_view_center(doc, config.scrolloff);
    };
}

fn jump_backward(cx: &mut Context) {
    let count = cx.count();
    let config = cx.editor.config();
    let (view, doc) = current!(cx.editor);
    let doc_id = doc.id();

    if let Some((id, selection)) = view.jumps.backward(view.id, doc, count) {
        view.doc = *id;
        let selection = selection.clone();
        let (view, doc) = current!(cx.editor); // refetch doc

        if doc.id() != doc_id {
            view.add_to_history(doc_id);
        }

        doc.set_selection(view.id, selection);
        view.ensure_cursor_in_view_center(doc, config.scrolloff);
    };
}

fn save_selection(cx: &mut Context) {
    let (view, doc) = current!(cx.editor);
    push_jump(view, doc);
    cx.editor.set_status("Selection saved to jumplist");
}

fn rotate_view(cx: &mut Context) {
    cx.editor.focus_next()
}

fn rotate_view_reverse(cx: &mut Context) {
    cx.editor.focus_prev()
}

fn jump_view_right(cx: &mut Context) {
    cx.editor.focus_direction(tree::Direction::Right)
}

fn jump_view_left(cx: &mut Context) {
    cx.editor.focus_direction(tree::Direction::Left)
}

fn jump_view_up(cx: &mut Context) {
    cx.editor.focus_direction(tree::Direction::Up)
}

fn jump_view_down(cx: &mut Context) {
    cx.editor.focus_direction(tree::Direction::Down)
}

fn swap_view_right(cx: &mut Context) {
    cx.editor.swap_split_in_direction(tree::Direction::Right)
}

fn swap_view_left(cx: &mut Context) {
    cx.editor.swap_split_in_direction(tree::Direction::Left)
}

fn swap_view_up(cx: &mut Context) {
    cx.editor.swap_split_in_direction(tree::Direction::Up)
}

fn swap_view_down(cx: &mut Context) {
    cx.editor.swap_split_in_direction(tree::Direction::Down)
}

fn transpose_view(cx: &mut Context) {
    cx.editor.transpose_view()
}

// split helper, clear it later
fn split(cx: &mut Context, action: Action) {
    let (view, doc) = current!(cx.editor);
    let id = doc.id();
    let selection = doc.selection(view.id).clone();
    let offset = view.offset;

    cx.editor.switch(id, action);

    // match the selection in the previous view
    let (view, doc) = current!(cx.editor);
    doc.set_selection(view.id, selection);
    // match the view scroll offset (switch doesn't handle this fully
    // since the selection is only matched after the split)
    view.offset = offset;
}

fn hsplit(cx: &mut Context) {
    split(cx, Action::HorizontalSplit);
}

fn hsplit_new(cx: &mut Context) {
    cx.editor.new_file(Action::HorizontalSplit);
}

fn vsplit(cx: &mut Context) {
    split(cx, Action::VerticalSplit);
}

fn vsplit_new(cx: &mut Context) {
    cx.editor.new_file(Action::VerticalSplit);
}

fn wclose(cx: &mut Context) {
    if cx.editor.tree.views().count() == 1 {
        if let Err(err) = typed::buffers_remaining_impl(cx.editor) {
            cx.editor.set_error(err.to_string());
            return;
        }
    }
    let view_id = view!(cx.editor).id;
    // close current split
    cx.editor.close(view_id);
}

fn wonly(cx: &mut Context) {
    let views = cx
        .editor
        .tree
        .views()
        .map(|(v, focus)| (v.id, focus))
        .collect::<Vec<_>>();
    for (view_id, focus) in views {
        if !focus {
            cx.editor.close(view_id);
        }
    }
}

fn select_register(cx: &mut Context) {
    cx.editor.autoinfo = Some(Info::from_registers(&cx.editor.registers));
    cx.on_next_key(move |cx, event| {
        if let Some(ch) = event.char() {
            cx.editor.autoinfo = None;
            cx.editor.selected_register = Some(ch);
        }
    })
}

fn insert_register(cx: &mut Context) {
    cx.editor.autoinfo = Some(Info::from_registers(&cx.editor.registers));
    cx.on_next_key(move |cx, event| {
        if let Some(ch) = event.char() {
            cx.editor.autoinfo = None;
            cx.register = Some(ch);
            paste(cx, Paste::Cursor);
        }
    })
}

fn align_view_top(cx: &mut Context) {
    let (view, doc) = current!(cx.editor);
    align_view(doc, view, Align::Top);
}

fn align_view_center(cx: &mut Context) {
    let (view, doc) = current!(cx.editor);
    align_view(doc, view, Align::Center);
}

fn align_view_bottom(cx: &mut Context) {
    let (view, doc) = current!(cx.editor);
    align_view(doc, view, Align::Bottom);
}

fn align_view_middle(cx: &mut Context) {
    let (view, doc) = current!(cx.editor);
    let inner_width = view.inner_width(doc);
    let text_fmt = doc.text_format(inner_width, None);
    // there is no horizontal position when softwrap is enabled
    if text_fmt.soft_wrap {
        return;
    }
    let doc_text = doc.text().slice(..);
    let annotations = view.text_annotations(doc, None);
    let pos = doc.selection(view.id).primary().cursor(doc_text);
    let pos =
        visual_offset_from_block(doc_text, view.offset.anchor, pos, &text_fmt, &annotations).0;

    view.offset.horizontal_offset = pos
        .col
        .saturating_sub((view.inner_area(doc).width as usize) / 2);
}

fn scroll_up(cx: &mut Context) {
    scroll(cx, cx.count(), Direction::Backward);
}

fn scroll_down(cx: &mut Context) {
    scroll(cx, cx.count(), Direction::Forward);
}

fn goto_ts_object_impl(cx: &mut Context, object: &'static str, direction: Direction) {
    let count = cx.count();
    let motion = move |editor: &mut Editor| {
        let (view, doc) = current!(editor);
        if let Some((lang_config, syntax)) = doc.language_config().zip(doc.syntax()) {
            let text = doc.text().slice(..);
            let root = syntax.tree().root_node();

            let selection = doc.selection(view.id).clone().transform(|range| {
                let new_range = movement::goto_treesitter_object(
                    text,
                    range,
                    object,
                    direction,
                    root,
                    lang_config,
                    count,
                );

                if editor.mode == Mode::Select {
                    let head = if new_range.head < range.anchor {
                        new_range.anchor
                    } else {
                        new_range.head
                    };

                    Range::new(range.anchor, head)
                } else {
                    new_range.with_direction(direction)
                }
            });

            doc.set_selection(view.id, selection);
        } else {
            editor.set_status("Syntax-tree is not available in current buffer");
        }
    };
    motion(cx.editor);
    cx.editor.last_motion = Some(Motion(Box::new(motion)));
}

fn goto_next_function(cx: &mut Context) {
    goto_ts_object_impl(cx, "function", Direction::Forward)
}

fn goto_prev_function(cx: &mut Context) {
    goto_ts_object_impl(cx, "function", Direction::Backward)
}

fn goto_next_class(cx: &mut Context) {
    goto_ts_object_impl(cx, "class", Direction::Forward)
}

fn goto_prev_class(cx: &mut Context) {
    goto_ts_object_impl(cx, "class", Direction::Backward)
}

fn goto_next_parameter(cx: &mut Context) {
    goto_ts_object_impl(cx, "parameter", Direction::Forward)
}

fn goto_prev_parameter(cx: &mut Context) {
    goto_ts_object_impl(cx, "parameter", Direction::Backward)
}

fn goto_next_comment(cx: &mut Context) {
    goto_ts_object_impl(cx, "comment", Direction::Forward)
}

fn goto_prev_comment(cx: &mut Context) {
    goto_ts_object_impl(cx, "comment", Direction::Backward)
}

fn goto_next_test(cx: &mut Context) {
    goto_ts_object_impl(cx, "test", Direction::Forward)
}

fn goto_prev_test(cx: &mut Context) {
    goto_ts_object_impl(cx, "test", Direction::Backward)
}

fn select_textobject_around(cx: &mut Context) {
    select_textobject(cx, textobject::TextObject::Around);
}

fn select_textobject_inner(cx: &mut Context) {
    select_textobject(cx, textobject::TextObject::Inside);
}

fn select_textobject(cx: &mut Context, objtype: textobject::TextObject) {
    let count = cx.count();

    cx.on_next_key(move |cx, event| {
        cx.editor.autoinfo = None;
        if let Some(ch) = event.char() {
            let textobject = move |editor: &mut Editor| {
                let (view, doc) = current!(editor);
                let text = doc.text().slice(..);

                let textobject_treesitter = |obj_name: &str, range: Range| -> Range {
                    let (lang_config, syntax) = match doc.language_config().zip(doc.syntax()) {
                        Some(t) => t,
                        None => return range,
                    };
                    textobject::textobject_treesitter(
                        text,
                        range,
                        objtype,
                        obj_name,
                        syntax.tree().root_node(),
                        lang_config,
                        count,
                    )
                };

                if ch == 'g' && doc.diff_handle().is_none() {
                    editor.set_status("Diff is not available in current buffer");
                    return;
                }

                let textobject_change = |range: Range| -> Range {
                    let diff_handle = doc.diff_handle().unwrap();
                    let hunks = diff_handle.hunks();
                    let line = range.cursor_line(text);
                    let hunk_idx = if let Some(hunk_idx) = hunks.hunk_at(line as u32, false) {
                        hunk_idx
                    } else {
                        return range;
                    };
                    let hunk = hunks.nth_hunk(hunk_idx).after;

                    let start = text.line_to_char(hunk.start as usize);
                    let end = text.line_to_char(hunk.end as usize);
                    Range::new(start, end).with_direction(range.direction())
                };

                let selection = doc.selection(view.id).clone().transform(|range| {
                    match ch {
                        'w' => textobject::textobject_word(text, range, objtype, count, false),
                        'W' => textobject::textobject_word(text, range, objtype, count, true),
                        't' => textobject_treesitter("class", range),
                        'f' => textobject_treesitter("function", range),
                        'a' => textobject_treesitter("parameter", range),
                        'c' => textobject_treesitter("comment", range),
                        'T' => textobject_treesitter("test", range),
                        'p' => textobject::textobject_paragraph(text, range, objtype, count),
                        'm' => textobject::textobject_pair_surround_closest(
                            text, range, objtype, count,
                        ),
                        'g' => textobject_change(range),
                        // TODO: cancel new ranges if inconsistent surround matches across lines
                        ch if !ch.is_ascii_alphanumeric() => {
                            textobject::textobject_pair_surround(text, range, objtype, ch, count)
                        }
                        _ => range,
                    }
                });
                doc.set_selection(view.id, selection);
            };
            textobject(cx.editor);
            cx.editor.last_motion = Some(Motion(Box::new(textobject)));
        }
    });

    let title = match objtype {
        textobject::TextObject::Inside => "Match inside",
        textobject::TextObject::Around => "Match around",
        _ => return,
    };
    let help_text = [
        ("w", "Word"),
        ("W", "WORD"),
        ("p", "Paragraph"),
        ("t", "Type definition (tree-sitter)"),
        ("f", "Function (tree-sitter)"),
        ("a", "Argument/parameter (tree-sitter)"),
        ("c", "Comment (tree-sitter)"),
        ("T", "Test (tree-sitter)"),
        ("m", "Closest surrounding pair to cursor"),
        (" ", "... or any character acting as a pair"),
    ];

    cx.editor.autoinfo = Some(Info::new(title, &help_text));
}

fn surround_add(cx: &mut Context) {
    cx.on_next_key(move |cx, event| {
        let (view, doc) = current!(cx.editor);
        // surround_len is the number of new characters being added.
        let (open, close, surround_len) = match event.char() {
            Some(ch) => {
                let (o, c) = surround::get_pair(ch);
                let mut open = Tendril::new();
                open.push(o);
                let mut close = Tendril::new();
                close.push(c);
                (open, close, 2)
            }
            None if event.code == KeyCode::Enter => (
                doc.line_ending.as_str().into(),
                doc.line_ending.as_str().into(),
                2 * doc.line_ending.len_chars(),
            ),
            None => return,
        };

        let selection = doc.selection(view.id);
        let mut changes = Vec::with_capacity(selection.len() * 2);
        let mut ranges = SmallVec::with_capacity(selection.len());
        let mut offs = 0;

        for range in selection.iter() {
            changes.push((range.from(), range.from(), Some(open.clone())));
            changes.push((range.to(), range.to(), Some(close.clone())));

            ranges.push(
                Range::new(offs + range.from(), offs + range.to() + surround_len)
                    .with_direction(range.direction()),
            );

            offs += surround_len;
        }

        let transaction = Transaction::change(doc.text(), changes.into_iter())
            .with_selection(Selection::new(ranges, selection.primary_index()));
        doc.apply(&transaction, view.id);
        exit_select_mode(cx);
    })
}

fn surround_replace(cx: &mut Context) {
    let count = cx.count();
    cx.on_next_key(move |cx, event| {
        let surround_ch = match event.char() {
            Some('m') => None, // m selects the closest surround pair
            Some(ch) => Some(ch),
            None => return,
        };
        let (view, doc) = current!(cx.editor);
        let text = doc.text().slice(..);
        let selection = doc.selection(view.id);

        let change_pos = match surround::get_surround_pos(text, selection, surround_ch, count) {
            Ok(c) => c,
            Err(err) => {
                cx.editor.set_error(err.to_string());
                return;
            }
        };

        cx.on_next_key(move |cx, event| {
            let (view, doc) = current!(cx.editor);
            let to = match event.char() {
                Some(to) => to,
                None => return,
            };
            let (open, close) = surround::get_pair(to);
            let transaction = Transaction::change(
                doc.text(),
                change_pos.iter().enumerate().map(|(i, &pos)| {
                    let mut t = Tendril::new();
                    t.push(if i % 2 == 0 { open } else { close });
                    (pos, pos + 1, Some(t))
                }),
            );
            doc.apply(&transaction, view.id);
            exit_select_mode(cx);
        });
    })
}

fn surround_delete(cx: &mut Context) {
    let count = cx.count();
    cx.on_next_key(move |cx, event| {
        let surround_ch = match event.char() {
            Some('m') => None, // m selects the closest surround pair
            Some(ch) => Some(ch),
            None => return,
        };
        let (view, doc) = current!(cx.editor);
        let text = doc.text().slice(..);
        let selection = doc.selection(view.id);

        let change_pos = match surround::get_surround_pos(text, selection, surround_ch, count) {
            Ok(c) => c,
            Err(err) => {
                cx.editor.set_error(err.to_string());
                return;
            }
        };

        let transaction =
            Transaction::change(doc.text(), change_pos.into_iter().map(|p| (p, p + 1, None)));
        doc.apply(&transaction, view.id);
        exit_select_mode(cx);
    })
}

#[derive(Eq, PartialEq)]
enum ShellBehavior {
    Replace,
    Ignore,
    Insert,
    Append,
}

fn shell_pipe(cx: &mut Context) {
    shell_prompt(cx, "pipe:".into(), ShellBehavior::Replace);
}

fn shell_pipe_to(cx: &mut Context) {
    shell_prompt(cx, "pipe-to:".into(), ShellBehavior::Ignore);
}

fn shell_insert_output(cx: &mut Context) {
    shell_prompt(cx, "insert-output:".into(), ShellBehavior::Insert);
}

fn shell_append_output(cx: &mut Context) {
    shell_prompt(cx, "append-output:".into(), ShellBehavior::Append);
}

fn shell_keep_pipe(cx: &mut Context) {
    ui::prompt(
        cx,
        "keep-pipe:".into(),
        Some('|'),
        ui::completers::none,
        move |cx, input: &str, event: PromptEvent| {
            let shell = &cx.editor.config().shell;
            if event != PromptEvent::Validate {
                return;
            }
            if input.is_empty() {
                return;
            }
            let (view, doc) = current!(cx.editor);
            let selection = doc.selection(view.id);

            let mut ranges = SmallVec::with_capacity(selection.len());
            let old_index = selection.primary_index();
            let mut index: Option<usize> = None;
            let text = doc.text().slice(..);

            for (i, range) in selection.ranges().iter().enumerate() {
                let fragment = range.slice(text);
                let (_output, success) = match shell_impl(shell, input, Some(fragment.into())) {
                    Ok(result) => result,
                    Err(err) => {
                        cx.editor.set_error(err.to_string());
                        return;
                    }
                };

                // if the process exits successfully, keep the selection
                if success {
                    ranges.push(*range);
                    if i >= old_index && index.is_none() {
                        index = Some(ranges.len() - 1);
                    }
                }
            }

            if ranges.is_empty() {
                cx.editor.set_error("No selections remaining");
                return;
            }

            let index = index.unwrap_or_else(|| ranges.len() - 1);
            doc.set_selection(view.id, Selection::new(ranges, index));
        },
    );
}

fn shell_impl(shell: &[String], cmd: &str, input: Option<Rope>) -> anyhow::Result<(Tendril, bool)> {
    tokio::task::block_in_place(|| helix_lsp::block_on(shell_impl_async(shell, cmd, input)))
}

async fn shell_impl_async(
    shell: &[String],
    cmd: &str,
    input: Option<Rope>,
) -> anyhow::Result<(Tendril, bool)> {
    use std::process::Stdio;
    use tokio::process::Command;
    ensure!(!shell.is_empty(), "No shell set");

    let mut process = Command::new(&shell[0]);
    process
        .args(&shell[1..])
        .arg(cmd)
        .stdout(Stdio::piped())
        .stderr(Stdio::piped());

    if input.is_some() || cfg!(windows) {
        process.stdin(Stdio::piped());
    } else {
        process.stdin(Stdio::null());
    }

    let mut process = match process.spawn() {
        Ok(process) => process,
        Err(e) => {
            log::error!("Failed to start shell: {}", e);
            return Err(e.into());
        }
    };
    let output = if let Some(mut stdin) = process.stdin.take() {
        let input_task = tokio::spawn(async move {
            if let Some(input) = input {
                helix_view::document::to_writer(&mut stdin, encoding::UTF_8, &input).await?;
            }
            Ok::<_, anyhow::Error>(())
        });
        let (output, _) = tokio::join! {
            process.wait_with_output(),
            input_task,
        };
        output?
    } else {
        // Process has no stdin, so we just take the output
        process.wait_with_output().await?
    };

    if !output.status.success() {
        if !output.stderr.is_empty() {
            let err = String::from_utf8_lossy(&output.stderr).to_string();
            log::error!("Shell error: {}", err);
            bail!("Shell error: {}", err);
        }
        bail!("Shell command failed");
    } else if !output.stderr.is_empty() {
        log::debug!(
            "Command printed to stderr: {}",
            String::from_utf8_lossy(&output.stderr).to_string()
        );
    }

    let str = std::str::from_utf8(&output.stdout)
        .map_err(|_| anyhow!("Process did not output valid UTF-8"))?;
    let tendril = Tendril::from(str);
    Ok((tendril, output.status.success()))
}

fn shell(cx: &mut compositor::Context, cmd: &str, behavior: &ShellBehavior) {
    let pipe = match behavior {
        ShellBehavior::Replace | ShellBehavior::Ignore => true,
        ShellBehavior::Insert | ShellBehavior::Append => false,
    };

    let config = cx.editor.config();
    let shell = &config.shell;
    let (view, doc) = current!(cx.editor);
    let selection = doc.selection(view.id);

    let mut changes = Vec::with_capacity(selection.len());
    let mut ranges = SmallVec::with_capacity(selection.len());
    let text = doc.text().slice(..);

    let mut shell_output: Option<Tendril> = None;
    let mut offset = 0isize;
    for range in selection.ranges() {
        let (output, success) = if let Some(output) = shell_output.as_ref() {
            (output.clone(), true)
        } else {
            let fragment = range.slice(text);
            match shell_impl(shell, cmd, pipe.then(|| fragment.into())) {
                Ok(result) => {
                    if !pipe {
                        shell_output = Some(result.0.clone());
                    }
                    result
                }
                Err(err) => {
                    cx.editor.set_error(err.to_string());
                    return;
                }
            }
        };

        if !success {
            cx.editor.set_error("Command failed");
            return;
        }

        let output_len = output.chars().count();

        let (from, to, deleted_len) = match behavior {
            ShellBehavior::Replace => (range.from(), range.to(), range.len()),
            ShellBehavior::Insert => (range.from(), range.from(), 0),
            ShellBehavior::Append => (range.to(), range.to(), 0),
            _ => (range.from(), range.from(), 0),
        };

        // These `usize`s cannot underflow because selection ranges cannot overlap.
        // Once the MSRV is 1.66.0 (mixed_integer_ops is stabilized), we can use checked
        // arithmetic to assert this.
        let anchor = (to as isize + offset - deleted_len as isize) as usize;
        let new_range = Range::new(anchor, anchor + output_len).with_direction(range.direction());
        ranges.push(new_range);
        offset = offset + output_len as isize - deleted_len as isize;

        changes.push((from, to, Some(output)));
    }

    if behavior != &ShellBehavior::Ignore {
        let transaction = Transaction::change(doc.text(), changes.into_iter())
            .with_selection(Selection::new(ranges, selection.primary_index()));
        doc.apply(&transaction, view.id);
        doc.append_changes_to_history(view);
    }

    // after replace cursor may be out of bounds, do this to
    // make sure cursor is in view and update scroll as well
    view.ensure_cursor_in_view(doc, config.scrolloff);
}

fn shell_prompt(cx: &mut Context, prompt: Cow<'static, str>, behavior: ShellBehavior) {
    ui::prompt(
        cx,
        prompt,
        Some('|'),
        ui::completers::none,
        move |cx, input: &str, event: PromptEvent| {
            if event != PromptEvent::Validate {
                return;
            }
            if input.is_empty() {
                return;
            }

            shell(cx, input, &behavior);
        },
    );
}

fn suspend(_cx: &mut Context) {
    #[cfg(not(windows))]
    signal_hook::low_level::raise(signal_hook::consts::signal::SIGTSTP).unwrap();
}

fn add_newline_above(cx: &mut Context) {
    add_newline_impl(cx, Open::Above);
}

fn add_newline_below(cx: &mut Context) {
    add_newline_impl(cx, Open::Below)
}

fn add_newline_impl(cx: &mut Context, open: Open) {
    let count = cx.count();
    let (view, doc) = current!(cx.editor);
    let selection = doc.selection(view.id);
    let text = doc.text();
    let slice = text.slice(..);

    let changes = selection.into_iter().map(|range| {
        let (start, end) = range.line_range(slice);
        let line = match open {
            Open::Above => start,
            Open::Below => end + 1,
        };
        let pos = text.line_to_char(line);
        (
            pos,
            pos,
            Some(doc.line_ending.as_str().repeat(count).into()),
        )
    });

    let transaction = Transaction::change(text, changes);
    doc.apply(&transaction, view.id);
}

enum IncrementDirection {
    Increase,
    Decrease,
}

/// Increment objects within selections by count.
fn increment(cx: &mut Context) {
    increment_impl(cx, IncrementDirection::Increase);
}

/// Decrement objects within selections by count.
fn decrement(cx: &mut Context) {
    increment_impl(cx, IncrementDirection::Decrease);
}

/// Increment objects within selections by `amount`.
/// A negative `amount` will decrement objects within selections.
fn increment_impl(cx: &mut Context, increment_direction: IncrementDirection) {
    let sign = match increment_direction {
        IncrementDirection::Increase => 1,
        IncrementDirection::Decrease => -1,
    };
    let mut amount = sign * cx.count() as i64;
    // If the register is `#` then increase or decrease the `amount` by 1 per element
    let increase_by = if cx.register == Some('#') { sign } else { 0 };

    let (view, doc) = current!(cx.editor);
    let selection = doc.selection(view.id);
    let text = doc.text().slice(..);

    let mut new_selection_ranges = SmallVec::new();
    let mut cumulative_length_diff: i128 = 0;
    let mut changes = vec![];

    for range in selection {
        let selected_text: Cow<str> = range.fragment(text);
        let new_from = ((range.from() as i128) + cumulative_length_diff) as usize;
        let incremented = [increment::integer, increment::date_time]
            .iter()
            .find_map(|incrementor| incrementor(selected_text.as_ref(), amount));

        amount += increase_by;

        match incremented {
            None => {
                let new_range = Range::new(
                    new_from,
                    (range.to() as i128 + cumulative_length_diff) as usize,
                );
                new_selection_ranges.push(new_range);
            }
            Some(new_text) => {
                let new_range = Range::new(new_from, new_from + new_text.len());
                cumulative_length_diff += new_text.len() as i128 - selected_text.len() as i128;
                new_selection_ranges.push(new_range);
                changes.push((range.from(), range.to(), Some(new_text.into())));
            }
        }
    }

    if !changes.is_empty() {
        let new_selection = Selection::new(new_selection_ranges, selection.primary_index());
        let transaction = Transaction::change(doc.text(), changes.into_iter());
        let transaction = transaction.with_selection(new_selection);
        doc.apply(&transaction, view.id);
    }
}

fn record_macro(cx: &mut Context) {
    if let Some((reg, mut keys)) = cx.editor.macro_recording.take() {
        // Remove the keypress which ends the recording
        keys.pop();
        let s = keys
            .into_iter()
            .map(|key| {
                let s = key.to_string();
                if s.chars().count() == 1 {
                    s
                } else {
                    format!("<{}>", s)
                }
            })
            .collect::<String>();
        cx.editor.registers.write(reg, vec![s]);
        cx.editor
            .set_status(format!("Recorded to register [{}]", reg));
    } else {
        let reg = cx.register.take().unwrap_or('@');
        cx.editor.macro_recording = Some((reg, Vec::new()));
        cx.editor
            .set_status(format!("Recording to register [{}]", reg));
    }
}

fn replay_macro(cx: &mut Context) {
    let reg = cx.register.unwrap_or('@');

    if cx.editor.macro_replaying.contains(&reg) {
        cx.editor.set_error(format!(
            "Cannot replay from register [{}] because already replaying from same register",
            reg
        ));
        return;
    }

    let keys: Vec<KeyEvent> = if let Some([keys_str]) = cx.editor.registers.read(reg) {
        match helix_view::input::parse_macro(keys_str) {
            Ok(keys) => keys,
            Err(err) => {
                cx.editor.set_error(format!("Invalid macro: {}", err));
                return;
            }
        }
    } else {
        cx.editor.set_error(format!("Register [{}] empty", reg));
        return;
    };

    // Once the macro has been fully validated, it's marked as being under replay
    // to ensure we don't fall into infinite recursion.
    cx.editor.macro_replaying.push(reg);

    let count = cx.count();
    cx.callback = Some(Box::new(move |compositor, cx| {
        for _ in 0..count {
            for &key in keys.iter() {
                compositor.handle_event(&compositor::Event::Key(key), cx);
            }
        }
        // The macro under replay is cleared at the end of the callback, not in the
        // macro replay context, or it will not correctly protect the user from
        // replaying recursively.
        cx.editor.macro_replaying.pop();
    }));
}<|MERGE_RESOLUTION|>--- conflicted
+++ resolved
@@ -9,13 +9,10 @@
 pub use typed::*;
 
 use helix_core::{
-<<<<<<< HEAD
     comment, coords_at_pos,
     diagnostic::{Diagnostic, Severity::*},
-=======
     char_idx_at_visual_offset, comment,
     doc_formatter::TextFormat,
->>>>>>> 62d046fa
     encoding, find_first_non_whitespace_char, find_root, graphemes,
     history::UndoKind,
     increment, indent,
