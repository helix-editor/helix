--- conflicted
+++ resolved
@@ -4317,8 +4317,7 @@
                 // insert an additional line which is indented one level
                 // more and place the cursor there
                 let on_auto_pair = doc
-<<<<<<< HEAD
-                    .auto_pairs(cx.editor)
+                    .auto_pairs(cx.editor, loader, view)
                     .and_then(|pairs| {
                         contents
                             .get_char(pos - 1)
@@ -4332,11 +4331,6 @@
                             open_match && close_match
                         })
                     });
-=======
-                    .auto_pairs(cx.editor, loader, view)
-                    .and_then(|pairs| pairs.get(prev))
-                    .is_some_and(|pair| pair.open == prev && pair.close == curr);
->>>>>>> 948ac05a
 
                 let local_offs = if let Some(token) = continue_comment_token {
                     new_text.reserve_exact(line_ending.len() + indent.len() + token.len() + 1);
