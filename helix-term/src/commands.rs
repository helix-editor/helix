--- conflicted
+++ resolved
@@ -3,17 +3,12 @@
 pub(crate) mod typed;
 
 pub use dap::*;
-<<<<<<< HEAD
+use helix_event::status;
 use helix_stdx::{
     path::expand_tilde,
     rope::{self, RopeSliceExt},
 };
-use helix_vcs::Hunk;
-=======
-use helix_event::status;
-use helix_stdx::rope::{self, RopeSliceExt};
 use helix_vcs::{FileChange, Hunk};
->>>>>>> 97afd67f
 pub use lsp::*;
 use tui::{
     text::Span,
