pub(crate) mod dap;
pub(crate) mod lsp;
pub(crate) mod typed;

pub use dap::*;
pub use lsp::*;
use tui::text::Spans;
pub use typed::*;

use helix_core::{
    comment, coords_at_pos, find_first_non_whitespace_char, find_root, graphemes,
    history::UndoKind,
    increment::date_time::DateTimeIncrementor,
    increment::{number::NumberIncrementor, Increment},
    indent,
    indent::IndentStyle,
    line_ending::{get_line_ending_of_str, line_end_char_index, str_is_line_ending},
    match_brackets,
    movement::{self, Direction},
    object, pos_at_coords, pos_at_visual_coords,
    regex::{self, Regex, RegexBuilder},
    search::{self, CharMatcher},
    selection, shellwords, surround, textobject,
    tree_sitter::Node,
    unicode::width::UnicodeWidthChar,
    visual_coords_at_pos, LineEnding, Position, Range, Rope, RopeGraphemes, RopeSlice, Selection,
    SmallVec, Tendril, Transaction,
};
use helix_view::{
    clipboard::ClipboardType,
    document::{Mode, SCRATCH_BUFFER_NAME},
    editor::{Action, Motion},
    info::Info,
    input::KeyEvent,
    keyboard::KeyCode,
    view::View,
    Document, DocumentId, Editor, ViewId,
};

use anyhow::{anyhow, bail, ensure, Context as _};
use fuzzy_matcher::FuzzyMatcher;
use insert::*;
use movement::Movement;

use crate::{
    args,
    compositor::{self, Component, Compositor},
    ui::{self, overlay::overlayed, FilePicker, Picker, Popup, Prompt, PromptEvent},
};

use crate::job::{self, Job, Jobs};
use futures_util::{FutureExt, StreamExt};
use std::{collections::HashMap, fmt, future::Future};
use std::{collections::HashSet, num::NonZeroUsize};

use std::{
    borrow::Cow,
    path::{Path, PathBuf},
};

use once_cell::sync::Lazy;
use serde::de::{self, Deserialize, Deserializer};

use grep_regex::RegexMatcherBuilder;
use grep_searcher::{sinks, BinaryDetection, SearcherBuilder};
use ignore::{DirEntry, WalkBuilder, WalkState};
use tokio_stream::wrappers::UnboundedReceiverStream;

pub struct Context<'a> {
    pub register: Option<char>,
    pub count: Option<NonZeroUsize>,
    pub editor: &'a mut Editor,

    pub callback: Option<crate::compositor::Callback>,
    pub on_next_key_callback: Option<Box<dyn FnOnce(&mut Context, KeyEvent)>>,
    pub jobs: &'a mut Jobs,
}

impl<'a> Context<'a> {
    /// Push a new component onto the compositor.
    pub fn push_layer(&mut self, component: Box<dyn Component>) {
        self.callback = Some(Box::new(|compositor: &mut Compositor, _| {
            compositor.push(component)
        }));
    }

    #[inline]
    pub fn on_next_key(
        &mut self,
        on_next_key_callback: impl FnOnce(&mut Context, KeyEvent) + 'static,
    ) {
        self.on_next_key_callback = Some(Box::new(on_next_key_callback));
    }

    #[inline]
    pub fn callback<T, F>(
        &mut self,
        call: impl Future<Output = helix_lsp::Result<serde_json::Value>> + 'static + Send,
        callback: F,
    ) where
        T: for<'de> serde::Deserialize<'de> + Send + 'static,
        F: FnOnce(&mut Editor, &mut Compositor, T) + Send + 'static,
    {
        let callback = Box::pin(async move {
            let json = call.await?;
            let response = serde_json::from_value(json)?;
            let call: job::Callback =
                Box::new(move |editor: &mut Editor, compositor: &mut Compositor| {
                    callback(editor, compositor, response)
                });
            Ok(call)
        });
        self.jobs.callback(callback);
    }

    /// Returns 1 if no explicit count was provided
    #[inline]
    pub fn count(&self) -> usize {
        self.count.map_or(1, |v| v.get())
    }
}

use helix_view::{align_view, Align};

/// A MappableCommand is either a static command like "jump_view_up" or a Typable command like
/// :format. It causes a side-effect on the state (usually by creating and applying a transaction).
/// Both of these types of commands can be mapped with keybindings in the config.toml.
#[derive(Clone)]
pub enum MappableCommand {
    Typable {
        name: String,
        args: Vec<String>,
        doc: String,
    },
    Static {
        name: &'static str,
        fun: fn(cx: &mut Context),
        doc: &'static str,
    },
}

macro_rules! static_commands {
    ( $($name:ident, $doc:literal,)* ) => {
        $(
            #[allow(non_upper_case_globals)]
            pub const $name: Self = Self::Static {
                name: stringify!($name),
                fun: $name,
                doc: $doc
            };
        )*

        pub const STATIC_COMMAND_LIST: &'static [Self] = &[
            $( Self::$name, )*
        ];
    }
}

impl MappableCommand {
    pub fn execute(&self, cx: &mut Context) {
        match &self {
            Self::Typable { name, args, doc: _ } => {
                let args: Vec<Cow<str>> = args.iter().map(Cow::from).collect();
                if let Some(command) = typed::TYPABLE_COMMAND_MAP.get(name.as_str()) {
                    let mut cx = compositor::Context {
                        editor: cx.editor,
                        jobs: cx.jobs,
                        scroll: None,
                    };
                    if let Err(e) = (command.fun)(&mut cx, &args[..], PromptEvent::Validate) {
                        cx.editor.set_error(format!("{}", e));
                    }
                }
            }
            Self::Static { fun, .. } => (fun)(cx),
        }
    }

    pub fn name(&self) -> &str {
        match &self {
            Self::Typable { name, .. } => name,
            Self::Static { name, .. } => name,
        }
    }

    pub fn doc(&self) -> &str {
        match &self {
            Self::Typable { doc, .. } => doc,
            Self::Static { doc, .. } => doc,
        }
    }

    #[rustfmt::skip]
    static_commands!(
        no_op, "Do nothing",
        move_char_left, "Move left",
        move_char_right, "Move right",
        move_line_up, "Move up",
        move_line_down, "Move down",
        extend_char_left, "Extend left",
        extend_char_right, "Extend right",
        extend_line_up, "Extend up",
        extend_line_down, "Extend down",
        copy_selection_on_next_line, "Copy selection on next line",
        copy_selection_on_prev_line, "Copy selection on previous line",
        move_next_word_start, "Move to beginning of next word",
        move_prev_word_start, "Move to beginning of previous word",
        move_prev_word_end, "Move to end of previous word",
        move_next_word_end, "Move to end of next word",
        move_next_long_word_start, "Move to beginning of next long word",
        move_prev_long_word_start, "Move to beginning of previous long word",
        move_next_long_word_end, "Move to end of next long word",
        extend_next_word_start, "Extend to beginning of next word",
        extend_prev_word_start, "Extend to beginning of previous word",
        extend_next_long_word_start, "Extend to beginning of next long word",
        extend_prev_long_word_start, "Extend to beginning of previous long word",
        extend_next_long_word_end, "Extend to end of next long word",
        extend_next_word_end, "Extend to end of next word",
        find_till_char, "Move till next occurrence of char",
        find_next_char, "Move to next occurrence of char",
        extend_till_char, "Extend till next occurrence of char",
        extend_next_char, "Extend to next occurrence of char",
        till_prev_char, "Move till previous occurrence of char",
        find_prev_char, "Move to previous occurrence of char",
        extend_till_prev_char, "Extend till previous occurrence of char",
        extend_prev_char, "Extend to previous occurrence of char",
        repeat_last_motion, "repeat last motion(extend_next_char, extend_till_char, find_next_char, find_till_char...)",
        replace, "Replace with new char",
        switch_case, "Switch (toggle) case",
        switch_to_uppercase, "Switch to uppercase",
        switch_to_lowercase, "Switch to lowercase",
        page_up, "Move page up",
        page_down, "Move page down",
        half_page_up, "Move half page up",
        half_page_down, "Move half page down",
        select_all, "Select whole document",
        select_regex, "Select all regex matches inside selections",
        split_selection, "Split selection into subselections on regex matches",
        split_selection_on_newline, "Split selection on newlines",
        search, "Search for regex pattern",
        rsearch, "Reverse search for regex pattern",
        search_next, "Select next search match",
        search_prev, "Select previous search match",
        extend_search_next, "Add next search match to selection",
        extend_search_prev, "Add previous search match to selection",
        search_selection, "Use current selection as search pattern",
        global_search, "Global Search in workspace folder",
        extend_line, "Select current line, if already selected, extend to next line",
        extend_line_above, "Select current line, if already selected, extend to previous line",
        extend_to_line_bounds, "Extend selection to line bounds (line-wise selection)",
        shrink_to_line_bounds, "Shrink selection to line bounds (line-wise selection)",
        delete_selection, "Delete selection",
        delete_selection_noyank, "Delete selection, without yanking",
        change_selection, "Change selection (delete and enter insert mode)",
        change_selection_noyank, "Change selection (delete and enter insert mode, without yanking)",
        collapse_selection, "Collapse selection onto a single cursor",
        flip_selections, "Flip selection cursor and anchor",
        ensure_selections_forward, "Ensure the selection is in forward direction",
        insert_mode, "Insert before selection",
        append_mode, "Insert after selection (append)",
        command_mode, "Enter command mode",
        file_picker, "Open file picker",
        file_picker_in_current_directory, "Open file picker at current working directory",
        code_action, "Perform code action",
        buffer_picker, "Open buffer picker",
        symbol_picker, "Open symbol picker",
        select_references_to_symbol_under_cursor, "Select symbol references",
        workspace_symbol_picker, "Open workspace symbol picker",
        diagnostics_picker, "Open diagnostic picker",
        workspace_diagnostics_picker, "Open workspace diagnostic picker",
        last_picker, "Open last picker",
        prepend_to_line, "Insert at start of line",
        append_to_line, "Insert at end of line",
        open_below, "Open new line below selection",
        open_above, "Open new line above selection",
        normal_mode, "Enter normal mode",
        select_mode, "Enter selection extend mode",
        exit_select_mode, "Exit selection mode",
        goto_definition, "Goto definition",
        add_newline_above, "Add newline above",
        add_newline_below, "Add newline below",
        goto_type_definition, "Goto type definition",
        goto_implementation, "Goto implementation",
        goto_file_start, "Goto line number <n> else file start",
        goto_file_end, "Goto file end",
        goto_file, "Goto files in selection",
        goto_file_hsplit, "Goto files in selection (hsplit)",
        goto_file_vsplit, "Goto files in selection (vsplit)",
        goto_reference, "Goto references",
        goto_window_top, "Goto window top",
        goto_window_center, "Goto window center",
        goto_window_bottom, "Goto window bottom",
        goto_last_accessed_file, "Goto last accessed file",
        goto_last_modified_file, "Goto last modified file",
        goto_last_modification, "Goto last modification",
        goto_line, "Goto line",
        goto_last_line, "Goto last line",
        goto_first_diag, "Goto first diagnostic",
        goto_last_diag, "Goto last diagnostic",
        goto_next_diag, "Goto next diagnostic",
        goto_prev_diag, "Goto previous diagnostic",
        goto_line_start, "Goto line start",
        goto_line_end, "Goto line end",
        goto_next_buffer, "Goto next buffer",
        goto_previous_buffer, "Goto previous buffer",
        // TODO: different description ?
        goto_line_end_newline, "Goto line end",
        goto_first_nonwhitespace, "Goto first non-blank in line",
        trim_selections, "Trim whitespace from selections",
        extend_to_line_start, "Extend to line start",
        extend_to_line_end, "Extend to line end",
        extend_to_line_end_newline, "Extend to line end",
        signature_help, "Show signature help",
        insert_tab, "Insert tab char",
        insert_newline, "Insert newline char",
        delete_char_backward, "Delete previous char",
        delete_char_forward, "Delete next char",
        delete_word_backward, "Delete previous word",
        delete_word_forward, "Delete next word",
        kill_to_line_start, "Delete content till the start of the line",
        kill_to_line_end, "Delete content till the end of the line",
        undo, "Undo change",
        redo, "Redo change",
        earlier, "Move backward in history",
        later, "Move forward in history",
        commit_undo_checkpoint, "Commit changes to a new checkpoint",
        yank, "Yank selection",
        yank_joined_to_clipboard, "Join and yank selections to clipboard",
        yank_main_selection_to_clipboard, "Yank main selection to clipboard",
        yank_joined_to_primary_clipboard, "Join and yank selections to primary clipboard",
        yank_main_selection_to_primary_clipboard, "Yank main selection to primary clipboard",
        replace_with_yanked, "Replace with yanked text",
        replace_selections_with_clipboard, "Replace selections by clipboard content",
        replace_selections_with_primary_clipboard, "Replace selections by primary clipboard content",
        paste_after, "Paste after selection",
        paste_before, "Paste before selection",
        paste_clipboard_after, "Paste clipboard after selections",
        paste_clipboard_before, "Paste clipboard before selections",
        paste_primary_clipboard_after, "Paste primary clipboard after selections",
        paste_primary_clipboard_before, "Paste primary clipboard before selections",
        indent, "Indent selection",
        unindent, "Unindent selection",
        format_selections, "Format selection",
        join_selections, "Join lines inside selection",
        keep_selections, "Keep selections matching regex",
        remove_selections, "Remove selections matching regex",
        align_selections, "Align selections in column",
        keep_primary_selection, "Keep primary selection",
        remove_primary_selection, "Remove primary selection",
        completion, "Invoke completion popup",
        hover, "Show docs for item under cursor",
        toggle_comments, "Comment/uncomment selections",
        rotate_selections_forward, "Rotate selections forward",
        rotate_selections_backward, "Rotate selections backward",
        rotate_selection_contents_forward, "Rotate selection contents forward",
        rotate_selection_contents_backward, "Rotate selections contents backward",
        expand_selection, "Expand selection to parent syntax node",
        shrink_selection, "Shrink selection to previously expanded syntax node",
        select_next_sibling, "Select the next sibling in the syntax tree",
        select_prev_sibling, "Select the previous sibling in the syntax tree",
        jump_forward, "Jump forward on jumplist",
        jump_backward, "Jump backward on jumplist",
        save_selection, "Save the current selection to the jumplist",
        jump_view_right, "Jump to the split to the right",
        jump_view_left, "Jump to the split to the left",
        jump_view_up, "Jump to the split above",
        jump_view_down, "Jump to the split below",
        swap_view_right, "Swap with the split to the right",
        swap_view_left, "Swap with the split to the left",
        swap_view_up, "Swap with the split above",
        swap_view_down, "Swap with the split below",
        transpose_view, "Transpose splits",
        rotate_view, "Goto next window",
        hsplit, "Horizontal bottom split",
        hsplit_new, "Horizontal bottom split scratch buffer",
        vsplit, "Vertical right split",
        vsplit_new, "Vertical right split scratch buffer",
        wclose, "Close window",
        wonly, "Current window only",
        select_register, "Select register",
        insert_register, "Insert register",
        align_view_middle, "Align view middle",
        align_view_top, "Align view top",
        align_view_center, "Align view center",
        align_view_bottom, "Align view bottom",
        scroll_up, "Scroll view up",
        scroll_down, "Scroll view down",
        match_brackets, "Goto matching bracket",
        surround_add, "Surround add",
        surround_replace, "Surround replace",
        surround_delete, "Surround delete",
        select_textobject_around, "Select around object",
        select_textobject_inner, "Select inside object",
        goto_next_function, "Goto next function",
        goto_prev_function, "Goto previous function",
        goto_next_class, "Goto next class",
        goto_prev_class, "Goto previous class",
        goto_next_parameter, "Goto next parameter",
        goto_prev_parameter, "Goto previous parameter",
        goto_next_comment, "Goto next comment",
        goto_prev_comment, "Goto previous comment",
        goto_next_test, "Goto next test",
        goto_prev_test, "Goto previous test",
        goto_next_paragraph, "Goto next paragraph",
        goto_prev_paragraph, "Goto previous paragraph",
        dap_launch, "Launch debug target",
        dap_toggle_breakpoint, "Toggle breakpoint",
        dap_continue, "Continue program execution",
        dap_pause, "Pause program execution",
        dap_step_in, "Step in",
        dap_step_out, "Step out",
        dap_next, "Step to next",
        dap_variables, "List variables",
        dap_terminate, "End debug session",
        dap_edit_condition, "Edit condition of the breakpoint on the current line",
        dap_edit_log, "Edit log message of the breakpoint on the current line",
        dap_switch_thread, "Switch current thread",
        dap_switch_stack_frame, "Switch stack frame",
        dap_enable_exceptions, "Enable exception breakpoints",
        dap_disable_exceptions, "Disable exception breakpoints",
        shell_pipe, "Pipe selections through shell command",
        shell_pipe_to, "Pipe selections into shell command, ignoring command output",
        shell_insert_output, "Insert output of shell command before each selection",
        shell_append_output, "Append output of shell command after each selection",
        shell_keep_pipe, "Filter selections with shell predicate",
        suspend, "Suspend",
        rename_symbol, "Rename symbol",
        increment, "Increment",
        decrement, "Decrement",
        record_macro, "Record macro",
        replay_macro, "Replay macro",
        command_palette, "Open command palette",
        insert_digraph, "Insert unicode characters with prompt",
    );
}

impl fmt::Debug for MappableCommand {
    fn fmt(&self, f: &mut std::fmt::Formatter<'_>) -> std::fmt::Result {
        f.debug_tuple("MappableCommand")
            .field(&self.name())
            .finish()
    }
}

impl fmt::Display for MappableCommand {
    fn fmt(&self, f: &mut std::fmt::Formatter<'_>) -> std::fmt::Result {
        f.write_str(self.name())
    }
}

impl std::str::FromStr for MappableCommand {
    type Err = anyhow::Error;

    fn from_str(s: &str) -> Result<Self, Self::Err> {
        if let Some(suffix) = s.strip_prefix(':') {
            let mut typable_command = suffix.split(' ').into_iter().map(|arg| arg.trim());
            let name = typable_command
                .next()
                .ok_or_else(|| anyhow!("Expected typable command name"))?;
            let args = typable_command
                .map(|s| s.to_owned())
                .collect::<Vec<String>>();
            typed::TYPABLE_COMMAND_MAP
                .get(name)
                .map(|cmd| MappableCommand::Typable {
                    name: cmd.name.to_owned(),
                    doc: format!(":{} {:?}", cmd.name, args),
                    args,
                })
                .ok_or_else(|| anyhow!("No TypableCommand named '{}'", s))
        } else {
            MappableCommand::STATIC_COMMAND_LIST
                .iter()
                .find(|cmd| cmd.name() == s)
                .cloned()
                .ok_or_else(|| anyhow!("No command named '{}'", s))
        }
    }
}

impl<'de> Deserialize<'de> for MappableCommand {
    fn deserialize<D>(deserializer: D) -> Result<Self, D::Error>
    where
        D: Deserializer<'de>,
    {
        let s = String::deserialize(deserializer)?;
        s.parse().map_err(de::Error::custom)
    }
}

impl PartialEq for MappableCommand {
    fn eq(&self, other: &Self) -> bool {
        match (self, other) {
            (
                MappableCommand::Typable {
                    name: first_name, ..
                },
                MappableCommand::Typable {
                    name: second_name, ..
                },
            ) => first_name == second_name,
            (
                MappableCommand::Static {
                    name: first_name, ..
                },
                MappableCommand::Static {
                    name: second_name, ..
                },
            ) => first_name == second_name,
            _ => false,
        }
    }
}

fn no_op(_cx: &mut Context) {}

fn move_impl<F>(cx: &mut Context, move_fn: F, dir: Direction, behaviour: Movement)
where
    F: Fn(RopeSlice, Range, Direction, usize, Movement, usize) -> Range,
{
    let count = cx.count();
    let (view, doc) = current!(cx.editor);
    let text = doc.text().slice(..);

    let selection = doc
        .selection(view.id)
        .clone()
        .transform(|range| move_fn(text, range, dir, count, behaviour, doc.tab_width()));
    doc.set_selection(view.id, selection);
}

use helix_core::movement::{move_horizontally, move_vertically};

fn move_char_left(cx: &mut Context) {
    move_impl(cx, move_horizontally, Direction::Backward, Movement::Move)
}

fn move_char_right(cx: &mut Context) {
    move_impl(cx, move_horizontally, Direction::Forward, Movement::Move)
}

fn move_line_up(cx: &mut Context) {
    move_impl(cx, move_vertically, Direction::Backward, Movement::Move)
}

fn move_line_down(cx: &mut Context) {
    move_impl(cx, move_vertically, Direction::Forward, Movement::Move)
}

fn extend_char_left(cx: &mut Context) {
    move_impl(cx, move_horizontally, Direction::Backward, Movement::Extend)
}

fn extend_char_right(cx: &mut Context) {
    move_impl(cx, move_horizontally, Direction::Forward, Movement::Extend)
}

fn extend_line_up(cx: &mut Context) {
    move_impl(cx, move_vertically, Direction::Backward, Movement::Extend)
}

fn extend_line_down(cx: &mut Context) {
    move_impl(cx, move_vertically, Direction::Forward, Movement::Extend)
}

fn goto_line_end_impl(view: &mut View, doc: &mut Document, movement: Movement) {
    let text = doc.text().slice(..);

    let selection = doc.selection(view.id).clone().transform(|range| {
        let line = range.cursor_line(text);
        let line_start = text.line_to_char(line);

        let pos = graphemes::prev_grapheme_boundary(text, line_end_char_index(&text, line))
            .max(line_start);

        range.put_cursor(text, pos, movement == Movement::Extend)
    });
    doc.set_selection(view.id, selection);
}

fn goto_line_end(cx: &mut Context) {
    let (view, doc) = current!(cx.editor);
    goto_line_end_impl(
        view,
        doc,
        if doc.mode == Mode::Select {
            Movement::Extend
        } else {
            Movement::Move
        },
    )
}

fn extend_to_line_end(cx: &mut Context) {
    let (view, doc) = current!(cx.editor);
    goto_line_end_impl(view, doc, Movement::Extend)
}

fn goto_line_end_newline_impl(view: &mut View, doc: &mut Document, movement: Movement) {
    let text = doc.text().slice(..);

    let selection = doc.selection(view.id).clone().transform(|range| {
        let line = range.cursor_line(text);
        let pos = line_end_char_index(&text, line);

        range.put_cursor(text, pos, movement == Movement::Extend)
    });
    doc.set_selection(view.id, selection);
}

fn goto_line_end_newline(cx: &mut Context) {
    let (view, doc) = current!(cx.editor);
    goto_line_end_newline_impl(
        view,
        doc,
        if doc.mode == Mode::Select {
            Movement::Extend
        } else {
            Movement::Move
        },
    )
}

fn extend_to_line_end_newline(cx: &mut Context) {
    let (view, doc) = current!(cx.editor);
    goto_line_end_newline_impl(view, doc, Movement::Extend)
}

fn goto_line_start_impl(view: &mut View, doc: &mut Document, movement: Movement) {
    let text = doc.text().slice(..);

    let selection = doc.selection(view.id).clone().transform(|range| {
        let line = range.cursor_line(text);

        // adjust to start of the line
        let pos = text.line_to_char(line);
        range.put_cursor(text, pos, movement == Movement::Extend)
    });
    doc.set_selection(view.id, selection);
}

fn goto_line_start(cx: &mut Context) {
    let (view, doc) = current!(cx.editor);
    goto_line_start_impl(
        view,
        doc,
        if doc.mode == Mode::Select {
            Movement::Extend
        } else {
            Movement::Move
        },
    )
}

fn goto_next_buffer(cx: &mut Context) {
    goto_buffer(cx.editor, Direction::Forward);
}

fn goto_previous_buffer(cx: &mut Context) {
    goto_buffer(cx.editor, Direction::Backward);
}

fn goto_buffer(editor: &mut Editor, direction: Direction) {
    let current = view!(editor).doc;

    let id = match direction {
        Direction::Forward => {
            let iter = editor.documents.keys();
            let mut iter = iter.skip_while(|id| *id != &current);
            iter.next(); // skip current item
            iter.next().or_else(|| editor.documents.keys().next())
        }
        Direction::Backward => {
            let iter = editor.documents.keys();
            let mut iter = iter.rev().skip_while(|id| *id != &current);
            iter.next(); // skip current item
            iter.next().or_else(|| editor.documents.keys().rev().next())
        }
    }
    .unwrap();

    let id = *id;

    editor.switch(id, Action::Replace);
}

fn extend_to_line_start(cx: &mut Context) {
    let (view, doc) = current!(cx.editor);
    goto_line_start_impl(view, doc, Movement::Extend)
}

fn kill_to_line_start(cx: &mut Context) {
    let (view, doc) = current!(cx.editor);
    let text = doc.text().slice(..);

    let selection = doc.selection(view.id).clone().transform(|range| {
        let line = range.cursor_line(text);
        let first_char = text.line_to_char(line);
        let anchor = range.cursor(text);
        let head = if anchor == first_char && line != 0 {
            // select until previous line
            line_end_char_index(&text, line - 1)
        } else if let Some(pos) = find_first_non_whitespace_char(text.line(line)) {
            if first_char + pos < anchor {
                // select until first non-blank in line if cursor is after it
                first_char + pos
            } else {
                // select until start of line
                first_char
            }
        } else {
            // select until start of line
            first_char
        };
        Range::new(head, anchor)
    });
    delete_selection_insert_mode(doc, view, &selection);
}

fn kill_to_line_end(cx: &mut Context) {
    let (view, doc) = current!(cx.editor);
    let text = doc.text().slice(..);

    let selection = doc.selection(view.id).clone().transform(|range| {
        let line = range.cursor_line(text);
        let line_end_pos = line_end_char_index(&text, line);
        let pos = range.cursor(text);

        let mut new_range = range.put_cursor(text, line_end_pos, true);
        // don't want to remove the line separator itself if the cursor doesn't reach the end of line.
        if pos != line_end_pos {
            new_range.head = line_end_pos;
        }
        new_range
    });
    delete_selection_insert_mode(doc, view, &selection);
}

fn goto_first_nonwhitespace(cx: &mut Context) {
    let (view, doc) = current!(cx.editor);
    let text = doc.text().slice(..);

    let selection = doc.selection(view.id).clone().transform(|range| {
        let line = range.cursor_line(text);

        if let Some(pos) = find_first_non_whitespace_char(text.line(line)) {
            let pos = pos + text.line_to_char(line);
            range.put_cursor(text, pos, doc.mode == Mode::Select)
        } else {
            range
        }
    });
    doc.set_selection(view.id, selection);
}

fn trim_selections(cx: &mut Context) {
    let (view, doc) = current!(cx.editor);
    let text = doc.text().slice(..);

    let ranges: SmallVec<[Range; 1]> = doc
        .selection(view.id)
        .iter()
        .filter_map(|range| {
            if range.is_empty() || range.fragment(text).chars().all(|ch| ch.is_whitespace()) {
                return None;
            }
            let mut start = range.from();
            let mut end = range.to();
            start = movement::skip_while(text, start, |x| x.is_whitespace()).unwrap_or(start);
            end = movement::backwards_skip_while(text, end, |x| x.is_whitespace()).unwrap_or(end);
            if range.anchor < range.head {
                Some(Range::new(start, end))
            } else {
                Some(Range::new(end, start))
            }
        })
        .collect();

    if !ranges.is_empty() {
        let primary = doc.selection(view.id).primary();
        let idx = ranges
            .iter()
            .position(|range| range.overlaps(&primary))
            .unwrap_or(ranges.len() - 1);
        doc.set_selection(view.id, Selection::new(ranges, idx));
    } else {
        collapse_selection(cx);
        keep_primary_selection(cx);
    };
}

// align text in selection
fn align_selections(cx: &mut Context) {
    let (view, doc) = current!(cx.editor);
    let text = doc.text().slice(..);
    let selection = doc.selection(view.id);

    let mut column_widths: Vec<Vec<_>> = Vec::new();
    let mut last_line = text.len_lines() + 1;
    let mut col = 0;

    for range in selection {
        let coords = coords_at_pos(text, range.head);
        let anchor_coords = coords_at_pos(text, range.anchor);

        if coords.row != anchor_coords.row {
            cx.editor
                .set_error("align cannot work with multi line selections");
            return;
        }

        col = if coords.row == last_line { col + 1 } else { 0 };

        if col >= column_widths.len() {
            column_widths.push(Vec::new());
        }
        column_widths[col].push((range.from(), coords.col));

        last_line = coords.row;
    }

    let mut changes = Vec::with_capacity(selection.len());

    // Account for changes on each row
    let len = column_widths.first().map(|cols| cols.len()).unwrap_or(0);
    let mut offs = vec![0; len];

    for col in column_widths {
        let max_col = col
            .iter()
            .enumerate()
            .map(|(row, (_, cursor))| *cursor + offs[row])
            .max()
            .unwrap_or(0);

        for (row, (insert_pos, last_col)) in col.into_iter().enumerate() {
            let ins_count = max_col - (last_col + offs[row]);

            if ins_count == 0 {
                continue;
            }

            offs[row] += ins_count;

            changes.push((insert_pos, insert_pos, Some(" ".repeat(ins_count).into())));
        }
    }

    // The changeset has to be sorted
    changes.sort_unstable_by_key(|(from, _, _)| *from);

    let transaction = Transaction::change(doc.text(), changes.into_iter());
    doc.apply(&transaction, view.id);
}

fn goto_window(cx: &mut Context, align: Align) {
    let count = cx.count() - 1;
    let config = cx.editor.config();
    let (view, doc) = current!(cx.editor);

    let height = view.inner_area().height as usize;

    // respect user given count if any
    // - 1 so we have at least one gap in the middle.
    // a height of 6 with padding of 3 on each side will keep shifting the view back and forth
    // as we type
    let scrolloff = config.scrolloff.min(height.saturating_sub(1) / 2);

    let last_line = view.last_line(doc);

    let line = match align {
        Align::Top => (view.offset.row + scrolloff + count),
        Align::Center => (view.offset.row + ((last_line - view.offset.row) / 2)),
        Align::Bottom => last_line.saturating_sub(scrolloff + count),
    }
    .max(view.offset.row + scrolloff)
    .min(last_line.saturating_sub(scrolloff));

    let pos = doc.text().line_to_char(line);

    doc.set_selection(view.id, Selection::point(pos));
}

fn goto_window_top(cx: &mut Context) {
    goto_window(cx, Align::Top)
}

fn goto_window_center(cx: &mut Context) {
    goto_window(cx, Align::Center)
}

fn goto_window_bottom(cx: &mut Context) {
    goto_window(cx, Align::Bottom)
}

fn move_word_impl<F>(cx: &mut Context, move_fn: F)
where
    F: Fn(RopeSlice, Range, usize) -> Range,
{
    let count = cx.count();
    let (view, doc) = current!(cx.editor);
    let text = doc.text().slice(..);

    let selection = doc
        .selection(view.id)
        .clone()
        .transform(|range| move_fn(text, range, count));
    doc.set_selection(view.id, selection);
}

fn move_next_word_start(cx: &mut Context) {
    move_word_impl(cx, movement::move_next_word_start)
}

fn move_prev_word_start(cx: &mut Context) {
    move_word_impl(cx, movement::move_prev_word_start)
}

fn move_prev_word_end(cx: &mut Context) {
    move_word_impl(cx, movement::move_prev_word_end)
}

fn move_next_word_end(cx: &mut Context) {
    move_word_impl(cx, movement::move_next_word_end)
}

fn move_next_long_word_start(cx: &mut Context) {
    move_word_impl(cx, movement::move_next_long_word_start)
}

fn move_prev_long_word_start(cx: &mut Context) {
    move_word_impl(cx, movement::move_prev_long_word_start)
}

fn move_next_long_word_end(cx: &mut Context) {
    move_word_impl(cx, movement::move_next_long_word_end)
}

fn goto_para_impl<F>(cx: &mut Context, move_fn: F)
where
    F: Fn(RopeSlice, Range, usize, Movement) -> Range + 'static,
{
    let count = cx.count();
    let motion = move |editor: &mut Editor| {
        let (view, doc) = current!(editor);
        let text = doc.text().slice(..);
        let behavior = if doc.mode == Mode::Select {
            Movement::Extend
        } else {
            Movement::Move
        };

        let selection = doc
            .selection(view.id)
            .clone()
            .transform(|range| move_fn(text, range, count, behavior));
        doc.set_selection(view.id, selection);
    };
    motion(cx.editor);
    cx.editor.last_motion = Some(Motion(Box::new(motion)));
}

fn goto_prev_paragraph(cx: &mut Context) {
    goto_para_impl(cx, movement::move_prev_paragraph)
}

fn goto_next_paragraph(cx: &mut Context) {
    goto_para_impl(cx, movement::move_next_paragraph)
}

fn goto_file_start(cx: &mut Context) {
    if cx.count.is_some() {
        goto_line(cx);
    } else {
        let (view, doc) = current!(cx.editor);
        let text = doc.text().slice(..);
        let selection = doc
            .selection(view.id)
            .clone()
            .transform(|range| range.put_cursor(text, 0, doc.mode == Mode::Select));
        push_jump(view, doc);
        doc.set_selection(view.id, selection);
    }
}

fn goto_file_end(cx: &mut Context) {
    let (view, doc) = current!(cx.editor);
    let text = doc.text().slice(..);
    let pos = doc.text().len_chars();
    let selection = doc
        .selection(view.id)
        .clone()
        .transform(|range| range.put_cursor(text, pos, doc.mode == Mode::Select));
    push_jump(view, doc);
    doc.set_selection(view.id, selection);
}

fn goto_file(cx: &mut Context) {
    goto_file_impl(cx, Action::Replace);
}

fn goto_file_hsplit(cx: &mut Context) {
    goto_file_impl(cx, Action::HorizontalSplit);
}

fn goto_file_vsplit(cx: &mut Context) {
    goto_file_impl(cx, Action::VerticalSplit);
}

fn goto_file_impl(cx: &mut Context, action: Action) {
    let (view, doc) = current_ref!(cx.editor);
    let text = doc.text();
    let selections = doc.selection(view.id);
    let mut paths: Vec<_> = selections
        .iter()
        .map(|r| text.slice(r.from()..r.to()).to_string())
        .collect();
    let primary = selections.primary();
    if selections.len() == 1 && primary.to() - primary.from() == 1 {
        let current_word = movement::move_next_long_word_start(
            text.slice(..),
            movement::move_prev_long_word_start(text.slice(..), primary, 1),
            1,
        );
        paths.clear();
        paths.push(
            text.slice(current_word.from()..current_word.to())
                .to_string(),
        );
    }
    for sel in paths {
        let p = sel.trim();
        if !p.is_empty() {
            if let Err(e) = cx.editor.open(&PathBuf::from(p), action) {
                cx.editor.set_error(format!("Open file failed: {:?}", e));
            }
        }
    }
}

fn extend_word_impl<F>(cx: &mut Context, extend_fn: F)
where
    F: Fn(RopeSlice, Range, usize) -> Range,
{
    let count = cx.count();
    let (view, doc) = current!(cx.editor);
    let text = doc.text().slice(..);

    let selection = doc.selection(view.id).clone().transform(|range| {
        let word = extend_fn(text, range, count);
        let pos = word.cursor(text);
        range.put_cursor(text, pos, true)
    });
    doc.set_selection(view.id, selection);
}

fn extend_next_word_start(cx: &mut Context) {
    extend_word_impl(cx, movement::move_next_word_start)
}

fn extend_prev_word_start(cx: &mut Context) {
    extend_word_impl(cx, movement::move_prev_word_start)
}

fn extend_next_word_end(cx: &mut Context) {
    extend_word_impl(cx, movement::move_next_word_end)
}

fn extend_next_long_word_start(cx: &mut Context) {
    extend_word_impl(cx, movement::move_next_long_word_start)
}

fn extend_prev_long_word_start(cx: &mut Context) {
    extend_word_impl(cx, movement::move_prev_long_word_start)
}

fn extend_next_long_word_end(cx: &mut Context) {
    extend_word_impl(cx, movement::move_next_long_word_end)
}

fn will_find_char<F>(cx: &mut Context, search_fn: F, inclusive: bool, extend: bool)
where
    F: Fn(RopeSlice, char, usize, usize, bool) -> Option<usize> + 'static,
{
    // TODO: count is reset to 1 before next key so we move it into the closure here.
    // Would be nice to carry over.
    let count = cx.count();

    // need to wait for next key
    // TODO: should this be done by grapheme rather than char?  For example,
    // we can't properly handle the line-ending CRLF case here in terms of char.
    cx.on_next_key(move |cx, event| {
        let ch = match event {
            KeyEvent {
                code: KeyCode::Enter,
                ..
            } =>
            // TODO: this isn't quite correct when CRLF is involved.
            // This hack will work in most cases, since documents don't
            // usually mix line endings.  But we should fix it eventually
            // anyway.
            {
                doc!(cx.editor).line_ending.as_str().chars().next().unwrap()
            }

            KeyEvent {
                code: KeyCode::Char(ch),
                ..
            } => ch,
            _ => return,
        };

        find_char_impl(cx.editor, &search_fn, inclusive, extend, ch, count);
        cx.editor.last_motion = Some(Motion(Box::new(move |editor: &mut Editor| {
            find_char_impl(editor, &search_fn, inclusive, true, ch, 1);
        })));
    })
}

//

#[inline]
fn find_char_impl<F, M: CharMatcher + Clone + Copy>(
    editor: &mut Editor,
    search_fn: &F,
    inclusive: bool,
    extend: bool,
    char_matcher: M,
    count: usize,
) where
    F: Fn(RopeSlice, M, usize, usize, bool) -> Option<usize> + 'static,
{
    let (view, doc) = current!(editor);
    let text = doc.text().slice(..);

    let selection = doc.selection(view.id).clone().transform(|range| {
        // TODO: use `Range::cursor()` here instead.  However, that works in terms of
        // graphemes, whereas this function doesn't yet.  So we're doing the same logic
        // here, but just in terms of chars instead.
        let search_start_pos = if range.anchor < range.head {
            range.head - 1
        } else {
            range.head
        };

        search_fn(text, char_matcher, search_start_pos, count, inclusive).map_or(range, |pos| {
            if extend {
                range.put_cursor(text, pos, true)
            } else {
                Range::point(range.cursor(text)).put_cursor(text, pos, true)
            }
        })
    });
    doc.set_selection(view.id, selection);
}

fn find_next_char_impl(
    text: RopeSlice,
    ch: char,
    pos: usize,
    n: usize,
    inclusive: bool,
) -> Option<usize> {
    let pos = (pos + 1).min(text.len_chars());
    if inclusive {
        search::find_nth_next(text, ch, pos, n)
    } else {
        let n = match text.get_char(pos) {
            Some(next_ch) if next_ch == ch => n + 1,
            _ => n,
        };
        search::find_nth_next(text, ch, pos, n).map(|n| n.saturating_sub(1))
    }
}

fn find_prev_char_impl(
    text: RopeSlice,
    ch: char,
    pos: usize,
    n: usize,
    inclusive: bool,
) -> Option<usize> {
    if inclusive {
        search::find_nth_prev(text, ch, pos, n)
    } else {
        let n = match text.get_char(pos.saturating_sub(1)) {
            Some(next_ch) if next_ch == ch => n + 1,
            _ => n,
        };
        search::find_nth_prev(text, ch, pos, n).map(|n| (n + 1).min(text.len_chars()))
    }
}

fn find_till_char(cx: &mut Context) {
    will_find_char(cx, find_next_char_impl, false, false)
}

fn find_next_char(cx: &mut Context) {
    will_find_char(cx, find_next_char_impl, true, false)
}

fn extend_till_char(cx: &mut Context) {
    will_find_char(cx, find_next_char_impl, false, true)
}

fn extend_next_char(cx: &mut Context) {
    will_find_char(cx, find_next_char_impl, true, true)
}

fn till_prev_char(cx: &mut Context) {
    will_find_char(cx, find_prev_char_impl, false, false)
}

fn find_prev_char(cx: &mut Context) {
    will_find_char(cx, find_prev_char_impl, true, false)
}

fn extend_till_prev_char(cx: &mut Context) {
    will_find_char(cx, find_prev_char_impl, false, true)
}

fn extend_prev_char(cx: &mut Context) {
    will_find_char(cx, find_prev_char_impl, true, true)
}

fn repeat_last_motion(cx: &mut Context) {
    let last_motion = cx.editor.last_motion.take();
    if let Some(m) = &last_motion {
        m.run(cx.editor);
        cx.editor.last_motion = last_motion;
    }
}

fn replace(cx: &mut Context) {
    let mut buf = [0u8; 4]; // To hold utf8 encoded char.

    // need to wait for next key
    cx.on_next_key(move |cx, event| {
        let (view, doc) = current!(cx.editor);
        let ch: Option<&str> = match event {
            KeyEvent {
                code: KeyCode::Char(ch),
                ..
            } => Some(ch.encode_utf8(&mut buf[..])),
            KeyEvent {
                code: KeyCode::Enter,
                ..
            } => Some(doc.line_ending.as_str()),
            _ => None,
        };

        let selection = doc.selection(view.id);

        if let Some(ch) = ch {
            let transaction = Transaction::change_by_selection(doc.text(), selection, |range| {
                if !range.is_empty() {
                    let text: String =
                        RopeGraphemes::new(doc.text().slice(range.from()..range.to()))
                            .map(|g| {
                                let cow: Cow<str> = g.into();
                                if str_is_line_ending(&cow) {
                                    cow
                                } else {
                                    ch.into()
                                }
                            })
                            .collect();

                    (range.from(), range.to(), Some(text.into()))
                } else {
                    // No change.
                    (range.from(), range.to(), None)
                }
            });

            doc.apply(&transaction, view.id);
        }
    })
}

fn switch_case_impl<F>(cx: &mut Context, change_fn: F)
where
    F: Fn(Cow<str>) -> Tendril,
{
    let (view, doc) = current!(cx.editor);
    let selection = doc.selection(view.id);
    let transaction = Transaction::change_by_selection(doc.text(), selection, |range| {
        let text: Tendril = change_fn(range.fragment(doc.text().slice(..)));

        (range.from(), range.to(), Some(text))
    });

    doc.apply(&transaction, view.id);
}

fn switch_case(cx: &mut Context) {
    switch_case_impl(cx, |string| {
        string
            .chars()
            .flat_map(|ch| {
                if ch.is_lowercase() {
                    ch.to_uppercase().collect()
                } else if ch.is_uppercase() {
                    ch.to_lowercase().collect()
                } else {
                    vec![ch]
                }
            })
            .collect()
    });
}

fn switch_to_uppercase(cx: &mut Context) {
    switch_case_impl(cx, |string| string.to_uppercase().into());
}

fn switch_to_lowercase(cx: &mut Context) {
    switch_case_impl(cx, |string| string.to_lowercase().into());
}

pub fn scroll(cx: &mut Context, offset: usize, direction: Direction) {
    use Direction::*;
    let config = cx.editor.config();
    let (view, doc) = current!(cx.editor);

    let range = doc.selection(view.id).primary();
    let text = doc.text().slice(..);

    let cursor = coords_at_pos(text, range.cursor(text));
    let doc_last_line = doc.text().len_lines().saturating_sub(1);

    let last_line = view.last_line(doc);

    if direction == Backward && view.offset.row == 0
        || direction == Forward && last_line == doc_last_line
    {
        return;
    }

    let height = view.inner_area().height;

    let scrolloff = config.scrolloff.min(height as usize / 2);

    view.offset.row = match direction {
        Forward => view.offset.row + offset,
        Backward => view.offset.row.saturating_sub(offset),
    }
    .min(doc_last_line);

    // recalculate last line
    let last_line = view.last_line(doc);

    // clamp into viewport
    let line = cursor
        .row
        .max(view.offset.row + scrolloff)
        .min(last_line.saturating_sub(scrolloff));

    // If cursor needs moving, replace primary selection
    if line != cursor.row {
        let head = pos_at_coords(text, Position::new(line, cursor.col), true); // this func will properly truncate to line end

        let anchor = if doc.mode == Mode::Select {
            range.anchor
        } else {
            head
        };

        // replace primary selection with an empty selection at cursor pos
        let prim_sel = Range::new(anchor, head);
        let mut sel = doc.selection(view.id).clone();
        let idx = sel.primary_index();
        sel = sel.replace(idx, prim_sel);
        doc.set_selection(view.id, sel);
    }
}

fn page_up(cx: &mut Context) {
    let view = view!(cx.editor);
    let offset = view.inner_area().height as usize;
    scroll(cx, offset, Direction::Backward);
}

fn page_down(cx: &mut Context) {
    let view = view!(cx.editor);
    let offset = view.inner_area().height as usize;
    scroll(cx, offset, Direction::Forward);
}

fn half_page_up(cx: &mut Context) {
    let view = view!(cx.editor);
    let offset = view.inner_area().height as usize / 2;
    scroll(cx, offset, Direction::Backward);
}

fn half_page_down(cx: &mut Context) {
    let view = view!(cx.editor);
    let offset = view.inner_area().height as usize / 2;
    scroll(cx, offset, Direction::Forward);
}

fn copy_selection_on_line(cx: &mut Context, direction: Direction) {
    let count = cx.count();
    let (view, doc) = current!(cx.editor);
    let text = doc.text().slice(..);
    let selection = doc.selection(view.id);
    let mut ranges = SmallVec::with_capacity(selection.ranges().len() * (count + 1));
    ranges.extend_from_slice(selection.ranges());
    let mut primary_index = 0;
    for range in selection.iter() {
        let is_primary = *range == selection.primary();

        // The range is always head exclusive
        let head = if range.anchor < range.head {
            range.head - 1
        } else {
            range.head
        };

        let tab_width = doc.tab_width();

        let head_pos = visual_coords_at_pos(text, head, tab_width);
        let anchor_pos = visual_coords_at_pos(text, range.anchor, tab_width);

        let height = std::cmp::max(head_pos.row, anchor_pos.row)
            - std::cmp::min(head_pos.row, anchor_pos.row)
            + 1;

        if is_primary {
            primary_index = ranges.len();
        }
        ranges.push(*range);

        let mut sels = 0;
        let mut i = 0;
        while sels < count {
            let offset = (i + 1) * height;

            let anchor_row = match direction {
                Direction::Forward => anchor_pos.row + offset,
                Direction::Backward => anchor_pos.row.saturating_sub(offset),
            };

            let head_row = match direction {
                Direction::Forward => head_pos.row + offset,
                Direction::Backward => head_pos.row.saturating_sub(offset),
            };

            if anchor_row >= text.len_lines() || head_row >= text.len_lines() {
                break;
            }

            let anchor =
                pos_at_visual_coords(text, Position::new(anchor_row, anchor_pos.col), tab_width);
            let head = pos_at_visual_coords(text, Position::new(head_row, head_pos.col), tab_width);

            // skip lines that are too short
            if visual_coords_at_pos(text, anchor, tab_width).col == anchor_pos.col
                && visual_coords_at_pos(text, head, tab_width).col == head_pos.col
            {
                if is_primary {
                    primary_index = ranges.len();
                }
                // This is Range::new(anchor, head), but it will place the cursor on the correct column
                ranges.push(Range::point(anchor).put_cursor(text, head, true));
                sels += 1;
            }

            i += 1;
        }
    }

    let selection = Selection::new(ranges, primary_index);
    doc.set_selection(view.id, selection);
}

fn copy_selection_on_prev_line(cx: &mut Context) {
    copy_selection_on_line(cx, Direction::Backward)
}

fn copy_selection_on_next_line(cx: &mut Context) {
    copy_selection_on_line(cx, Direction::Forward)
}

fn select_all(cx: &mut Context) {
    let (view, doc) = current!(cx.editor);

    let end = doc.text().len_chars();
    doc.set_selection(view.id, Selection::single(0, end))
}

fn select_regex(cx: &mut Context) {
    let reg = cx.register.unwrap_or('/');
    ui::regex_prompt(
        cx,
        "select:".into(),
        Some(reg),
        ui::completers::none,
        move |view, doc, regex, event| {
            if !matches!(event, PromptEvent::Update | PromptEvent::Validate) {
                return;
            }
            let text = doc.text().slice(..);
            if let Some(selection) =
                selection::select_on_matches(text, doc.selection(view.id), &regex)
            {
                doc.set_selection(view.id, selection);
            }
        },
    );
}

fn split_selection(cx: &mut Context) {
    let reg = cx.register.unwrap_or('/');
    ui::regex_prompt(
        cx,
        "split:".into(),
        Some(reg),
        ui::completers::none,
        move |view, doc, regex, event| {
            if !matches!(event, PromptEvent::Update | PromptEvent::Validate) {
                return;
            }
            let text = doc.text().slice(..);
            let selection = selection::split_on_matches(text, doc.selection(view.id), &regex);
            doc.set_selection(view.id, selection);
        },
    );
}

fn split_selection_on_newline(cx: &mut Context) {
    let (view, doc) = current!(cx.editor);
    let text = doc.text().slice(..);
    // only compile the regex once
    #[allow(clippy::trivial_regex)]
    static REGEX: Lazy<Regex> =
        Lazy::new(|| Regex::new(r"\r\n|[\n\r\u{000B}\u{000C}\u{0085}\u{2028}\u{2029}]").unwrap());
    let selection = selection::split_on_matches(text, doc.selection(view.id), &REGEX);
    doc.set_selection(view.id, selection);
}

#[allow(clippy::too_many_arguments)]
fn search_impl(
    doc: &mut Document,
    view: &mut View,
    contents: &str,
    regex: &Regex,
    movement: Movement,
    direction: Direction,
    scrolloff: usize,
    wrap_around: bool,
) {
    let text = doc.text().slice(..);
    let selection = doc.selection(view.id);

    // Get the right side of the primary block cursor for forward search, or the
    // grapheme before the start of the selection for reverse search.
    let start = match direction {
        Direction::Forward => text.char_to_byte(graphemes::ensure_grapheme_boundary_next(
            text,
            selection.primary().to(),
        )),
        Direction::Backward => text.char_to_byte(graphemes::ensure_grapheme_boundary_prev(
            text,
            selection.primary().from(),
        )),
    };

    // A regex::Match returns byte-positions in the str. In the case where we
    // do a reverse search and wraparound to the end, we don't need to search
    // the text before the current cursor position for matches, but by slicing
    // it out, we need to add it back to the position of the selection.
    let mut offset = 0;

    // use find_at to find the next match after the cursor, loop around the end
    // Careful, `Regex` uses `bytes` as offsets, not character indices!
    let mut mat = match direction {
        Direction::Forward => regex.find_at(contents, start),
        Direction::Backward => regex.find_iter(&contents[..start]).last(),
    };

    if wrap_around && mat.is_none() {
        mat = match direction {
            Direction::Forward => regex.find(contents),
            Direction::Backward => {
                offset = start;
                regex.find_iter(&contents[start..]).last()
            }
        }
        // TODO: message on wraparound
    }

    if let Some(mat) = mat {
        let start = text.byte_to_char(mat.start() + offset);
        let end = text.byte_to_char(mat.end() + offset);

        if end == 0 {
            // skip empty matches that don't make sense
            return;
        }

        // Determine range direction based on the primary range
        let primary = selection.primary();
        let range = if primary.head < primary.anchor {
            Range::new(end, start)
        } else {
            Range::new(start, end)
        };

        let selection = match movement {
            Movement::Extend => selection.clone().push(range),
            Movement::Move => selection.clone().replace(selection.primary_index(), range),
        };

        doc.set_selection(view.id, selection);
        // TODO: is_cursor_in_view does the same calculation as ensure_cursor_in_view
        if view.is_cursor_in_view(doc, 0) {
            view.ensure_cursor_in_view(doc, scrolloff);
        } else {
            align_view(doc, view, Align::Center)
        }
    };
}

fn search_completions(cx: &mut Context, reg: Option<char>) -> Vec<String> {
    let mut items = reg
        .and_then(|reg| cx.editor.registers.get(reg))
        .map_or(Vec::new(), |reg| reg.read().iter().take(200).collect());
    items.sort_unstable();
    items.dedup();
    items.into_iter().cloned().collect()
}

fn search(cx: &mut Context) {
    searcher(cx, Direction::Forward)
}

fn rsearch(cx: &mut Context) {
    searcher(cx, Direction::Backward)
}

fn searcher(cx: &mut Context, direction: Direction) {
    let reg = cx.register.unwrap_or('/');
    let config = cx.editor.config();
    let scrolloff = config.scrolloff;
    let wrap_around = config.search.wrap_around;

    let doc = doc!(cx.editor);

    // TODO: could probably share with select_on_matches?

    // HAXX: sadly we can't avoid allocating a single string for the whole buffer since we can't
    // feed chunks into the regex yet
    let contents = doc.text().slice(..).to_string();
    let completions = search_completions(cx, Some(reg));

    ui::regex_prompt(
        cx,
        "search:".into(),
        Some(reg),
        move |_editor: &Editor, input: &str| {
            completions
                .iter()
                .filter(|comp| comp.starts_with(input))
                .map(|comp| (0.., std::borrow::Cow::Owned(comp.clone())))
                .collect()
        },
        move |view, doc, regex, event| {
            if !matches!(event, PromptEvent::Update | PromptEvent::Validate) {
                return;
            }
            search_impl(
                doc,
                view,
                &contents,
                &regex,
                Movement::Move,
                direction,
                scrolloff,
                wrap_around,
            );
        },
    );
}

fn search_next_or_prev_impl(cx: &mut Context, movement: Movement, direction: Direction) {
    let config = cx.editor.config();
    let scrolloff = config.scrolloff;
    let (view, doc) = current!(cx.editor);
    let registers = &cx.editor.registers;
    if let Some(query) = registers.read('/').and_then(|query| query.last()) {
        let contents = doc.text().slice(..).to_string();
        let search_config = &config.search;
        let case_insensitive = if search_config.smart_case {
            !query.chars().any(char::is_uppercase)
        } else {
            false
        };
        let wrap_around = search_config.wrap_around;
        if let Ok(regex) = RegexBuilder::new(query)
            .case_insensitive(case_insensitive)
            .multi_line(true)
            .build()
        {
            search_impl(
                doc,
                view,
                &contents,
                &regex,
                movement,
                direction,
                scrolloff,
                wrap_around,
            );
        } else {
            let error = format!("Invalid regex: {}", query);
            cx.editor.set_error(error);
        }
    }
}

fn search_next(cx: &mut Context) {
    search_next_or_prev_impl(cx, Movement::Move, Direction::Forward);
}

fn search_prev(cx: &mut Context) {
    search_next_or_prev_impl(cx, Movement::Move, Direction::Backward);
}
fn extend_search_next(cx: &mut Context) {
    search_next_or_prev_impl(cx, Movement::Extend, Direction::Forward);
}

fn extend_search_prev(cx: &mut Context) {
    search_next_or_prev_impl(cx, Movement::Extend, Direction::Backward);
}

fn search_selection(cx: &mut Context) {
    let (view, doc) = current!(cx.editor);
    let contents = doc.text().slice(..);
    let query = doc.selection(view.id).primary().fragment(contents);
    let regex = regex::escape(&query);
    cx.editor.registers.get_mut('/').push(regex);
    let msg = format!("register '{}' set to '{}'", '/', query);
    cx.editor.set_status(msg);
}

fn global_search(cx: &mut Context) {
    let (all_matches_sx, all_matches_rx) =
        tokio::sync::mpsc::unbounded_channel::<(usize, PathBuf)>();
    let config = cx.editor.config();
    let smart_case = config.search.smart_case;
    let file_picker_config = config.file_picker.clone();

    let reg = cx.register.unwrap_or('/');

    let completions = search_completions(cx, Some(reg));
    ui::regex_prompt(
        cx,
        "global-search:".into(),
        Some(reg),
        move |_editor: &Editor, input: &str| {
            completions
                .iter()
                .filter(|comp| comp.starts_with(input))
                .map(|comp| (0.., std::borrow::Cow::Owned(comp.clone())))
                .collect()
        },
        move |_view, _doc, regex, event| {
            if event != PromptEvent::Validate {
                return;
            }

            if let Ok(matcher) = RegexMatcherBuilder::new()
                .case_smart(smart_case)
                .build(regex.as_str())
            {
                let searcher = SearcherBuilder::new()
                    .binary_detection(BinaryDetection::quit(b'\x00'))
                    .build();

                let search_root = std::env::current_dir()
                    .expect("Global search error: Failed to get current dir");
                WalkBuilder::new(search_root)
                    .hidden(file_picker_config.hidden)
                    .parents(file_picker_config.parents)
                    .ignore(file_picker_config.ignore)
                    .git_ignore(file_picker_config.git_ignore)
                    .git_global(file_picker_config.git_global)
                    .git_exclude(file_picker_config.git_exclude)
                    .max_depth(file_picker_config.max_depth)
                    .build_parallel()
                    .run(|| {
                        let mut searcher = searcher.clone();
                        let matcher = matcher.clone();
                        let all_matches_sx = all_matches_sx.clone();
                        Box::new(move |entry: Result<DirEntry, ignore::Error>| -> WalkState {
                            let entry = match entry {
                                Ok(entry) => entry,
                                Err(_) => return WalkState::Continue,
                            };

                            match entry.file_type() {
                                Some(entry) if entry.is_file() => {}
                                // skip everything else
                                _ => return WalkState::Continue,
                            };

                            let result = searcher.search_path(
                                &matcher,
                                entry.path(),
                                sinks::UTF8(|line_num, _| {
                                    all_matches_sx
                                        .send((line_num as usize - 1, entry.path().to_path_buf()))
                                        .unwrap();

                                    Ok(true)
                                }),
                            );

                            if let Err(err) = result {
                                log::error!(
                                    "Global search error: {}, {}",
                                    entry.path().display(),
                                    err
                                );
                            }
                            WalkState::Continue
                        })
                    });
            } else {
                // Otherwise do nothing
                // log::warn!("Global Search Invalid Pattern")
            }
        },
    );

    let current_path = doc_mut!(cx.editor).path().cloned();

    let show_picker = async move {
        let all_matches: Vec<(usize, PathBuf)> =
            UnboundedReceiverStream::new(all_matches_rx).collect().await;
        let call: job::Callback =
            Box::new(move |editor: &mut Editor, compositor: &mut Compositor| {
                if all_matches.is_empty() {
                    editor.set_status("No matches found");
                    return;
                }

                let picker = FilePicker::new(
                    all_matches,
                    move |(_line_num, path)| {
                        let relative_path = helix_core::path::get_relative_path(path)
                            .to_string_lossy()
                            .into_owned();
                        if current_path.as_ref().map(|p| p == path).unwrap_or(false) {
                            format!("{} (*)", relative_path).into()
                        } else {
                            relative_path.into()
                        }
                    },
                    move |cx, (line_num, path), action| {
                        match cx.editor.open(path, action) {
                            Ok(_) => {}
                            Err(e) => {
                                cx.editor.set_error(format!(
                                    "Failed to open file '{}': {}",
                                    path.display(),
                                    e
                                ));
                                return;
                            }
                        }

                        let line_num = *line_num;
                        let (view, doc) = current!(cx.editor);
                        let text = doc.text();
                        let start = text.line_to_char(line_num);
                        let end = text.line_to_char((line_num + 1).min(text.len_lines()));

                        doc.set_selection(view.id, Selection::single(start, end));
                        align_view(doc, view, Align::Center);
                    },
                    |_editor, (line_num, path)| Some((path.clone(), Some((*line_num, *line_num)))),
                );
                compositor.push(Box::new(overlayed(picker)));
            });
        Ok(call)
    };
    cx.jobs.callback(show_picker);
}

enum Extend {
    Above,
    Below,
}

fn extend_line(cx: &mut Context) {
    extend_line_impl(cx, Extend::Below);
}

fn extend_line_above(cx: &mut Context) {
    extend_line_impl(cx, Extend::Above);
}

fn extend_line_impl(cx: &mut Context, extend: Extend) {
    let count = cx.count();
    let (view, doc) = current!(cx.editor);

    let text = doc.text();
    let selection = doc.selection(view.id).clone().transform(|range| {
        let (start_line, end_line) = range.line_range(text.slice(..));

        let start = text.line_to_char(start_line);
        let end = text.line_to_char((end_line + count).min(text.len_lines()));

        // extend to previous/next line if current line is selected
        let (anchor, head) = if range.from() == start && range.to() == end {
            match extend {
                Extend::Above => (end, text.line_to_char(start_line.saturating_sub(1))),
                Extend::Below => (
                    start,
                    text.line_to_char((end_line + count + 1).min(text.len_lines())),
                ),
            }
        } else {
            (start, end)
        };

        Range::new(anchor, head)
    });

    doc.set_selection(view.id, selection);
}

fn extend_to_line_bounds(cx: &mut Context) {
    let (view, doc) = current!(cx.editor);

    doc.set_selection(
        view.id,
        doc.selection(view.id).clone().transform(|range| {
            let text = doc.text();

            let (start_line, end_line) = range.line_range(text.slice(..));
            let start = text.line_to_char(start_line);
            let end = text.line_to_char((end_line + 1).min(text.len_lines()));

            if range.anchor <= range.head {
                Range::new(start, end)
            } else {
                Range::new(end, start)
            }
        }),
    );
}

fn shrink_to_line_bounds(cx: &mut Context) {
    let (view, doc) = current!(cx.editor);

    doc.set_selection(
        view.id,
        doc.selection(view.id).clone().transform(|range| {
            let text = doc.text();

            let (start_line, end_line) = range.line_range(text.slice(..));

            // Do nothing if the selection is within one line to prevent
            // conditional logic for the behavior of this command
            if start_line == end_line {
                return range;
            }

            let mut start = text.line_to_char(start_line);

            // line_to_char gives us the start position of the line, so
            // we need to get the start position of the next line. In
            // the editor, this will correspond to the cursor being on
            // the EOL whitespace character, which is what we want.
            let mut end = text.line_to_char((end_line + 1).min(text.len_lines()));

            if start != range.from() {
                start = text.line_to_char((start_line + 1).min(text.len_lines()));
            }

            if end != range.to() {
                end = text.line_to_char(end_line);
            }

            if range.anchor <= range.head {
                Range::new(start, end)
            } else {
                Range::new(end, start)
            }
        }),
    );
}

enum Operation {
    Delete,
    Change,
}

fn delete_selection_impl(cx: &mut Context, op: Operation) {
    let (view, doc) = current!(cx.editor);

    let text = doc.text().slice(..);
    let selection = doc.selection(view.id);

    if cx.register != Some('_') {
        // first yank the selection
        let values: Vec<String> = selection.fragments(text).map(Cow::into_owned).collect();
        let reg_name = cx.register.unwrap_or('"');
        let registers = &mut cx.editor.registers;
        let reg = registers.get_mut(reg_name);
        reg.write(values);
    };

    // then delete
    let transaction = Transaction::change_by_selection(doc.text(), selection, |range| {
        (range.from(), range.to(), None)
    });
    doc.apply(&transaction, view.id);

    match op {
        Operation::Delete => {
            // exit select mode, if currently in select mode
            exit_select_mode(cx);
        }
        Operation::Change => {
            enter_insert_mode(doc);
        }
    }
}

#[inline]
fn delete_selection_insert_mode(doc: &mut Document, view: &View, selection: &Selection) {
    let view_id = view.id;

    // then delete
    let transaction = Transaction::change_by_selection(doc.text(), selection, |range| {
        (range.from(), range.to(), None)
    });
    doc.apply(&transaction, view_id);
}

fn delete_selection(cx: &mut Context) {
    delete_selection_impl(cx, Operation::Delete);
}

fn delete_selection_noyank(cx: &mut Context) {
    cx.register = Some('_');
    delete_selection_impl(cx, Operation::Delete);
}

fn change_selection(cx: &mut Context) {
    delete_selection_impl(cx, Operation::Change);
}

fn change_selection_noyank(cx: &mut Context) {
    cx.register = Some('_');
    delete_selection_impl(cx, Operation::Change);
}

fn collapse_selection(cx: &mut Context) {
    let (view, doc) = current!(cx.editor);
    let text = doc.text().slice(..);

    let selection = doc.selection(view.id).clone().transform(|range| {
        let pos = range.cursor(text);
        Range::new(pos, pos)
    });
    doc.set_selection(view.id, selection);
}

fn flip_selections(cx: &mut Context) {
    let (view, doc) = current!(cx.editor);

    let selection = doc
        .selection(view.id)
        .clone()
        .transform(|range| range.flip());
    doc.set_selection(view.id, selection);
}

fn ensure_selections_forward(cx: &mut Context) {
    let (view, doc) = current!(cx.editor);

    let selection = doc
        .selection(view.id)
        .clone()
        .transform(|r| match r.direction() {
            Direction::Forward => r,
            Direction::Backward => r.flip(),
        });

    doc.set_selection(view.id, selection);
}

fn enter_insert_mode(doc: &mut Document) {
    doc.mode = Mode::Insert;
}

// inserts at the start of each selection
fn insert_mode(cx: &mut Context) {
    let (view, doc) = current!(cx.editor);
    enter_insert_mode(doc);

    log::trace!(
        "entering insert mode with sel: {:?}, text: {:?}",
        doc.selection(view.id),
        doc.text().to_string()
    );

    let selection = doc
        .selection(view.id)
        .clone()
        .transform(|range| Range::new(range.to(), range.from()));

    doc.set_selection(view.id, selection);
}

// inserts at the end of each selection
fn append_mode(cx: &mut Context) {
    let (view, doc) = current!(cx.editor);
    enter_insert_mode(doc);
    doc.restore_cursor = true;
    let text = doc.text().slice(..);

    // Make sure there's room at the end of the document if the last
    // selection butts up against it.
    let end = text.len_chars();
    let last_range = doc
        .selection(view.id)
        .iter()
        .last()
        .expect("selection should always have at least one range");
    if !last_range.is_empty() && last_range.head == end {
        let transaction = Transaction::change(
            doc.text(),
            [(end, end, Some(doc.line_ending.as_str().into()))].into_iter(),
        );
        doc.apply(&transaction, view.id);
    }

    let selection = doc.selection(view.id).clone().transform(|range| {
        Range::new(
            range.from(),
            graphemes::next_grapheme_boundary(doc.text().slice(..), range.to()),
        )
    });
    doc.set_selection(view.id, selection);
}

fn file_picker(cx: &mut Context) {
    // We don't specify language markers, root will be the root of the current git repo
    let root = find_root(None, &[]).unwrap_or_else(|| PathBuf::from("./"));
    let picker = ui::file_picker(root, &cx.editor.config());
    cx.push_layer(Box::new(overlayed(picker)));
}

fn file_picker_in_current_directory(cx: &mut Context) {
    let cwd = std::env::current_dir().unwrap_or_else(|_| PathBuf::from("./"));
    let picker = ui::file_picker(cwd, &cx.editor.config());
    cx.push_layer(Box::new(overlayed(picker)));
}

fn buffer_picker(cx: &mut Context) {
    let current = view!(cx.editor).doc;

    struct BufferMeta {
        id: DocumentId,
        path: Option<PathBuf>,
        is_modified: bool,
        is_current: bool,
    }

    impl BufferMeta {
        fn format(&self) -> Spans {
            let path = self
                .path
                .as_deref()
                .map(helix_core::path::get_relative_path);
            let path = match path.as_deref().and_then(Path::to_str) {
                Some(path) => path,
                None => SCRATCH_BUFFER_NAME,
            };

            let mut flags = Vec::new();
            if self.is_modified {
                flags.push("+");
            }
            if self.is_current {
                flags.push("*");
            }

            let flag = if flags.is_empty() {
                "".into()
            } else {
                format!(" ({})", flags.join(""))
            };
            format!("{} {}{}", self.id, path, flag).into()
        }
    }

    let new_meta = |doc: &Document| BufferMeta {
        id: doc.id(),
        path: doc.path().cloned(),
        is_modified: doc.is_modified(),
        is_current: doc.id() == current,
    };

    let picker = FilePicker::new(
        cx.editor
            .documents
            .iter()
            .map(|(_, doc)| new_meta(doc))
            .collect(),
        BufferMeta::format,
        |cx, meta, action| {
            cx.editor.switch(meta.id, action);
        },
        |editor, meta| {
            let doc = &editor.documents.get(&meta.id)?;
            let &view_id = doc.selections().keys().next()?;
            let line = doc
                .selection(view_id)
                .primary()
                .cursor_line(doc.text().slice(..));
            Some((meta.path.clone()?, Some((line, line))))
        },
    );
    cx.push_layer(Box::new(overlayed(picker)));
}

pub fn command_palette(cx: &mut Context) {
    cx.callback = Some(Box::new(
        move |compositor: &mut Compositor, cx: &mut compositor::Context| {
            let doc = doc_mut!(cx.editor);
            let keymap =
                compositor.find::<ui::EditorView>().unwrap().keymaps.map()[&doc.mode].reverse_map();

            let mut commands: Vec<MappableCommand> = MappableCommand::STATIC_COMMAND_LIST.into();
            commands.extend(typed::TYPABLE_COMMAND_LIST.iter().map(|cmd| {
                MappableCommand::Typable {
                    name: cmd.name.to_owned(),
                    doc: cmd.doc.to_owned(),
                    args: Vec::new(),
                }
            }));

            // formats key bindings, multiple bindings are comma separated,
            // individual key presses are joined with `+`
            let fmt_binding = |bindings: &Vec<Vec<KeyEvent>>| -> String {
                bindings
                    .iter()
                    .map(|bind| {
                        bind.iter()
                            .map(|key| key.key_sequence_format())
                            .collect::<String>()
                    })
                    .collect::<Vec<String>>()
                    .join(", ")
            };

            let picker = Picker::new(
                commands,
                move |command| match command {
                    MappableCommand::Typable { doc, name, .. } => match keymap.get(name) {
                        Some(bindings) => format!("{} ({})", doc, fmt_binding(bindings)).into(),
                        None => doc.as_str().into(),
                    },
                    MappableCommand::Static { doc, name, .. } => match keymap.get(*name) {
                        Some(bindings) => format!("{} ({})", doc, fmt_binding(bindings)).into(),
                        None => (*doc).into(),
                    },
                },
                move |cx, command, _action| {
                    let mut ctx = Context {
                        register: None,
                        count: std::num::NonZeroUsize::new(1),
                        editor: cx.editor,
                        callback: None,
                        on_next_key_callback: None,
                        jobs: cx.jobs,
                    };
                    command.execute(&mut ctx);
                },
            );
            compositor.push(Box::new(overlayed(picker)));
        },
    ));
}

fn last_picker(cx: &mut Context) {
    // TODO: last picker does not seem to work well with buffer_picker
    cx.callback = Some(Box::new(|compositor: &mut Compositor, _| {
        if let Some(picker) = compositor.last_picker.take() {
            compositor.push(picker);
        }
        // XXX: figure out how to show error when no last picker lifetime
        // cx.editor.set_error("no last picker")
    }));
}

// I inserts at the first nonwhitespace character of each line with a selection
fn prepend_to_line(cx: &mut Context) {
    goto_first_nonwhitespace(cx);
    let doc = doc_mut!(cx.editor);
    enter_insert_mode(doc);
}

// A inserts at the end of each line with a selection
fn append_to_line(cx: &mut Context) {
    let (view, doc) = current!(cx.editor);
    enter_insert_mode(doc);

    let selection = doc.selection(view.id).clone().transform(|range| {
        let text = doc.text().slice(..);
        let line = range.cursor_line(text);
        let pos = line_end_char_index(&text, line);
        Range::new(pos, pos)
    });
    doc.set_selection(view.id, selection);
}

/// Sometimes when applying formatting changes we want to mark the buffer as unmodified, for
/// example because we just applied the same changes while saving.
enum Modified {
    SetUnmodified,
    LeaveModified,
}

// Creates an LspCallback that waits for formatting changes to be computed. When they're done,
// it applies them, but only if the doc hasn't changed.
//
// TODO: provide some way to cancel this, probably as part of a more general job cancellation
// scheme
async fn make_format_callback(
    doc_id: DocumentId,
    doc_version: i32,
    modified: Modified,
    format: impl Future<Output = helix_lsp::util::LspFormatting> + Send + 'static,
) -> anyhow::Result<job::Callback> {
    let format = format.await;
    let call: job::Callback = Box::new(move |editor, _compositor| {
        let view_id = view!(editor).id;
        if let Some(doc) = editor.document_mut(doc_id) {
            if doc.version() == doc_version {
                doc.apply(&Transaction::from(format), view_id);
                doc.append_changes_to_history(view_id);
                doc.detect_indent_and_line_ending();
                if let Modified::SetUnmodified = modified {
                    doc.reset_modified();
                }
            } else {
                log::info!("discarded formatting changes because the document changed");
            }
        }
    });
    Ok(call)
}

enum Open {
    Below,
    Above,
}

fn open(cx: &mut Context, open: Open) {
    let count = cx.count();
    let (view, doc) = current!(cx.editor);
    enter_insert_mode(doc);

    let text = doc.text().slice(..);
    let contents = doc.text();
    let selection = doc.selection(view.id);

    let mut ranges = SmallVec::with_capacity(selection.len());
    let mut offs = 0;

    let mut transaction = Transaction::change_by_selection(contents, selection, |range| {
        let cursor_line = text.char_to_line(match open {
            Open::Below => graphemes::prev_grapheme_boundary(text, range.to()),
            Open::Above => range.from(),
        });
        let new_line = match open {
            // adjust position to the end of the line (next line - 1)
            Open::Below => cursor_line + 1,
            // adjust position to the end of the previous line (current line - 1)
            Open::Above => cursor_line,
        };

        // Index to insert newlines after, as well as the char width
        // to use to compensate for those inserted newlines.
        let (line_end_index, line_end_offset_width) = if new_line == 0 {
            (0, 0)
        } else {
            (
                line_end_char_index(&doc.text().slice(..), new_line.saturating_sub(1)),
                doc.line_ending.len_chars(),
            )
        };

        let indent = indent::indent_for_newline(
            doc.language_config(),
            doc.syntax(),
            &doc.indent_style,
            doc.tab_width(),
            text,
            new_line.saturating_sub(1),
            line_end_index,
            cursor_line,
        );
        let indent_len = indent.len();
        let mut text = String::with_capacity(1 + indent_len);
        text.push_str(doc.line_ending.as_str());
        text.push_str(&indent);
        let text = text.repeat(count);

        // calculate new selection ranges
        let pos = offs + line_end_index + line_end_offset_width;
        for i in 0..count {
            // pos                    -> beginning of reference line,
            // + (i * (1+indent_len)) -> beginning of i'th line from pos
            // + indent_len ->        -> indent for i'th line
            ranges.push(Range::point(pos + (i * (1 + indent_len)) + indent_len));
        }

        offs += text.chars().count();

        (line_end_index, line_end_index, Some(text.into()))
    });

    transaction = transaction.with_selection(Selection::new(ranges, selection.primary_index()));

    doc.apply(&transaction, view.id);
}

// o inserts a new line after each line with a selection
fn open_below(cx: &mut Context) {
    open(cx, Open::Below)
}

// O inserts a new line before each line with a selection
fn open_above(cx: &mut Context) {
    open(cx, Open::Above)
}

fn normal_mode(cx: &mut Context) {
    let (view, doc) = current!(cx.editor);

    if doc.mode == Mode::Normal {
        return;
    }

    doc.mode = Mode::Normal;

    try_restore_indent(doc, view.id);

    // if leaving append mode, move cursor back by 1
    if doc.restore_cursor {
        let text = doc.text().slice(..);
        let selection = doc.selection(view.id).clone().transform(|range| {
            Range::new(
                range.from(),
                graphemes::prev_grapheme_boundary(text, range.to()),
            )
        });

        doc.set_selection(view.id, selection);
        doc.restore_cursor = false;
    }
}

fn try_restore_indent(doc: &mut Document, view_id: ViewId) {
    use helix_core::chars::char_is_whitespace;
    use helix_core::Operation;

    fn inserted_a_new_blank_line(changes: &[Operation], pos: usize, line_end_pos: usize) -> bool {
        if let [Operation::Retain(move_pos), Operation::Insert(ref inserted_str), Operation::Retain(_)] =
            changes
        {
            move_pos + inserted_str.len() == pos
                && inserted_str.starts_with('\n')
                && inserted_str.chars().skip(1).all(char_is_whitespace)
                && pos == line_end_pos // ensure no characters exists after current position
        } else {
            false
        }
    }

    let doc_changes = doc.changes().changes();
    let text = doc.text().slice(..);
    let range = doc.selection(view_id).primary();
    let pos = range.cursor(text);
    let line_end_pos = line_end_char_index(&text, range.cursor_line(text));

    if inserted_a_new_blank_line(doc_changes, pos, line_end_pos) {
        // Removes tailing whitespaces.
        let transaction =
            Transaction::change_by_selection(doc.text(), doc.selection(view_id), |range| {
                let line_start_pos = text.line_to_char(range.cursor_line(text));
                (line_start_pos, pos, None)
            });
        doc.apply(&transaction, view_id);
    }
}

// Store a jump on the jumplist.
fn push_jump(view: &mut View, doc: &Document) {
    let jump = (doc.id(), doc.selection(view.id).clone());
    view.jumps.push(jump);
}

fn goto_line(cx: &mut Context) {
    goto_line_impl(cx.editor, cx.count)
}

fn goto_line_impl(editor: &mut Editor, count: Option<NonZeroUsize>) {
    if let Some(count) = count {
        let (view, doc) = current!(editor);
        let max_line = if doc.text().line(doc.text().len_lines() - 1).len_chars() == 0 {
            // If the last line is blank, don't jump to it.
            doc.text().len_lines().saturating_sub(2)
        } else {
            doc.text().len_lines() - 1
        };
        let line_idx = std::cmp::min(count.get() - 1, max_line);
        let text = doc.text().slice(..);
        let pos = doc.text().line_to_char(line_idx);
        let selection = doc
            .selection(view.id)
            .clone()
            .transform(|range| range.put_cursor(text, pos, doc.mode == Mode::Select));

        push_jump(view, doc);
        doc.set_selection(view.id, selection);
    }
}

fn goto_last_line(cx: &mut Context) {
    let (view, doc) = current!(cx.editor);
    let line_idx = if doc.text().line(doc.text().len_lines() - 1).len_chars() == 0 {
        // If the last line is blank, don't jump to it.
        doc.text().len_lines().saturating_sub(2)
    } else {
        doc.text().len_lines() - 1
    };
    let text = doc.text().slice(..);
    let pos = doc.text().line_to_char(line_idx);
    let selection = doc
        .selection(view.id)
        .clone()
        .transform(|range| range.put_cursor(text, pos, doc.mode == Mode::Select));

    push_jump(view, doc);
    doc.set_selection(view.id, selection);
}

fn goto_last_accessed_file(cx: &mut Context) {
    let view = view_mut!(cx.editor);
    if let Some(alt) = view.docs_access_history.pop() {
        cx.editor.switch(alt, Action::Replace);
    } else {
        cx.editor.set_error("no last accessed buffer")
    }
}

fn goto_last_modification(cx: &mut Context) {
    let (view, doc) = current!(cx.editor);
    let pos = doc.history.get_mut().last_edit_pos();
    let text = doc.text().slice(..);
    if let Some(pos) = pos {
        let selection = doc
            .selection(view.id)
            .clone()
            .transform(|range| range.put_cursor(text, pos, doc.mode == Mode::Select));
        doc.set_selection(view.id, selection);
    }
}

fn goto_last_modified_file(cx: &mut Context) {
    let view = view!(cx.editor);
    let alternate_file = view
        .last_modified_docs
        .into_iter()
        .flatten()
        .find(|&id| id != view.doc);
    if let Some(alt) = alternate_file {
        cx.editor.switch(alt, Action::Replace);
    } else {
        cx.editor.set_error("no last modified buffer")
    }
}

fn select_mode(cx: &mut Context) {
    let (view, doc) = current!(cx.editor);
    let text = doc.text().slice(..);

    // Make sure end-of-document selections are also 1-width.
    // (With the exception of being in an empty document, of course.)
    let selection = doc.selection(view.id).clone().transform(|range| {
        if range.is_empty() && range.head == text.len_chars() {
            Range::new(
                graphemes::prev_grapheme_boundary(text, range.anchor),
                range.head,
            )
        } else {
            range
        }
    });
    doc.set_selection(view.id, selection);

    doc_mut!(cx.editor).mode = Mode::Select;
}

fn exit_select_mode(cx: &mut Context) {
    let doc = doc_mut!(cx.editor);
    if doc.mode == Mode::Select {
        doc.mode = Mode::Normal;
    }
}

fn goto_pos(editor: &mut Editor, pos: usize) {
    let (view, doc) = current!(editor);

    push_jump(view, doc);
    doc.set_selection(view.id, Selection::point(pos));
    align_view(doc, view, Align::Center);
}

fn goto_first_diag(cx: &mut Context) {
    let doc = doc!(cx.editor);
    let pos = match doc.diagnostics().first() {
        Some(diag) => diag.range.start,
        None => return,
    };
    goto_pos(cx.editor, pos);
}

fn goto_last_diag(cx: &mut Context) {
    let doc = doc!(cx.editor);
    let pos = match doc.diagnostics().last() {
        Some(diag) => diag.range.start,
        None => return,
    };
    goto_pos(cx.editor, pos);
}

fn goto_next_diag(cx: &mut Context) {
    let editor = &mut cx.editor;
    let (view, doc) = current!(editor);

    let cursor_pos = doc
        .selection(view.id)
        .primary()
        .cursor(doc.text().slice(..));

    let diag = doc
        .diagnostics()
        .iter()
        .find(|diag| diag.range.start > cursor_pos)
        .or_else(|| doc.diagnostics().first());

    let pos = match diag {
        Some(diag) => diag.range.start,
        None => return,
    };

    goto_pos(editor, pos);
}

fn goto_prev_diag(cx: &mut Context) {
    let editor = &mut cx.editor;
    let (view, doc) = current!(editor);

    let cursor_pos = doc
        .selection(view.id)
        .primary()
        .cursor(doc.text().slice(..));

    let diag = doc
        .diagnostics()
        .iter()
        .rev()
        .find(|diag| diag.range.start < cursor_pos)
        .or_else(|| doc.diagnostics().last());

    let pos = match diag {
        Some(diag) => diag.range.start,
        None => return,
    };

    goto_pos(editor, pos);
}

pub mod insert {
    use super::*;
    pub type Hook = fn(&Rope, &Selection, char) -> Option<Transaction>;
    pub type PostHook = fn(&mut Context, char);

    /// Exclude the cursor in range.
    fn exclude_cursor(text: RopeSlice, range: Range, cursor: Range) -> Range {
        if range.to() == cursor.to() {
            Range::new(
                range.from(),
                graphemes::prev_grapheme_boundary(text, cursor.to()),
            )
        } else {
            range
        }
    }

    // It trigger completion when idle timer reaches deadline
    // Only trigger completion if the word under cursor is longer than n characters
    pub fn idle_completion(cx: &mut Context) {
        let config = cx.editor.config();
        let (view, doc) = current!(cx.editor);
        let text = doc.text().slice(..);
        let cursor = doc.selection(view.id).primary().cursor(text);

        use helix_core::chars::char_is_word;
        let mut iter = text.chars_at(cursor);
        iter.reverse();
        for _ in 0..config.completion_trigger_len {
            match iter.next() {
                Some(c) if char_is_word(c) => {}
                _ => return,
            }
        }
        super::completion(cx);
    }

    fn language_server_completion(cx: &mut Context, ch: char) {
        use helix_lsp::lsp;
        // if ch matches completion char, trigger completion
        let doc = doc_mut!(cx.editor);
        let language_server = match doc.language_server() {
            Some(language_server) => language_server,
            None => return,
        };

        let capabilities = language_server.capabilities();

        if let Some(lsp::CompletionOptions {
            trigger_characters: Some(triggers),
            ..
        }) = &capabilities.completion_provider
        {
            // TODO: what if trigger is multiple chars long
            if triggers.iter().any(|trigger| trigger.contains(ch)) {
                cx.editor.clear_idle_timer();
                super::completion(cx);
            }
        }
    }

    fn signature_help(cx: &mut Context, ch: char) {
        use helix_lsp::lsp;
        // if ch matches signature_help char, trigger
        let doc = doc_mut!(cx.editor);
        let language_server = match doc.language_server() {
            Some(language_server) => language_server,
            None => return,
        };

        let capabilities = language_server.capabilities();

        if let lsp::ServerCapabilities {
            signature_help_provider:
                Some(lsp::SignatureHelpOptions {
                    trigger_characters: Some(triggers),
                    // TODO: retrigger_characters
                    ..
                }),
            ..
        } = capabilities
        {
            // TODO: what if trigger is multiple chars long
            let is_trigger = triggers.iter().any(|trigger| trigger.contains(ch));

            if is_trigger {
                super::signature_help(cx);
            }
        }

        // SignatureHelp {
        // signatures: [
        //  SignatureInformation {
        //      label: "fn open(&mut self, path: PathBuf, action: Action) -> Result<DocumentId, Error>",
        //      documentation: None,
        //      parameters: Some(
        //          [ParameterInformation { label: Simple("path: PathBuf"), documentation: None },
        //          ParameterInformation { label: Simple("action: Action"), documentation: None }]
        //      ),
        //      active_parameter: Some(0)
        //  }
        // ],
        // active_signature: None, active_parameter: Some(0)
        // }
    }

    // The default insert hook: simply insert the character
    #[allow(clippy::unnecessary_wraps)] // need to use Option<> because of the Hook signature
    fn insert(doc: &Rope, selection: &Selection, ch: char) -> Option<Transaction> {
        let cursors = selection.clone().cursors(doc.slice(..));
        let mut t = Tendril::new();
        t.push(ch);
        let transaction = Transaction::insert(doc, &cursors, t);
        Some(transaction)
    }

    use helix_core::auto_pairs;

    pub fn insert_char(cx: &mut Context, c: char) {
        let (view, doc) = current_ref!(cx.editor);
        let text = doc.text();
        let selection = doc.selection(view.id);
        let auto_pairs = doc.auto_pairs(cx.editor);

        let transaction = auto_pairs
            .as_ref()
            .and_then(|ap| auto_pairs::hook(text, selection, c, ap))
            .or_else(|| insert(text, selection, c));

        let (view, doc) = current!(cx.editor);
        if let Some(t) = transaction {
            doc.apply(&t, view.id);
        }

        // TODO: need a post insert hook too for certain triggers (autocomplete, signature help, etc)
        // this could also generically look at Transaction, but it's a bit annoying to look at
        // Operation instead of Change.
        for hook in &[language_server_completion, signature_help] {
            // for hook in &[signature_help] {
            hook(cx, c);
        }
    }

    pub fn insert_tab(cx: &mut Context) {
        let (view, doc) = current!(cx.editor);
        // TODO: round out to nearest indentation level (for example a line with 3 spaces should
        // indent by one to reach 4 spaces).

        let indent = Tendril::from(doc.indent_unit());
        let transaction = Transaction::insert(
            doc.text(),
            &doc.selection(view.id).clone().cursors(doc.text().slice(..)),
            indent,
        );
        doc.apply(&transaction, view.id);
    }

    pub fn insert_newline(cx: &mut Context) {
        let (view, doc) = current_ref!(cx.editor);
        let text = doc.text().slice(..);

        let contents = doc.text();
        let selection = doc.selection(view.id).clone();
        let mut ranges = SmallVec::with_capacity(selection.len());

        // TODO: this is annoying, but we need to do it to properly calculate pos after edits
        let mut global_offs = 0;

        let mut transaction = Transaction::change_by_selection(contents, &selection, |range| {
            let pos = range.cursor(text);

            let prev = if pos == 0 {
                ' '
            } else {
                contents.char(pos - 1)
            };
            let curr = contents.get_char(pos).unwrap_or(' ');

            let current_line = text.char_to_line(pos);
            let indent = indent::indent_for_newline(
                doc.language_config(),
                doc.syntax(),
                &doc.indent_style,
                doc.tab_width(),
                text,
                current_line,
                pos,
                current_line,
            );
            let mut text = String::new();
            // If we are between pairs (such as brackets), we want to
            // insert an additional line which is indented one level
            // more and place the cursor there
            let on_auto_pair = doc
                .auto_pairs(cx.editor)
                .and_then(|pairs| pairs.get(prev))
                .and_then(|pair| if pair.close == curr { Some(pair) } else { None })
                .is_some();

            let local_offs = if on_auto_pair {
                let inner_indent = indent.clone() + doc.indent_style.as_str();
                text.reserve_exact(2 + indent.len() + inner_indent.len());
                text.push_str(doc.line_ending.as_str());
                text.push_str(&inner_indent);
                let local_offs = text.chars().count();
                text.push_str(doc.line_ending.as_str());
                text.push_str(&indent);
                local_offs
            } else {
                text.reserve_exact(1 + indent.len());
                text.push_str(doc.line_ending.as_str());
                text.push_str(&indent);
                text.chars().count()
            };

            let new_range = if doc.restore_cursor {
                // when appending, extend the range by local_offs
                Range::new(
                    range.anchor + global_offs,
                    range.head + local_offs + global_offs,
                )
            } else {
                // when inserting, slide the range by local_offs
                Range::new(
                    range.anchor + local_offs + global_offs,
                    range.head + local_offs + global_offs,
                )
            };

            // TODO: range replace or extend
            // range.replace(|range| range.is_empty(), head); -> fn extend if cond true, new head pos
            // can be used with cx.mode to do replace or extend on most changes
            ranges.push(new_range);
            global_offs += text.chars().count();

            (pos, pos, Some(text.into()))
        });

        transaction = transaction.with_selection(Selection::new(ranges, selection.primary_index()));

        let (view, doc) = current!(cx.editor);
        doc.apply(&transaction, view.id);
    }

    pub fn delete_char_backward(cx: &mut Context) {
        let count = cx.count();
        let (view, doc) = current!(cx.editor);
        let text = doc.text().slice(..);
        let indent_unit = doc.indent_unit();
        let tab_size = doc.tab_width();

        let transaction =
            Transaction::change_by_selection(doc.text(), doc.selection(view.id), |range| {
                let pos = range.cursor(text);
                let line_start_pos = text.line_to_char(range.cursor_line(text));
                // consider to delete by indent level if all characters before `pos` are indent units.
                let fragment = Cow::from(text.slice(line_start_pos..pos));
                if !fragment.is_empty() && fragment.chars().all(|ch| ch == ' ' || ch == '\t') {
                    if text.get_char(pos.saturating_sub(1)) == Some('\t') {
                        // fast path, delete one char
                        (
                            graphemes::nth_prev_grapheme_boundary(text, pos, 1),
                            pos,
                            None,
                        )
                    } else {
                        let unit_len = indent_unit.chars().count();
                        // NOTE: indent_unit always contains 'only spaces' or 'only tab' according to `IndentStyle` definition.
                        let unit_size = if indent_unit.starts_with('\t') {
                            tab_size * unit_len
                        } else {
                            unit_len
                        };
                        let width: usize = fragment
                            .chars()
                            .map(|ch| {
                                if ch == '\t' {
                                    tab_size
                                } else {
                                    // it can be none if it still meet control characters other than '\t'
                                    // here just set the width to 1 (or some value better?).
                                    ch.width().unwrap_or(1)
                                }
                            })
                            .sum();
                        let mut drop = width % unit_size; // round down to nearest unit
                        if drop == 0 {
                            drop = unit_size
                        }; // if it's already at a unit, consume a whole unit
                        let mut chars = fragment.chars().rev();
                        let mut start = pos;
                        for _ in 0..drop {
                            // delete up to `drop` spaces
                            match chars.next() {
                                Some(' ') => start -= 1,
                                _ => break,
                            }
                        }
                        (start, pos, None) // delete!
                    }
                } else {
                    // delete char
                    (
                        graphemes::nth_prev_grapheme_boundary(text, pos, count),
                        pos,
                        None,
                    )
                }
            });
        doc.apply(&transaction, view.id);
    }

    pub fn delete_char_forward(cx: &mut Context) {
        let count = cx.count();
        let (view, doc) = current!(cx.editor);
        let text = doc.text().slice(..);
        let transaction =
            Transaction::change_by_selection(doc.text(), doc.selection(view.id), |range| {
                let pos = range.cursor(text);
                (
                    pos,
                    graphemes::nth_next_grapheme_boundary(text, pos, count),
                    None,
                )
            });
        doc.apply(&transaction, view.id);
    }

    pub fn delete_word_backward(cx: &mut Context) {
        let count = cx.count();
        let (view, doc) = current!(cx.editor);
        let text = doc.text().slice(..);

        let selection = doc.selection(view.id).clone().transform(|range| {
            let cursor = Range::point(range.cursor(text));
            let next = movement::move_prev_word_start(text, cursor, count);
            exclude_cursor(text, next, range)
        });
        delete_selection_insert_mode(doc, view, &selection);
    }

    pub fn delete_word_forward(cx: &mut Context) {
        let count = cx.count();
        let (view, doc) = current!(cx.editor);
        let text = doc.text().slice(..);

        let selection = doc
            .selection(view.id)
            .clone()
            .transform(|range| movement::move_next_word_start(text, range, count));
        delete_selection_insert_mode(doc, view, &selection);
    }
}

// Undo / Redo

fn undo(cx: &mut Context) {
    let count = cx.count();
    let (view, doc) = current!(cx.editor);
    for _ in 0..count {
        if !doc.undo(view.id) {
            cx.editor.set_status("Already at oldest change");
            break;
        }
    }
}

fn redo(cx: &mut Context) {
    let count = cx.count();
    let (view, doc) = current!(cx.editor);
    for _ in 0..count {
        if !doc.redo(view.id) {
            cx.editor.set_status("Already at newest change");
            break;
        }
    }
}

fn earlier(cx: &mut Context) {
    let count = cx.count();
    let (view, doc) = current!(cx.editor);
    for _ in 0..count {
        // rather than doing in batch we do this so get error halfway
        if !doc.earlier(view.id, UndoKind::Steps(1)) {
            cx.editor.set_status("Already at oldest change");
            break;
        }
    }
}

fn later(cx: &mut Context) {
    let count = cx.count();
    let (view, doc) = current!(cx.editor);
    for _ in 0..count {
        // rather than doing in batch we do this so get error halfway
        if !doc.later(view.id, UndoKind::Steps(1)) {
            cx.editor.set_status("Already at newest change");
            break;
        }
    }
}

fn commit_undo_checkpoint(cx: &mut Context) {
    let (view, doc) = current!(cx.editor);
    doc.append_changes_to_history(view.id);
}

// Yank / Paste

fn yank(cx: &mut Context) {
    let (view, doc) = current!(cx.editor);
    let text = doc.text().slice(..);

    let values: Vec<String> = doc
        .selection(view.id)
        .fragments(text)
        .map(Cow::into_owned)
        .collect();

    let msg = format!(
        "yanked {} selection(s) to register {}",
        values.len(),
        cx.register.unwrap_or('"')
    );

    cx.editor
        .registers
        .write(cx.register.unwrap_or('"'), values);

    cx.editor.set_status(msg);
    exit_select_mode(cx);
}

fn yank_joined_to_clipboard_impl(
    editor: &mut Editor,
    separator: &str,
    clipboard_type: ClipboardType,
) -> anyhow::Result<()> {
    let (view, doc) = current!(editor);
    let text = doc.text().slice(..);

    let values: Vec<String> = doc
        .selection(view.id)
        .fragments(text)
        .map(Cow::into_owned)
        .collect();

    let msg = format!(
        "joined and yanked {} selection(s) to system clipboard",
        values.len(),
    );

    let joined = values.join(separator);

    editor
        .clipboard_provider
        .set_contents(joined, clipboard_type)
        .context("Couldn't set system clipboard content")?;

    editor.set_status(msg);

    Ok(())
}

fn yank_joined_to_clipboard(cx: &mut Context) {
    let line_ending = doc!(cx.editor).line_ending;
    let _ =
        yank_joined_to_clipboard_impl(cx.editor, line_ending.as_str(), ClipboardType::Clipboard);
    exit_select_mode(cx);
}

fn yank_main_selection_to_clipboard_impl(
    editor: &mut Editor,
    clipboard_type: ClipboardType,
) -> anyhow::Result<()> {
    let (view, doc) = current!(editor);
    let text = doc.text().slice(..);

    let value = doc.selection(view.id).primary().fragment(text);

    if let Err(e) = editor
        .clipboard_provider
        .set_contents(value.into_owned(), clipboard_type)
    {
        bail!("Couldn't set system clipboard content: {}", e);
    }

    editor.set_status("yanked main selection to system clipboard");
    Ok(())
}

fn yank_main_selection_to_clipboard(cx: &mut Context) {
    let _ = yank_main_selection_to_clipboard_impl(cx.editor, ClipboardType::Clipboard);
}

fn yank_joined_to_primary_clipboard(cx: &mut Context) {
    let line_ending = doc!(cx.editor).line_ending;
    let _ =
        yank_joined_to_clipboard_impl(cx.editor, line_ending.as_str(), ClipboardType::Selection);
}

fn yank_main_selection_to_primary_clipboard(cx: &mut Context) {
    let _ = yank_main_selection_to_clipboard_impl(cx.editor, ClipboardType::Selection);
    exit_select_mode(cx);
}

#[derive(Copy, Clone)]
enum Paste {
    Before,
    After,
    Cursor,
}

fn paste_impl(
    values: &[String],
    doc: &mut Document,
    view: &View,
    action: Paste,
    count: usize,
) -> Option<Transaction> {
    let repeat = std::iter::repeat(
        values
            .last()
            .map(|value| Tendril::from(value.repeat(count)))
            .unwrap(),
    );

    // if any of values ends with a line ending, it's linewise paste
    let linewise = values
        .iter()
        .any(|value| get_line_ending_of_str(value).is_some());

    // Only compiled once.
    #[allow(clippy::trivial_regex)]
    static REGEX: Lazy<Regex> = Lazy::new(|| Regex::new(r"\r\n|\r|\n").unwrap());
    let mut values = values
        .iter()
        .map(|value| REGEX.replace_all(value, doc.line_ending.as_str()))
        .map(|value| Tendril::from(value.as_ref().repeat(count)))
        .chain(repeat);

    let text = doc.text();
    let selection = doc.selection(view.id);

    let transaction = Transaction::change_by_selection(text, selection, |range| {
        let pos = match (action, linewise) {
            // paste linewise before
            (Paste::Before, true) => text.line_to_char(text.char_to_line(range.from())),
            // paste linewise after
            (Paste::After, true) => {
                let line = range.line_range(text.slice(..)).1;
                text.line_to_char((line + 1).min(text.len_lines()))
            }
            // paste insert
            (Paste::Before, false) => range.from(),
            // paste append
            (Paste::After, false) => range.to(),
            // paste at cursor
            (Paste::Cursor, _) => range.cursor(text.slice(..)),
        };
        (pos, pos, values.next())
    });

    Some(transaction)
}

fn paste_clipboard_impl(
    editor: &mut Editor,
    action: Paste,
    clipboard_type: ClipboardType,
    count: usize,
) -> anyhow::Result<()> {
    let (view, doc) = current!(editor);

    match editor
        .clipboard_provider
        .get_contents(clipboard_type)
        .map(|contents| paste_impl(&[contents], doc, view, action, count))
    {
        Ok(Some(transaction)) => {
            doc.apply(&transaction, view.id);
            doc.append_changes_to_history(view.id);
            Ok(())
        }
        Ok(None) => Ok(()),
        Err(e) => Err(e.context("Couldn't get system clipboard contents")),
    }
}

fn paste_clipboard_after(cx: &mut Context) {
    let _ = paste_clipboard_impl(
        cx.editor,
        Paste::After,
        ClipboardType::Clipboard,
        cx.count(),
    );
}

fn paste_clipboard_before(cx: &mut Context) {
    let _ = paste_clipboard_impl(
        cx.editor,
        Paste::Before,
        ClipboardType::Clipboard,
        cx.count(),
    );
}

fn paste_primary_clipboard_after(cx: &mut Context) {
    let _ = paste_clipboard_impl(
        cx.editor,
        Paste::After,
        ClipboardType::Selection,
        cx.count(),
    );
}

fn paste_primary_clipboard_before(cx: &mut Context) {
    let _ = paste_clipboard_impl(
        cx.editor,
        Paste::Before,
        ClipboardType::Selection,
        cx.count(),
    );
}

fn replace_with_yanked(cx: &mut Context) {
    let count = cx.count();
    let reg_name = cx.register.unwrap_or('"');
    let (view, doc) = current!(cx.editor);
    let registers = &mut cx.editor.registers;

    if let Some(values) = registers.read(reg_name) {
        if !values.is_empty() {
            let repeat = std::iter::repeat(
                values
                    .last()
                    .map(|value| Tendril::from(&value.repeat(count)))
                    .unwrap(),
            );
            let mut values = values
                .iter()
                .map(|value| Tendril::from(&value.repeat(count)))
                .chain(repeat);
            let selection = doc.selection(view.id);
            let transaction = Transaction::change_by_selection(doc.text(), selection, |range| {
                if !range.is_empty() {
                    (range.from(), range.to(), Some(values.next().unwrap()))
                } else {
                    (range.from(), range.to(), None)
                }
            });

            doc.apply(&transaction, view.id);
        }
    }
}

fn replace_selections_with_clipboard_impl(
    editor: &mut Editor,
    clipboard_type: ClipboardType,
    count: usize,
) -> anyhow::Result<()> {
    let (view, doc) = current!(editor);

    match editor.clipboard_provider.get_contents(clipboard_type) {
        Ok(contents) => {
            let selection = doc.selection(view.id);
            let transaction = Transaction::change_by_selection(doc.text(), selection, |range| {
                (
                    range.from(),
                    range.to(),
                    Some(contents.repeat(count).as_str().into()),
                )
            });

            doc.apply(&transaction, view.id);
            doc.append_changes_to_history(view.id);
            Ok(())
        }
        Err(e) => Err(e.context("Couldn't get system clipboard contents")),
    }
}

fn replace_selections_with_clipboard(cx: &mut Context) {
    let _ = replace_selections_with_clipboard_impl(cx.editor, ClipboardType::Clipboard, cx.count());
}

fn replace_selections_with_primary_clipboard(cx: &mut Context) {
    let _ = replace_selections_with_clipboard_impl(cx.editor, ClipboardType::Selection, cx.count());
}

fn paste(cx: &mut Context, pos: Paste) {
    let count = cx.count();
    let reg_name = cx.register.unwrap_or('"');
    let (view, doc) = current!(cx.editor);
    let registers = &mut cx.editor.registers;

    if let Some(transaction) = registers
        .read(reg_name)
        .and_then(|values| paste_impl(values, doc, view, pos, count))
    {
        doc.apply(&transaction, view.id);
    }
}

fn paste_after(cx: &mut Context) {
    paste(cx, Paste::After)
}

fn paste_before(cx: &mut Context) {
    paste(cx, Paste::Before)
}

fn get_lines(doc: &Document, view_id: ViewId) -> Vec<usize> {
    let mut lines = Vec::new();

    // Get all line numbers
    for range in doc.selection(view_id) {
        let (start, end) = range.line_range(doc.text().slice(..));

        for line in start..=end {
            lines.push(line)
        }
    }
    lines.sort_unstable(); // sorting by usize so _unstable is preferred
    lines.dedup();
    lines
}

fn indent(cx: &mut Context) {
    let count = cx.count();
    let (view, doc) = current!(cx.editor);
    let lines = get_lines(doc, view.id);

    // Indent by one level
    let indent = Tendril::from(doc.indent_unit().repeat(count));

    let transaction = Transaction::change(
        doc.text(),
        lines.into_iter().filter_map(|line| {
            let is_blank = doc.text().line(line).chunks().all(|s| s.trim().is_empty());
            if is_blank {
                return None;
            }
            let pos = doc.text().line_to_char(line);
            Some((pos, pos, Some(indent.clone())))
        }),
    );
    doc.apply(&transaction, view.id);
}

fn unindent(cx: &mut Context) {
    let count = cx.count();
    let (view, doc) = current!(cx.editor);
    let lines = get_lines(doc, view.id);
    let mut changes = Vec::with_capacity(lines.len());
    let tab_width = doc.tab_width();
    let indent_width = count * tab_width;

    for line_idx in lines {
        let line = doc.text().line(line_idx);
        let mut width = 0;
        let mut pos = 0;

        for ch in line.chars() {
            match ch {
                ' ' => width += 1,
                '\t' => width = (width / tab_width + 1) * tab_width,
                _ => break,
            }

            pos += 1;

            if width >= indent_width {
                break;
            }
        }

        // now delete from start to first non-blank
        if pos > 0 {
            let start = doc.text().line_to_char(line_idx);
            changes.push((start, start + pos, None))
        }
    }

    let transaction = Transaction::change(doc.text(), changes.into_iter());

    doc.apply(&transaction, view.id);
}

fn format_selections(cx: &mut Context) {
    use helix_lsp::{lsp, util::range_to_lsp_range};

    let (view, doc) = current!(cx.editor);

    // via lsp if available
    // else via tree-sitter indentation calculations

    let language_server = match doc.language_server() {
        Some(language_server) => language_server,
        None => return,
    };

    let ranges: Vec<lsp::Range> = doc
        .selection(view.id)
        .iter()
        .map(|range| range_to_lsp_range(doc.text(), *range, language_server.offset_encoding()))
        .collect();

    // TODO: all of the TODO's and commented code inside the loop,
    // to make this actually work.
    for _range in ranges {
        let _language_server = match doc.language_server() {
            Some(language_server) => language_server,
            None => return,
        };
        // TODO: handle fails
        // TODO: concurrent map

        // TODO: need to block to get the formatting

        // let edits = block_on(language_server.text_document_range_formatting(
        //     doc.identifier(),
        //     range,
        //     lsp::FormattingOptions::default(),
        // ))
        // .unwrap_or_default();

        // let transaction = helix_lsp::util::generate_transaction_from_edits(
        //     doc.text(),
        //     edits,
        //     language_server.offset_encoding(),
        // );

        // doc.apply(&transaction, view.id);
    }
}

fn join_selections(cx: &mut Context) {
    use movement::skip_while;
    let (view, doc) = current!(cx.editor);
    let text = doc.text();
    let slice = doc.text().slice(..);

    let mut changes = Vec::new();
    let fragment = Tendril::from(" ");

    for selection in doc.selection(view.id) {
        let (start, mut end) = selection.line_range(slice);
        if start == end {
            end = (end + 1).min(text.len_lines() - 1);
        }
        let lines = start..end;

        changes.reserve(lines.len());

        for line in lines {
            let start = line_end_char_index(&slice, line);
            let mut end = text.line_to_char(line + 1);
            end = skip_while(slice, end, |ch| matches!(ch, ' ' | '\t')).unwrap_or(end);

            // need to skip from start, not end
            let change = (start, end, Some(fragment.clone()));
            changes.push(change);
        }
    }

    changes.sort_unstable_by_key(|(from, _to, _text)| *from);
    changes.dedup();

    // TODO: joining multiple empty lines should be replaced by a single space.
    // need to merge change ranges that touch

    let transaction = Transaction::change(doc.text(), changes.into_iter());
    // TODO: select inserted spaces
    // .with_selection(selection);

    doc.apply(&transaction, view.id);
}

fn keep_or_remove_selections_impl(cx: &mut Context, remove: bool) {
    // keep or remove selections matching regex
    let reg = cx.register.unwrap_or('/');
    ui::regex_prompt(
        cx,
        if remove { "remove:" } else { "keep:" }.into(),
        Some(reg),
        ui::completers::none,
        move |view, doc, regex, event| {
            if !matches!(event, PromptEvent::Update | PromptEvent::Validate) {
                return;
            }
            let text = doc.text().slice(..);

            if let Some(selection) =
                selection::keep_or_remove_matches(text, doc.selection(view.id), &regex, remove)
            {
                doc.set_selection(view.id, selection);
            }
        },
    )
}

fn keep_selections(cx: &mut Context) {
    keep_or_remove_selections_impl(cx, false)
}

fn remove_selections(cx: &mut Context) {
    keep_or_remove_selections_impl(cx, true)
}

fn keep_primary_selection(cx: &mut Context) {
    let (view, doc) = current!(cx.editor);
    // TODO: handle count

    let range = doc.selection(view.id).primary();
    doc.set_selection(view.id, Selection::single(range.anchor, range.head));
}

fn remove_primary_selection(cx: &mut Context) {
    let (view, doc) = current!(cx.editor);
    // TODO: handle count

    let selection = doc.selection(view.id);
    if selection.len() == 1 {
        cx.editor.set_error("no selections remaining");
        return;
    }
    let index = selection.primary_index();
    let selection = selection.clone().remove(index);

    doc.set_selection(view.id, selection);
}

pub fn completion(cx: &mut Context) {
    use helix_lsp::{lsp, util::pos_to_lsp_pos};

    let (view, doc) = current!(cx.editor);

    let language_server = match doc.language_server() {
        Some(language_server) => language_server,
        None => return,
    };

    let offset_encoding = language_server.offset_encoding();
    let text = doc.text().slice(..);
    let cursor = doc.selection(view.id).primary().cursor(text);

    let pos = pos_to_lsp_pos(doc.text(), cursor, offset_encoding);

    let future = language_server.completion(doc.identifier(), pos, None);

    let trigger_offset = cursor;

    // TODO: trigger_offset should be the cursor offset but we also need a starting offset from where we want to apply
    // completion filtering. For example logger.te| should filter the initial suggestion list with "te".

    use helix_core::chars;
    let mut iter = text.chars_at(cursor);
    iter.reverse();
    let offset = iter.take_while(|ch| chars::char_is_word(*ch)).count();
    let start_offset = cursor.saturating_sub(offset);
    let prefix = text.slice(start_offset..cursor).to_string();

    cx.callback(
        future,
        move |editor, compositor, response: Option<lsp::CompletionResponse>| {
            let doc = doc!(editor);
            if doc.mode() != Mode::Insert {
                // we're not in insert mode anymore
                return;
            }

            let mut items = match response {
                Some(lsp::CompletionResponse::Array(items)) => items,
                // TODO: do something with is_incomplete
                Some(lsp::CompletionResponse::List(lsp::CompletionList {
                    is_incomplete: _is_incomplete,
                    items,
                })) => items,
                None => Vec::new(),
            };

            if !prefix.is_empty() {
                items = items
                    .into_iter()
                    .filter(|item| {
                        item.filter_text
                            .as_ref()
                            .unwrap_or(&item.label)
                            .starts_with(&prefix)
                    })
                    .collect();
            }

            if items.is_empty() {
                // editor.set_error("No completion available");
                return;
            }
            let size = compositor.size();
            let ui = compositor.find::<ui::EditorView>().unwrap();
            ui.set_completion(
                editor,
                items,
                offset_encoding,
                start_offset,
                trigger_offset,
                size,
            );
        },
    );
}

// comments
fn toggle_comments(cx: &mut Context) {
    let (view, doc) = current!(cx.editor);
    let token = doc
        .language_config()
        .and_then(|lc| lc.comment_token.as_ref())
        .map(|tc| tc.as_ref());
    let transaction = comment::toggle_line_comments(doc.text(), doc.selection(view.id), token);

    doc.apply(&transaction, view.id);
    exit_select_mode(cx);
}

fn rotate_selections(cx: &mut Context, direction: Direction) {
    let count = cx.count();
    let (view, doc) = current!(cx.editor);
    let mut selection = doc.selection(view.id).clone();
    let index = selection.primary_index();
    let len = selection.len();
    selection.set_primary_index(match direction {
        Direction::Forward => (index + count) % len,
        Direction::Backward => (index + (len.saturating_sub(count) % len)) % len,
    });
    doc.set_selection(view.id, selection);
}
fn rotate_selections_forward(cx: &mut Context) {
    rotate_selections(cx, Direction::Forward)
}
fn rotate_selections_backward(cx: &mut Context) {
    rotate_selections(cx, Direction::Backward)
}

fn rotate_selection_contents(cx: &mut Context, direction: Direction) {
    let count = cx.count;
    let (view, doc) = current!(cx.editor);
    let text = doc.text().slice(..);

    let selection = doc.selection(view.id);
    let mut fragments: Vec<_> = selection
        .fragments(text)
        .map(|fragment| Tendril::from(fragment.as_ref()))
        .collect();

    let group = count
        .map(|count| count.get())
        .unwrap_or(fragments.len()) // default to rotating everything as one group
        .min(fragments.len());

    for chunk in fragments.chunks_mut(group) {
        // TODO: also modify main index
        match direction {
            Direction::Forward => chunk.rotate_right(1),
            Direction::Backward => chunk.rotate_left(1),
        };
    }

    let transaction = Transaction::change(
        doc.text(),
        selection
            .ranges()
            .iter()
            .zip(fragments)
            .map(|(range, fragment)| (range.from(), range.to(), Some(fragment))),
    );

    doc.apply(&transaction, view.id);
}

fn rotate_selection_contents_forward(cx: &mut Context) {
    rotate_selection_contents(cx, Direction::Forward)
}
fn rotate_selection_contents_backward(cx: &mut Context) {
    rotate_selection_contents(cx, Direction::Backward)
}

// tree sitter node selection

fn expand_selection(cx: &mut Context) {
    let motion = |editor: &mut Editor| {
        let (view, doc) = current!(editor);

        if let Some(syntax) = doc.syntax() {
            let text = doc.text().slice(..);

            let current_selection = doc.selection(view.id);
            let selection = object::expand_selection(syntax, text, current_selection.clone());

            // check if selection is different from the last one
            if *current_selection != selection {
                // save current selection so it can be restored using shrink_selection
                view.object_selections.push(current_selection.clone());

                doc.set_selection(view.id, selection);
            }
        }
    };
    motion(cx.editor);
    cx.editor.last_motion = Some(Motion(Box::new(motion)));
}

fn shrink_selection(cx: &mut Context) {
    let motion = |editor: &mut Editor| {
        let (view, doc) = current!(editor);
        let current_selection = doc.selection(view.id);
        // try to restore previous selection
        if let Some(prev_selection) = view.object_selections.pop() {
            if current_selection.contains(&prev_selection) {
                // allow shrinking the selection only if current selection contains the previous object selection
                doc.set_selection(view.id, prev_selection);
                return;
            } else {
                // clear existing selection as they can't be shrunk to anyway
                view.object_selections.clear();
            }
        }
        // if not previous selection, shrink to first child
        if let Some(syntax) = doc.syntax() {
            let text = doc.text().slice(..);
            let selection = object::shrink_selection(syntax, text, current_selection.clone());
            doc.set_selection(view.id, selection);
        }
    };
    motion(cx.editor);
    cx.editor.last_motion = Some(Motion(Box::new(motion)));
}

fn select_sibling_impl<F>(cx: &mut Context, sibling_fn: &'static F)
where
    F: Fn(Node) -> Option<Node>,
{
    let motion = |editor: &mut Editor| {
        let (view, doc) = current!(editor);

        if let Some(syntax) = doc.syntax() {
            let text = doc.text().slice(..);
            let current_selection = doc.selection(view.id);
            let selection =
                object::select_sibling(syntax, text, current_selection.clone(), sibling_fn);
            doc.set_selection(view.id, selection);
        }
    };
    motion(cx.editor);
    cx.editor.last_motion = Some(Motion(Box::new(motion)));
}

fn select_next_sibling(cx: &mut Context) {
    select_sibling_impl(cx, &|node| Node::next_sibling(&node))
}

fn select_prev_sibling(cx: &mut Context) {
    select_sibling_impl(cx, &|node| Node::prev_sibling(&node))
}

fn match_brackets(cx: &mut Context) {
    let (view, doc) = current!(cx.editor);

    if let Some(syntax) = doc.syntax() {
        let text = doc.text().slice(..);
        let selection = doc.selection(view.id).clone().transform(|range| {
            if let Some(pos) =
                match_brackets::find_matching_bracket_fuzzy(syntax, doc.text(), range.cursor(text))
            {
                range.put_cursor(text, pos, doc.mode == Mode::Select)
            } else {
                range
            }
        });
        doc.set_selection(view.id, selection);
    }
}

//

fn jump_forward(cx: &mut Context) {
    let count = cx.count();
    let view = view_mut!(cx.editor);

    if let Some((id, selection)) = view.jumps.forward(count) {
        view.doc = *id;
        let selection = selection.clone();
        let (view, doc) = current!(cx.editor); // refetch doc
        doc.set_selection(view.id, selection);

        align_view(doc, view, Align::Center);
    };
}

fn jump_backward(cx: &mut Context) {
    let count = cx.count();
    let (view, doc) = current!(cx.editor);

    if let Some((id, selection)) = view.jumps.backward(view.id, doc, count) {
        view.doc = *id;
        let selection = selection.clone();
        let (view, doc) = current!(cx.editor); // refetch doc
        doc.set_selection(view.id, selection);

        align_view(doc, view, Align::Center);
    };
}

fn save_selection(cx: &mut Context) {
    let (view, doc) = current!(cx.editor);
    push_jump(view, doc);
    cx.editor.set_status("Selection saved to jumplist");
}

fn rotate_view(cx: &mut Context) {
    cx.editor.focus_next()
}

fn jump_view_right(cx: &mut Context) {
    cx.editor.focus_right()
}

fn jump_view_left(cx: &mut Context) {
    cx.editor.focus_left()
}

fn jump_view_up(cx: &mut Context) {
    cx.editor.focus_up()
}

fn jump_view_down(cx: &mut Context) {
    cx.editor.focus_down()
}

fn swap_view_right(cx: &mut Context) {
    cx.editor.swap_right()
}

fn swap_view_left(cx: &mut Context) {
    cx.editor.swap_left()
}

fn swap_view_up(cx: &mut Context) {
    cx.editor.swap_up()
}

fn swap_view_down(cx: &mut Context) {
    cx.editor.swap_down()
}

fn transpose_view(cx: &mut Context) {
    cx.editor.transpose_view()
}

// split helper, clear it later
fn split(cx: &mut Context, action: Action) {
    let (view, doc) = current!(cx.editor);
    let id = doc.id();
    let selection = doc.selection(view.id).clone();
    let offset = view.offset;

    cx.editor.switch(id, action);

    // match the selection in the previous view
    let (view, doc) = current!(cx.editor);
    view.offset = offset;
    doc.set_selection(view.id, selection);
}

fn hsplit(cx: &mut Context) {
    split(cx, Action::HorizontalSplit);
}

fn hsplit_new(cx: &mut Context) {
    cx.editor.new_file(Action::HorizontalSplit);
}

fn vsplit(cx: &mut Context) {
    split(cx, Action::VerticalSplit);
}

fn vsplit_new(cx: &mut Context) {
    cx.editor.new_file(Action::VerticalSplit);
}

fn wclose(cx: &mut Context) {
    if cx.editor.tree.views().count() == 1 {
        if let Err(err) = typed::buffers_remaining_impl(cx.editor) {
            cx.editor.set_error(err.to_string());
            return;
        }
    }
    let view_id = view!(cx.editor).id;
    // close current split
    cx.editor.close(view_id);
}

fn wonly(cx: &mut Context) {
    let views = cx
        .editor
        .tree
        .views()
        .map(|(v, focus)| (v.id, focus))
        .collect::<Vec<_>>();
    for (view_id, focus) in views {
        if !focus {
            cx.editor.close(view_id);
        }
    }
}

fn select_register(cx: &mut Context) {
    cx.editor.autoinfo = Some(Info::from_registers(&cx.editor.registers));
    cx.on_next_key(move |cx, event| {
        if let Some(ch) = event.char() {
            cx.editor.autoinfo = None;
            cx.editor.selected_register = Some(ch);
        }
    })
}

fn insert_register(cx: &mut Context) {
    cx.editor.autoinfo = Some(Info::from_registers(&cx.editor.registers));
    cx.on_next_key(move |cx, event| {
        if let Some(ch) = event.char() {
            cx.editor.autoinfo = None;
            cx.register = Some(ch);
            paste(cx, Paste::Cursor);
        }
    })
}

fn align_view_top(cx: &mut Context) {
    let (view, doc) = current!(cx.editor);
    align_view(doc, view, Align::Top);
}

fn align_view_center(cx: &mut Context) {
    let (view, doc) = current!(cx.editor);
    align_view(doc, view, Align::Center);
}

fn align_view_bottom(cx: &mut Context) {
    let (view, doc) = current!(cx.editor);
    align_view(doc, view, Align::Bottom);
}

fn align_view_middle(cx: &mut Context) {
    let (view, doc) = current!(cx.editor);
    let text = doc.text().slice(..);
    let pos = doc.selection(view.id).primary().cursor(text);
    let pos = coords_at_pos(text, pos);

    view.offset.col = pos
        .col
        .saturating_sub((view.inner_area().width as usize) / 2);
}

fn scroll_up(cx: &mut Context) {
    scroll(cx, cx.count(), Direction::Backward);
}

fn scroll_down(cx: &mut Context) {
    scroll(cx, cx.count(), Direction::Forward);
}

fn goto_ts_object_impl(cx: &mut Context, object: &str, direction: Direction) {
    let count = cx.count();
    let (view, doc) = current!(cx.editor);
    let text = doc.text().slice(..);
    let range = doc.selection(view.id).primary();

    let new_range = match doc.language_config().zip(doc.syntax()) {
        Some((lang_config, syntax)) => movement::goto_treesitter_object(
            text,
            range,
            object,
            direction,
            syntax.tree().root_node(),
            lang_config,
            count,
        ),
        None => range,
    };

    doc.set_selection(view.id, Selection::single(new_range.anchor, new_range.head));
}

fn goto_next_function(cx: &mut Context) {
    goto_ts_object_impl(cx, "function", Direction::Forward)
}

fn goto_prev_function(cx: &mut Context) {
    goto_ts_object_impl(cx, "function", Direction::Backward)
}

fn goto_next_class(cx: &mut Context) {
    goto_ts_object_impl(cx, "class", Direction::Forward)
}

fn goto_prev_class(cx: &mut Context) {
    goto_ts_object_impl(cx, "class", Direction::Backward)
}

fn goto_next_parameter(cx: &mut Context) {
    goto_ts_object_impl(cx, "parameter", Direction::Forward)
}

fn goto_prev_parameter(cx: &mut Context) {
    goto_ts_object_impl(cx, "parameter", Direction::Backward)
}

fn goto_next_comment(cx: &mut Context) {
    goto_ts_object_impl(cx, "comment", Direction::Forward)
}

fn goto_prev_comment(cx: &mut Context) {
    goto_ts_object_impl(cx, "comment", Direction::Backward)
}

fn goto_next_test(cx: &mut Context) {
    goto_ts_object_impl(cx, "test", Direction::Forward)
}

fn goto_prev_test(cx: &mut Context) {
    goto_ts_object_impl(cx, "test", Direction::Backward)
}

fn select_textobject_around(cx: &mut Context) {
    select_textobject(cx, textobject::TextObject::Around);
}

fn select_textobject_inner(cx: &mut Context) {
    select_textobject(cx, textobject::TextObject::Inside);
}

fn select_textobject(cx: &mut Context, objtype: textobject::TextObject) {
    let count = cx.count();

    cx.on_next_key(move |cx, event| {
        cx.editor.autoinfo = None;
        cx.editor.pseudo_pending = None;
        if let Some(ch) = event.char() {
            let textobject = move |editor: &mut Editor| {
                let (view, doc) = current!(editor);
                let text = doc.text().slice(..);

                let textobject_treesitter = |obj_name: &str, range: Range| -> Range {
                    let (lang_config, syntax) = match doc.language_config().zip(doc.syntax()) {
                        Some(t) => t,
                        None => return range,
                    };
                    textobject::textobject_treesitter(
                        text,
                        range,
                        objtype,
                        obj_name,
                        syntax.tree().root_node(),
                        lang_config,
                        count,
                    )
                };

                let selection = doc.selection(view.id).clone().transform(|range| {
                    match ch {
                        'w' => textobject::textobject_word(text, range, objtype, count, false),
                        'W' => textobject::textobject_word(text, range, objtype, count, true),
                        'c' => textobject_treesitter("class", range),
                        'f' => textobject_treesitter("function", range),
                        'a' => textobject_treesitter("parameter", range),
                        'o' => textobject_treesitter("comment", range),
                        't' => textobject_treesitter("test", range),
                        'p' => textobject::textobject_paragraph(text, range, objtype, count),
                        'm' => textobject::textobject_surround_closest(text, range, objtype, count),
                        // TODO: cancel new ranges if inconsistent surround matches across lines
                        ch if !ch.is_ascii_alphanumeric() => {
                            textobject::textobject_surround(text, range, objtype, ch, count)
                        }
                        _ => range,
                    }
                });
                doc.set_selection(view.id, selection);
            };
            textobject(cx.editor);
            cx.editor.last_motion = Some(Motion(Box::new(textobject)));
        }
    });

    if let Some((title, abbrev)) = match objtype {
        textobject::TextObject::Inside => Some(("Match inside", "mi")),
        textobject::TextObject::Around => Some(("Match around", "ma")),
        _ => return,
    } {
        let help_text = [
            ("w", "Word"),
            ("W", "WORD"),
            ("p", "Paragraph"),
            ("c", "Class (tree-sitter)"),
            ("f", "Function (tree-sitter)"),
            ("a", "Argument/parameter (tree-sitter)"),
            ("o", "Comment (tree-sitter)"),
            ("t", "Test (tree-sitter)"),
            ("m", "Matching delimiter under cursor"),
            (" ", "... or any character acting as a pair"),
        ];

        cx.editor.autoinfo = Some(Info::new(
            title,
            help_text
                .into_iter()
                .map(|(col1, col2)| (col1.to_string(), col2.to_string()))
                .collect(),
        ));
        cx.editor.pseudo_pending = Some(abbrev.to_string());
    };
}

fn surround_add(cx: &mut Context) {
    cx.on_next_key(move |cx, event| {
        let ch = match event.char() {
            Some(ch) => ch,
            None => return,
        };
        let (view, doc) = current!(cx.editor);
        let selection = doc.selection(view.id);
        let (open, close) = surround::get_pair(ch);

        let mut changes = Vec::with_capacity(selection.len() * 2);
        for range in selection.iter() {
            let mut o = Tendril::new();
            o.push(open);
            let mut c = Tendril::new();
            c.push(close);
            changes.push((range.from(), range.from(), Some(o)));
            changes.push((range.to(), range.to(), Some(c)));
        }

        let transaction = Transaction::change(doc.text(), changes.into_iter());
        doc.apply(&transaction, view.id);
    })
}

fn surround_replace(cx: &mut Context) {
    let count = cx.count();
    cx.on_next_key(move |cx, event| {
        let surround_ch = match event.char() {
            Some('m') => None, // m selects the closest surround pair
            Some(ch) => Some(ch),
            None => return,
        };
        let (view, doc) = current!(cx.editor);
        let text = doc.text().slice(..);
        let selection = doc.selection(view.id);

        let change_pos = match surround::get_surround_pos(text, selection, surround_ch, count) {
            Ok(c) => c,
            Err(err) => {
                cx.editor.set_error(err.to_string());
                return;
            }
        };

        cx.on_next_key(move |cx, event| {
            let (view, doc) = current!(cx.editor);
            let to = match event.char() {
                Some(to) => to,
                None => return,
            };
            let (open, close) = surround::get_pair(to);
            let transaction = Transaction::change(
                doc.text(),
                change_pos.iter().enumerate().map(|(i, &pos)| {
                    let mut t = Tendril::new();
                    t.push(if i % 2 == 0 { open } else { close });
                    (pos, pos + 1, Some(t))
                }),
            );
            doc.apply(&transaction, view.id);
        });
    })
}

fn surround_delete(cx: &mut Context) {
    let count = cx.count();
    cx.on_next_key(move |cx, event| {
        let surround_ch = match event.char() {
            Some('m') => None, // m selects the closest surround pair
            Some(ch) => Some(ch),
            None => return,
        };
        let (view, doc) = current!(cx.editor);
        let text = doc.text().slice(..);
        let selection = doc.selection(view.id);

        let change_pos = match surround::get_surround_pos(text, selection, surround_ch, count) {
            Ok(c) => c,
            Err(err) => {
                cx.editor.set_error(err.to_string());
                return;
            }
        };

        let transaction =
            Transaction::change(doc.text(), change_pos.into_iter().map(|p| (p, p + 1, None)));
        doc.apply(&transaction, view.id);
    })
}

#[derive(Eq, PartialEq)]
enum ShellBehavior {
    Replace,
    Ignore,
    Insert,
    Append,
}

fn shell_pipe(cx: &mut Context) {
    shell_prompt(cx, "pipe:".into(), ShellBehavior::Replace);
}

fn shell_pipe_to(cx: &mut Context) {
    shell_prompt(cx, "pipe-to:".into(), ShellBehavior::Ignore);
}

fn shell_insert_output(cx: &mut Context) {
    shell_prompt(cx, "insert-output:".into(), ShellBehavior::Insert);
}

fn shell_append_output(cx: &mut Context) {
    shell_prompt(cx, "append-output:".into(), ShellBehavior::Append);
}

fn shell_keep_pipe(cx: &mut Context) {
    ui::prompt(
        cx,
        "keep-pipe:".into(),
        Some('|'),
        ui::completers::none,
        move |cx, input: &str, event: PromptEvent| {
            let shell = &cx.editor.config().shell;
            if event != PromptEvent::Validate {
                return;
            }
            if input.is_empty() {
                return;
            }
            let (view, doc) = current!(cx.editor);
            let selection = doc.selection(view.id);

            let mut ranges = SmallVec::with_capacity(selection.len());
            let old_index = selection.primary_index();
            let mut index: Option<usize> = None;
            let text = doc.text().slice(..);

            for (i, range) in selection.ranges().iter().enumerate() {
                let fragment = range.fragment(text);
                let (_output, success) = match shell_impl(shell, input, Some(fragment.as_bytes())) {
                    Ok(result) => result,
                    Err(err) => {
                        cx.editor.set_error(err.to_string());
                        return;
                    }
                };

                // if the process exits successfully, keep the selection
                if success {
                    ranges.push(*range);
                    if i >= old_index && index.is_none() {
                        index = Some(ranges.len() - 1);
                    }
                }
            }

            if ranges.is_empty() {
                cx.editor.set_error("No selections remaining");
                return;
            }

            let index = index.unwrap_or_else(|| ranges.len() - 1);
            doc.set_selection(view.id, Selection::new(ranges, index));
        },
    );
}

fn shell_impl(
    shell: &[String],
    cmd: &str,
    input: Option<&[u8]>,
) -> anyhow::Result<(Tendril, bool)> {
    use std::io::Write;
    use std::process::{Command, Stdio};
    ensure!(!shell.is_empty(), "No shell set");

    let mut process = match Command::new(&shell[0])
        .args(&shell[1..])
        .arg(cmd)
        .stdin(Stdio::piped())
        .stdout(Stdio::piped())
        .stderr(Stdio::piped())
        .spawn()
    {
        Ok(process) => process,
        Err(e) => {
            log::error!("Failed to start shell: {}", e);
            return Err(e.into());
        }
    };
    if let Some(input) = input {
        let mut stdin = process.stdin.take().unwrap();
        stdin.write_all(input)?;
    }
    let output = process.wait_with_output()?;

    if !output.stderr.is_empty() {
        log::error!("Shell error: {}", String::from_utf8_lossy(&output.stderr));
    }

    let str = std::str::from_utf8(&output.stdout)
        .map_err(|_| anyhow!("Process did not output valid UTF-8"))?;
    let tendril = Tendril::from(str);
    Ok((tendril, output.status.success()))
}

fn shell(cx: &mut compositor::Context, cmd: &str, behavior: &ShellBehavior) {
    let pipe = match behavior {
        ShellBehavior::Replace | ShellBehavior::Ignore => true,
        ShellBehavior::Insert | ShellBehavior::Append => false,
    };

    let config = cx.editor.config();
    let shell = &config.shell;
    let (view, doc) = current!(cx.editor);
    let selection = doc.selection(view.id);

    let mut changes = Vec::with_capacity(selection.len());
    let text = doc.text().slice(..);

    for range in selection.ranges() {
        let fragment = range.fragment(text);
        let (output, success) = match shell_impl(shell, cmd, pipe.then(|| fragment.as_bytes())) {
            Ok(result) => result,
            Err(err) => {
                cx.editor.set_error(err.to_string());
                return;
            }
        };

        if !success {
            cx.editor.set_error("Command failed");
            return;
        }

        let (from, to) = match behavior {
            ShellBehavior::Replace => (range.from(), range.to()),
            ShellBehavior::Insert => (range.from(), range.from()),
            ShellBehavior::Append => (range.to(), range.to()),
            _ => (range.from(), range.from()),
        };
        changes.push((from, to, Some(output)));
    }

    if behavior != &ShellBehavior::Ignore {
        let transaction = Transaction::change(doc.text(), changes.into_iter());
        doc.apply(&transaction, view.id);
        doc.append_changes_to_history(view.id);
    }

    // after replace cursor may be out of bounds, do this to
    // make sure cursor is in view and update scroll as well
    view.ensure_cursor_in_view(doc, config.scrolloff);
}

fn shell_prompt(cx: &mut Context, prompt: Cow<'static, str>, behavior: ShellBehavior) {
    ui::prompt(
        cx,
        prompt,
        Some('|'),
        ui::completers::none,
        move |cx, input: &str, event: PromptEvent| {
            if event != PromptEvent::Validate {
                return;
            }
            if input.is_empty() {
                return;
            }

            shell(cx, input, &behavior);
        },
    );
}

fn suspend(_cx: &mut Context) {
    #[cfg(not(windows))]
    signal_hook::low_level::raise(signal_hook::consts::signal::SIGTSTP).unwrap();
}

fn add_newline_above(cx: &mut Context) {
    add_newline_impl(cx, Open::Above);
}

fn add_newline_below(cx: &mut Context) {
    add_newline_impl(cx, Open::Below)
}

fn add_newline_impl(cx: &mut Context, open: Open) {
    let count = cx.count();
    let (view, doc) = current!(cx.editor);
    let selection = doc.selection(view.id);
    let text = doc.text();
    let slice = text.slice(..);

    let changes = selection.into_iter().map(|range| {
        let (start, end) = range.line_range(slice);
        let line = match open {
            Open::Above => start,
            Open::Below => end + 1,
        };
        let pos = text.line_to_char(line);
        (
            pos,
            pos,
            Some(doc.line_ending.as_str().repeat(count).into()),
        )
    });

    let transaction = Transaction::change(text, changes);
    doc.apply(&transaction, view.id);
}

/// Increment object under cursor by count.
fn increment(cx: &mut Context) {
    increment_impl(cx, cx.count() as i64);
}

/// Decrement object under cursor by count.
fn decrement(cx: &mut Context) {
    increment_impl(cx, -(cx.count() as i64));
}

/// This function differs from find_next_char_impl in that it stops searching at the newline, but also
/// starts searching at the current character, instead of the next.
/// It does not want to start at the next character because this function is used for incrementing
/// number and we don't want to move forward if we're already on a digit.
fn find_next_char_until_newline<M: CharMatcher>(
    text: RopeSlice,
    char_matcher: M,
    pos: usize,
    _count: usize,
    _inclusive: bool,
) -> Option<usize> {
    // Since we send the current line to find_nth_next instead of the whole text, we need to adjust
    // the position we send to this function so that it's relative to that line and its returned
    // position since it's expected this function returns a global position.
    let line_index = text.char_to_line(pos);
    let pos_delta = text.line_to_char(line_index);
    let pos = pos - pos_delta;
    search::find_nth_next(text.line(line_index), char_matcher, pos, 1).map(|pos| pos + pos_delta)
}

/// Decrement object under cursor by `amount`.
fn increment_impl(cx: &mut Context, amount: i64) {
    // TODO: when incrementing or decrementing a number that gets a new digit or lose one, the
    // selection is updated improperly.
    find_char_impl(
        cx.editor,
        &find_next_char_until_newline,
        true,
        true,
        char::is_ascii_digit,
        1,
    );

    let (view, doc) = current!(cx.editor);
    let selection = doc.selection(view.id);
    let text = doc.text().slice(..);

    let changes: Vec<_> = selection
        .ranges()
        .iter()
        .filter_map(|range| {
            let incrementor: Box<dyn Increment> =
                if let Some(incrementor) = DateTimeIncrementor::from_range(text, *range) {
                    Box::new(incrementor)
                } else if let Some(incrementor) = NumberIncrementor::from_range(text, *range) {
                    Box::new(incrementor)
                } else {
                    return None;
                };

            let (range, new_text) = incrementor.increment(amount);

            Some((range.from(), range.to(), Some(new_text)))
        })
        .collect();

    // Overlapping changes in a transaction will panic, so we need to find and remove them.
    // For example, if there are cursors on each of the year, month, and day of `2021-11-29`,
    // incrementing will give overlapping changes, with each change incrementing a different part of
    // the date. Since these conflict with each other we remove these changes from the transaction
    // so nothing happens.
    let mut overlapping_indexes = HashSet::new();
    for (i, changes) in changes.windows(2).enumerate() {
        if changes[0].1 > changes[1].0 {
            overlapping_indexes.insert(i);
            overlapping_indexes.insert(i + 1);
        }
    }
    let changes = changes.into_iter().enumerate().filter_map(|(i, change)| {
        if overlapping_indexes.contains(&i) {
            None
        } else {
            Some(change)
        }
    });

    if changes.clone().count() > 0 {
        let transaction = Transaction::change(doc.text(), changes);
        let transaction = transaction.with_selection(selection.clone());

        doc.apply(&transaction, view.id);
    }
}

fn record_macro(cx: &mut Context) {
    if let Some((reg, mut keys)) = cx.editor.macro_recording.take() {
        // Remove the keypress which ends the recording
        keys.pop();
        let s = keys
            .into_iter()
            .map(|key| {
                let s = key.to_string();
                if s.chars().count() == 1 {
                    s
                } else {
                    format!("<{}>", s)
                }
            })
            .collect::<String>();
        cx.editor.registers.get_mut(reg).write(vec![s]);
        cx.editor
            .set_status(format!("Recorded to register [{}]", reg));
    } else {
        let reg = cx.register.take().unwrap_or('@');
        cx.editor.macro_recording = Some((reg, Vec::new()));
        cx.editor
            .set_status(format!("Recording to register [{}]", reg));
    }
}

fn replay_macro(cx: &mut Context) {
    let reg = cx.register.unwrap_or('@');

    if cx.editor.macro_replaying.contains(&reg) {
        cx.editor.set_error(format!(
            "Cannot replay from register [{}] because already replaying from same register",
            reg
        ));
        return;
    }

    let keys: Vec<KeyEvent> = if let Some([keys_str]) = cx.editor.registers.read(reg) {
        match helix_view::input::parse_macro(keys_str) {
            Ok(keys) => keys,
            Err(err) => {
                cx.editor.set_error(format!("Invalid macro: {}", err));
                return;
            }
        }
    } else {
        cx.editor.set_error(format!("Register [{}] empty", reg));
        return;
    };

    // Once the macro has been fully validated, it's marked as being under replay
    // to ensure we don't fall into infinite recursion.
    cx.editor.macro_replaying.push(reg);

    let count = cx.count();
    cx.callback = Some(Box::new(move |compositor, cx| {
        for _ in 0..count {
            for &key in keys.iter() {
                compositor.handle_event(crossterm::event::Event::Key(key.into()), cx);
            }
        }
        // The macro under replay is cleared at the end of the callback, not in the
        // macro replay context, or it will not correctly protect the user from
        // replaying recursively.
        cx.editor.macro_replaying.pop();
    }));
<<<<<<< HEAD

    cx.editor.macro_replaying.pop();
}

fn insert_digraph(cx: &mut Context) {
    ui::prompt(
        cx,
        "digraph:".into(),
        Some('K'), //todo: decide on register to use
        move |editor, input| {
            editor
                .config()
                .digraphs
                .search(input)
                .take(10)
                .map(|entry| {
                    // todo: Prompt does not currently allow additional text as part
                    // of it's suggestions. Show the user the symbol and description
                    // once prompt has been made more robust
                    #[allow(clippy::useless_format)]
                    ((0..), Cow::from(format!("{}", entry.sequence)))
                })
                .collect()
        },
        move |cx, input, event| {
            match event {
                PromptEvent::Validate => (),
                _ => return,
            }
            let config = cx.editor.config();
            let symbols = if let Some(entry) = config.digraphs.get(input) {
                &entry.symbols
            } else {
                cx.editor.set_error("Digraph not found");
                return;
            };

            let (view, doc) = current!(cx.editor);
            let selection = doc.selection(view.id);
            let mut changes = Vec::with_capacity(selection.len());

            for range in selection.ranges() {
                changes.push((range.from(), range.from(), Some(symbols.clone().into())));
            }
            let trans = Transaction::change(doc.text(), changes.into_iter());
            doc.apply(&trans, view.id);
            doc.append_changes_to_history(view.id);
        },
    )
=======
>>>>>>> 290b3ebb
}<|MERGE_RESOLUTION|>--- conflicted
+++ resolved
@@ -4687,9 +4687,6 @@
         // replaying recursively.
         cx.editor.macro_replaying.pop();
     }));
-<<<<<<< HEAD
-
-    cx.editor.macro_replaying.pop();
 }
 
 fn insert_digraph(cx: &mut Context) {
@@ -4737,6 +4734,4 @@
             doc.append_changes_to_history(view.id);
         },
     )
-=======
->>>>>>> 290b3ebb
 }