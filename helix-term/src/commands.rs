--- conflicted
+++ resolved
@@ -292,15 +292,12 @@
         surround_delete, "Surround delete",
         select_textobject_around, "Select around object",
         select_textobject_inner, "Select inside object",
-<<<<<<< HEAD
         shell_pipe, "Pipe selections through shell command",
         shell_pipe_ignore, "Pipe selections into shell command, ignoring command output",
         shell_insert, "Insert output of shell command before each selection",
         shell_append, "Append output of shell command after each selection",
         shell_filter, "Filter selections with shell predicate",
-=======
-        suspend, "Suspend"
->>>>>>> 585793eb
+        suspend, "Suspend",
     );
 }
 
@@ -3904,7 +3901,6 @@
     })
 }
 
-<<<<<<< HEAD
 #[derive(Eq, PartialEq)]
 enum ShellBehavior {
     Replace,
@@ -4011,9 +4007,9 @@
     );
 
     cx.push_layer(Box::new(prompt));
-=======
+}
+
 fn suspend(_cx: &mut Context) {
     #[cfg(not(windows))]
     signal_hook::low_level::raise(signal_hook::consts::signal::SIGTSTP).unwrap();
->>>>>>> 585793eb
 }