--- conflicted
+++ resolved
@@ -421,16 +421,10 @@
         dap_enable_exceptions, "Enable exception breakpoints",
         dap_disable_exceptions, "Disable exception breakpoints",
         shell_pipe, "Pipe selections through shell command",
-<<<<<<< HEAD
-        shell_pipe_to, "Pipe selections into shell command, ignoring command output",
-        async_shell_pipe_to, "Pipe selections into async shell command, ignoring command output",
-        shell_insert_output, "Insert output of shell command before each selection",
-        shell_append_output, "Append output of shell command after each selection",
-=======
         shell_pipe_to, "Pipe selections into shell command ignoring output",
+        async_shell_pipe_to, "Pipe selections into async shell command ignoring output",
         shell_insert_output, "Insert shell command output before selections",
         shell_append_output, "Append shell command output after selections",
->>>>>>> 404defb5
         shell_keep_pipe, "Filter selections with shell predicate",
         suspend, "Suspend and return to shell",
         rename_symbol, "Rename symbol",
