--- conflicted
+++ resolved
@@ -2864,7 +2864,42 @@
         Ok(())
     }
 
-<<<<<<< HEAD
+    fn tree_sitter_subtree(
+        cx: &mut compositor::Context,
+        _args: &[Cow<str>],
+        _event: PromptEvent,
+    ) -> anyhow::Result<()> {
+        let (view, doc) = current!(cx.editor);
+
+        if let Some(syntax) = doc.syntax() {
+            let primary_selection = doc.selection(view.id).primary();
+            let text = doc.text();
+            let from = text.char_to_byte(primary_selection.from());
+            let to = text.char_to_byte(primary_selection.to());
+            if let Some(selected_node) = syntax
+                .tree()
+                .root_node()
+                .descendant_for_byte_range(from, to)
+            {
+                let contents = format!("```tsq\n{}\n```", selected_node.to_sexp());
+
+                let callback = async move {
+                    let call: job::Callback =
+                        Box::new(move |editor: &mut Editor, compositor: &mut Compositor| {
+                            let contents = ui::Markdown::new(contents, editor.syn_loader.clone());
+                            let popup = Popup::new("hover", contents);
+                            compositor.replace_or_push("hover", Box::new(popup));
+                        });
+                    Ok(call)
+                };
+
+                cx.jobs.callback(callback);
+            }
+        }
+
+        Ok(())
+    }
+
     fn help(
         cx: &mut compositor::Context,
         args: &[Cow<str>],
@@ -2900,18 +2935,19 @@
                                     .map(From::from)
                                     .unwrap_or_default()
                             },
-                            |editor, path, _action| {
-                                if let Err(e) = editor
+                            |cx, path, _action| {
+                                if let Err(e) = cx
+                                    .editor
                                     .open(path.clone(), Action::HorizontalSplit)
                                     .and_then(|id| {
-                                        editor
+                                        cx.editor
                                             .document_mut(id)
                                             .unwrap()
                                             .set_path(None)
                                             .map_err(Into::into)
                                     })
                                 {
-                                    editor.set_error(e.to_string());
+                                    cx.editor.set_error(e.to_string());
                                 }
                             },
                             |_editor, path| Some((path.clone(), None)),
@@ -3002,42 +3038,6 @@
         };
 
         open_help(help_dir, command, cx.editor)
-=======
-    fn tree_sitter_subtree(
-        cx: &mut compositor::Context,
-        _args: &[Cow<str>],
-        _event: PromptEvent,
-    ) -> anyhow::Result<()> {
-        let (view, doc) = current!(cx.editor);
-
-        if let Some(syntax) = doc.syntax() {
-            let primary_selection = doc.selection(view.id).primary();
-            let text = doc.text();
-            let from = text.char_to_byte(primary_selection.from());
-            let to = text.char_to_byte(primary_selection.to());
-            if let Some(selected_node) = syntax
-                .tree()
-                .root_node()
-                .descendant_for_byte_range(from, to)
-            {
-                let contents = format!("```tsq\n{}\n```", selected_node.to_sexp());
-
-                let callback = async move {
-                    let call: job::Callback =
-                        Box::new(move |editor: &mut Editor, compositor: &mut Compositor| {
-                            let contents = ui::Markdown::new(contents, editor.syn_loader.clone());
-                            let popup = Popup::new("hover", contents);
-                            compositor.replace_or_push("hover", Box::new(popup));
-                        });
-                    Ok(call)
-                };
-
-                cx.jobs.callback(callback);
-            }
-        }
-
-        Ok(())
->>>>>>> d11b6521
     }
 
     pub const TYPABLE_COMMAND_LIST: &[TypableCommand] = &[
@@ -3378,19 +3378,18 @@
             completer: None,
         },
         TypableCommand {
-<<<<<<< HEAD
+            name: "tree-sitter-subtree",
+            aliases: &["ts-subtree"],
+            doc: "Display tree sitter subtree under cursor, primarily for debugging queries.",
+            fun: tree_sitter_subtree,
+            completer: None,
+        },
+        TypableCommand {
             name: "help",
             aliases: &["h"],
             doc: "Open documentation for a command or keybind.",
             fun: help,
             completer: Some(completers::help),
-=======
-            name: "tree-sitter-subtree",
-            aliases: &["ts-subtree"],
-            doc: "Display tree sitter subtree under cursor, primarily for debugging queries.",
-            fun: tree_sitter_subtree,
-            completer: None,
->>>>>>> d11b6521
         },
     ];
 
