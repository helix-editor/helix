--- conflicted
+++ resolved
@@ -4883,13 +4883,8 @@
         let transaction = Transaction::change(doc.text(), changes.into_iter());
         let transaction = transaction.with_selection(new_selection);
 
-<<<<<<< HEAD
-        doc.apply(&transaction, view.id);
-    };
-=======
         apply_transaction(&transaction, doc, view);
     }
->>>>>>> f4d96b2c
 }
 
 fn record_macro(cx: &mut Context) {
