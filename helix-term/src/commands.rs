--- conflicted
+++ resolved
@@ -3,11 +3,10 @@
 pub(crate) mod typed;
 
 pub use dap::*;
-<<<<<<< HEAD
-use helix_stdx::path::expand_tilde;
-=======
-use helix_stdx::rope::{self, RopeSliceExt};
->>>>>>> 26b3dc29
+use helix_stdx::{
+    path::expand_tilde,
+    rope::{self, RopeSliceExt},
+};
 use helix_vcs::Hunk;
 pub use lsp::*;
 use tui::widgets::Row;
