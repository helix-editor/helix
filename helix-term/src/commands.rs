pub(crate) mod dap;
pub(crate) mod lsp;
pub(crate) mod typed;

use crate::ctrl;
pub use dap::*;
use helix_vcs::Hunk;
pub use lsp::*;
use tui::widgets::Row;
pub use typed::*;

use helix_core::{
    char_idx_at_visual_offset, comment,
    doc_formatter::TextFormat,
    encoding, find_first_non_whitespace_char, find_root, graphemes,
    history::UndoKind,
    increment, indent,
    indent::IndentStyle,
    line_ending::{get_line_ending_of_str, line_end_char_index, str_is_line_ending},
    match_brackets,
    movement::{self, move_vertically_visual, Direction},
    object, pos_at_coords,
    regex::{self, Regex, RegexBuilder},
    search::{self, CharMatcher},
    selection, shellwords, surround,
    text_annotations::TextAnnotations,
    textobject,
    tree_sitter::Node,
    unicode::width::UnicodeWidthChar,
    visual_offset_from_block, LineEnding, Position, Range, Rope, RopeGraphemes, RopeSlice,
    Selection, SmallVec, Tendril, Transaction,
};
use helix_view::{
    clipboard::ClipboardType,
    document::{FormatterError, Mode, SCRATCH_BUFFER_NAME},
    editor::{Action, Motion},
    info::Info,
    input::KeyEvent,
    keyboard::KeyCode,
    tree,
    view::View,
    Document, DocumentId, Editor, ViewId,
};

use anyhow::{anyhow, bail, ensure, Context as _};
use fuzzy_matcher::FuzzyMatcher;
use insert::*;
use movement::Movement;

use crate::{
    args,
    compositor::{self, Component, Compositor},
    filter_picker_entry,
    job::Callback,
    keymap::ReverseKeymap,
    ui::{self, overlay::overlayed, FilePicker, Picker, PickerAction, Popup, Prompt, PromptEvent},
};

use crate::job::{self, Jobs};
use futures_util::StreamExt;
use std::{collections::HashMap, fmt, future::Future};
use std::{collections::HashSet, num::NonZeroUsize};

use std::{
    borrow::Cow,
    path::{Path, PathBuf},
};

use once_cell::sync::Lazy;
use serde::de::{self, Deserialize, Deserializer};

use grep_regex::RegexMatcherBuilder;
use grep_searcher::{sinks, BinaryDetection, SearcherBuilder};
use ignore::{DirEntry, WalkBuilder, WalkState};
use tokio_stream::wrappers::UnboundedReceiverStream;

pub struct Context<'a> {
    pub register: Option<char>,
    pub count: Option<NonZeroUsize>,
    pub editor: &'a mut Editor,

    pub callback: Option<crate::compositor::Callback>,
    pub on_next_key_callback: Option<Box<dyn FnOnce(&mut Context, KeyEvent)>>,
    pub jobs: &'a mut Jobs,
}

impl<'a> Context<'a> {
    /// Push a new component onto the compositor.
    pub fn push_layer(&mut self, component: Box<dyn Component>) {
        self.callback = Some(Box::new(|compositor: &mut Compositor, _| {
            compositor.push(component)
        }));
    }

    #[inline]
    pub fn on_next_key(
        &mut self,
        on_next_key_callback: impl FnOnce(&mut Context, KeyEvent) + 'static,
    ) {
        self.on_next_key_callback = Some(Box::new(on_next_key_callback));
    }

    #[inline]
    pub fn callback<T, F>(
        &mut self,
        call: impl Future<Output = helix_lsp::Result<serde_json::Value>> + 'static + Send,
        callback: F,
    ) where
        T: for<'de> serde::Deserialize<'de> + Send + 'static,
        F: FnOnce(&mut Editor, &mut Compositor, T) + Send + 'static,
    {
        let callback = Box::pin(async move {
            let json = call.await?;
            let response = serde_json::from_value(json)?;
            let call: job::Callback = Callback::EditorCompositor(Box::new(
                move |editor: &mut Editor, compositor: &mut Compositor| {
                    callback(editor, compositor, response)
                },
            ));
            Ok(call)
        });
        self.jobs.callback(callback);
    }

    /// Returns 1 if no explicit count was provided
    #[inline]
    pub fn count(&self) -> usize {
        self.count.map_or(1, |v| v.get())
    }
}

use helix_view::{align_view, Align};

/// A MappableCommand is either a static command like "jump_view_up" or a Typable command like
/// :format. It causes a side-effect on the state (usually by creating and applying a transaction).
/// Both of these types of commands can be mapped with keybindings in the config.toml.
#[derive(Clone)]
pub enum MappableCommand {
    Typable {
        name: String,
        args: Vec<String>,
        doc: String,
    },
    Static {
        name: &'static str,
        fun: fn(cx: &mut Context),
        doc: &'static str,
    },
}

macro_rules! static_commands {
    ( $($name:ident, $doc:literal,)* ) => {
        $(
            #[allow(non_upper_case_globals)]
            pub const $name: Self = Self::Static {
                name: stringify!($name),
                fun: $name,
                doc: $doc
            };
        )*

        pub const STATIC_COMMAND_LIST: &'static [Self] = &[
            $( Self::$name, )*
        ];
    }
}

impl MappableCommand {
    pub fn execute(&self, cx: &mut Context) {
        match &self {
            Self::Typable { name, args, doc: _ } => {
                let args: Vec<Cow<str>> = args.iter().map(Cow::from).collect();
                if let Some(command) = typed::TYPABLE_COMMAND_MAP.get(name.as_str()) {
                    let mut cx = compositor::Context {
                        editor: cx.editor,
                        jobs: cx.jobs,
                        scroll: None,
                    };
                    if let Err(e) = (command.fun)(&mut cx, &args[..], PromptEvent::Validate) {
                        cx.editor.set_error(format!("{}", e));
                    }
                }
            }
            Self::Static { fun, .. } => (fun)(cx),
        }
    }

    pub fn name(&self) -> &str {
        match &self {
            Self::Typable { name, .. } => name,
            Self::Static { name, .. } => name,
        }
    }

    pub fn doc(&self) -> &str {
        match &self {
            Self::Typable { doc, .. } => doc,
            Self::Static { doc, .. } => doc,
        }
    }

    #[rustfmt::skip]
    static_commands!(
        no_op, "Do nothing",
        move_char_left, "Move left",
        move_char_right, "Move right",
        move_line_up, "Move up",
        move_line_down, "Move down",
        move_visual_line_up, "Move up",
        move_visual_line_down, "Move down",
        extend_char_left, "Extend left",
        extend_char_right, "Extend right",
        extend_line_up, "Extend up",
        extend_line_down, "Extend down",
        extend_visual_line_up, "Extend up",
        extend_visual_line_down, "Extend down",
        copy_selection_on_next_line, "Copy selection on next line",
        copy_selection_on_prev_line, "Copy selection on previous line",
        move_next_word_start, "Move to start of next word",
        move_prev_word_start, "Move to start of previous word",
        move_next_word_end, "Move to end of next word",
        move_prev_word_end, "Move to end of previous word",
        move_next_long_word_start, "Move to start of next long word",
        move_prev_long_word_start, "Move to start of previous long word",
        move_next_long_word_end, "Move to end of next long word",
        extend_next_word_start, "Extend to start of next word",
        extend_prev_word_start, "Extend to start of previous word",
        extend_next_word_end, "Extend to end of next word",
        extend_prev_word_end, "Extend to end of previous word",
        extend_next_long_word_start, "Extend to start of next long word",
        extend_prev_long_word_start, "Extend to start of previous long word",
        extend_next_long_word_end, "Extend to end of next long word",
        find_till_char, "Move till next occurrence of char",
        find_next_char, "Move to next occurrence of char",
        extend_till_char, "Extend till next occurrence of char",
        extend_next_char, "Extend to next occurrence of char",
        till_prev_char, "Move till previous occurrence of char",
        find_prev_char, "Move to previous occurrence of char",
        extend_till_prev_char, "Extend till previous occurrence of char",
        extend_prev_char, "Extend to previous occurrence of char",
        repeat_last_motion, "Repeat last motion",
        replace, "Replace with new char",
        switch_case, "Switch (toggle) case",
        switch_to_uppercase, "Switch to uppercase",
        switch_to_lowercase, "Switch to lowercase",
        page_up, "Move page up",
        page_down, "Move page down",
        half_page_up, "Move half page up",
        half_page_down, "Move half page down",
        select_all, "Select whole document",
        select_regex, "Select all regex matches inside selections",
        split_selection, "Split selections on regex matches",
        split_selection_on_newline, "Split selection on newlines",
        merge_consecutive_selections, "Merge consecutive selections",
        search, "Search for regex pattern",
        rsearch, "Reverse search for regex pattern",
        search_next, "Select next search match",
        search_prev, "Select previous search match",
        extend_search_next, "Add next search match to selection",
        extend_search_prev, "Add previous search match to selection",
        search_selection, "Use current selection as search pattern",
        make_search_word_bounded, "Modify current search to make it word bounded",
        global_search, "Global search in workspace folder",
        extend_line, "Select current line, if already selected, extend to another line based on the anchor",
        extend_line_below, "Select current line, if already selected, extend to next line",
        extend_line_above, "Select current line, if already selected, extend to previous line",
        extend_to_line_bounds, "Extend selection to line bounds",
        shrink_to_line_bounds, "Shrink selection to line bounds",
        delete_selection, "Delete selection",
        delete_selection_noyank, "Delete selection without yanking",
        change_selection, "Change selection",
        change_selection_noyank, "Change selection without yanking",
        collapse_selection, "Collapse selection into single cursor",
        flip_selections, "Flip selection cursor and anchor",
        ensure_selections_forward, "Ensure all selections face forward",
        insert_mode, "Insert before selection",
        append_mode, "Append after selection",
        command_mode, "Enter command mode",
        file_picker, "Open file picker",
        file_picker_in_current_buffer_directory, "Open file picker at current buffers's directory",
        file_picker_in_current_directory, "Open file picker at current working directory",
        code_action, "Perform code action",
        buffer_picker, "Open buffer picker",
        jumplist_picker, "Open jumplist picker",
        symbol_picker, "Open symbol picker",
        select_references_to_symbol_under_cursor, "Select symbol references",
        workspace_symbol_picker, "Open workspace symbol picker",
        diagnostics_picker, "Open diagnostic picker",
        workspace_diagnostics_picker, "Open workspace diagnostic picker",
        last_picker, "Open last picker",
        insert_at_line_start, "Insert at start of line",
        insert_at_line_end, "Insert at end of line",
        open_below, "Open new line below selection",
        open_above, "Open new line above selection",
        normal_mode, "Enter normal mode",
        select_mode, "Enter selection extend mode",
        exit_select_mode, "Exit selection mode",
        goto_definition, "Goto definition",
        goto_declaration, "Goto declaration",
        add_newline_above, "Add newline above",
        add_newline_below, "Add newline below",
        goto_type_definition, "Goto type definition",
        goto_implementation, "Goto implementation",
        goto_file_start, "Goto line number <n> else file start",
        goto_file_end, "Goto file end",
        goto_file, "Goto files in selection",
        goto_file_hsplit, "Goto files in selection (hsplit)",
        goto_file_vsplit, "Goto files in selection (vsplit)",
        goto_reference, "Goto references",
        goto_window_top, "Goto window top",
        goto_window_center, "Goto window center",
        goto_window_bottom, "Goto window bottom",
        goto_last_accessed_file, "Goto last accessed file",
        goto_last_modified_file, "Goto last modified file",
        goto_last_modification, "Goto last modification",
        goto_line, "Goto line",
        goto_last_line, "Goto last line",
        goto_first_diag, "Goto first diagnostic",
        goto_last_diag, "Goto last diagnostic",
        goto_next_diag, "Goto next diagnostic",
        goto_prev_diag, "Goto previous diagnostic",
        goto_next_change, "Goto next change",
        goto_prev_change, "Goto previous change",
        goto_first_change, "Goto first change",
        goto_last_change, "Goto last change",
        goto_line_start, "Goto line start",
        goto_line_end, "Goto line end",
        goto_next_buffer, "Goto next buffer",
        goto_previous_buffer, "Goto previous buffer",
        goto_line_end_newline, "Goto newline at line end",
        goto_first_nonwhitespace, "Goto first non-blank in line",
        trim_selections, "Trim whitespace from selections",
        extend_to_line_start, "Extend to line start",
        extend_to_line_end, "Extend to line end",
        extend_to_line_end_newline, "Extend to line end",
        signature_help, "Show signature help",
        insert_tab, "Insert tab char",
        insert_newline, "Insert newline char",
        delete_char_backward, "Delete previous char",
        delete_char_forward, "Delete next char",
        delete_word_backward, "Delete previous word",
        delete_word_forward, "Delete next word",
        kill_to_line_start, "Delete till start of line",
        kill_to_line_end, "Delete till end of line",
        undo, "Undo change",
        redo, "Redo change",
        earlier, "Move backward in history",
        later, "Move forward in history",
        commit_undo_checkpoint, "Commit changes to new checkpoint",
        yank, "Yank selection",
        yank_joined_to_clipboard, "Join and yank selections to clipboard",
        yank_main_selection_to_clipboard, "Yank main selection to clipboard",
        yank_joined_to_primary_clipboard, "Join and yank selections to primary clipboard",
        yank_main_selection_to_primary_clipboard, "Yank main selection to primary clipboard",
        replace_with_yanked, "Replace with yanked text",
        replace_selections_with_clipboard, "Replace selections by clipboard content",
        replace_selections_with_primary_clipboard, "Replace selections by primary clipboard",
        paste_after, "Paste after selection",
        paste_before, "Paste before selection",
        paste_clipboard_after, "Paste clipboard after selections",
        paste_clipboard_before, "Paste clipboard before selections",
        paste_primary_clipboard_after, "Paste primary clipboard after selections",
        paste_primary_clipboard_before, "Paste primary clipboard before selections",
        indent, "Indent selection",
        unindent, "Unindent selection",
        format_selections, "Format selection",
        join_selections, "Join lines inside selection",
        join_selections_space, "Join lines inside selection and select spaces",
        keep_selections, "Keep selections matching regex",
        remove_selections, "Remove selections matching regex",
        align_selections, "Align selections in column",
        keep_primary_selection, "Keep primary selection",
        remove_primary_selection, "Remove primary selection",
        completion, "Invoke completion popup",
        hover, "Show docs for item under cursor",
        toggle_comments, "Comment/uncomment selections",
        rotate_selections_forward, "Rotate selections forward",
        rotate_selections_backward, "Rotate selections backward",
        rotate_selection_contents_forward, "Rotate selection contents forward",
        rotate_selection_contents_backward, "Rotate selections contents backward",
        expand_selection, "Expand selection to parent syntax node",
        shrink_selection, "Shrink selection to previously expanded syntax node",
        select_next_sibling, "Select next sibling in syntax tree",
        select_prev_sibling, "Select previous sibling in syntax tree",
        jump_forward, "Jump forward on jumplist",
        jump_backward, "Jump backward on jumplist",
        save_selection, "Save current selection to jumplist",
        jump_view_right, "Jump to right split",
        jump_view_left, "Jump to left split",
        jump_view_up, "Jump to split above",
        jump_view_down, "Jump to split below",
        swap_view_right, "Swap with right split",
        swap_view_left, "Swap with left split",
        swap_view_up, "Swap with split above",
        swap_view_down, "Swap with split below",
        transpose_view, "Transpose splits",
        rotate_view, "Goto next window",
        rotate_view_reverse, "Goto previous window",
        hsplit, "Horizontal bottom split",
        hsplit_new, "Horizontal bottom split scratch buffer",
        vsplit, "Vertical right split",
        vsplit_new, "Vertical right split scratch buffer",
        wclose, "Close window",
        wonly, "Close windows except current",
        select_register, "Select register",
        insert_register, "Insert register",
        align_view_middle, "Align view middle",
        align_view_top, "Align view top",
        align_view_center, "Align view center",
        align_view_bottom, "Align view bottom",
        scroll_up, "Scroll view up",
        scroll_down, "Scroll view down",
        match_brackets, "Goto matching bracket",
        surround_add, "Surround add",
        surround_replace, "Surround replace",
        surround_delete, "Surround delete",
        select_textobject_around, "Select around object",
        select_textobject_inner, "Select inside object",
        goto_next_function, "Goto next function",
        goto_prev_function, "Goto previous function",
        goto_next_class, "Goto next type definition",
        goto_prev_class, "Goto previous type definition",
        goto_next_parameter, "Goto next parameter",
        goto_prev_parameter, "Goto previous parameter",
        goto_next_comment, "Goto next comment",
        goto_prev_comment, "Goto previous comment",
        goto_next_test, "Goto next test",
        goto_prev_test, "Goto previous test",
        goto_next_paragraph, "Goto next paragraph",
        goto_prev_paragraph, "Goto previous paragraph",
        dap_launch, "Launch debug target",
        dap_toggle_breakpoint, "Toggle breakpoint",
        dap_continue, "Continue program execution",
        dap_pause, "Pause program execution",
        dap_step_in, "Step in",
        dap_step_out, "Step out",
        dap_next, "Step to next",
        dap_variables, "List variables",
        dap_terminate, "End debug session",
        dap_edit_condition, "Edit breakpoint condition on current line",
        dap_edit_log, "Edit breakpoint log message on current line",
        dap_switch_thread, "Switch current thread",
        dap_switch_stack_frame, "Switch stack frame",
        dap_enable_exceptions, "Enable exception breakpoints",
        dap_disable_exceptions, "Disable exception breakpoints",
        shell_pipe, "Pipe selections through shell command",
        shell_pipe_to, "Pipe selections into shell command ignoring output",
        shell_insert_output, "Insert shell command output before selections",
        shell_append_output, "Append shell command output after selections",
        shell_keep_pipe, "Filter selections with shell predicate",
        suspend, "Suspend and return to shell",
        rename_symbol, "Rename symbol",
        increment, "Increment item under cursor",
        decrement, "Decrement item under cursor",
        record_macro, "Record macro",
        replay_macro, "Replay macro",
        command_palette, "Open command palette",
    );
}

impl fmt::Debug for MappableCommand {
    fn fmt(&self, f: &mut std::fmt::Formatter<'_>) -> std::fmt::Result {
        match self {
            MappableCommand::Static { name, .. } => {
                f.debug_tuple("MappableCommand").field(name).finish()
            }
            MappableCommand::Typable { name, args, .. } => f
                .debug_tuple("MappableCommand")
                .field(name)
                .field(args)
                .finish(),
        }
    }
}

impl fmt::Display for MappableCommand {
    fn fmt(&self, f: &mut std::fmt::Formatter<'_>) -> std::fmt::Result {
        f.write_str(self.name())
    }
}

impl std::str::FromStr for MappableCommand {
    type Err = anyhow::Error;

    fn from_str(s: &str) -> Result<Self, Self::Err> {
        if let Some(suffix) = s.strip_prefix(':') {
            let mut typable_command = suffix.split(' ').into_iter().map(|arg| arg.trim());
            let name = typable_command
                .next()
                .ok_or_else(|| anyhow!("Expected typable command name"))?;
            let args = typable_command
                .map(|s| s.to_owned())
                .collect::<Vec<String>>();
            typed::TYPABLE_COMMAND_MAP
                .get(name)
                .map(|cmd| MappableCommand::Typable {
                    name: cmd.name.to_owned(),
                    doc: format!(":{} {:?}", cmd.name, args),
                    args,
                })
                .ok_or_else(|| anyhow!("No TypableCommand named '{}'", s))
        } else {
            MappableCommand::STATIC_COMMAND_LIST
                .iter()
                .find(|cmd| cmd.name() == s)
                .cloned()
                .ok_or_else(|| anyhow!("No command named '{}'", s))
        }
    }
}

impl<'de> Deserialize<'de> for MappableCommand {
    fn deserialize<D>(deserializer: D) -> Result<Self, D::Error>
    where
        D: Deserializer<'de>,
    {
        let s = String::deserialize(deserializer)?;
        s.parse().map_err(de::Error::custom)
    }
}

impl PartialEq for MappableCommand {
    fn eq(&self, other: &Self) -> bool {
        match (self, other) {
            (
                MappableCommand::Typable {
                    name: first_name,
                    args: first_args,
                    ..
                },
                MappableCommand::Typable {
                    name: second_name,
                    args: second_args,
                    ..
                },
            ) => first_name == second_name && first_args == second_args,
            (
                MappableCommand::Static {
                    name: first_name, ..
                },
                MappableCommand::Static {
                    name: second_name, ..
                },
            ) => first_name == second_name,
            _ => false,
        }
    }
}

fn no_op(_cx: &mut Context) {}

type MoveFn =
    fn(RopeSlice, Range, Direction, usize, Movement, &TextFormat, &mut TextAnnotations) -> Range;

fn move_impl(cx: &mut Context, move_fn: MoveFn, dir: Direction, behaviour: Movement) {
    let count = cx.count();
    let (view, doc) = current!(cx.editor);
    let text = doc.text().slice(..);
    let text_fmt = doc.text_format(view.inner_area(doc).width, None);
    let mut annotations = view.text_annotations(doc, None);

    let selection = doc.selection(view.id).clone().transform(|range| {
        move_fn(
            text,
            range,
            dir,
            count,
            behaviour,
            &text_fmt,
            &mut annotations,
        )
    });
    doc.set_selection(view.id, selection);
}

use helix_core::movement::{move_horizontally, move_vertically};

fn move_char_left(cx: &mut Context) {
    move_impl(cx, move_horizontally, Direction::Backward, Movement::Move)
}

fn move_char_right(cx: &mut Context) {
    move_impl(cx, move_horizontally, Direction::Forward, Movement::Move)
}

fn move_line_up(cx: &mut Context) {
    move_impl(cx, move_vertically, Direction::Backward, Movement::Move)
}

fn move_line_down(cx: &mut Context) {
    move_impl(cx, move_vertically, Direction::Forward, Movement::Move)
}

fn move_visual_line_up(cx: &mut Context) {
    move_impl(
        cx,
        move_vertically_visual,
        Direction::Backward,
        Movement::Move,
    )
}

fn move_visual_line_down(cx: &mut Context) {
    move_impl(
        cx,
        move_vertically_visual,
        Direction::Forward,
        Movement::Move,
    )
}

fn extend_char_left(cx: &mut Context) {
    move_impl(cx, move_horizontally, Direction::Backward, Movement::Extend)
}

fn extend_char_right(cx: &mut Context) {
    move_impl(cx, move_horizontally, Direction::Forward, Movement::Extend)
}

fn extend_line_up(cx: &mut Context) {
    move_impl(cx, move_vertically, Direction::Backward, Movement::Extend)
}

fn extend_line_down(cx: &mut Context) {
    move_impl(cx, move_vertically, Direction::Forward, Movement::Extend)
}

fn extend_visual_line_up(cx: &mut Context) {
    move_impl(
        cx,
        move_vertically_visual,
        Direction::Backward,
        Movement::Extend,
    )
}

fn extend_visual_line_down(cx: &mut Context) {
    move_impl(
        cx,
        move_vertically_visual,
        Direction::Forward,
        Movement::Extend,
    )
}

fn goto_line_end_impl(view: &mut View, doc: &mut Document, movement: Movement) {
    let text = doc.text().slice(..);

    let selection = doc.selection(view.id).clone().transform(|range| {
        let line = range.cursor_line(text);
        let line_start = text.line_to_char(line);

        let pos = graphemes::prev_grapheme_boundary(text, line_end_char_index(&text, line))
            .max(line_start);

        range.put_cursor(text, pos, movement == Movement::Extend)
    });
    doc.set_selection(view.id, selection);
}

fn goto_line_end(cx: &mut Context) {
    let (view, doc) = current!(cx.editor);
    goto_line_end_impl(
        view,
        doc,
        if cx.editor.mode == Mode::Select {
            Movement::Extend
        } else {
            Movement::Move
        },
    )
}

fn extend_to_line_end(cx: &mut Context) {
    let (view, doc) = current!(cx.editor);
    goto_line_end_impl(view, doc, Movement::Extend)
}

fn goto_line_end_newline_impl(view: &mut View, doc: &mut Document, movement: Movement) {
    let text = doc.text().slice(..);

    let selection = doc.selection(view.id).clone().transform(|range| {
        let line = range.cursor_line(text);
        let pos = line_end_char_index(&text, line);

        range.put_cursor(text, pos, movement == Movement::Extend)
    });
    doc.set_selection(view.id, selection);
}

fn goto_line_end_newline(cx: &mut Context) {
    let (view, doc) = current!(cx.editor);
    goto_line_end_newline_impl(
        view,
        doc,
        if cx.editor.mode == Mode::Select {
            Movement::Extend
        } else {
            Movement::Move
        },
    )
}

fn extend_to_line_end_newline(cx: &mut Context) {
    let (view, doc) = current!(cx.editor);
    goto_line_end_newline_impl(view, doc, Movement::Extend)
}

fn goto_line_start_impl(view: &mut View, doc: &mut Document, movement: Movement) {
    let text = doc.text().slice(..);

    let selection = doc.selection(view.id).clone().transform(|range| {
        let line = range.cursor_line(text);

        // adjust to start of the line
        let pos = text.line_to_char(line);
        range.put_cursor(text, pos, movement == Movement::Extend)
    });
    doc.set_selection(view.id, selection);
}

fn goto_line_start(cx: &mut Context) {
    let (view, doc) = current!(cx.editor);
    goto_line_start_impl(
        view,
        doc,
        if cx.editor.mode == Mode::Select {
            Movement::Extend
        } else {
            Movement::Move
        },
    )
}

fn goto_next_buffer(cx: &mut Context) {
    goto_buffer(cx.editor, Direction::Forward);
}

fn goto_previous_buffer(cx: &mut Context) {
    goto_buffer(cx.editor, Direction::Backward);
}

fn goto_buffer(editor: &mut Editor, direction: Direction) {
    let current = view!(editor).doc;

    let id = match direction {
        Direction::Forward => {
            let iter = editor.documents.keys();
            let mut iter = iter.skip_while(|id| *id != &current);
            iter.next(); // skip current item
            iter.next().or_else(|| editor.documents.keys().next())
        }
        Direction::Backward => {
            let iter = editor.documents.keys();
            let mut iter = iter.rev().skip_while(|id| *id != &current);
            iter.next(); // skip current item
            iter.next().or_else(|| editor.documents.keys().rev().next())
        }
    }
    .unwrap();

    let id = *id;

    editor.switch(id, Action::Replace);
}

fn extend_to_line_start(cx: &mut Context) {
    let (view, doc) = current!(cx.editor);
    goto_line_start_impl(view, doc, Movement::Extend)
}

fn kill_to_line_start(cx: &mut Context) {
    let (view, doc) = current!(cx.editor);
    let text = doc.text().slice(..);

    let selection = doc.selection(view.id).clone().transform(|range| {
        let line = range.cursor_line(text);
        let first_char = text.line_to_char(line);
        let anchor = range.cursor(text);
        let head = if anchor == first_char && line != 0 {
            // select until previous line
            line_end_char_index(&text, line - 1)
        } else if let Some(pos) = find_first_non_whitespace_char(text.line(line)) {
            if first_char + pos < anchor {
                // select until first non-blank in line if cursor is after it
                first_char + pos
            } else {
                // select until start of line
                first_char
            }
        } else {
            // select until start of line
            first_char
        };
        Range::new(head, anchor)
    });
    delete_selection_insert_mode(doc, view, &selection);

    lsp::signature_help_impl(cx, SignatureHelpInvoked::Automatic);
}

fn kill_to_line_end(cx: &mut Context) {
    let (view, doc) = current!(cx.editor);
    let text = doc.text().slice(..);

    let selection = doc.selection(view.id).clone().transform(|range| {
        let line = range.cursor_line(text);
        let line_end_pos = line_end_char_index(&text, line);
        let pos = range.cursor(text);

        let mut new_range = range.put_cursor(text, line_end_pos, true);
        // don't want to remove the line separator itself if the cursor doesn't reach the end of line.
        if pos != line_end_pos {
            new_range.head = line_end_pos;
        }
        new_range
    });
    delete_selection_insert_mode(doc, view, &selection);

    lsp::signature_help_impl(cx, SignatureHelpInvoked::Automatic);
}

fn goto_first_nonwhitespace(cx: &mut Context) {
    let (view, doc) = current!(cx.editor);
    let text = doc.text().slice(..);

    let selection = doc.selection(view.id).clone().transform(|range| {
        let line = range.cursor_line(text);

        if let Some(pos) = find_first_non_whitespace_char(text.line(line)) {
            let pos = pos + text.line_to_char(line);
            range.put_cursor(text, pos, cx.editor.mode == Mode::Select)
        } else {
            range
        }
    });
    doc.set_selection(view.id, selection);
}

fn trim_selections(cx: &mut Context) {
    let (view, doc) = current!(cx.editor);
    let text = doc.text().slice(..);

    let ranges: SmallVec<[Range; 1]> = doc
        .selection(view.id)
        .iter()
        .filter_map(|range| {
            if range.is_empty() || range.slice(text).chars().all(|ch| ch.is_whitespace()) {
                return None;
            }
            let mut start = range.from();
            let mut end = range.to();
            start = movement::skip_while(text, start, |x| x.is_whitespace()).unwrap_or(start);
            end = movement::backwards_skip_while(text, end, |x| x.is_whitespace()).unwrap_or(end);
            Some(Range::new(start, end).with_direction(range.direction()))
        })
        .collect();

    if !ranges.is_empty() {
        let primary = doc.selection(view.id).primary();
        let idx = ranges
            .iter()
            .position(|range| range.overlaps(&primary))
            .unwrap_or(ranges.len() - 1);
        doc.set_selection(view.id, Selection::new(ranges, idx));
    } else {
        collapse_selection(cx);
        keep_primary_selection(cx);
    };
}

// align text in selection
#[allow(deprecated)]
fn align_selections(cx: &mut Context) {
    use helix_core::visual_coords_at_pos;

    let (view, doc) = current!(cx.editor);
    let text = doc.text().slice(..);
    let selection = doc.selection(view.id);

    let tab_width = doc.tab_width();
    let mut column_widths: Vec<Vec<_>> = Vec::new();
    let mut last_line = text.len_lines() + 1;
    let mut col = 0;

    for range in selection {
        let coords = visual_coords_at_pos(text, range.head, tab_width);
        let anchor_coords = visual_coords_at_pos(text, range.anchor, tab_width);

        if coords.row != anchor_coords.row {
            cx.editor
                .set_error("align cannot work with multi line selections");
            return;
        }

        col = if coords.row == last_line { col + 1 } else { 0 };

        if col >= column_widths.len() {
            column_widths.push(Vec::new());
        }
        column_widths[col].push((range.from(), coords.col));

        last_line = coords.row;
    }

    let mut changes = Vec::with_capacity(selection.len());

    // Account for changes on each row
    let len = column_widths.first().map(|cols| cols.len()).unwrap_or(0);
    let mut offs = vec![0; len];

    for col in column_widths {
        let max_col = col
            .iter()
            .enumerate()
            .map(|(row, (_, cursor))| *cursor + offs[row])
            .max()
            .unwrap_or(0);

        for (row, (insert_pos, last_col)) in col.into_iter().enumerate() {
            let ins_count = max_col - (last_col + offs[row]);

            if ins_count == 0 {
                continue;
            }

            offs[row] += ins_count;

            changes.push((insert_pos, insert_pos, Some(" ".repeat(ins_count).into())));
        }
    }

    // The changeset has to be sorted
    changes.sort_unstable_by_key(|(from, _, _)| *from);

    let transaction = Transaction::change(doc.text(), changes.into_iter());
    doc.apply(&transaction, view.id);
}

fn goto_window(cx: &mut Context, align: Align) {
    let count = cx.count() - 1;
    let config = cx.editor.config();
    let (view, doc) = current!(cx.editor);

    let height = view.inner_height();

    // respect user given count if any
    // - 1 so we have at least one gap in the middle.
    // a height of 6 with padding of 3 on each side will keep shifting the view back and forth
    // as we type
    let scrolloff = config.scrolloff.min(height.saturating_sub(1) / 2);

    let last_visual_line = view.last_visual_line(doc);

    let visual_line = match align {
        Align::Top => view.offset.vertical_offset + scrolloff + count,
        Align::Center => view.offset.vertical_offset + (last_visual_line / 2),
        Align::Bottom => {
            view.offset.vertical_offset + last_visual_line.saturating_sub(scrolloff + count)
        }
    }
    .max(view.offset.vertical_offset + scrolloff)
    .min(view.offset.vertical_offset + last_visual_line.saturating_sub(scrolloff));

    let pos = view
        .pos_at_visual_coords(doc, visual_line as u16, 0, false)
        .expect("visual_line was constrained to the view area");

    let text = doc.text().slice(..);
    let selection = doc
        .selection(view.id)
        .clone()
        .transform(|range| range.put_cursor(text, pos, cx.editor.mode == Mode::Select));
    doc.set_selection(view.id, selection);
}

fn goto_window_top(cx: &mut Context) {
    goto_window(cx, Align::Top)
}

fn goto_window_center(cx: &mut Context) {
    goto_window(cx, Align::Center)
}

fn goto_window_bottom(cx: &mut Context) {
    goto_window(cx, Align::Bottom)
}

fn move_word_impl<F>(cx: &mut Context, move_fn: F)
where
    F: Fn(RopeSlice, Range, usize) -> Range,
{
    let count = cx.count();
    let (view, doc) = current!(cx.editor);
    let text = doc.text().slice(..);

    let selection = doc
        .selection(view.id)
        .clone()
        .transform(|range| move_fn(text, range, count));
    doc.set_selection(view.id, selection);
}

fn move_next_word_start(cx: &mut Context) {
    move_word_impl(cx, movement::move_next_word_start)
}

fn move_prev_word_start(cx: &mut Context) {
    move_word_impl(cx, movement::move_prev_word_start)
}

fn move_prev_word_end(cx: &mut Context) {
    move_word_impl(cx, movement::move_prev_word_end)
}

fn move_next_word_end(cx: &mut Context) {
    move_word_impl(cx, movement::move_next_word_end)
}

fn move_next_long_word_start(cx: &mut Context) {
    move_word_impl(cx, movement::move_next_long_word_start)
}

fn move_prev_long_word_start(cx: &mut Context) {
    move_word_impl(cx, movement::move_prev_long_word_start)
}

fn move_next_long_word_end(cx: &mut Context) {
    move_word_impl(cx, movement::move_next_long_word_end)
}

fn goto_para_impl<F>(cx: &mut Context, move_fn: F)
where
    F: Fn(RopeSlice, Range, usize, Movement) -> Range + 'static,
{
    let count = cx.count();
    let motion = move |editor: &mut Editor| {
        let (view, doc) = current!(editor);
        let text = doc.text().slice(..);
        let behavior = if editor.mode == Mode::Select {
            Movement::Extend
        } else {
            Movement::Move
        };

        let selection = doc
            .selection(view.id)
            .clone()
            .transform(|range| move_fn(text, range, count, behavior));
        doc.set_selection(view.id, selection);
    };
    motion(cx.editor);
    cx.editor.last_motion = Some(Motion(Box::new(motion)));
}

fn goto_prev_paragraph(cx: &mut Context) {
    goto_para_impl(cx, movement::move_prev_paragraph)
}

fn goto_next_paragraph(cx: &mut Context) {
    goto_para_impl(cx, movement::move_next_paragraph)
}

fn goto_file_start(cx: &mut Context) {
    if cx.count.is_some() {
        goto_line(cx);
    } else {
        let (view, doc) = current!(cx.editor);
        let text = doc.text().slice(..);
        let selection = doc
            .selection(view.id)
            .clone()
            .transform(|range| range.put_cursor(text, 0, cx.editor.mode == Mode::Select));
        push_jump(view, doc);
        doc.set_selection(view.id, selection);
    }
}

fn goto_file_end(cx: &mut Context) {
    let (view, doc) = current!(cx.editor);
    let text = doc.text().slice(..);
    let pos = doc.text().len_chars();
    let selection = doc
        .selection(view.id)
        .clone()
        .transform(|range| range.put_cursor(text, pos, cx.editor.mode == Mode::Select));
    push_jump(view, doc);
    doc.set_selection(view.id, selection);
}

fn goto_file(cx: &mut Context) {
    goto_file_impl(cx, Action::Replace);
}

fn goto_file_hsplit(cx: &mut Context) {
    goto_file_impl(cx, Action::HorizontalSplit);
}

fn goto_file_vsplit(cx: &mut Context) {
    goto_file_impl(cx, Action::VerticalSplit);
}

/// Goto files in selection.
fn goto_file_impl(cx: &mut Context, action: Action) {
    let (view, doc) = current_ref!(cx.editor);
    let text = doc.text();
    let selections = doc.selection(view.id);
    let mut paths: Vec<_> = selections
        .iter()
        .map(|r| text.slice(r.from()..r.to()).to_string())
        .collect();
    let primary = selections.primary();
    // Checks whether there is only one selection with a width of 1
    if selections.len() == 1 && primary.len() == 1 {
        let count = cx.count();
        let text_slice = text.slice(..);
        // In this case it selects the WORD under the cursor
        let current_word = textobject::textobject_word(
            text_slice,
            primary,
            textobject::TextObject::Inside,
            count,
            true,
        );
        // Trims some surrounding chars so that the actual file is opened.
        let surrounding_chars: &[_] = &['\'', '"', '(', ')'];
        paths.clear();
        paths.push(
            current_word
                .fragment(text_slice)
                .trim_matches(surrounding_chars)
                .to_string(),
        );
    }
    for sel in paths {
        let p = sel.trim();
        if !p.is_empty() {
            if let Err(e) = cx.editor.open(&PathBuf::from(p), action) {
                cx.editor.set_error(format!("Open file failed: {:?}", e));
            }
        }
    }
}

fn extend_word_impl<F>(cx: &mut Context, extend_fn: F)
where
    F: Fn(RopeSlice, Range, usize) -> Range,
{
    let count = cx.count();
    let (view, doc) = current!(cx.editor);
    let text = doc.text().slice(..);

    let selection = doc.selection(view.id).clone().transform(|range| {
        let word = extend_fn(text, range, count);
        let pos = word.cursor(text);
        range.put_cursor(text, pos, true)
    });
    doc.set_selection(view.id, selection);
}

fn extend_next_word_start(cx: &mut Context) {
    extend_word_impl(cx, movement::move_next_word_start)
}

fn extend_prev_word_start(cx: &mut Context) {
    extend_word_impl(cx, movement::move_prev_word_start)
}

fn extend_next_word_end(cx: &mut Context) {
    extend_word_impl(cx, movement::move_next_word_end)
}

fn extend_prev_word_end(cx: &mut Context) {
    extend_word_impl(cx, movement::move_prev_word_end)
}

fn extend_next_long_word_start(cx: &mut Context) {
    extend_word_impl(cx, movement::move_next_long_word_start)
}

fn extend_prev_long_word_start(cx: &mut Context) {
    extend_word_impl(cx, movement::move_prev_long_word_start)
}

fn extend_next_long_word_end(cx: &mut Context) {
    extend_word_impl(cx, movement::move_next_long_word_end)
}

fn will_find_char<F>(cx: &mut Context, search_fn: F, inclusive: bool, extend: bool)
where
    F: Fn(RopeSlice, char, usize, usize, bool) -> Option<usize> + 'static,
{
    // TODO: count is reset to 1 before next key so we move it into the closure here.
    // Would be nice to carry over.
    let count = cx.count();

    // need to wait for next key
    // TODO: should this be done by grapheme rather than char?  For example,
    // we can't properly handle the line-ending CRLF case here in terms of char.
    cx.on_next_key(move |cx, event| {
        let ch = match event {
            KeyEvent {
                code: KeyCode::Enter,
                ..
            } =>
            // TODO: this isn't quite correct when CRLF is involved.
            // This hack will work in most cases, since documents don't
            // usually mix line endings.  But we should fix it eventually
            // anyway.
            {
                doc!(cx.editor).line_ending.as_str().chars().next().unwrap()
            }

            KeyEvent {
                code: KeyCode::Tab, ..
            } => '\t',

            KeyEvent {
                code: KeyCode::Char(ch),
                ..
            } => ch,
            _ => return,
        };

        find_char_impl(cx.editor, &search_fn, inclusive, extend, ch, count);
        cx.editor.last_motion = Some(Motion(Box::new(move |editor: &mut Editor| {
            find_char_impl(editor, &search_fn, inclusive, true, ch, 1);
        })));
    })
}

//

#[inline]
fn find_char_impl<F, M: CharMatcher + Clone + Copy>(
    editor: &mut Editor,
    search_fn: &F,
    inclusive: bool,
    extend: bool,
    char_matcher: M,
    count: usize,
) where
    F: Fn(RopeSlice, M, usize, usize, bool) -> Option<usize> + 'static,
{
    let (view, doc) = current!(editor);
    let text = doc.text().slice(..);

    let selection = doc.selection(view.id).clone().transform(|range| {
        // TODO: use `Range::cursor()` here instead.  However, that works in terms of
        // graphemes, whereas this function doesn't yet.  So we're doing the same logic
        // here, but just in terms of chars instead.
        let search_start_pos = if range.anchor < range.head {
            range.head - 1
        } else {
            range.head
        };

        search_fn(text, char_matcher, search_start_pos, count, inclusive).map_or(range, |pos| {
            if extend {
                range.put_cursor(text, pos, true)
            } else {
                Range::point(range.cursor(text)).put_cursor(text, pos, true)
            }
        })
    });
    doc.set_selection(view.id, selection);
}

fn find_next_char_impl(
    text: RopeSlice,
    ch: char,
    pos: usize,
    n: usize,
    inclusive: bool,
) -> Option<usize> {
    let pos = (pos + 1).min(text.len_chars());
    if inclusive {
        search::find_nth_next(text, ch, pos, n)
    } else {
        let n = match text.get_char(pos) {
            Some(next_ch) if next_ch == ch => n + 1,
            _ => n,
        };
        search::find_nth_next(text, ch, pos, n).map(|n| n.saturating_sub(1))
    }
}

fn find_prev_char_impl(
    text: RopeSlice,
    ch: char,
    pos: usize,
    n: usize,
    inclusive: bool,
) -> Option<usize> {
    if inclusive {
        search::find_nth_prev(text, ch, pos, n)
    } else {
        let n = match text.get_char(pos.saturating_sub(1)) {
            Some(next_ch) if next_ch == ch => n + 1,
            _ => n,
        };
        search::find_nth_prev(text, ch, pos, n).map(|n| (n + 1).min(text.len_chars()))
    }
}

fn find_till_char(cx: &mut Context) {
    will_find_char(cx, find_next_char_impl, false, false)
}

fn find_next_char(cx: &mut Context) {
    will_find_char(cx, find_next_char_impl, true, false)
}

fn extend_till_char(cx: &mut Context) {
    will_find_char(cx, find_next_char_impl, false, true)
}

fn extend_next_char(cx: &mut Context) {
    will_find_char(cx, find_next_char_impl, true, true)
}

fn till_prev_char(cx: &mut Context) {
    will_find_char(cx, find_prev_char_impl, false, false)
}

fn find_prev_char(cx: &mut Context) {
    will_find_char(cx, find_prev_char_impl, true, false)
}

fn extend_till_prev_char(cx: &mut Context) {
    will_find_char(cx, find_prev_char_impl, false, true)
}

fn extend_prev_char(cx: &mut Context) {
    will_find_char(cx, find_prev_char_impl, true, true)
}

fn repeat_last_motion(cx: &mut Context) {
    let count = cx.count();
    let last_motion = cx.editor.last_motion.take();
    if let Some(m) = &last_motion {
        for _ in 0..count {
            m.run(cx.editor);
        }
        cx.editor.last_motion = last_motion;
    }
}

fn replace(cx: &mut Context) {
    let mut buf = [0u8; 4]; // To hold utf8 encoded char.

    // need to wait for next key
    cx.on_next_key(move |cx, event| {
        let (view, doc) = current!(cx.editor);
        let ch: Option<&str> = match event {
            KeyEvent {
                code: KeyCode::Char(ch),
                ..
            } => Some(ch.encode_utf8(&mut buf[..])),
            KeyEvent {
                code: KeyCode::Enter,
                ..
            } => Some(doc.line_ending.as_str()),
            KeyEvent {
                code: KeyCode::Tab, ..
            } => Some("\t"),
            _ => None,
        };

        let selection = doc.selection(view.id);

        if let Some(ch) = ch {
            let transaction = Transaction::change_by_selection(doc.text(), selection, |range| {
                if !range.is_empty() {
                    let text: String =
                        RopeGraphemes::new(doc.text().slice(range.from()..range.to()))
                            .map(|g| {
                                let cow: Cow<str> = g.into();
                                if str_is_line_ending(&cow) {
                                    cow
                                } else {
                                    ch.into()
                                }
                            })
                            .collect();

                    (range.from(), range.to(), Some(text.into()))
                } else {
                    // No change.
                    (range.from(), range.to(), None)
                }
            });

            doc.apply(&transaction, view.id);
            exit_select_mode(cx);
        }
    })
}

fn switch_case_impl<F>(cx: &mut Context, change_fn: F)
where
    F: Fn(RopeSlice) -> Tendril,
{
    let (view, doc) = current!(cx.editor);
    let selection = doc.selection(view.id);
    let transaction = Transaction::change_by_selection(doc.text(), selection, |range| {
        let text: Tendril = change_fn(range.slice(doc.text().slice(..)));

        (range.from(), range.to(), Some(text))
    });

    doc.apply(&transaction, view.id);
}

fn switch_case(cx: &mut Context) {
    switch_case_impl(cx, |string| {
        string
            .chars()
            .flat_map(|ch| {
                if ch.is_lowercase() {
                    ch.to_uppercase().collect()
                } else if ch.is_uppercase() {
                    ch.to_lowercase().collect()
                } else {
                    vec![ch]
                }
            })
            .collect()
    });
}

fn switch_to_uppercase(cx: &mut Context) {
    switch_case_impl(cx, |string| {
        string.chunks().map(|chunk| chunk.to_uppercase()).collect()
    });
}

fn switch_to_lowercase(cx: &mut Context) {
    switch_case_impl(cx, |string| {
        string.chunks().map(|chunk| chunk.to_lowercase()).collect()
    });
}

pub fn scroll(cx: &mut Context, offset: usize, direction: Direction) {
    use Direction::*;
    let config = cx.editor.config();
    let (view, doc) = current!(cx.editor);

    let range = doc.selection(view.id).primary();
    let text = doc.text().slice(..);

    let cursor = range.cursor(text);
    let height = view.inner_height();

    let scrolloff = config.scrolloff.min(height / 2);
    let offset = match direction {
        Forward => offset as isize,
        Backward => -(offset as isize),
    };

    let doc_text = doc.text().slice(..);
    let viewport = view.inner_area(doc);
    let text_fmt = doc.text_format(viewport.width, None);
    let annotations = view.text_annotations(doc, None);
    (view.offset.anchor, view.offset.vertical_offset) = char_idx_at_visual_offset(
        doc_text,
        view.offset.anchor,
        view.offset.vertical_offset as isize + offset,
        0,
        &text_fmt,
        &annotations,
    );

    let head;
    match direction {
        Forward => {
            head = char_idx_at_visual_offset(
                doc_text,
                view.offset.anchor,
                (view.offset.vertical_offset + scrolloff) as isize,
                0,
                &text_fmt,
                &annotations,
            )
            .0;
            if head <= cursor {
                return;
            }
        }
        Backward => {
            head = char_idx_at_visual_offset(
                doc_text,
                view.offset.anchor,
                (view.offset.vertical_offset + height - scrolloff) as isize,
                0,
                &text_fmt,
                &annotations,
            )
            .0;
            if head >= cursor {
                return;
            }
        }
    }

    let anchor = if cx.editor.mode == Mode::Select {
        range.anchor
    } else {
        head
    };

    // replace primary selection with an empty selection at cursor pos
    let prim_sel = Range::new(anchor, head);
    let mut sel = doc.selection(view.id).clone();
    let idx = sel.primary_index();
    sel = sel.replace(idx, prim_sel);
    doc.set_selection(view.id, sel);
}

fn page_up(cx: &mut Context) {
    let view = view!(cx.editor);
    let offset = view.inner_height();
    scroll(cx, offset, Direction::Backward);
}

fn page_down(cx: &mut Context) {
    let view = view!(cx.editor);
    let offset = view.inner_height();
    scroll(cx, offset, Direction::Forward);
}

fn half_page_up(cx: &mut Context) {
    let view = view!(cx.editor);
    let offset = view.inner_height() / 2;
    scroll(cx, offset, Direction::Backward);
}

fn half_page_down(cx: &mut Context) {
    let view = view!(cx.editor);
    let offset = view.inner_height() / 2;
    scroll(cx, offset, Direction::Forward);
}

#[allow(deprecated)]
// currently uses the deprected `visual_coords_at_pos`/`pos_at_visual_coords` functions
// as this function ignores softwrapping (and virtual text) and instead only cares
// about "text visual position"
//
// TODO: implement a variant of that uses visual lines and respects virtual text
fn copy_selection_on_line(cx: &mut Context, direction: Direction) {
    use helix_core::{pos_at_visual_coords, visual_coords_at_pos};

    let count = cx.count();
    let (view, doc) = current!(cx.editor);
    let text = doc.text().slice(..);
    let selection = doc.selection(view.id);
    let mut ranges = SmallVec::with_capacity(selection.ranges().len() * (count + 1));
    ranges.extend_from_slice(selection.ranges());
    let mut primary_index = 0;
    for range in selection.iter() {
        let is_primary = *range == selection.primary();

        // The range is always head exclusive
        let (head, anchor) = if range.anchor < range.head {
            (range.head - 1, range.anchor)
        } else {
            (range.head, range.anchor.saturating_sub(1))
        };

        let tab_width = doc.tab_width();

        let head_pos = visual_coords_at_pos(text, head, tab_width);
        let anchor_pos = visual_coords_at_pos(text, anchor, tab_width);

        let height = std::cmp::max(head_pos.row, anchor_pos.row)
            - std::cmp::min(head_pos.row, anchor_pos.row)
            + 1;

        if is_primary {
            primary_index = ranges.len();
        }
        ranges.push(*range);

        let mut sels = 0;
        let mut i = 0;
        while sels < count {
            let offset = (i + 1) * height;

            let anchor_row = match direction {
                Direction::Forward => anchor_pos.row + offset,
                Direction::Backward => anchor_pos.row.saturating_sub(offset),
            };

            let head_row = match direction {
                Direction::Forward => head_pos.row + offset,
                Direction::Backward => head_pos.row.saturating_sub(offset),
            };

            if anchor_row >= text.len_lines() || head_row >= text.len_lines() {
                break;
            }

            let anchor =
                pos_at_visual_coords(text, Position::new(anchor_row, anchor_pos.col), tab_width);
            let head = pos_at_visual_coords(text, Position::new(head_row, head_pos.col), tab_width);

            // skip lines that are too short
            if visual_coords_at_pos(text, anchor, tab_width).col == anchor_pos.col
                && visual_coords_at_pos(text, head, tab_width).col == head_pos.col
            {
                if is_primary {
                    primary_index = ranges.len();
                }
                // This is Range::new(anchor, head), but it will place the cursor on the correct column
                ranges.push(Range::point(anchor).put_cursor(text, head, true));
                sels += 1;
            }

            i += 1;
        }
    }

    let selection = Selection::new(ranges, primary_index);
    doc.set_selection(view.id, selection);
}

fn copy_selection_on_prev_line(cx: &mut Context) {
    copy_selection_on_line(cx, Direction::Backward)
}

fn copy_selection_on_next_line(cx: &mut Context) {
    copy_selection_on_line(cx, Direction::Forward)
}

fn select_all(cx: &mut Context) {
    let (view, doc) = current!(cx.editor);

    let end = doc.text().len_chars();
    doc.set_selection(view.id, Selection::single(0, end))
}

fn select_regex(cx: &mut Context) {
    let reg = cx.register.unwrap_or('/');
    ui::regex_prompt(
        cx,
        "select:".into(),
        Some(reg),
        ui::completers::none,
        move |editor, regex, event| {
            let (view, doc) = current!(editor);
            if !matches!(event, PromptEvent::Update | PromptEvent::Validate) {
                return;
            }
            let text = doc.text().slice(..);
            if let Some(selection) =
                selection::select_on_matches(text, doc.selection(view.id), &regex)
            {
                doc.set_selection(view.id, selection);
            }
        },
    );
}

fn split_selection(cx: &mut Context) {
    let reg = cx.register.unwrap_or('/');
    ui::regex_prompt(
        cx,
        "split:".into(),
        Some(reg),
        ui::completers::none,
        move |editor, regex, event| {
            let (view, doc) = current!(editor);
            if !matches!(event, PromptEvent::Update | PromptEvent::Validate) {
                return;
            }
            let text = doc.text().slice(..);
            let selection = selection::split_on_matches(text, doc.selection(view.id), &regex);
            doc.set_selection(view.id, selection);
        },
    );
}

fn split_selection_on_newline(cx: &mut Context) {
    let (view, doc) = current!(cx.editor);
    let text = doc.text().slice(..);
    // only compile the regex once
    #[allow(clippy::trivial_regex)]
    static REGEX: Lazy<Regex> =
        Lazy::new(|| Regex::new(r"\r\n|[\n\r\u{000B}\u{000C}\u{0085}\u{2028}\u{2029}]").unwrap());
    let selection = selection::split_on_matches(text, doc.selection(view.id), &REGEX);
    doc.set_selection(view.id, selection);
}

fn merge_consecutive_selections(cx: &mut Context) {
    let (view, doc) = current!(cx.editor);
    let selection = doc.selection(view.id).clone().merge_consecutive_ranges();
    doc.set_selection(view.id, selection);
}

#[allow(clippy::too_many_arguments)]
fn search_impl(
    editor: &mut Editor,
    contents: &str,
    regex: &Regex,
    movement: Movement,
    direction: Direction,
    scrolloff: usize,
    wrap_around: bool,
    show_warnings: bool,
) {
    let (view, doc) = current!(editor);
    let text = doc.text().slice(..);
    let selection = doc.selection(view.id);

    // Get the right side of the primary block cursor for forward search, or the
    // grapheme before the start of the selection for reverse search.
    let start = match direction {
        Direction::Forward => text.char_to_byte(graphemes::ensure_grapheme_boundary_next(
            text,
            selection.primary().to(),
        )),
        Direction::Backward => text.char_to_byte(graphemes::ensure_grapheme_boundary_prev(
            text,
            selection.primary().from(),
        )),
    };

    // A regex::Match returns byte-positions in the str. In the case where we
    // do a reverse search and wraparound to the end, we don't need to search
    // the text before the current cursor position for matches, but by slicing
    // it out, we need to add it back to the position of the selection.
    let mut offset = 0;

    // use find_at to find the next match after the cursor, loop around the end
    // Careful, `Regex` uses `bytes` as offsets, not character indices!
    let mut mat = match direction {
        Direction::Forward => regex.find_at(contents, start),
        Direction::Backward => regex.find_iter(&contents[..start]).last(),
    };

    if mat.is_none() {
        if wrap_around {
            mat = match direction {
                Direction::Forward => regex.find(contents),
                Direction::Backward => {
                    offset = start;
                    regex.find_iter(&contents[start..]).last()
                }
            };
        }
        if show_warnings {
            if wrap_around && mat.is_some() {
                editor.set_status("Wrapped around document");
            } else {
                editor.set_error("No more matches");
            }
        }
    }

    let (view, doc) = current!(editor);
    let text = doc.text().slice(..);
    let selection = doc.selection(view.id);

    if let Some(mat) = mat {
        let start = text.byte_to_char(mat.start() + offset);
        let end = text.byte_to_char(mat.end() + offset);

        if end == 0 {
            // skip empty matches that don't make sense
            return;
        }

        // Determine range direction based on the primary range
        let primary = selection.primary();
        let range = Range::new(start, end).with_direction(primary.direction());

        let selection = match movement {
            Movement::Extend => selection.clone().push(range),
            Movement::Move => selection.clone().replace(selection.primary_index(), range),
        };

        doc.set_selection(view.id, selection);
        view.ensure_cursor_in_view_center(doc, scrolloff);
    };
}

fn search_completions(cx: &mut Context, reg: Option<char>) -> Vec<String> {
    let mut items = reg
        .and_then(|reg| cx.editor.registers.get(reg))
        .map_or(Vec::new(), |reg| reg.read().iter().take(200).collect());
    items.sort_unstable();
    items.dedup();
    items.into_iter().cloned().collect()
}

fn search(cx: &mut Context) {
    searcher(cx, Direction::Forward)
}

fn rsearch(cx: &mut Context) {
    searcher(cx, Direction::Backward)
}

fn searcher(cx: &mut Context, direction: Direction) {
    let reg = cx.register.unwrap_or('/');
    let config = cx.editor.config();
    let scrolloff = config.scrolloff;
    let wrap_around = config.search.wrap_around;

    let doc = doc!(cx.editor);

    // TODO: could probably share with select_on_matches?

    // HAXX: sadly we can't avoid allocating a single string for the whole buffer since we can't
    // feed chunks into the regex yet
    let contents = doc.text().slice(..).to_string();
    let completions = search_completions(cx, Some(reg));

    ui::regex_prompt(
        cx,
        "search:".into(),
        Some(reg),
        move |_editor: &Editor, input: &str| {
            completions
                .iter()
                .filter(|comp| comp.starts_with(input))
                .map(|comp| (0.., std::borrow::Cow::Owned(comp.clone())))
                .collect()
        },
        move |editor, regex, event| {
            if !matches!(event, PromptEvent::Update | PromptEvent::Validate) {
                return;
            }
            search_impl(
                editor,
                &contents,
                &regex,
                Movement::Move,
                direction,
                scrolloff,
                wrap_around,
                false,
            );
        },
    );
}

fn search_next_or_prev_impl(cx: &mut Context, movement: Movement, direction: Direction) {
    let count = cx.count();
    let config = cx.editor.config();
    let scrolloff = config.scrolloff;
    let (_, doc) = current!(cx.editor);
    let registers = &cx.editor.registers;
    if let Some(query) = registers.read('/').and_then(|query| query.last()) {
        let contents = doc.text().slice(..).to_string();
        let search_config = &config.search;
        let case_insensitive = if search_config.smart_case {
            !query.chars().any(char::is_uppercase)
        } else {
            false
        };
        let wrap_around = search_config.wrap_around;
        if let Ok(regex) = RegexBuilder::new(query)
            .case_insensitive(case_insensitive)
            .multi_line(true)
            .build()
        {
            for _ in 0..count {
                search_impl(
                    cx.editor,
                    &contents,
                    &regex,
                    movement,
                    direction,
                    scrolloff,
                    wrap_around,
                    true,
                );
            }
        } else {
            let error = format!("Invalid regex: {}", query);
            cx.editor.set_error(error);
        }
    }
}

fn search_next(cx: &mut Context) {
    search_next_or_prev_impl(cx, Movement::Move, Direction::Forward);
}

fn search_prev(cx: &mut Context) {
    search_next_or_prev_impl(cx, Movement::Move, Direction::Backward);
}
fn extend_search_next(cx: &mut Context) {
    search_next_or_prev_impl(cx, Movement::Extend, Direction::Forward);
}

fn extend_search_prev(cx: &mut Context) {
    search_next_or_prev_impl(cx, Movement::Extend, Direction::Backward);
}

fn search_selection(cx: &mut Context) {
    let (view, doc) = current!(cx.editor);
    let contents = doc.text().slice(..);

    let regex = doc
        .selection(view.id)
        .iter()
        .map(|selection| regex::escape(&selection.fragment(contents)))
        .collect::<HashSet<_>>() // Collect into hashset to deduplicate identical regexes
        .into_iter()
        .collect::<Vec<_>>()
        .join("|");

    let msg = format!("register '{}' set to '{}'", '/', &regex);
    cx.editor.registers.push('/', regex);
    cx.editor.set_status(msg);
}

fn make_search_word_bounded(cx: &mut Context) {
    let regex = match cx.editor.registers.last('/') {
        Some(regex) => regex,
        None => return,
    };
    let start_anchored = regex.starts_with("\\b");
    let end_anchored = regex.ends_with("\\b");

    if start_anchored && end_anchored {
        return;
    }

    let mut new_regex = String::with_capacity(
        regex.len() + if start_anchored { 0 } else { 2 } + if end_anchored { 0 } else { 2 },
    );

    if !start_anchored {
        new_regex.push_str("\\b");
    }
    new_regex.push_str(regex);
    if !end_anchored {
        new_regex.push_str("\\b");
    }

    let msg = format!("register '{}' set to '{}'", '/', &new_regex);
    cx.editor.registers.push('/', new_regex);
    cx.editor.set_status(msg);
}

fn global_search(cx: &mut Context) {
    #[derive(Debug)]
    struct FileResult {
        path: PathBuf,
        /// 0 indexed lines
        line_num: usize,
    }

    impl FileResult {
        fn new(path: &Path, line_num: usize) -> Self {
            Self {
                path: path.to_path_buf(),
                line_num,
            }
        }
    }

    impl ui::menu::Item for FileResult {
        type Data = Option<PathBuf>;

        fn format(&self, current_path: &Self::Data) -> Row {
            let relative_path = helix_core::path::get_relative_path(&self.path)
                .to_string_lossy()
                .into_owned();
            if current_path
                .as_ref()
                .map(|p| p == &self.path)
                .unwrap_or(false)
            {
                format!("{} (*)", relative_path).into()
            } else {
                relative_path.into()
            }
        }
    }

    let (all_matches_sx, all_matches_rx) = tokio::sync::mpsc::unbounded_channel::<FileResult>();
    let config = cx.editor.config();
    let smart_case = config.search.smart_case;
    let file_picker_config = config.file_picker.clone();

    let reg = cx.register.unwrap_or('/');

    let completions = search_completions(cx, Some(reg));
    ui::regex_prompt(
        cx,
        "global-search:".into(),
        Some(reg),
        move |_editor: &Editor, input: &str| {
            completions
                .iter()
                .filter(|comp| comp.starts_with(input))
                .map(|comp| (0.., std::borrow::Cow::Owned(comp.clone())))
                .collect()
        },
        move |_editor, regex, event| {
            if event != PromptEvent::Validate {
                return;
            }

            if let Ok(matcher) = RegexMatcherBuilder::new()
                .case_smart(smart_case)
                .build(regex.as_str())
            {
                let searcher = SearcherBuilder::new()
                    .binary_detection(BinaryDetection::quit(b'\x00'))
                    .build();

                let search_root = std::env::current_dir()
                    .expect("Global search error: Failed to get current dir");
                let dedup_symlinks = file_picker_config.deduplicate_links;
                let absolute_root = search_root
                    .canonicalize()
                    .unwrap_or_else(|_| search_root.clone());

                WalkBuilder::new(search_root)
                    .hidden(file_picker_config.hidden)
                    .parents(file_picker_config.parents)
                    .ignore(file_picker_config.ignore)
                    .follow_links(file_picker_config.follow_symlinks)
                    .git_ignore(file_picker_config.git_ignore)
                    .git_global(file_picker_config.git_global)
                    .git_exclude(file_picker_config.git_exclude)
                    .max_depth(file_picker_config.max_depth)
                    .filter_entry(move |entry| {
                        filter_picker_entry(entry, &absolute_root, dedup_symlinks)
                    })
                    .build_parallel()
                    .run(|| {
                        let mut searcher = searcher.clone();
                        let matcher = matcher.clone();
                        let all_matches_sx = all_matches_sx.clone();
                        Box::new(move |entry: Result<DirEntry, ignore::Error>| -> WalkState {
                            let entry = match entry {
                                Ok(entry) => entry,
                                Err(_) => return WalkState::Continue,
                            };

                            match entry.file_type() {
                                Some(entry) if entry.is_file() => {}
                                // skip everything else
                                _ => return WalkState::Continue,
                            };

                            let result = searcher.search_path(
                                &matcher,
                                entry.path(),
                                sinks::UTF8(|line_num, _| {
                                    all_matches_sx
                                        .send(FileResult::new(entry.path(), line_num as usize - 1))
                                        .unwrap();

                                    Ok(true)
                                }),
                            );

                            if let Err(err) = result {
                                log::error!(
                                    "Global search error: {}, {}",
                                    entry.path().display(),
                                    err
                                );
                            }
                            WalkState::Continue
                        })
                    });
            } else {
                // Otherwise do nothing
                // log::warn!("Global Search Invalid Pattern")
            }
        },
    );

    let current_path = doc_mut!(cx.editor).path().cloned();

    let show_picker = async move {
        let all_matches: Vec<FileResult> =
            UnboundedReceiverStream::new(all_matches_rx).collect().await;
        let call: job::Callback = Callback::EditorCompositor(Box::new(
            move |editor: &mut Editor, compositor: &mut Compositor| {
                if all_matches.is_empty() {
                    editor.set_status("No matches found");
                    return;
                }

                let picker = FilePicker::new(
                    all_matches,
                    current_path,
                    move |cx, FileResult { path, line_num }, action| {
                        match cx.editor.open(path, action) {
                            Ok(_) => {}
                            Err(e) => {
                                cx.editor.set_error(format!(
                                    "Failed to open file '{}': {}",
                                    path.display(),
                                    e
                                ));
                                return;
                            }
                        }

                        let line_num = *line_num;
                        let (view, doc) = current!(cx.editor);
                        let text = doc.text();
                        if line_num >= text.len_lines() {
                            cx.editor.set_error("The line you jumped to does not exist anymore because the file has changed.");
                            return;
                        }
                        let start = text.line_to_char(line_num);
                        let end = text.line_to_char((line_num + 1).min(text.len_lines()));

                        doc.set_selection(view.id, Selection::single(start, end));
                        align_view(doc, view, Align::Center);
                    },
                    |_editor, FileResult { path, line_num }| {
                        Some((path.clone().into(), Some((*line_num, *line_num))))
                    },
                    |_, _, _| None,
                );
                compositor.push(Box::new(overlayed(picker)));
            },
        ));
        Ok(call)
    };
    cx.jobs.callback(show_picker);
}

enum Extend {
    Above,
    Below,
}

fn extend_line(cx: &mut Context) {
    let (view, doc) = current_ref!(cx.editor);
    let extend = match doc.selection(view.id).primary().direction() {
        Direction::Forward => Extend::Below,
        Direction::Backward => Extend::Above,
    };
    extend_line_impl(cx, extend);
}

fn extend_line_below(cx: &mut Context) {
    extend_line_impl(cx, Extend::Below);
}

fn extend_line_above(cx: &mut Context) {
    extend_line_impl(cx, Extend::Above);
}

fn extend_line_impl(cx: &mut Context, extend: Extend) {
    let count = cx.count();
    let (view, doc) = current!(cx.editor);

    let text = doc.text();
    let selection = doc.selection(view.id).clone().transform(|range| {
        let (start_line, end_line) = range.line_range(text.slice(..));

        let start = text.line_to_char(start_line);
        let end = text.line_to_char(
            (end_line + 1) // newline of end_line
                .min(text.len_lines()),
        );

        // extend to previous/next line if current line is selected
        let (anchor, head) = if range.from() == start && range.to() == end {
            match extend {
                Extend::Above => (end, text.line_to_char(start_line.saturating_sub(count))),
                Extend::Below => (
                    start,
                    text.line_to_char((end_line + count + 1).min(text.len_lines())),
                ),
            }
        } else {
            match extend {
                Extend::Above => (end, text.line_to_char(start_line.saturating_sub(count - 1))),
                Extend::Below => (
                    start,
                    text.line_to_char((end_line + count).min(text.len_lines())),
                ),
            }
        };

        Range::new(anchor, head)
    });

    doc.set_selection(view.id, selection);
}

fn extend_to_line_bounds(cx: &mut Context) {
    let (view, doc) = current!(cx.editor);

    doc.set_selection(
        view.id,
        doc.selection(view.id).clone().transform(|range| {
            let text = doc.text();

            let (start_line, end_line) = range.line_range(text.slice(..));
            let start = text.line_to_char(start_line);
            let end = text.line_to_char((end_line + 1).min(text.len_lines()));

            Range::new(start, end).with_direction(range.direction())
        }),
    );
}

fn shrink_to_line_bounds(cx: &mut Context) {
    let (view, doc) = current!(cx.editor);

    doc.set_selection(
        view.id,
        doc.selection(view.id).clone().transform(|range| {
            let text = doc.text();

            let (start_line, end_line) = range.line_range(text.slice(..));

            // Do nothing if the selection is within one line to prevent
            // conditional logic for the behavior of this command
            if start_line == end_line {
                return range;
            }

            let mut start = text.line_to_char(start_line);

            // line_to_char gives us the start position of the line, so
            // we need to get the start position of the next line. In
            // the editor, this will correspond to the cursor being on
            // the EOL whitespace character, which is what we want.
            let mut end = text.line_to_char((end_line + 1).min(text.len_lines()));

            if start != range.from() {
                start = text.line_to_char((start_line + 1).min(text.len_lines()));
            }

            if end != range.to() {
                end = text.line_to_char(end_line);
            }

            Range::new(start, end).with_direction(range.direction())
        }),
    );
}

enum Operation {
    Delete,
    Change,
}

fn delete_selection_impl(cx: &mut Context, op: Operation) {
    let (view, doc) = current!(cx.editor);

    let selection = doc.selection(view.id);

    if cx.register != Some('_') {
        // first yank the selection
        let text = doc.text().slice(..);
        let values: Vec<String> = selection.fragments(text).map(Cow::into_owned).collect();
        let reg_name = cx.register.unwrap_or('"');
        cx.editor.registers.write(reg_name, values);
    };

    // then delete
    let transaction = Transaction::change_by_selection(doc.text(), selection, |range| {
        (range.from(), range.to(), None)
    });
    doc.apply(&transaction, view.id);

    match op {
        Operation::Delete => {
            // exit select mode, if currently in select mode
            exit_select_mode(cx);
        }
        Operation::Change => {
            enter_insert_mode(cx);
        }
    }
}

#[inline]
fn delete_selection_insert_mode(doc: &mut Document, view: &mut View, selection: &Selection) {
    let transaction = Transaction::change_by_selection(doc.text(), selection, |range| {
        (range.from(), range.to(), None)
    });
    doc.apply(&transaction, view.id);
}

fn delete_selection(cx: &mut Context) {
    delete_selection_impl(cx, Operation::Delete);
}

fn delete_selection_noyank(cx: &mut Context) {
    cx.register = Some('_');
    delete_selection_impl(cx, Operation::Delete);
}

fn change_selection(cx: &mut Context) {
    delete_selection_impl(cx, Operation::Change);
}

fn change_selection_noyank(cx: &mut Context) {
    cx.register = Some('_');
    delete_selection_impl(cx, Operation::Change);
}

fn collapse_selection(cx: &mut Context) {
    let (view, doc) = current!(cx.editor);
    let text = doc.text().slice(..);

    let selection = doc.selection(view.id).clone().transform(|range| {
        let pos = range.cursor(text);
        Range::new(pos, pos)
    });
    doc.set_selection(view.id, selection);
}

fn flip_selections(cx: &mut Context) {
    let (view, doc) = current!(cx.editor);

    let selection = doc
        .selection(view.id)
        .clone()
        .transform(|range| range.flip());
    doc.set_selection(view.id, selection);
}

fn ensure_selections_forward(cx: &mut Context) {
    let (view, doc) = current!(cx.editor);

    let selection = doc
        .selection(view.id)
        .clone()
        .transform(|r| r.with_direction(Direction::Forward));

    doc.set_selection(view.id, selection);
}

fn enter_insert_mode(cx: &mut Context) {
    cx.editor.mode = Mode::Insert;
}

// inserts at the start of each selection
fn insert_mode(cx: &mut Context) {
    enter_insert_mode(cx);
    let (view, doc) = current!(cx.editor);

    log::trace!(
        "entering insert mode with sel: {:?}, text: {:?}",
        doc.selection(view.id),
        doc.text().to_string()
    );

    let selection = doc
        .selection(view.id)
        .clone()
        .transform(|range| Range::new(range.to(), range.from()));

    doc.set_selection(view.id, selection);
}

// inserts at the end of each selection
fn append_mode(cx: &mut Context) {
    enter_insert_mode(cx);
    let (view, doc) = current!(cx.editor);
    doc.restore_cursor = true;
    let text = doc.text().slice(..);

    // Make sure there's room at the end of the document if the last
    // selection butts up against it.
    let end = text.len_chars();
    let last_range = doc
        .selection(view.id)
        .iter()
        .last()
        .expect("selection should always have at least one range");
    if !last_range.is_empty() && last_range.to() == end {
        let transaction = Transaction::change(
            doc.text(),
            [(end, end, Some(doc.line_ending.as_str().into()))].into_iter(),
        );
        doc.apply(&transaction, view.id);
    }

    let selection = doc.selection(view.id).clone().transform(|range| {
        Range::new(
            range.from(),
            graphemes::next_grapheme_boundary(doc.text().slice(..), range.to()),
        )
    });
    doc.set_selection(view.id, selection);
}

fn file_picker(cx: &mut Context) {
    // We don't specify language markers, root will be the root of the current
    // git repo or the current dir if we're not in a repo
    let root = find_root(None, &[]);
    let picker = ui::file_picker(root, &cx.editor.config());
    cx.push_layer(Box::new(overlayed(picker)));
}

fn file_picker_in_current_buffer_directory(cx: &mut Context) {
    let doc_dir = doc!(cx.editor)
        .path()
        .and_then(|path| path.parent().map(|path| path.to_path_buf()));

    let path = match doc_dir {
        Some(path) => path,
        None => {
            cx.editor.set_error("current buffer has no path or parent");
            return;
        }
    };

    let picker = ui::file_picker(path, &cx.editor.config());
    cx.push_layer(Box::new(overlayed(picker)));
}
fn file_picker_in_current_directory(cx: &mut Context) {
    let cwd = std::env::current_dir().unwrap_or_else(|_| PathBuf::from("./"));
    let picker = ui::file_picker(cwd, &cx.editor.config());
    cx.push_layer(Box::new(overlayed(picker)));
}

fn buffer_picker(cx: &mut Context) {
    let current = view!(cx.editor).doc;

    struct BufferMeta {
        id: DocumentId,
        path: Option<PathBuf>,
        is_modified: bool,
        is_current: bool,
    }

    impl ui::menu::Item for BufferMeta {
        type Data = ();

        fn format(&self, _data: &Self::Data) -> Row {
            let path = self
                .path
                .as_deref()
                .map(helix_core::path::get_relative_path);
            let path = match path.as_deref().and_then(Path::to_str) {
                Some(path) => path,
                None => SCRATCH_BUFFER_NAME,
            };

            let mut flags = String::new();
            if self.is_modified {
                flags.push('+');
            }
            if self.is_current {
                flags.push('*');
            }

            Row::new([self.id.to_string(), flags, path.to_string()])
        }
    }

    let new_meta = move |doc: &Document| BufferMeta {
        id: doc.id(),
        path: doc.path().cloned(),
        is_modified: doc.is_modified(),
        is_current: doc.id() == current,
    };

    let picker = FilePicker::new(
        cx.editor
            .documents
            .values()
            .map(|doc| new_meta(doc))
            .collect(),
        (),
        |cx, meta, action| {
            cx.editor.switch(meta.id, action);
        },
        |editor, meta| {
            let doc = &editor.documents.get(&meta.id)?;
            let &view_id = doc.selections().keys().next()?;
            let line = doc
                .selection(view_id)
                .primary()
                .cursor_line(doc.text().slice(..));
            Some((meta.id.into(), Some((line, line))))
        },
        move |cx, meta, key_event| match key_event {
            ctrl!('x') => {
                if cx.editor.close_document(meta.id, false).is_err() {
                    cx.editor.set_error("Cannot close buffer");
                    None
                } else {
                    let updated_options = cx
                        .editor
                        .documents
                        .iter()
                        .map(|(_, doc)| new_meta(doc))
                        .collect();
                    Some(PickerAction::UpdateOptions(updated_options))
                }
            }
            ctrl!('X') => {
                if cx.editor.close_document(meta.id, true).is_err() {
                    cx.editor.set_error("Cannot force close buffer");
                    None
                } else {
                    let updated_options = cx
                        .editor
                        .documents
                        .iter()
                        .map(|(_, doc)| new_meta(doc))
                        .collect();
                    Some(PickerAction::UpdateOptions(updated_options))
                }
            }
            _ => None,
        },
    );
    cx.push_layer(Box::new(overlayed(picker)));
}

fn jumplist_picker(cx: &mut Context) {
    struct JumpMeta {
        id: DocumentId,
        path: Option<PathBuf>,
        selection: Selection,
        text: String,
        is_current: bool,
    }

    impl ui::menu::Item for JumpMeta {
        type Data = ();

        fn format(&self, _data: &Self::Data) -> Row {
            let path = self
                .path
                .as_deref()
                .map(helix_core::path::get_relative_path);
            let path = match path.as_deref().and_then(Path::to_str) {
                Some(path) => path,
                None => SCRATCH_BUFFER_NAME,
            };

            let mut flags = Vec::new();
            if self.is_current {
                flags.push("*");
            }

            let flag = if flags.is_empty() {
                "".into()
            } else {
                format!(" ({})", flags.join(""))
            };
            format!("{} {}{} {}", self.id, path, flag, self.text).into()
        }
    }

    let new_meta = |view: &View, doc_id: DocumentId, selection: Selection| {
        let doc = &cx.editor.documents.get(&doc_id);
        let text = doc.map_or("".into(), |d| {
            selection
                .fragments(d.text().slice(..))
                .map(Cow::into_owned)
                .collect::<Vec<_>>()
                .join(" ")
        });

        JumpMeta {
            id: doc_id,
            path: doc.and_then(|d| d.path().cloned()),
            selection,
            text,
            is_current: view.doc == doc_id,
        }
    };

    let picker = FilePicker::new(
        cx.editor
            .tree
            .views()
            .flat_map(|(view, _)| {
                view.jumps
                    .iter()
                    .map(|(doc_id, selection)| new_meta(view, *doc_id, selection.clone()))
            })
            .collect(),
        (),
        |cx, meta, action| {
            cx.editor.switch(meta.id, action);
            let config = cx.editor.config();
            let (view, doc) = current!(cx.editor);
            doc.set_selection(view.id, meta.selection.clone());
            view.ensure_cursor_in_view_center(doc, config.scrolloff);
        },
        |editor, meta| {
            let doc = &editor.documents.get(&meta.id)?;
            let line = meta.selection.primary().cursor_line(doc.text().slice(..));
            Some((meta.path.clone()?.into(), Some((line, line))))
        },
        |_, _, _| None,
    );
    cx.push_layer(Box::new(overlayed(picker)));
}

impl ui::menu::Item for MappableCommand {
    type Data = ReverseKeymap;

    fn format(&self, keymap: &Self::Data) -> Row {
        let fmt_binding = |bindings: &Vec<Vec<KeyEvent>>| -> String {
            bindings.iter().fold(String::new(), |mut acc, bind| {
                if !acc.is_empty() {
                    acc.push(' ');
                }
                for key in bind {
                    acc.push_str(&key.key_sequence_format());
                }
                acc
            })
        };

        match self {
            MappableCommand::Typable { doc, name, .. } => match keymap.get(name as &String) {
                Some(bindings) => format!("{} ({}) [:{}]", doc, fmt_binding(bindings), name).into(),
                None => format!("{} [:{}]", doc, name).into(),
            },
            MappableCommand::Static { doc, name, .. } => match keymap.get(*name) {
                Some(bindings) => format!("{} ({}) [{}]", doc, fmt_binding(bindings), name).into(),
                None => format!("{} [{}]", doc, name).into(),
            },
        }
    }
}

pub fn command_palette(cx: &mut Context) {
    cx.callback = Some(Box::new(
        move |compositor: &mut Compositor, cx: &mut compositor::Context| {
            let keymap = compositor.find::<ui::EditorView>().unwrap().keymaps.map()
                [&cx.editor.mode]
                .reverse_map();

            let mut commands: Vec<MappableCommand> = MappableCommand::STATIC_COMMAND_LIST.into();
            commands.extend(typed::TYPABLE_COMMAND_LIST.iter().map(|cmd| {
                MappableCommand::Typable {
                    name: cmd.name.to_owned(),
                    doc: cmd.doc.to_owned(),
                    args: Vec::new(),
                }
            }));

<<<<<<< HEAD
            let picker = Picker::new(
                commands,
                keymap,
                move |cx, command, _action| {
                    let mut ctx = Context {
                        register: None,
                        count: std::num::NonZeroUsize::new(1),
                        editor: cx.editor,
                        callback: None,
                        on_next_key_callback: None,
                        jobs: cx.jobs,
                    };
                    command.execute(&mut ctx);
                },
                |_, _, _| None,
            );
=======
            let picker = Picker::new(commands, keymap, move |cx, command, _action| {
                let mut ctx = Context {
                    register: None,
                    count: std::num::NonZeroUsize::new(1),
                    editor: cx.editor,
                    callback: None,
                    on_next_key_callback: None,
                    jobs: cx.jobs,
                };
                let focus = view!(ctx.editor).id;

                command.execute(&mut ctx);

                if ctx.editor.tree.contains(focus) {
                    let config = ctx.editor.config();
                    let mode = ctx.editor.mode();
                    let view = view_mut!(ctx.editor, focus);
                    let doc = doc_mut!(ctx.editor, &view.doc);

                    view.ensure_cursor_in_view(doc, config.scrolloff);

                    if mode != Mode::Insert {
                        doc.append_changes_to_history(view);
                    }
                }
            });
>>>>>>> b2e83f81
            compositor.push(Box::new(overlayed(picker)));
        },
    ));
}

fn last_picker(cx: &mut Context) {
    // TODO: last picker does not seem to work well with buffer_picker
    cx.callback = Some(Box::new(|compositor, cx| {
        if let Some(picker) = compositor.last_picker.take() {
            compositor.push(picker);
        } else {
            cx.editor.set_error("no last picker")
        }
    }));
}

// I inserts at the first nonwhitespace character of each line with a selection
fn insert_at_line_start(cx: &mut Context) {
    goto_first_nonwhitespace(cx);
    enter_insert_mode(cx);
}

// A inserts at the end of each line with a selection
fn insert_at_line_end(cx: &mut Context) {
    enter_insert_mode(cx);
    let (view, doc) = current!(cx.editor);

    let selection = doc.selection(view.id).clone().transform(|range| {
        let text = doc.text().slice(..);
        let line = range.cursor_line(text);
        let pos = line_end_char_index(&text, line);
        Range::new(pos, pos)
    });
    doc.set_selection(view.id, selection);
}

// Creates an LspCallback that waits for formatting changes to be computed. When they're done,
// it applies them, but only if the doc hasn't changed.
//
// TODO: provide some way to cancel this, probably as part of a more general job cancellation
// scheme
async fn make_format_callback(
    doc_id: DocumentId,
    doc_version: i32,
    view_id: ViewId,
    format: impl Future<Output = Result<Transaction, FormatterError>> + Send + 'static,
    write: Option<(Option<PathBuf>, bool)>,
) -> anyhow::Result<job::Callback> {
    let format = format.await;

    let call: job::Callback = Callback::Editor(Box::new(move |editor| {
        if !editor.documents.contains_key(&doc_id) || !editor.tree.contains(view_id) {
            return;
        }

        let scrolloff = editor.config().scrolloff;
        let doc = doc_mut!(editor, &doc_id);
        let view = view_mut!(editor, view_id);

        if let Ok(format) = format {
            if doc.version() == doc_version {
                doc.apply(&format, view.id);
                doc.append_changes_to_history(view);
                doc.detect_indent_and_line_ending();
                view.ensure_cursor_in_view(doc, scrolloff);
            } else {
                log::info!("discarded formatting changes because the document changed");
            }
        }

        if let Some((path, force)) = write {
            let id = doc.id();
            if let Err(err) = editor.save(id, path, force) {
                editor.set_error(format!("Error saving: {}", err));
            }
        }
    }));

    Ok(call)
}

#[derive(PartialEq, Eq)]
pub enum Open {
    Below,
    Above,
}

fn open(cx: &mut Context, open: Open) {
    let count = cx.count();
    enter_insert_mode(cx);
    let (view, doc) = current!(cx.editor);

    let text = doc.text().slice(..);
    let contents = doc.text();
    let selection = doc.selection(view.id);

    let mut ranges = SmallVec::with_capacity(selection.len());
    let mut offs = 0;

    let mut transaction = Transaction::change_by_selection(contents, selection, |range| {
        let cursor_line = text.char_to_line(match open {
            Open::Below => graphemes::prev_grapheme_boundary(text, range.to()),
            Open::Above => range.from(),
        });
        let new_line = match open {
            // adjust position to the end of the line (next line - 1)
            Open::Below => cursor_line + 1,
            // adjust position to the end of the previous line (current line - 1)
            Open::Above => cursor_line,
        };

        // Index to insert newlines after, as well as the char width
        // to use to compensate for those inserted newlines.
        let (line_end_index, line_end_offset_width) = if new_line == 0 {
            (0, 0)
        } else {
            (
                line_end_char_index(&doc.text().slice(..), new_line.saturating_sub(1)),
                doc.line_ending.len_chars(),
            )
        };

        let indent = indent::indent_for_newline(
            doc.language_config(),
            doc.syntax(),
            &doc.indent_style,
            doc.tab_width(),
            text,
            new_line.saturating_sub(1),
            line_end_index,
            cursor_line,
        );
        let indent_len = indent.len();
        let mut text = String::with_capacity(1 + indent_len);
        text.push_str(doc.line_ending.as_str());
        text.push_str(&indent);
        let text = text.repeat(count);

        // calculate new selection ranges
        let pos = offs + line_end_index + line_end_offset_width;
        for i in 0..count {
            // pos                    -> beginning of reference line,
            // + (i * (1+indent_len)) -> beginning of i'th line from pos
            // + indent_len ->        -> indent for i'th line
            ranges.push(Range::point(pos + (i * (1 + indent_len)) + indent_len));
        }

        offs += text.chars().count();

        (line_end_index, line_end_index, Some(text.into()))
    });

    transaction = transaction.with_selection(Selection::new(ranges, selection.primary_index()));

    doc.apply(&transaction, view.id);
}

// o inserts a new line after each line with a selection
fn open_below(cx: &mut Context) {
    open(cx, Open::Below)
}

// O inserts a new line before each line with a selection
fn open_above(cx: &mut Context) {
    open(cx, Open::Above)
}

fn normal_mode(cx: &mut Context) {
    cx.editor.enter_normal_mode();
}

// Store a jump on the jumplist.
fn push_jump(view: &mut View, doc: &Document) {
    let jump = (doc.id(), doc.selection(view.id).clone());
    view.jumps.push(jump);
}

fn goto_line(cx: &mut Context) {
    goto_line_impl(cx.editor, cx.count)
}

fn goto_line_impl(editor: &mut Editor, count: Option<NonZeroUsize>) {
    if let Some(count) = count {
        let (view, doc) = current!(editor);
        let text = doc.text().slice(..);
        let max_line = if text.line(text.len_lines() - 1).len_chars() == 0 {
            // If the last line is blank, don't jump to it.
            text.len_lines().saturating_sub(2)
        } else {
            text.len_lines() - 1
        };
        let line_idx = std::cmp::min(count.get() - 1, max_line);
        let pos = text.line_to_char(line_idx);
        let selection = doc
            .selection(view.id)
            .clone()
            .transform(|range| range.put_cursor(text, pos, editor.mode == Mode::Select));

        push_jump(view, doc);
        doc.set_selection(view.id, selection);
    }
}

fn goto_last_line(cx: &mut Context) {
    let (view, doc) = current!(cx.editor);
    let text = doc.text().slice(..);
    let line_idx = if text.line(text.len_lines() - 1).len_chars() == 0 {
        // If the last line is blank, don't jump to it.
        text.len_lines().saturating_sub(2)
    } else {
        text.len_lines() - 1
    };
    let pos = text.line_to_char(line_idx);
    let selection = doc
        .selection(view.id)
        .clone()
        .transform(|range| range.put_cursor(text, pos, cx.editor.mode == Mode::Select));

    push_jump(view, doc);
    doc.set_selection(view.id, selection);
}

fn goto_last_accessed_file(cx: &mut Context) {
    let view = view_mut!(cx.editor);
    if let Some(alt) = view.docs_access_history.pop() {
        cx.editor.switch(alt, Action::Replace);
    } else {
        cx.editor.set_error("no last accessed buffer")
    }
}

fn goto_last_modification(cx: &mut Context) {
    let (view, doc) = current!(cx.editor);
    let pos = doc.history.get_mut().last_edit_pos();
    let text = doc.text().slice(..);
    if let Some(pos) = pos {
        let selection = doc
            .selection(view.id)
            .clone()
            .transform(|range| range.put_cursor(text, pos, cx.editor.mode == Mode::Select));
        doc.set_selection(view.id, selection);
    }
}

fn goto_last_modified_file(cx: &mut Context) {
    let view = view!(cx.editor);
    let alternate_file = view
        .last_modified_docs
        .into_iter()
        .flatten()
        .find(|&id| id != view.doc);
    if let Some(alt) = alternate_file {
        cx.editor.switch(alt, Action::Replace);
    } else {
        cx.editor.set_error("no last modified buffer")
    }
}

fn select_mode(cx: &mut Context) {
    let (view, doc) = current!(cx.editor);
    let text = doc.text().slice(..);

    // Make sure end-of-document selections are also 1-width.
    // (With the exception of being in an empty document, of course.)
    let selection = doc.selection(view.id).clone().transform(|range| {
        if range.is_empty() && range.head == text.len_chars() {
            Range::new(
                graphemes::prev_grapheme_boundary(text, range.anchor),
                range.head,
            )
        } else {
            range
        }
    });
    doc.set_selection(view.id, selection);

    cx.editor.mode = Mode::Select;
}

fn exit_select_mode(cx: &mut Context) {
    if cx.editor.mode == Mode::Select {
        cx.editor.mode = Mode::Normal;
    }
}

fn goto_pos(editor: &mut Editor, pos: usize) {
    let (view, doc) = current!(editor);

    push_jump(view, doc);
    doc.set_selection(view.id, Selection::point(pos));
    align_view(doc, view, Align::Center);
}

fn goto_first_diag(cx: &mut Context) {
    let (view, doc) = current!(cx.editor);
    let selection = match doc.diagnostics().first() {
        Some(diag) => Selection::single(diag.range.start, diag.range.end),
        None => return,
    };
    doc.set_selection(view.id, selection);
    align_view(doc, view, Align::Center);
}

fn goto_last_diag(cx: &mut Context) {
    let (view, doc) = current!(cx.editor);
    let selection = match doc.diagnostics().last() {
        Some(diag) => Selection::single(diag.range.start, diag.range.end),
        None => return,
    };
    doc.set_selection(view.id, selection);
    align_view(doc, view, Align::Center);
}

fn goto_next_diag(cx: &mut Context) {
    let (view, doc) = current!(cx.editor);

    let cursor_pos = doc
        .selection(view.id)
        .primary()
        .cursor(doc.text().slice(..));

    let diag = doc
        .diagnostics()
        .iter()
        .find(|diag| diag.range.start > cursor_pos)
        .or_else(|| doc.diagnostics().first());

    let selection = match diag {
        Some(diag) => Selection::single(diag.range.start, diag.range.end),
        None => return,
    };
    doc.set_selection(view.id, selection);
    align_view(doc, view, Align::Center);
}

fn goto_prev_diag(cx: &mut Context) {
    let (view, doc) = current!(cx.editor);

    let cursor_pos = doc
        .selection(view.id)
        .primary()
        .cursor(doc.text().slice(..));

    let diag = doc
        .diagnostics()
        .iter()
        .rev()
        .find(|diag| diag.range.start < cursor_pos)
        .or_else(|| doc.diagnostics().last());

    let selection = match diag {
        // NOTE: the selection is reversed because we're jumping to the
        // previous diagnostic.
        Some(diag) => Selection::single(diag.range.end, diag.range.start),
        None => return,
    };
    doc.set_selection(view.id, selection);
    align_view(doc, view, Align::Center);
}

fn goto_first_change(cx: &mut Context) {
    goto_first_change_impl(cx, false);
}

fn goto_last_change(cx: &mut Context) {
    goto_first_change_impl(cx, true);
}

fn goto_first_change_impl(cx: &mut Context, reverse: bool) {
    let editor = &mut cx.editor;
    let (_, doc) = current!(editor);
    if let Some(handle) = doc.diff_handle() {
        let hunk = {
            let hunks = handle.hunks();
            let idx = if reverse {
                hunks.len().saturating_sub(1)
            } else {
                0
            };
            hunks.nth_hunk(idx)
        };
        if hunk != Hunk::NONE {
            let pos = doc.text().line_to_char(hunk.after.start as usize);
            goto_pos(editor, pos)
        }
    }
}

fn goto_next_change(cx: &mut Context) {
    goto_next_change_impl(cx, Direction::Forward)
}

fn goto_prev_change(cx: &mut Context) {
    goto_next_change_impl(cx, Direction::Backward)
}

fn goto_next_change_impl(cx: &mut Context, direction: Direction) {
    let count = cx.count() as u32 - 1;
    let motion = move |editor: &mut Editor| {
        let (view, doc) = current!(editor);
        let doc_text = doc.text().slice(..);
        let diff_handle = if let Some(diff_handle) = doc.diff_handle() {
            diff_handle
        } else {
            editor.set_status("Diff is not available in current buffer");
            return;
        };

        let selection = doc.selection(view.id).clone().transform(|range| {
            let cursor_line = range.cursor_line(doc_text) as u32;

            let hunks = diff_handle.hunks();
            let hunk_idx = match direction {
                Direction::Forward => hunks
                    .next_hunk(cursor_line)
                    .map(|idx| (idx + count).min(hunks.len() - 1)),
                Direction::Backward => hunks
                    .prev_hunk(cursor_line)
                    .map(|idx| idx.saturating_sub(count)),
            };
            // TODO refactor with let..else once MSRV reaches 1.65
            let hunk_idx = if let Some(hunk_idx) = hunk_idx {
                hunk_idx
            } else {
                return range;
            };
            let hunk = hunks.nth_hunk(hunk_idx);

            let hunk_start = doc_text.line_to_char(hunk.after.start as usize);
            let hunk_end = if hunk.after.is_empty() {
                hunk_start + 1
            } else {
                doc_text.line_to_char(hunk.after.end as usize)
            };
            let new_range = Range::new(hunk_start, hunk_end);
            if editor.mode == Mode::Select {
                let head = if new_range.head < range.anchor {
                    new_range.anchor
                } else {
                    new_range.head
                };

                Range::new(range.anchor, head)
            } else {
                new_range.with_direction(direction)
            }
        });

        doc.set_selection(view.id, selection)
    };
    motion(cx.editor);
    cx.editor.last_motion = Some(Motion(Box::new(motion)));
}

pub mod insert {
    use super::*;
    pub type Hook = fn(&Rope, &Selection, char) -> Option<Transaction>;
    pub type PostHook = fn(&mut Context, char);

    /// Exclude the cursor in range.
    fn exclude_cursor(text: RopeSlice, range: Range, cursor: Range) -> Range {
        if range.to() == cursor.to() && text.len_chars() != cursor.to() {
            Range::new(
                range.from(),
                graphemes::prev_grapheme_boundary(text, cursor.to()),
            )
        } else {
            range
        }
    }

    // It trigger completion when idle timer reaches deadline
    // Only trigger completion if the word under cursor is longer than n characters
    pub fn idle_completion(cx: &mut Context) {
        let config = cx.editor.config();
        let (view, doc) = current!(cx.editor);
        let text = doc.text().slice(..);
        let cursor = doc.selection(view.id).primary().cursor(text);

        use helix_core::chars::char_is_word;
        let mut iter = text.chars_at(cursor);
        iter.reverse();
        for _ in 0..config.completion_trigger_len {
            match iter.next() {
                Some(c) if char_is_word(c) => {}
                _ => return,
            }
        }
        super::completion(cx);
    }

    fn language_server_completion(cx: &mut Context, ch: char) {
        let config = cx.editor.config();
        if !config.auto_completion {
            return;
        }

        use helix_lsp::lsp;
        // if ch matches completion char, trigger completion
        let doc = doc_mut!(cx.editor);
        let language_server = match doc.language_server() {
            Some(language_server) => language_server,
            None => return,
        };

        let capabilities = language_server.capabilities();

        if let Some(lsp::CompletionOptions {
            trigger_characters: Some(triggers),
            ..
        }) = &capabilities.completion_provider
        {
            // TODO: what if trigger is multiple chars long
            if triggers.iter().any(|trigger| trigger.contains(ch)) {
                cx.editor.clear_idle_timer();
                super::completion(cx);
            }
        }
    }

    fn signature_help(cx: &mut Context, ch: char) {
        use helix_lsp::lsp;
        // if ch matches signature_help char, trigger
        let doc = doc_mut!(cx.editor);
        // The language_server!() macro is not used here since it will
        // print an "LSP not active for current buffer" message on
        // every keypress.
        let language_server = match doc.language_server() {
            Some(language_server) => language_server,
            None => return,
        };

        let capabilities = language_server.capabilities();

        if let lsp::ServerCapabilities {
            signature_help_provider:
                Some(lsp::SignatureHelpOptions {
                    trigger_characters: Some(triggers),
                    // TODO: retrigger_characters
                    ..
                }),
            ..
        } = capabilities
        {
            // TODO: what if trigger is multiple chars long
            let is_trigger = triggers.iter().any(|trigger| trigger.contains(ch));
            // lsp doesn't tell us when to close the signature help, so we request
            // the help information again after common close triggers which should
            // return None, which in turn closes the popup.
            let close_triggers = &[')', ';', '.'];

            if is_trigger || close_triggers.contains(&ch) {
                super::signature_help_impl(cx, SignatureHelpInvoked::Automatic);
            }
        }
    }

    // The default insert hook: simply insert the character
    #[allow(clippy::unnecessary_wraps)] // need to use Option<> because of the Hook signature
    fn insert(doc: &Rope, selection: &Selection, ch: char) -> Option<Transaction> {
        let cursors = selection.clone().cursors(doc.slice(..));
        let mut t = Tendril::new();
        t.push(ch);
        let transaction = Transaction::insert(doc, &cursors, t);
        Some(transaction)
    }

    use helix_core::auto_pairs;

    pub fn insert_char(cx: &mut Context, c: char) {
        let (view, doc) = current_ref!(cx.editor);
        let text = doc.text();
        let selection = doc.selection(view.id);
        let auto_pairs = doc.auto_pairs(cx.editor);

        let transaction = auto_pairs
            .as_ref()
            .and_then(|ap| auto_pairs::hook(text, selection, c, ap))
            .or_else(|| insert(text, selection, c));

        let (view, doc) = current!(cx.editor);
        if let Some(t) = transaction {
            doc.apply(&t, view.id);
        }

        // TODO: need a post insert hook too for certain triggers (autocomplete, signature help, etc)
        // this could also generically look at Transaction, but it's a bit annoying to look at
        // Operation instead of Change.
        for hook in &[language_server_completion, signature_help] {
            hook(cx, c);
        }
    }

    pub fn insert_tab(cx: &mut Context) {
        let (view, doc) = current!(cx.editor);
        // TODO: round out to nearest indentation level (for example a line with 3 spaces should
        // indent by one to reach 4 spaces).

        let indent = Tendril::from(doc.indent_style.as_str());
        let transaction = Transaction::insert(
            doc.text(),
            &doc.selection(view.id).clone().cursors(doc.text().slice(..)),
            indent,
        );
        doc.apply(&transaction, view.id);
    }

    pub fn insert_newline(cx: &mut Context) {
        let (view, doc) = current_ref!(cx.editor);
        let text = doc.text().slice(..);

        let contents = doc.text();
        let selection = doc.selection(view.id).clone();
        let mut ranges = SmallVec::with_capacity(selection.len());

        // TODO: this is annoying, but we need to do it to properly calculate pos after edits
        let mut global_offs = 0;

        let mut transaction = Transaction::change_by_selection(contents, &selection, |range| {
            let pos = range.cursor(text);

            let prev = if pos == 0 {
                ' '
            } else {
                contents.char(pos - 1)
            };
            let curr = contents.get_char(pos).unwrap_or(' ');

            let current_line = text.char_to_line(pos);
            let line_is_only_whitespace = text
                .line(current_line)
                .chars()
                .all(|char| char.is_ascii_whitespace());

            let mut new_text = String::new();

            // If the current line is all whitespace, insert a line ending at the beginning of
            // the current line. This makes the current line empty and the new line contain the
            // indentation of the old line.
            let (from, to, local_offs) = if line_is_only_whitespace {
                let line_start = text.line_to_char(current_line);
                new_text.push_str(doc.line_ending.as_str());

                (line_start, line_start, new_text.chars().count())
            } else {
                let indent = indent::indent_for_newline(
                    doc.language_config(),
                    doc.syntax(),
                    &doc.indent_style,
                    doc.tab_width(),
                    text,
                    current_line,
                    pos,
                    current_line,
                );

                // If we are between pairs (such as brackets), we want to
                // insert an additional line which is indented one level
                // more and place the cursor there
                let on_auto_pair = doc
                    .auto_pairs(cx.editor)
                    .and_then(|pairs| pairs.get(prev))
                    .map_or(false, |pair| pair.open == prev && pair.close == curr);

                let local_offs = if on_auto_pair {
                    let inner_indent = indent.clone() + doc.indent_style.as_str();
                    new_text.reserve_exact(2 + indent.len() + inner_indent.len());
                    new_text.push_str(doc.line_ending.as_str());
                    new_text.push_str(&inner_indent);
                    let local_offs = new_text.chars().count();
                    new_text.push_str(doc.line_ending.as_str());
                    new_text.push_str(&indent);
                    local_offs
                } else {
                    new_text.reserve_exact(1 + indent.len());
                    new_text.push_str(doc.line_ending.as_str());
                    new_text.push_str(&indent);
                    new_text.chars().count()
                };

                (pos, pos, local_offs)
            };

            let new_range = if doc.restore_cursor {
                // when appending, extend the range by local_offs
                Range::new(
                    range.anchor + global_offs,
                    range.head + local_offs + global_offs,
                )
            } else {
                // when inserting, slide the range by local_offs
                Range::new(
                    range.anchor + local_offs + global_offs,
                    range.head + local_offs + global_offs,
                )
            };

            // TODO: range replace or extend
            // range.replace(|range| range.is_empty(), head); -> fn extend if cond true, new head pos
            // can be used with cx.mode to do replace or extend on most changes
            ranges.push(new_range);
            global_offs += new_text.chars().count();

            (from, to, Some(new_text.into()))
        });

        transaction = transaction.with_selection(Selection::new(ranges, selection.primary_index()));

        let (view, doc) = current!(cx.editor);
        doc.apply(&transaction, view.id);
    }

    pub fn delete_char_backward(cx: &mut Context) {
        let count = cx.count();
        let (view, doc) = current_ref!(cx.editor);
        let text = doc.text().slice(..);
        let indent_unit = doc.indent_style.as_str();
        let tab_size = doc.tab_width();
        let auto_pairs = doc.auto_pairs(cx.editor);

        let transaction =
            Transaction::change_by_selection(doc.text(), doc.selection(view.id), |range| {
                let pos = range.cursor(text);
                if pos == 0 {
                    return (pos, pos, None);
                }
                let line_start_pos = text.line_to_char(range.cursor_line(text));
                // consider to delete by indent level if all characters before `pos` are indent units.
                let fragment = Cow::from(text.slice(line_start_pos..pos));
                if !fragment.is_empty() && fragment.chars().all(|ch| ch == ' ' || ch == '\t') {
                    if text.get_char(pos.saturating_sub(1)) == Some('\t') {
                        // fast path, delete one char
                        (
                            graphemes::nth_prev_grapheme_boundary(text, pos, 1),
                            pos,
                            None,
                        )
                    } else {
                        let unit_len = indent_unit.chars().count();
                        // NOTE: indent_unit always contains 'only spaces' or 'only tab' according to `IndentStyle` definition.
                        let unit_size = if indent_unit.starts_with('\t') {
                            tab_size * unit_len
                        } else {
                            unit_len
                        };
                        let width: usize = fragment
                            .chars()
                            .map(|ch| {
                                if ch == '\t' {
                                    tab_size
                                } else {
                                    // it can be none if it still meet control characters other than '\t'
                                    // here just set the width to 1 (or some value better?).
                                    ch.width().unwrap_or(1)
                                }
                            })
                            .sum();
                        let mut drop = width % unit_size; // round down to nearest unit
                        if drop == 0 {
                            drop = unit_size
                        }; // if it's already at a unit, consume a whole unit
                        let mut chars = fragment.chars().rev();
                        let mut start = pos;
                        for _ in 0..drop {
                            // delete up to `drop` spaces
                            match chars.next() {
                                Some(' ') => start -= 1,
                                _ => break,
                            }
                        }
                        (start, pos, None) // delete!
                    }
                } else {
                    match (
                        text.get_char(pos.saturating_sub(1)),
                        text.get_char(pos),
                        auto_pairs,
                    ) {
                        (Some(_x), Some(_y), Some(ap))
                            if range.is_single_grapheme(text)
                                && ap.get(_x).is_some()
                                && ap.get(_x).unwrap().open == _x
                                && ap.get(_x).unwrap().close == _y =>
                        // delete both autopaired characters
                        {
                            (
                                graphemes::nth_prev_grapheme_boundary(text, pos, count),
                                graphemes::nth_next_grapheme_boundary(text, pos, count),
                                None,
                            )
                        }
                        _ =>
                        // delete 1 char
                        {
                            (
                                graphemes::nth_prev_grapheme_boundary(text, pos, count),
                                pos,
                                None,
                            )
                        }
                    }
                }
            });
        let (view, doc) = current!(cx.editor);
        doc.apply(&transaction, view.id);

        lsp::signature_help_impl(cx, SignatureHelpInvoked::Automatic);
    }

    pub fn delete_char_forward(cx: &mut Context) {
        let count = cx.count();
        let (view, doc) = current!(cx.editor);
        let text = doc.text().slice(..);
        let transaction =
            Transaction::change_by_selection(doc.text(), doc.selection(view.id), |range| {
                let pos = range.cursor(text);
                (
                    pos,
                    graphemes::nth_next_grapheme_boundary(text, pos, count),
                    None,
                )
            });
        doc.apply(&transaction, view.id);

        lsp::signature_help_impl(cx, SignatureHelpInvoked::Automatic);
    }

    pub fn delete_word_backward(cx: &mut Context) {
        let count = cx.count();
        let (view, doc) = current!(cx.editor);
        let text = doc.text().slice(..);

        let selection = doc.selection(view.id).clone().transform(|range| {
            let anchor = movement::move_prev_word_start(text, range, count).from();
            let next = Range::new(anchor, range.cursor(text));
            exclude_cursor(text, next, range)
        });
        delete_selection_insert_mode(doc, view, &selection);

        lsp::signature_help_impl(cx, SignatureHelpInvoked::Automatic);
    }

    pub fn delete_word_forward(cx: &mut Context) {
        let count = cx.count();
        let (view, doc) = current!(cx.editor);
        let text = doc.text().slice(..);

        let selection = doc.selection(view.id).clone().transform(|range| {
            let head = movement::move_next_word_end(text, range, count).to();
            Range::new(range.cursor(text), head)
        });

        delete_selection_insert_mode(doc, view, &selection);

        lsp::signature_help_impl(cx, SignatureHelpInvoked::Automatic);
    }
}

// Undo / Redo

fn undo(cx: &mut Context) {
    let count = cx.count();
    let (view, doc) = current!(cx.editor);
    for _ in 0..count {
        if !doc.undo(view) {
            cx.editor.set_status("Already at oldest change");
            break;
        }
    }
}

fn redo(cx: &mut Context) {
    let count = cx.count();
    let (view, doc) = current!(cx.editor);
    for _ in 0..count {
        if !doc.redo(view) {
            cx.editor.set_status("Already at newest change");
            break;
        }
    }
}

fn earlier(cx: &mut Context) {
    let count = cx.count();
    let (view, doc) = current!(cx.editor);
    for _ in 0..count {
        // rather than doing in batch we do this so get error halfway
        if !doc.earlier(view, UndoKind::Steps(1)) {
            cx.editor.set_status("Already at oldest change");
            break;
        }
    }
}

fn later(cx: &mut Context) {
    let count = cx.count();
    let (view, doc) = current!(cx.editor);
    for _ in 0..count {
        // rather than doing in batch we do this so get error halfway
        if !doc.later(view, UndoKind::Steps(1)) {
            cx.editor.set_status("Already at newest change");
            break;
        }
    }
}

fn commit_undo_checkpoint(cx: &mut Context) {
    let (view, doc) = current!(cx.editor);
    doc.append_changes_to_history(view);
}

// Yank / Paste

fn yank(cx: &mut Context) {
    let (view, doc) = current!(cx.editor);
    let text = doc.text().slice(..);

    let values: Vec<String> = doc
        .selection(view.id)
        .fragments(text)
        .map(Cow::into_owned)
        .collect();

    let msg = format!(
        "yanked {} selection(s) to register {}",
        values.len(),
        cx.register.unwrap_or('"')
    );

    cx.editor
        .registers
        .write(cx.register.unwrap_or('"'), values);

    cx.editor.set_status(msg);
    exit_select_mode(cx);
}

fn yank_joined_to_clipboard_impl(
    editor: &mut Editor,
    separator: &str,
    clipboard_type: ClipboardType,
) -> anyhow::Result<()> {
    let (view, doc) = current!(editor);
    let text = doc.text().slice(..);

    let values: Vec<String> = doc
        .selection(view.id)
        .fragments(text)
        .map(Cow::into_owned)
        .collect();

    let clipboard_text = match clipboard_type {
        ClipboardType::Clipboard => "system clipboard",
        ClipboardType::Selection => "primary clipboard",
    };

    let msg = format!(
        "joined and yanked {} selection(s) to {}",
        values.len(),
        clipboard_text,
    );

    let joined = values.join(separator);

    editor
        .clipboard_provider
        .set_contents(joined, clipboard_type)
        .context("Couldn't set system clipboard content")?;

    editor.set_status(msg);

    Ok(())
}

fn yank_joined_to_clipboard(cx: &mut Context) {
    let line_ending = doc!(cx.editor).line_ending;
    let _ =
        yank_joined_to_clipboard_impl(cx.editor, line_ending.as_str(), ClipboardType::Clipboard);
    exit_select_mode(cx);
}

fn yank_main_selection_to_clipboard_impl(
    editor: &mut Editor,
    clipboard_type: ClipboardType,
) -> anyhow::Result<()> {
    let (view, doc) = current!(editor);
    let text = doc.text().slice(..);

    let message_text = match clipboard_type {
        ClipboardType::Clipboard => "yanked main selection to system clipboard",
        ClipboardType::Selection => "yanked main selection to primary clipboard",
    };

    let value = doc.selection(view.id).primary().fragment(text);

    if let Err(e) = editor
        .clipboard_provider
        .set_contents(value.into_owned(), clipboard_type)
    {
        bail!("Couldn't set system clipboard content: {}", e);
    }

    editor.set_status(message_text);
    Ok(())
}

fn yank_main_selection_to_clipboard(cx: &mut Context) {
    let _ = yank_main_selection_to_clipboard_impl(cx.editor, ClipboardType::Clipboard);
}

fn yank_joined_to_primary_clipboard(cx: &mut Context) {
    let line_ending = doc!(cx.editor).line_ending;
    let _ =
        yank_joined_to_clipboard_impl(cx.editor, line_ending.as_str(), ClipboardType::Selection);
}

fn yank_main_selection_to_primary_clipboard(cx: &mut Context) {
    let _ = yank_main_selection_to_clipboard_impl(cx.editor, ClipboardType::Selection);
    exit_select_mode(cx);
}

#[derive(Copy, Clone)]
enum Paste {
    Before,
    After,
    Cursor,
}

fn paste_impl(
    values: &[String],
    doc: &mut Document,
    view: &mut View,
    action: Paste,
    count: usize,
    mode: Mode,
) {
    if values.is_empty() {
        return;
    }

    let repeat = std::iter::repeat(
        // `values` is asserted to have at least one entry above.
        values
            .last()
            .map(|value| Tendril::from(value.repeat(count)))
            .unwrap(),
    );

    // if any of values ends with a line ending, it's linewise paste
    let linewise = values
        .iter()
        .any(|value| get_line_ending_of_str(value).is_some());

    // Only compiled once.
    static REGEX: Lazy<Regex> = Lazy::new(|| Regex::new(r"\r\n|\r|\n").unwrap());
    let mut values = values
        .iter()
        .map(|value| REGEX.replace_all(value, doc.line_ending.as_str()))
        .map(|value| Tendril::from(value.as_ref().repeat(count)))
        .chain(repeat);

    let text = doc.text();
    let selection = doc.selection(view.id);

    let mut offset = 0;
    let mut ranges = SmallVec::with_capacity(selection.len());

    let mut transaction = Transaction::change_by_selection(text, selection, |range| {
        let pos = match (action, linewise) {
            // paste linewise before
            (Paste::Before, true) => text.line_to_char(text.char_to_line(range.from())),
            // paste linewise after
            (Paste::After, true) => {
                let line = range.line_range(text.slice(..)).1;
                text.line_to_char((line + 1).min(text.len_lines()))
            }
            // paste insert
            (Paste::Before, false) => range.from(),
            // paste append
            (Paste::After, false) => range.to(),
            // paste at cursor
            (Paste::Cursor, _) => range.cursor(text.slice(..)),
        };

        let value = values.next();

        let value_len = value
            .as_ref()
            .map(|content| content.chars().count())
            .unwrap_or_default();
        let anchor = offset + pos;

        let new_range = Range::new(anchor, anchor + value_len).with_direction(range.direction());
        ranges.push(new_range);
        offset += value_len;

        (pos, pos, value)
    });

    if mode == Mode::Normal {
        transaction = transaction.with_selection(Selection::new(ranges, selection.primary_index()));
    }

    doc.apply(&transaction, view.id);
    doc.append_changes_to_history(view);
}

pub(crate) fn paste_bracketed_value(cx: &mut Context, contents: String) {
    let count = cx.count();
    let paste = match cx.editor.mode {
        Mode::Insert | Mode::Select => Paste::Cursor,
        Mode::Normal => Paste::Before,
    };
    let (view, doc) = current!(cx.editor);
    paste_impl(&[contents], doc, view, paste, count, cx.editor.mode);
}

fn paste_clipboard_impl(
    editor: &mut Editor,
    action: Paste,
    clipboard_type: ClipboardType,
    count: usize,
) -> anyhow::Result<()> {
    let (view, doc) = current!(editor);
    match editor.clipboard_provider.get_contents(clipboard_type) {
        Ok(contents) => {
            paste_impl(&[contents], doc, view, action, count, editor.mode);
            Ok(())
        }
        Err(e) => Err(e.context("Couldn't get system clipboard contents")),
    }
}

fn paste_clipboard_after(cx: &mut Context) {
    let _ = paste_clipboard_impl(
        cx.editor,
        Paste::After,
        ClipboardType::Clipboard,
        cx.count(),
    );
}

fn paste_clipboard_before(cx: &mut Context) {
    let _ = paste_clipboard_impl(
        cx.editor,
        Paste::Before,
        ClipboardType::Clipboard,
        cx.count(),
    );
}

fn paste_primary_clipboard_after(cx: &mut Context) {
    let _ = paste_clipboard_impl(
        cx.editor,
        Paste::After,
        ClipboardType::Selection,
        cx.count(),
    );
}

fn paste_primary_clipboard_before(cx: &mut Context) {
    let _ = paste_clipboard_impl(
        cx.editor,
        Paste::Before,
        ClipboardType::Selection,
        cx.count(),
    );
}

fn replace_with_yanked(cx: &mut Context) {
    let count = cx.count();
    let reg_name = cx.register.unwrap_or('"');
    let (view, doc) = current!(cx.editor);
    let registers = &mut cx.editor.registers;

    if let Some(values) = registers.read(reg_name) {
        if !values.is_empty() {
            let repeat = std::iter::repeat(
                values
                    .last()
                    .map(|value| Tendril::from(&value.repeat(count)))
                    .unwrap(),
            );
            let mut values = values
                .iter()
                .map(|value| Tendril::from(&value.repeat(count)))
                .chain(repeat);
            let selection = doc.selection(view.id);
            let transaction = Transaction::change_by_selection(doc.text(), selection, |range| {
                if !range.is_empty() {
                    (range.from(), range.to(), Some(values.next().unwrap()))
                } else {
                    (range.from(), range.to(), None)
                }
            });

            doc.apply(&transaction, view.id);
            exit_select_mode(cx);
        }
    }
}

fn replace_selections_with_clipboard_impl(
    cx: &mut Context,
    clipboard_type: ClipboardType,
) -> anyhow::Result<()> {
    let count = cx.count();
    let (view, doc) = current!(cx.editor);

    match cx.editor.clipboard_provider.get_contents(clipboard_type) {
        Ok(contents) => {
            let selection = doc.selection(view.id);
            let transaction = Transaction::change_by_selection(doc.text(), selection, |range| {
                (
                    range.from(),
                    range.to(),
                    Some(contents.repeat(count).as_str().into()),
                )
            });

            doc.apply(&transaction, view.id);
            doc.append_changes_to_history(view);
        }
        Err(e) => return Err(e.context("Couldn't get system clipboard contents")),
    }

    exit_select_mode(cx);
    Ok(())
}

fn replace_selections_with_clipboard(cx: &mut Context) {
    let _ = replace_selections_with_clipboard_impl(cx, ClipboardType::Clipboard);
}

fn replace_selections_with_primary_clipboard(cx: &mut Context) {
    let _ = replace_selections_with_clipboard_impl(cx, ClipboardType::Selection);
}

fn paste(cx: &mut Context, pos: Paste) {
    let count = cx.count();
    let reg_name = cx.register.unwrap_or('"');
    let (view, doc) = current!(cx.editor);
    let registers = &mut cx.editor.registers;

    if let Some(values) = registers.read(reg_name) {
        paste_impl(values, doc, view, pos, count, cx.editor.mode);
    }
}

fn paste_after(cx: &mut Context) {
    paste(cx, Paste::After)
}

fn paste_before(cx: &mut Context) {
    paste(cx, Paste::Before)
}

fn get_lines(doc: &Document, view_id: ViewId) -> Vec<usize> {
    let mut lines = Vec::new();

    // Get all line numbers
    for range in doc.selection(view_id) {
        let (start, end) = range.line_range(doc.text().slice(..));

        for line in start..=end {
            lines.push(line)
        }
    }
    lines.sort_unstable(); // sorting by usize so _unstable is preferred
    lines.dedup();
    lines
}

fn indent(cx: &mut Context) {
    let count = cx.count();
    let (view, doc) = current!(cx.editor);
    let lines = get_lines(doc, view.id);

    // Indent by one level
    let indent = Tendril::from(doc.indent_style.as_str().repeat(count));

    let transaction = Transaction::change(
        doc.text(),
        lines.into_iter().filter_map(|line| {
            let is_blank = doc.text().line(line).chunks().all(|s| s.trim().is_empty());
            if is_blank {
                return None;
            }
            let pos = doc.text().line_to_char(line);
            Some((pos, pos, Some(indent.clone())))
        }),
    );
    doc.apply(&transaction, view.id);
}

fn unindent(cx: &mut Context) {
    let count = cx.count();
    let (view, doc) = current!(cx.editor);
    let lines = get_lines(doc, view.id);
    let mut changes = Vec::with_capacity(lines.len());
    let tab_width = doc.tab_width();
    let indent_width = count * tab_width;

    for line_idx in lines {
        let line = doc.text().line(line_idx);
        let mut width = 0;
        let mut pos = 0;

        for ch in line.chars() {
            match ch {
                ' ' => width += 1,
                '\t' => width = (width / tab_width + 1) * tab_width,
                _ => break,
            }

            pos += 1;

            if width >= indent_width {
                break;
            }
        }

        // now delete from start to first non-blank
        if pos > 0 {
            let start = doc.text().line_to_char(line_idx);
            changes.push((start, start + pos, None))
        }
    }

    let transaction = Transaction::change(doc.text(), changes.into_iter());

    doc.apply(&transaction, view.id);
}

fn format_selections(cx: &mut Context) {
    use helix_lsp::{lsp, util::range_to_lsp_range};

    let (view, doc) = current!(cx.editor);

    // via lsp if available
    // TODO: else via tree-sitter indentation calculations

    let language_server = match doc.language_server() {
        Some(language_server) => language_server,
        None => return,
    };

    let ranges: Vec<lsp::Range> = doc
        .selection(view.id)
        .iter()
        .map(|range| range_to_lsp_range(doc.text(), *range, language_server.offset_encoding()))
        .collect();

    if ranges.len() != 1 {
        cx.editor
            .set_error("format_selections only supports a single selection for now");
        return;
    }

    // TODO: handle fails
    // TODO: concurrent map over all ranges

    let range = ranges[0];

    let request = match language_server.text_document_range_formatting(
        doc.identifier(),
        range,
        lsp::FormattingOptions::default(),
        None,
    ) {
        Some(future) => future,
        None => {
            cx.editor
                .set_error("Language server does not support range formatting");
            return;
        }
    };

    let edits = tokio::task::block_in_place(|| helix_lsp::block_on(request)).unwrap_or_default();

    let transaction = helix_lsp::util::generate_transaction_from_edits(
        doc.text(),
        edits,
        language_server.offset_encoding(),
    );

    doc.apply(&transaction, view.id);
}

fn join_selections_impl(cx: &mut Context, select_space: bool) {
    use movement::skip_while;
    let (view, doc) = current!(cx.editor);
    let text = doc.text();
    let slice = doc.text().slice(..);

    let mut changes = Vec::new();
    let fragment = Tendril::from(" ");

    for selection in doc.selection(view.id) {
        let (start, mut end) = selection.line_range(slice);
        if start == end {
            end = (end + 1).min(text.len_lines() - 1);
        }
        let lines = start..end;

        changes.reserve(lines.len());

        for line in lines {
            let start = line_end_char_index(&slice, line);
            let mut end = text.line_to_char(line + 1);
            end = skip_while(slice, end, |ch| matches!(ch, ' ' | '\t')).unwrap_or(end);

            // need to skip from start, not end
            let change = (start, end, Some(fragment.clone()));
            changes.push(change);
        }
    }

    // nothing to do, bail out early to avoid crashes later
    if changes.is_empty() {
        return;
    }

    changes.sort_unstable_by_key(|(from, _to, _text)| *from);
    changes.dedup();

    // TODO: joining multiple empty lines should be replaced by a single space.
    // need to merge change ranges that touch

    // select inserted spaces
    let transaction = if select_space {
        let ranges: SmallVec<_> = changes
            .iter()
            .scan(0, |offset, change| {
                let range = Range::point(change.0 - *offset);
                *offset += change.1 - change.0 - 1; // -1 because cursor is 0-sized
                Some(range)
            })
            .collect();
        let selection = Selection::new(ranges, 0);
        Transaction::change(doc.text(), changes.into_iter()).with_selection(selection)
    } else {
        Transaction::change(doc.text(), changes.into_iter())
    };

    doc.apply(&transaction, view.id);
}

fn keep_or_remove_selections_impl(cx: &mut Context, remove: bool) {
    // keep or remove selections matching regex
    let reg = cx.register.unwrap_or('/');
    ui::regex_prompt(
        cx,
        if remove { "remove:" } else { "keep:" }.into(),
        Some(reg),
        ui::completers::none,
        move |editor, regex, event| {
            let (view, doc) = current!(editor);
            if !matches!(event, PromptEvent::Update | PromptEvent::Validate) {
                return;
            }
            let text = doc.text().slice(..);

            if let Some(selection) =
                selection::keep_or_remove_matches(text, doc.selection(view.id), &regex, remove)
            {
                doc.set_selection(view.id, selection);
            }
        },
    )
}

fn join_selections(cx: &mut Context) {
    join_selections_impl(cx, false)
}

fn join_selections_space(cx: &mut Context) {
    join_selections_impl(cx, true)
}

fn keep_selections(cx: &mut Context) {
    keep_or_remove_selections_impl(cx, false)
}

fn remove_selections(cx: &mut Context) {
    keep_or_remove_selections_impl(cx, true)
}

fn keep_primary_selection(cx: &mut Context) {
    let (view, doc) = current!(cx.editor);
    // TODO: handle count

    let range = doc.selection(view.id).primary();
    doc.set_selection(view.id, Selection::single(range.anchor, range.head));
}

fn remove_primary_selection(cx: &mut Context) {
    let (view, doc) = current!(cx.editor);
    // TODO: handle count

    let selection = doc.selection(view.id);
    if selection.len() == 1 {
        cx.editor.set_error("no selections remaining");
        return;
    }
    let index = selection.primary_index();
    let selection = selection.clone().remove(index);

    doc.set_selection(view.id, selection);
}

pub fn completion(cx: &mut Context) {
    use helix_lsp::{lsp, util::pos_to_lsp_pos};

    let (view, doc) = current!(cx.editor);

    let language_server = match doc.language_server() {
        Some(language_server) => language_server,
        None => return,
    };

    let offset_encoding = language_server.offset_encoding();
    let text = doc.text().slice(..);
    let cursor = doc.selection(view.id).primary().cursor(text);

    let pos = pos_to_lsp_pos(doc.text(), cursor, offset_encoding);

    let future = match language_server.completion(doc.identifier(), pos, None) {
        Some(future) => future,
        None => return,
    };

    let trigger_offset = cursor;

    // TODO: trigger_offset should be the cursor offset but we also need a starting offset from where we want to apply
    // completion filtering. For example logger.te| should filter the initial suggestion list with "te".

    use helix_core::chars;
    let mut iter = text.chars_at(cursor);
    iter.reverse();
    let offset = iter.take_while(|ch| chars::char_is_word(*ch)).count();
    let start_offset = cursor.saturating_sub(offset);

    cx.callback(
        future,
        move |editor, compositor, response: Option<lsp::CompletionResponse>| {
            if editor.mode != Mode::Insert {
                // we're not in insert mode anymore
                return;
            }

            let items = match response {
                Some(lsp::CompletionResponse::Array(items)) => items,
                // TODO: do something with is_incomplete
                Some(lsp::CompletionResponse::List(lsp::CompletionList {
                    is_incomplete: _is_incomplete,
                    items,
                })) => items,
                None => Vec::new(),
            };

            if items.is_empty() {
                // editor.set_error("No completion available");
                return;
            }
            let size = compositor.size();
            let ui = compositor.find::<ui::EditorView>().unwrap();
            ui.set_completion(
                editor,
                items,
                offset_encoding,
                start_offset,
                trigger_offset,
                size,
            );
        },
    );
}

// comments
fn toggle_comments(cx: &mut Context) {
    let (view, doc) = current!(cx.editor);
    let token = doc
        .language_config()
        .and_then(|lc| lc.comment_token.as_ref())
        .map(|tc| tc.as_ref());
    let transaction = comment::toggle_line_comments(doc.text(), doc.selection(view.id), token);

    doc.apply(&transaction, view.id);
    exit_select_mode(cx);
}

fn rotate_selections(cx: &mut Context, direction: Direction) {
    let count = cx.count();
    let (view, doc) = current!(cx.editor);
    let mut selection = doc.selection(view.id).clone();
    let index = selection.primary_index();
    let len = selection.len();
    selection.set_primary_index(match direction {
        Direction::Forward => (index + count) % len,
        Direction::Backward => (index + (len.saturating_sub(count) % len)) % len,
    });
    doc.set_selection(view.id, selection);
}
fn rotate_selections_forward(cx: &mut Context) {
    rotate_selections(cx, Direction::Forward)
}
fn rotate_selections_backward(cx: &mut Context) {
    rotate_selections(cx, Direction::Backward)
}

fn rotate_selection_contents(cx: &mut Context, direction: Direction) {
    let count = cx.count;
    let (view, doc) = current!(cx.editor);
    let text = doc.text().slice(..);

    let selection = doc.selection(view.id);
    let mut fragments: Vec<_> = selection
        .slices(text)
        .map(|fragment| fragment.chunks().collect())
        .collect();

    let group = count
        .map(|count| count.get())
        .unwrap_or(fragments.len()) // default to rotating everything as one group
        .min(fragments.len());

    for chunk in fragments.chunks_mut(group) {
        // TODO: also modify main index
        match direction {
            Direction::Forward => chunk.rotate_right(1),
            Direction::Backward => chunk.rotate_left(1),
        };
    }

    let transaction = Transaction::change(
        doc.text(),
        selection
            .ranges()
            .iter()
            .zip(fragments)
            .map(|(range, fragment)| (range.from(), range.to(), Some(fragment))),
    );

    doc.apply(&transaction, view.id);
}

fn rotate_selection_contents_forward(cx: &mut Context) {
    rotate_selection_contents(cx, Direction::Forward)
}
fn rotate_selection_contents_backward(cx: &mut Context) {
    rotate_selection_contents(cx, Direction::Backward)
}

// tree sitter node selection

fn expand_selection(cx: &mut Context) {
    let motion = |editor: &mut Editor| {
        let (view, doc) = current!(editor);

        if let Some(syntax) = doc.syntax() {
            let text = doc.text().slice(..);

            let current_selection = doc.selection(view.id);
            let selection = object::expand_selection(syntax, text, current_selection.clone());

            // check if selection is different from the last one
            if *current_selection != selection {
                // save current selection so it can be restored using shrink_selection
                view.object_selections.push(current_selection.clone());

                doc.set_selection(view.id, selection);
            }
        }
    };
    motion(cx.editor);
    cx.editor.last_motion = Some(Motion(Box::new(motion)));
}

fn shrink_selection(cx: &mut Context) {
    let motion = |editor: &mut Editor| {
        let (view, doc) = current!(editor);
        let current_selection = doc.selection(view.id);
        // try to restore previous selection
        if let Some(prev_selection) = view.object_selections.pop() {
            if current_selection.contains(&prev_selection) {
                // allow shrinking the selection only if current selection contains the previous object selection
                doc.set_selection(view.id, prev_selection);
                return;
            } else {
                // clear existing selection as they can't be shrunk to anyway
                view.object_selections.clear();
            }
        }
        // if not previous selection, shrink to first child
        if let Some(syntax) = doc.syntax() {
            let text = doc.text().slice(..);
            let selection = object::shrink_selection(syntax, text, current_selection.clone());
            doc.set_selection(view.id, selection);
        }
    };
    motion(cx.editor);
    cx.editor.last_motion = Some(Motion(Box::new(motion)));
}

fn select_sibling_impl<F>(cx: &mut Context, sibling_fn: &'static F)
where
    F: Fn(Node) -> Option<Node>,
{
    let motion = |editor: &mut Editor| {
        let (view, doc) = current!(editor);

        if let Some(syntax) = doc.syntax() {
            let text = doc.text().slice(..);
            let current_selection = doc.selection(view.id);
            let selection =
                object::select_sibling(syntax, text, current_selection.clone(), sibling_fn);
            doc.set_selection(view.id, selection);
        }
    };
    motion(cx.editor);
    cx.editor.last_motion = Some(Motion(Box::new(motion)));
}

fn select_next_sibling(cx: &mut Context) {
    select_sibling_impl(cx, &|node| Node::next_sibling(&node))
}

fn select_prev_sibling(cx: &mut Context) {
    select_sibling_impl(cx, &|node| Node::prev_sibling(&node))
}

fn match_brackets(cx: &mut Context) {
    let (view, doc) = current!(cx.editor);

    if let Some(syntax) = doc.syntax() {
        let text = doc.text().slice(..);
        let selection = doc.selection(view.id).clone().transform(|range| {
            if let Some(pos) =
                match_brackets::find_matching_bracket_fuzzy(syntax, doc.text(), range.cursor(text))
            {
                range.put_cursor(text, pos, cx.editor.mode == Mode::Select)
            } else {
                range
            }
        });
        doc.set_selection(view.id, selection);
    }
}

//

fn jump_forward(cx: &mut Context) {
    let count = cx.count();
    let config = cx.editor.config();
    let view = view_mut!(cx.editor);
    let doc_id = view.doc;

    if let Some((id, selection)) = view.jumps.forward(count) {
        view.doc = *id;
        let selection = selection.clone();
        let (view, doc) = current!(cx.editor); // refetch doc

        if doc.id() != doc_id {
            view.add_to_history(doc_id);
        }

        doc.set_selection(view.id, selection);
        view.ensure_cursor_in_view_center(doc, config.scrolloff);
    };
}

fn jump_backward(cx: &mut Context) {
    let count = cx.count();
    let config = cx.editor.config();
    let (view, doc) = current!(cx.editor);
    let doc_id = doc.id();

    if let Some((id, selection)) = view.jumps.backward(view.id, doc, count) {
        view.doc = *id;
        let selection = selection.clone();
        let (view, doc) = current!(cx.editor); // refetch doc

        if doc.id() != doc_id {
            view.add_to_history(doc_id);
        }

        doc.set_selection(view.id, selection);
        view.ensure_cursor_in_view_center(doc, config.scrolloff);
    };
}

fn save_selection(cx: &mut Context) {
    let (view, doc) = current!(cx.editor);
    push_jump(view, doc);
    cx.editor.set_status("Selection saved to jumplist");
}

fn rotate_view(cx: &mut Context) {
    cx.editor.focus_next()
}

fn rotate_view_reverse(cx: &mut Context) {
    cx.editor.focus_prev()
}

fn jump_view_right(cx: &mut Context) {
    cx.editor.focus_direction(tree::Direction::Right)
}

fn jump_view_left(cx: &mut Context) {
    cx.editor.focus_direction(tree::Direction::Left)
}

fn jump_view_up(cx: &mut Context) {
    cx.editor.focus_direction(tree::Direction::Up)
}

fn jump_view_down(cx: &mut Context) {
    cx.editor.focus_direction(tree::Direction::Down)
}

fn swap_view_right(cx: &mut Context) {
    cx.editor.swap_split_in_direction(tree::Direction::Right)
}

fn swap_view_left(cx: &mut Context) {
    cx.editor.swap_split_in_direction(tree::Direction::Left)
}

fn swap_view_up(cx: &mut Context) {
    cx.editor.swap_split_in_direction(tree::Direction::Up)
}

fn swap_view_down(cx: &mut Context) {
    cx.editor.swap_split_in_direction(tree::Direction::Down)
}

fn transpose_view(cx: &mut Context) {
    cx.editor.transpose_view()
}

// split helper, clear it later
fn split(cx: &mut Context, action: Action) {
    let (view, doc) = current!(cx.editor);
    let id = doc.id();
    let selection = doc.selection(view.id).clone();
    let offset = view.offset;

    cx.editor.switch(id, action);

    // match the selection in the previous view
    let (view, doc) = current!(cx.editor);
    doc.set_selection(view.id, selection);
    // match the view scroll offset (switch doesn't handle this fully
    // since the selection is only matched after the split)
    view.offset = offset;
}

fn hsplit(cx: &mut Context) {
    split(cx, Action::HorizontalSplit);
}

fn hsplit_new(cx: &mut Context) {
    cx.editor.new_file(Action::HorizontalSplit);
}

fn vsplit(cx: &mut Context) {
    split(cx, Action::VerticalSplit);
}

fn vsplit_new(cx: &mut Context) {
    cx.editor.new_file(Action::VerticalSplit);
}

fn wclose(cx: &mut Context) {
    if cx.editor.tree.views().count() == 1 {
        if let Err(err) = typed::buffers_remaining_impl(cx.editor) {
            cx.editor.set_error(err.to_string());
            return;
        }
    }
    let view_id = view!(cx.editor).id;
    // close current split
    cx.editor.close(view_id);
}

fn wonly(cx: &mut Context) {
    let views = cx
        .editor
        .tree
        .views()
        .map(|(v, focus)| (v.id, focus))
        .collect::<Vec<_>>();
    for (view_id, focus) in views {
        if !focus {
            cx.editor.close(view_id);
        }
    }
}

fn select_register(cx: &mut Context) {
    cx.editor.autoinfo = Some(Info::from_registers(&cx.editor.registers));
    cx.on_next_key(move |cx, event| {
        if let Some(ch) = event.char() {
            cx.editor.autoinfo = None;
            cx.editor.selected_register = Some(ch);
        }
    })
}

fn insert_register(cx: &mut Context) {
    cx.editor.autoinfo = Some(Info::from_registers(&cx.editor.registers));
    cx.on_next_key(move |cx, event| {
        if let Some(ch) = event.char() {
            cx.editor.autoinfo = None;
            cx.register = Some(ch);
            paste(cx, Paste::Cursor);
        }
    })
}

fn align_view_top(cx: &mut Context) {
    let (view, doc) = current!(cx.editor);
    align_view(doc, view, Align::Top);
}

fn align_view_center(cx: &mut Context) {
    let (view, doc) = current!(cx.editor);
    align_view(doc, view, Align::Center);
}

fn align_view_bottom(cx: &mut Context) {
    let (view, doc) = current!(cx.editor);
    align_view(doc, view, Align::Bottom);
}

fn align_view_middle(cx: &mut Context) {
    let (view, doc) = current!(cx.editor);
    let inner_width = view.inner_width(doc);
    let text_fmt = doc.text_format(inner_width, None);
    // there is no horizontal position when softwrap is enabled
    if text_fmt.soft_wrap {
        return;
    }
    let doc_text = doc.text().slice(..);
    let annotations = view.text_annotations(doc, None);
    let pos = doc.selection(view.id).primary().cursor(doc_text);
    let pos =
        visual_offset_from_block(doc_text, view.offset.anchor, pos, &text_fmt, &annotations).0;

    view.offset.horizontal_offset = pos
        .col
        .saturating_sub((view.inner_area(doc).width as usize) / 2);
}

fn scroll_up(cx: &mut Context) {
    scroll(cx, cx.count(), Direction::Backward);
}

fn scroll_down(cx: &mut Context) {
    scroll(cx, cx.count(), Direction::Forward);
}

fn goto_ts_object_impl(cx: &mut Context, object: &'static str, direction: Direction) {
    let count = cx.count();
    let motion = move |editor: &mut Editor| {
        let (view, doc) = current!(editor);
        if let Some((lang_config, syntax)) = doc.language_config().zip(doc.syntax()) {
            let text = doc.text().slice(..);
            let root = syntax.tree().root_node();

            let selection = doc.selection(view.id).clone().transform(|range| {
                let new_range = movement::goto_treesitter_object(
                    text,
                    range,
                    object,
                    direction,
                    root,
                    lang_config,
                    count,
                );

                if editor.mode == Mode::Select {
                    let head = if new_range.head < range.anchor {
                        new_range.anchor
                    } else {
                        new_range.head
                    };

                    Range::new(range.anchor, head)
                } else {
                    new_range.with_direction(direction)
                }
            });

            doc.set_selection(view.id, selection);
        } else {
            editor.set_status("Syntax-tree is not available in current buffer");
        }
    };
    motion(cx.editor);
    cx.editor.last_motion = Some(Motion(Box::new(motion)));
}

fn goto_next_function(cx: &mut Context) {
    goto_ts_object_impl(cx, "function", Direction::Forward)
}

fn goto_prev_function(cx: &mut Context) {
    goto_ts_object_impl(cx, "function", Direction::Backward)
}

fn goto_next_class(cx: &mut Context) {
    goto_ts_object_impl(cx, "class", Direction::Forward)
}

fn goto_prev_class(cx: &mut Context) {
    goto_ts_object_impl(cx, "class", Direction::Backward)
}

fn goto_next_parameter(cx: &mut Context) {
    goto_ts_object_impl(cx, "parameter", Direction::Forward)
}

fn goto_prev_parameter(cx: &mut Context) {
    goto_ts_object_impl(cx, "parameter", Direction::Backward)
}

fn goto_next_comment(cx: &mut Context) {
    goto_ts_object_impl(cx, "comment", Direction::Forward)
}

fn goto_prev_comment(cx: &mut Context) {
    goto_ts_object_impl(cx, "comment", Direction::Backward)
}

fn goto_next_test(cx: &mut Context) {
    goto_ts_object_impl(cx, "test", Direction::Forward)
}

fn goto_prev_test(cx: &mut Context) {
    goto_ts_object_impl(cx, "test", Direction::Backward)
}

fn select_textobject_around(cx: &mut Context) {
    select_textobject(cx, textobject::TextObject::Around);
}

fn select_textobject_inner(cx: &mut Context) {
    select_textobject(cx, textobject::TextObject::Inside);
}

fn select_textobject(cx: &mut Context, objtype: textobject::TextObject) {
    let count = cx.count();

    cx.on_next_key(move |cx, event| {
        cx.editor.autoinfo = None;
        if let Some(ch) = event.char() {
            let textobject = move |editor: &mut Editor| {
                let (view, doc) = current!(editor);
                let text = doc.text().slice(..);

                let textobject_treesitter = |obj_name: &str, range: Range| -> Range {
                    let (lang_config, syntax) = match doc.language_config().zip(doc.syntax()) {
                        Some(t) => t,
                        None => return range,
                    };
                    textobject::textobject_treesitter(
                        text,
                        range,
                        objtype,
                        obj_name,
                        syntax.tree().root_node(),
                        lang_config,
                        count,
                    )
                };

                if ch == 'g' && doc.diff_handle().is_none() {
                    editor.set_status("Diff is not available in current buffer");
                    return;
                }

                let textobject_change = |range: Range| -> Range {
                    let diff_handle = doc.diff_handle().unwrap();
                    let hunks = diff_handle.hunks();
                    let line = range.cursor_line(text);
                    let hunk_idx = if let Some(hunk_idx) = hunks.hunk_at(line as u32, false) {
                        hunk_idx
                    } else {
                        return range;
                    };
                    let hunk = hunks.nth_hunk(hunk_idx).after;

                    let start = text.line_to_char(hunk.start as usize);
                    let end = text.line_to_char(hunk.end as usize);
                    Range::new(start, end).with_direction(range.direction())
                };

                let selection = doc.selection(view.id).clone().transform(|range| {
                    match ch {
                        'w' => textobject::textobject_word(text, range, objtype, count, false),
                        'W' => textobject::textobject_word(text, range, objtype, count, true),
                        't' => textobject_treesitter("class", range),
                        'f' => textobject_treesitter("function", range),
                        'a' => textobject_treesitter("parameter", range),
                        'c' => textobject_treesitter("comment", range),
                        'T' => textobject_treesitter("test", range),
                        'p' => textobject::textobject_paragraph(text, range, objtype, count),
                        'm' => textobject::textobject_pair_surround_closest(
                            text, range, objtype, count,
                        ),
                        'g' => textobject_change(range),
                        // TODO: cancel new ranges if inconsistent surround matches across lines
                        ch if !ch.is_ascii_alphanumeric() => {
                            textobject::textobject_pair_surround(text, range, objtype, ch, count)
                        }
                        _ => range,
                    }
                });
                doc.set_selection(view.id, selection);
            };
            textobject(cx.editor);
            cx.editor.last_motion = Some(Motion(Box::new(textobject)));
        }
    });

    let title = match objtype {
        textobject::TextObject::Inside => "Match inside",
        textobject::TextObject::Around => "Match around",
        _ => return,
    };
    let help_text = [
        ("w", "Word"),
        ("W", "WORD"),
        ("p", "Paragraph"),
        ("t", "Type definition (tree-sitter)"),
        ("f", "Function (tree-sitter)"),
        ("a", "Argument/parameter (tree-sitter)"),
        ("c", "Comment (tree-sitter)"),
        ("T", "Test (tree-sitter)"),
        ("m", "Closest surrounding pair to cursor"),
        (" ", "... or any character acting as a pair"),
    ];

    cx.editor.autoinfo = Some(Info::new(title, &help_text));
}

fn surround_add(cx: &mut Context) {
    cx.on_next_key(move |cx, event| {
        let (view, doc) = current!(cx.editor);
        // surround_len is the number of new characters being added.
        let (open, close, surround_len) = match event.char() {
            Some(ch) => {
                let (o, c) = surround::get_pair(ch);
                let mut open = Tendril::new();
                open.push(o);
                let mut close = Tendril::new();
                close.push(c);
                (open, close, 2)
            }
            None if event.code == KeyCode::Enter => (
                doc.line_ending.as_str().into(),
                doc.line_ending.as_str().into(),
                2 * doc.line_ending.len_chars(),
            ),
            None => return,
        };

        let selection = doc.selection(view.id);
        let mut changes = Vec::with_capacity(selection.len() * 2);
        let mut ranges = SmallVec::with_capacity(selection.len());
        let mut offs = 0;

        for range in selection.iter() {
            changes.push((range.from(), range.from(), Some(open.clone())));
            changes.push((range.to(), range.to(), Some(close.clone())));

            ranges.push(
                Range::new(offs + range.from(), offs + range.to() + surround_len)
                    .with_direction(range.direction()),
            );

            offs += surround_len;
        }

        let transaction = Transaction::change(doc.text(), changes.into_iter())
            .with_selection(Selection::new(ranges, selection.primary_index()));
        doc.apply(&transaction, view.id);
        exit_select_mode(cx);
    })
}

fn surround_replace(cx: &mut Context) {
    let count = cx.count();
    cx.on_next_key(move |cx, event| {
        let surround_ch = match event.char() {
            Some('m') => None, // m selects the closest surround pair
            Some(ch) => Some(ch),
            None => return,
        };
        let (view, doc) = current!(cx.editor);
        let text = doc.text().slice(..);
        let selection = doc.selection(view.id);

        let change_pos = match surround::get_surround_pos(text, selection, surround_ch, count) {
            Ok(c) => c,
            Err(err) => {
                cx.editor.set_error(err.to_string());
                return;
            }
        };

        cx.on_next_key(move |cx, event| {
            let (view, doc) = current!(cx.editor);
            let to = match event.char() {
                Some(to) => to,
                None => return,
            };
            let (open, close) = surround::get_pair(to);
            let transaction = Transaction::change(
                doc.text(),
                change_pos.iter().enumerate().map(|(i, &pos)| {
                    let mut t = Tendril::new();
                    t.push(if i % 2 == 0 { open } else { close });
                    (pos, pos + 1, Some(t))
                }),
            );
            doc.apply(&transaction, view.id);
            exit_select_mode(cx);
        });
    })
}

fn surround_delete(cx: &mut Context) {
    let count = cx.count();
    cx.on_next_key(move |cx, event| {
        let surround_ch = match event.char() {
            Some('m') => None, // m selects the closest surround pair
            Some(ch) => Some(ch),
            None => return,
        };
        let (view, doc) = current!(cx.editor);
        let text = doc.text().slice(..);
        let selection = doc.selection(view.id);

        let change_pos = match surround::get_surround_pos(text, selection, surround_ch, count) {
            Ok(c) => c,
            Err(err) => {
                cx.editor.set_error(err.to_string());
                return;
            }
        };

        let transaction =
            Transaction::change(doc.text(), change_pos.into_iter().map(|p| (p, p + 1, None)));
        doc.apply(&transaction, view.id);
        exit_select_mode(cx);
    })
}

#[derive(Eq, PartialEq)]
enum ShellBehavior {
    Replace,
    Ignore,
    Insert,
    Append,
}

fn shell_pipe(cx: &mut Context) {
    shell_prompt(cx, "pipe:".into(), ShellBehavior::Replace);
}

fn shell_pipe_to(cx: &mut Context) {
    shell_prompt(cx, "pipe-to:".into(), ShellBehavior::Ignore);
}

fn shell_insert_output(cx: &mut Context) {
    shell_prompt(cx, "insert-output:".into(), ShellBehavior::Insert);
}

fn shell_append_output(cx: &mut Context) {
    shell_prompt(cx, "append-output:".into(), ShellBehavior::Append);
}

fn shell_keep_pipe(cx: &mut Context) {
    ui::prompt(
        cx,
        "keep-pipe:".into(),
        Some('|'),
        ui::completers::none,
        move |cx, input: &str, event: PromptEvent| {
            let shell = &cx.editor.config().shell;
            if event != PromptEvent::Validate {
                return;
            }
            if input.is_empty() {
                return;
            }
            let (view, doc) = current!(cx.editor);
            let selection = doc.selection(view.id);

            let mut ranges = SmallVec::with_capacity(selection.len());
            let old_index = selection.primary_index();
            let mut index: Option<usize> = None;
            let text = doc.text().slice(..);

            for (i, range) in selection.ranges().iter().enumerate() {
                let fragment = range.slice(text);
                let (_output, success) = match shell_impl(shell, input, Some(fragment.into())) {
                    Ok(result) => result,
                    Err(err) => {
                        cx.editor.set_error(err.to_string());
                        return;
                    }
                };

                // if the process exits successfully, keep the selection
                if success {
                    ranges.push(*range);
                    if i >= old_index && index.is_none() {
                        index = Some(ranges.len() - 1);
                    }
                }
            }

            if ranges.is_empty() {
                cx.editor.set_error("No selections remaining");
                return;
            }

            let index = index.unwrap_or_else(|| ranges.len() - 1);
            doc.set_selection(view.id, Selection::new(ranges, index));
        },
    );
}

fn shell_impl(shell: &[String], cmd: &str, input: Option<Rope>) -> anyhow::Result<(Tendril, bool)> {
    tokio::task::block_in_place(|| helix_lsp::block_on(shell_impl_async(shell, cmd, input)))
}

async fn shell_impl_async(
    shell: &[String],
    cmd: &str,
    input: Option<Rope>,
) -> anyhow::Result<(Tendril, bool)> {
    use std::process::Stdio;
    use tokio::process::Command;
    ensure!(!shell.is_empty(), "No shell set");

    let mut process = Command::new(&shell[0]);
    process
        .args(&shell[1..])
        .arg(cmd)
        .stdout(Stdio::piped())
        .stderr(Stdio::piped());

    if input.is_some() || cfg!(windows) {
        process.stdin(Stdio::piped());
    } else {
        process.stdin(Stdio::null());
    }

    let mut process = match process.spawn() {
        Ok(process) => process,
        Err(e) => {
            log::error!("Failed to start shell: {}", e);
            return Err(e.into());
        }
    };
    let output = if let Some(mut stdin) = process.stdin.take() {
        let input_task = tokio::spawn(async move {
            if let Some(input) = input {
                helix_view::document::to_writer(&mut stdin, encoding::UTF_8, &input).await?;
            }
            Ok::<_, anyhow::Error>(())
        });
        let (output, _) = tokio::join! {
            process.wait_with_output(),
            input_task,
        };
        output?
    } else {
        // Process has no stdin, so we just take the output
        process.wait_with_output().await?
    };

    if !output.status.success() {
        if !output.stderr.is_empty() {
            let err = String::from_utf8_lossy(&output.stderr).to_string();
            log::error!("Shell error: {}", err);
            bail!("Shell error: {}", err);
        }
        bail!("Shell command failed");
    } else if !output.stderr.is_empty() {
        log::debug!(
            "Command printed to stderr: {}",
            String::from_utf8_lossy(&output.stderr).to_string()
        );
    }

    let str = std::str::from_utf8(&output.stdout)
        .map_err(|_| anyhow!("Process did not output valid UTF-8"))?;
    let tendril = Tendril::from(str);
    Ok((tendril, output.status.success()))
}

fn shell(cx: &mut compositor::Context, cmd: &str, behavior: &ShellBehavior) {
    let pipe = match behavior {
        ShellBehavior::Replace | ShellBehavior::Ignore => true,
        ShellBehavior::Insert | ShellBehavior::Append => false,
    };

    let config = cx.editor.config();
    let shell = &config.shell;
    let (view, doc) = current!(cx.editor);
    let selection = doc.selection(view.id);

    let mut changes = Vec::with_capacity(selection.len());
    let mut ranges = SmallVec::with_capacity(selection.len());
    let text = doc.text().slice(..);

    let mut shell_output: Option<Tendril> = None;
    let mut offset = 0isize;
    for range in selection.ranges() {
        let (output, success) = if let Some(output) = shell_output.as_ref() {
            (output.clone(), true)
        } else {
            let fragment = range.slice(text);
            match shell_impl(shell, cmd, pipe.then(|| fragment.into())) {
                Ok(result) => {
                    if !pipe {
                        shell_output = Some(result.0.clone());
                    }
                    result
                }
                Err(err) => {
                    cx.editor.set_error(err.to_string());
                    return;
                }
            }
        };

        if !success {
            cx.editor.set_error("Command failed");
            return;
        }

        let output_len = output.chars().count();

        let (from, to, deleted_len) = match behavior {
            ShellBehavior::Replace => (range.from(), range.to(), range.len()),
            ShellBehavior::Insert => (range.from(), range.from(), 0),
            ShellBehavior::Append => (range.to(), range.to(), 0),
            _ => (range.from(), range.from(), 0),
        };

        // These `usize`s cannot underflow because selection ranges cannot overlap.
        // Once the MSRV is 1.66.0 (mixed_integer_ops is stabilized), we can use checked
        // arithmetic to assert this.
        let anchor = (to as isize + offset - deleted_len as isize) as usize;
        let new_range = Range::new(anchor, anchor + output_len).with_direction(range.direction());
        ranges.push(new_range);
        offset = offset + output_len as isize - deleted_len as isize;

        changes.push((from, to, Some(output)));
    }

    if behavior != &ShellBehavior::Ignore {
        let transaction = Transaction::change(doc.text(), changes.into_iter())
            .with_selection(Selection::new(ranges, selection.primary_index()));
        doc.apply(&transaction, view.id);
        doc.append_changes_to_history(view);
    }

    // after replace cursor may be out of bounds, do this to
    // make sure cursor is in view and update scroll as well
    view.ensure_cursor_in_view(doc, config.scrolloff);
}

fn shell_prompt(cx: &mut Context, prompt: Cow<'static, str>, behavior: ShellBehavior) {
    ui::prompt(
        cx,
        prompt,
        Some('|'),
        ui::completers::none,
        move |cx, input: &str, event: PromptEvent| {
            if event != PromptEvent::Validate {
                return;
            }
            if input.is_empty() {
                return;
            }

            shell(cx, input, &behavior);
        },
    );
}

fn suspend(_cx: &mut Context) {
    #[cfg(not(windows))]
    signal_hook::low_level::raise(signal_hook::consts::signal::SIGTSTP).unwrap();
}

fn add_newline_above(cx: &mut Context) {
    add_newline_impl(cx, Open::Above);
}

fn add_newline_below(cx: &mut Context) {
    add_newline_impl(cx, Open::Below)
}

fn add_newline_impl(cx: &mut Context, open: Open) {
    let count = cx.count();
    let (view, doc) = current!(cx.editor);
    let selection = doc.selection(view.id);
    let text = doc.text();
    let slice = text.slice(..);

    let changes = selection.into_iter().map(|range| {
        let (start, end) = range.line_range(slice);
        let line = match open {
            Open::Above => start,
            Open::Below => end + 1,
        };
        let pos = text.line_to_char(line);
        (
            pos,
            pos,
            Some(doc.line_ending.as_str().repeat(count).into()),
        )
    });

    let transaction = Transaction::change(text, changes);
    doc.apply(&transaction, view.id);
}

enum IncrementDirection {
    Increase,
    Decrease,
}

/// Increment objects within selections by count.
fn increment(cx: &mut Context) {
    increment_impl(cx, IncrementDirection::Increase);
}

/// Decrement objects within selections by count.
fn decrement(cx: &mut Context) {
    increment_impl(cx, IncrementDirection::Decrease);
}

/// Increment objects within selections by `amount`.
/// A negative `amount` will decrement objects within selections.
fn increment_impl(cx: &mut Context, increment_direction: IncrementDirection) {
    let sign = match increment_direction {
        IncrementDirection::Increase => 1,
        IncrementDirection::Decrease => -1,
    };
    let mut amount = sign * cx.count() as i64;
    // If the register is `#` then increase or decrease the `amount` by 1 per element
    let increase_by = if cx.register == Some('#') { sign } else { 0 };

    let (view, doc) = current!(cx.editor);
    let selection = doc.selection(view.id);
    let text = doc.text().slice(..);

    let mut new_selection_ranges = SmallVec::new();
    let mut cumulative_length_diff: i128 = 0;
    let mut changes = vec![];

    for range in selection {
        let selected_text: Cow<str> = range.fragment(text);
        let new_from = ((range.from() as i128) + cumulative_length_diff) as usize;
        let incremented = [increment::integer, increment::date_time]
            .iter()
            .find_map(|incrementor| incrementor(selected_text.as_ref(), amount));

        amount += increase_by;

        match incremented {
            None => {
                let new_range = Range::new(
                    new_from,
                    (range.to() as i128 + cumulative_length_diff) as usize,
                );
                new_selection_ranges.push(new_range);
            }
            Some(new_text) => {
                let new_range = Range::new(new_from, new_from + new_text.len());
                cumulative_length_diff += new_text.len() as i128 - selected_text.len() as i128;
                new_selection_ranges.push(new_range);
                changes.push((range.from(), range.to(), Some(new_text.into())));
            }
        }
    }

    if !changes.is_empty() {
        let new_selection = Selection::new(new_selection_ranges, selection.primary_index());
        let transaction = Transaction::change(doc.text(), changes.into_iter());
        let transaction = transaction.with_selection(new_selection);
        doc.apply(&transaction, view.id);
    }
}

fn record_macro(cx: &mut Context) {
    if let Some((reg, mut keys)) = cx.editor.macro_recording.take() {
        // Remove the keypress which ends the recording
        keys.pop();
        let s = keys
            .into_iter()
            .map(|key| {
                let s = key.to_string();
                if s.chars().count() == 1 {
                    s
                } else {
                    format!("<{}>", s)
                }
            })
            .collect::<String>();
        cx.editor.registers.write(reg, vec![s]);
        cx.editor
            .set_status(format!("Recorded to register [{}]", reg));
    } else {
        let reg = cx.register.take().unwrap_or('@');
        cx.editor.macro_recording = Some((reg, Vec::new()));
        cx.editor
            .set_status(format!("Recording to register [{}]", reg));
    }
}

fn replay_macro(cx: &mut Context) {
    let reg = cx.register.unwrap_or('@');

    if cx.editor.macro_replaying.contains(&reg) {
        cx.editor.set_error(format!(
            "Cannot replay from register [{}] because already replaying from same register",
            reg
        ));
        return;
    }

    let keys: Vec<KeyEvent> = if let Some([keys_str]) = cx.editor.registers.read(reg) {
        match helix_view::input::parse_macro(keys_str) {
            Ok(keys) => keys,
            Err(err) => {
                cx.editor.set_error(format!("Invalid macro: {}", err));
                return;
            }
        }
    } else {
        cx.editor.set_error(format!("Register [{}] empty", reg));
        return;
    };

    // Once the macro has been fully validated, it's marked as being under replay
    // to ensure we don't fall into infinite recursion.
    cx.editor.macro_replaying.push(reg);

    let count = cx.count();
    cx.callback = Some(Box::new(move |compositor, cx| {
        for _ in 0..count {
            for &key in keys.iter() {
                compositor.handle_event(&compositor::Event::Key(key), cx);
            }
        }
        // The macro under replay is cleared at the end of the callback, not in the
        // macro replay context, or it will not correctly protect the user from
        // replaying recursively.
        cx.editor.macro_replaying.pop();
    }));
}<|MERGE_RESOLUTION|>--- conflicted
+++ resolved
@@ -2650,7 +2650,6 @@
                 }
             }));
 
-<<<<<<< HEAD
             let picker = Picker::new(
                 commands,
                 keymap,
@@ -2663,38 +2662,25 @@
                         on_next_key_callback: None,
                         jobs: cx.jobs,
                     };
+                    let focus = view!(ctx.editor).id;
+
                     command.execute(&mut ctx);
+
+                    if ctx.editor.tree.contains(focus) {
+                        let config = ctx.editor.config();
+                        let mode = ctx.editor.mode();
+                        let view = view_mut!(ctx.editor, focus);
+                        let doc = doc_mut!(ctx.editor, &view.doc);
+
+                        view.ensure_cursor_in_view(doc, config.scrolloff);
+
+                        if mode != Mode::Insert {
+                            doc.append_changes_to_history(view);
+                        }
+                    }
                 },
                 |_, _, _| None,
             );
-=======
-            let picker = Picker::new(commands, keymap, move |cx, command, _action| {
-                let mut ctx = Context {
-                    register: None,
-                    count: std::num::NonZeroUsize::new(1),
-                    editor: cx.editor,
-                    callback: None,
-                    on_next_key_callback: None,
-                    jobs: cx.jobs,
-                };
-                let focus = view!(ctx.editor).id;
-
-                command.execute(&mut ctx);
-
-                if ctx.editor.tree.contains(focus) {
-                    let config = ctx.editor.config();
-                    let mode = ctx.editor.mode();
-                    let view = view_mut!(ctx.editor, focus);
-                    let doc = doc_mut!(ctx.editor, &view.doc);
-
-                    view.ensure_cursor_in_view(doc, config.scrolloff);
-
-                    if mode != Mode::Insert {
-                        doc.append_changes_to_history(view);
-                    }
-                }
-            });
->>>>>>> b2e83f81
             compositor.push(Box::new(overlayed(picker)));
         },
     ));
