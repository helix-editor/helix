--- conflicted
+++ resolved
@@ -55,13 +55,8 @@
     job::Callback,
     keymap::ReverseKeymap,
     ui::{
-<<<<<<< HEAD
-        self, editor::InsertEvent, lsp::SignatureHelp, overlay::overlaid, CompletionItem,
-        FilePicker, Picker, PickerAction, Popup, Prompt, PromptEvent,
-=======
         self, editor::InsertEvent, lsp::SignatureHelp, overlay::overlaid, CompletionItem, Picker,
         Popup, Prompt, PromptEvent,
->>>>>>> 2c5288da
     },
 };
 
@@ -2582,56 +2577,6 @@
     // mru
     items.sort_unstable_by_key(|item| std::cmp::Reverse(item.focused_at));
 
-<<<<<<< HEAD
-    let mut picker = FilePicker::new(
-        items,
-        (),
-        |cx, meta, action| {
-            cx.editor.switch(meta.id, action);
-        },
-        |editor, meta| {
-            let doc = &editor.documents.get(&meta.id)?;
-            let &view_id = doc.selections().keys().next()?;
-            let line = doc
-                .selection(view_id)
-                .primary()
-                .cursor_line(doc.text().slice(..));
-            Some((meta.id.into(), Some((line, line))))
-        },
-    );
-    picker.on_key_event(move |cx, meta, key_event| match key_event {
-        ctrl!('x') => {
-            if cx.editor.close_document(meta.id, false).is_err() {
-                cx.editor.set_error("Cannot close buffer");
-                None
-            } else {
-                let updated_options = cx
-                    .editor
-                    .documents
-                    .iter()
-                    .map(|(_, doc)| new_meta(doc))
-                    .collect();
-                Some(PickerAction::UpdateOptions(updated_options))
-            }
-        }
-        ctrl!('X') => {
-            if cx.editor.close_document(meta.id, true).is_err() {
-                cx.editor.set_error("Cannot force close buffer");
-                None
-            } else {
-                let updated_options = cx
-                    .editor
-                    .documents
-                    .iter()
-                    .map(|(_, doc)| new_meta(doc))
-                    .collect();
-                Some(PickerAction::UpdateOptions(updated_options))
-            }
-        }
-        _ => None,
-    });
-
-=======
     let picker = Picker::new(items, (), |cx, meta, action| {
         cx.editor.switch(meta.id, action);
     })
@@ -2644,7 +2589,6 @@
             .cursor_line(doc.text().slice(..));
         Some((meta.id.into(), Some((line, line))))
     });
->>>>>>> 2c5288da
     cx.push_layer(Box::new(overlaid(picker)));
 }
 
