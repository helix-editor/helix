--- conflicted
+++ resolved
@@ -2996,21 +2996,19 @@
             completer: None,
         },
         TypableCommand {
-<<<<<<< HEAD
+            name: "set-option",
+            aliases: &["set"],
+            doc: "Set a config option at runtime",
+            fun: setting,
+            completer: Some(completers::setting),
+        },
+        TypableCommand {
             name: "help",
             aliases: &["h"],
             doc: "Open documentation for a command or keybind.",
             fun: help,
             completer: Some(completers::help),
         },
-=======
-            name: "set-option",
-            aliases: &["set"],
-            doc: "Set a config option at runtime",
-            fun: setting,
-            completer: Some(completers::setting),
-        }
->>>>>>> 8340d735
     ];
 
     pub static TYPABLE_COMMAND_MAP: Lazy<HashMap<&'static str, &'static TypableCommand>> =
