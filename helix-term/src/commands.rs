pub(crate) mod dap;
pub(crate) mod lsp;
pub(crate) mod typed;

pub use dap::*;
pub use lsp::*;
pub use typed::*;

use helix_core::{
    comment, coords_at_pos, find_first_non_whitespace_char, find_root, graphemes,
    history::UndoKind,
    increment::date_time::DateTimeIncrementor,
    increment::{number::NumberIncrementor, Increment},
    indent,
    indent::IndentStyle,
    line_ending::{get_line_ending_of_str, line_end_char_index, str_is_line_ending},
    match_brackets,
    movement::{self, Direction},
    object, pos_at_coords, pos_at_visual_coords,
    regex::{self, Regex, RegexBuilder},
    search::{self, CharMatcher},
    selection, shellwords, surround, textobject,
    tree_sitter::Node,
    unicode::width::UnicodeWidthChar,
    visual_coords_at_pos, LineEnding, Position, Range, Rope, RopeGraphemes, RopeSlice, Selection,
    SmallVec, Tendril, Transaction,
};
use helix_view::{
    clipboard::ClipboardType,
    document::{Mode, SCRATCH_BUFFER_NAME},
    editor::{Action, Motion},
    info::Info,
    input::KeyEvent,
    keyboard::KeyCode,
    view::View,
    Document, DocumentId, Editor, ViewId,
};

use anyhow::{anyhow, bail, ensure, Context as _};
use fuzzy_matcher::FuzzyMatcher;
use insert::*;
use movement::Movement;

use crate::{
    args,
    compositor::{self, Component, Compositor},
    keymap::ReverseKeymap,
    ui::{self, overlay::overlayed, FilePicker, Picker, Popup, Prompt, PromptEvent},
};

use crate::job::{self, Job, Jobs};
use futures_util::{FutureExt, StreamExt};
use std::{collections::HashMap, fmt, future::Future};
use std::{collections::HashSet, num::NonZeroUsize};

use std::{
    borrow::Cow,
    path::{Path, PathBuf},
};

use once_cell::sync::Lazy;
use serde::de::{self, Deserialize, Deserializer};

use grep_regex::RegexMatcherBuilder;
use grep_searcher::{sinks, BinaryDetection, SearcherBuilder};
use ignore::{DirEntry, WalkBuilder, WalkState};
use tokio_stream::wrappers::UnboundedReceiverStream;

pub struct Context<'a> {
    pub register: Option<char>,
    pub count: Option<NonZeroUsize>,
    pub editor: &'a mut Editor,

    pub callback: Option<crate::compositor::Callback>,
    pub on_next_key_callback: Option<Box<dyn FnOnce(&mut Context, KeyEvent)>>,
    pub jobs: &'a mut Jobs,
}

impl<'a> Context<'a> {
    /// Push a new component onto the compositor.
    pub fn push_layer(&mut self, component: Box<dyn Component>) {
        self.callback = Some(Box::new(|compositor: &mut Compositor, _| {
            compositor.push(component)
        }));
    }

    #[inline]
    pub fn on_next_key(
        &mut self,
        on_next_key_callback: impl FnOnce(&mut Context, KeyEvent) + 'static,
    ) {
        self.on_next_key_callback = Some(Box::new(on_next_key_callback));
    }

    #[inline]
    pub fn callback<T, F>(
        &mut self,
        call: impl Future<Output = helix_lsp::Result<serde_json::Value>> + 'static + Send,
        callback: F,
    ) where
        T: for<'de> serde::Deserialize<'de> + Send + 'static,
        F: FnOnce(&mut Editor, &mut Compositor, T) + Send + 'static,
    {
        let callback = Box::pin(async move {
            let json = call.await?;
            let response = serde_json::from_value(json)?;
            let call: job::Callback =
                Box::new(move |editor: &mut Editor, compositor: &mut Compositor| {
                    callback(editor, compositor, response)
                });
            Ok(call)
        });
        self.jobs.callback(callback);
    }

    /// Returns 1 if no explicit count was provided
    #[inline]
    pub fn count(&self) -> usize {
        self.count.map_or(1, |v| v.get())
    }
}

use helix_view::{align_view, Align};

/// A MappableCommand is either a static command like "jump_view_up" or a Typable command like
/// :format. It causes a side-effect on the state (usually by creating and applying a transaction).
/// Both of these types of commands can be mapped with keybindings in the config.toml.
#[derive(Clone)]
pub enum MappableCommand {
    Typable {
        name: String,
        args: Vec<String>,
        doc: String,
    },
    Static {
        name: &'static str,
        fun: fn(cx: &mut Context),
        doc: &'static str,
    },
}

macro_rules! static_commands {
    ( $($name:ident, $doc:literal,)* ) => {
        $(
            #[allow(non_upper_case_globals)]
            pub const $name: Self = Self::Static {
                name: stringify!($name),
                fun: $name,
                doc: $doc
            };
        )*

        pub const STATIC_COMMAND_LIST: &'static [Self] = &[
            $( Self::$name, )*
        ];
    }
}

impl MappableCommand {
    pub fn execute(&self, cx: &mut Context) {
        match &self {
            Self::Typable { name, args, doc: _ } => {
                let args: Vec<Cow<str>> = args.iter().map(Cow::from).collect();
                if let Some(command) = typed::TYPABLE_COMMAND_MAP.get(name.as_str()) {
                    let mut cx = compositor::Context {
                        editor: cx.editor,
                        jobs: cx.jobs,
                        scroll: None,
                    };
                    if let Err(e) = (command.fun)(&mut cx, &args[..], PromptEvent::Validate) {
                        cx.editor.set_error(format!("{}", e));
                    }
                }
            }
            Self::Static { fun, .. } => (fun)(cx),
        }
    }

    pub fn name(&self) -> &str {
        match &self {
            Self::Typable { name, .. } => name,
            Self::Static { name, .. } => name,
        }
    }

    pub fn doc(&self) -> &str {
        match &self {
            Self::Typable { doc, .. } => doc,
            Self::Static { doc, .. } => doc,
        }
    }

    #[rustfmt::skip]
    static_commands!(
        no_op, "Do nothing",
        move_char_left, "Move left",
        move_char_right, "Move right",
        move_line_up, "Move up",
        move_line_down, "Move down",
        extend_char_left, "Extend left",
        extend_char_right, "Extend right",
        extend_line_up, "Extend up",
        extend_line_down, "Extend down",
        copy_selection_on_next_line, "Copy selection on next line",
        copy_selection_on_prev_line, "Copy selection on previous line",
        move_next_word_start, "Move to beginning of next word",
        move_prev_word_start, "Move to beginning of previous word",
        move_prev_word_end, "Move to end of previous word",
        move_next_word_end, "Move to end of next word",
        move_next_long_word_start, "Move to beginning of next long word",
        move_prev_long_word_start, "Move to beginning of previous long word",
        move_next_long_word_end, "Move to end of next long word",
        extend_next_word_start, "Extend to beginning of next word",
        extend_prev_word_start, "Extend to beginning of previous word",
        extend_next_long_word_start, "Extend to beginning of next long word",
        extend_prev_long_word_start, "Extend to beginning of previous long word",
        extend_next_long_word_end, "Extend to end of next long word",
        extend_next_word_end, "Extend to end of next word",
        find_till_char, "Move till next occurrence of char",
        find_next_char, "Move to next occurrence of char",
        extend_till_char, "Extend till next occurrence of char",
        extend_next_char, "Extend to next occurrence of char",
        till_prev_char, "Move till previous occurrence of char",
        find_prev_char, "Move to previous occurrence of char",
        extend_till_prev_char, "Extend till previous occurrence of char",
        extend_prev_char, "Extend to previous occurrence of char",
        repeat_last_motion, "repeat last motion(extend_next_char, extend_till_char, find_next_char, find_till_char...)",
        replace, "Replace with new char",
        switch_case, "Switch (toggle) case",
        switch_to_uppercase, "Switch to uppercase",
        switch_to_lowercase, "Switch to lowercase",
        page_up, "Move page up",
        page_down, "Move page down",
        half_page_up, "Move half page up",
        half_page_down, "Move half page down",
        select_all, "Select whole document",
        select_regex, "Select all regex matches inside selections",
        split_selection, "Split selection into subselections on regex matches",
        split_selection_on_newline, "Split selection on newlines",
        search, "Search for regex pattern",
        rsearch, "Reverse search for regex pattern",
        search_next, "Select next search match",
        search_prev, "Select previous search match",
        extend_search_next, "Add next search match to selection",
        extend_search_prev, "Add previous search match to selection",
        search_selection, "Use current selection as search pattern",
        global_search, "Global Search in workspace folder",
        extend_line, "Select current line, if already selected, extend to next line",
        extend_line_above, "Select current line, if already selected, extend to previous line",
        extend_to_line_bounds, "Extend selection to line bounds (line-wise selection)",
        shrink_to_line_bounds, "Shrink selection to line bounds (line-wise selection)",
        delete_selection, "Delete selection",
        delete_selection_noyank, "Delete selection, without yanking",
        change_selection, "Change selection (delete and enter insert mode)",
        change_selection_noyank, "Change selection (delete and enter insert mode, without yanking)",
        collapse_selection, "Collapse selection onto a single cursor",
        flip_selections, "Flip selection cursor and anchor",
        ensure_selections_forward, "Ensure the selection is in forward direction",
        insert_mode, "Insert before selection",
        append_mode, "Insert after selection (append)",
        command_mode, "Enter command mode",
        file_picker, "Open file picker",
        file_picker_in_current_directory, "Open file picker at current working directory",
        code_action, "Perform code action",
        buffer_picker, "Open buffer picker",
        symbol_picker, "Open symbol picker",
        select_references_to_symbol_under_cursor, "Select symbol references",
        workspace_symbol_picker, "Open workspace symbol picker",
        last_picker, "Open last picker",
        prepend_to_line, "Insert at start of line",
        append_to_line, "Insert at end of line",
        open_below, "Open new line below selection",
        open_above, "Open new line above selection",
        normal_mode, "Enter normal mode",
        select_mode, "Enter selection extend mode",
        exit_select_mode, "Exit selection mode",
        goto_definition, "Goto definition",
        add_newline_above, "Add newline above",
        add_newline_below, "Add newline below",
        goto_type_definition, "Goto type definition",
        goto_implementation, "Goto implementation",
        goto_file_start, "Goto line number <n> else file start",
        goto_file_end, "Goto file end",
        goto_file, "Goto files in selection",
        goto_file_hsplit, "Goto files in selection (hsplit)",
        goto_file_vsplit, "Goto files in selection (vsplit)",
        goto_reference, "Goto references",
        goto_window_top, "Goto window top",
        goto_window_center, "Goto window center",
        goto_window_bottom, "Goto window bottom",
        goto_last_accessed_file, "Goto last accessed file",
        goto_last_modified_file, "Goto last modified file",
        goto_last_modification, "Goto last modification",
        goto_line, "Goto line",
        goto_last_line, "Goto last line",
        goto_first_diag, "Goto first diagnostic",
        goto_last_diag, "Goto last diagnostic",
        goto_next_diag, "Goto next diagnostic",
        goto_prev_diag, "Goto previous diagnostic",
        goto_line_start, "Goto line start",
        goto_line_end, "Goto line end",
        goto_next_buffer, "Goto next buffer",
        goto_previous_buffer, "Goto previous buffer",
        // TODO: different description ?
        goto_line_end_newline, "Goto line end",
        goto_first_nonwhitespace, "Goto first non-blank in line",
        trim_selections, "Trim whitespace from selections",
        extend_to_line_start, "Extend to line start",
        extend_to_line_end, "Extend to line end",
        extend_to_line_end_newline, "Extend to line end",
        signature_help, "Show signature help",
        insert_tab, "Insert tab char",
        insert_newline, "Insert newline char",
        delete_char_backward, "Delete previous char",
        delete_char_forward, "Delete next char",
        delete_word_backward, "Delete previous word",
        delete_word_forward, "Delete next word",
        kill_to_line_start, "Delete content till the start of the line",
        kill_to_line_end, "Delete content till the end of the line",
        undo, "Undo change",
        redo, "Redo change",
        earlier, "Move backward in history",
        later, "Move forward in history",
        commit_undo_checkpoint, "Commit changes to a new checkpoint",
        yank, "Yank selection",
        yank_joined_to_clipboard, "Join and yank selections to clipboard",
        yank_main_selection_to_clipboard, "Yank main selection to clipboard",
        yank_joined_to_primary_clipboard, "Join and yank selections to primary clipboard",
        yank_main_selection_to_primary_clipboard, "Yank main selection to primary clipboard",
        replace_with_yanked, "Replace with yanked text",
        replace_selections_with_clipboard, "Replace selections by clipboard content",
        replace_selections_with_primary_clipboard, "Replace selections by primary clipboard content",
        paste_after, "Paste after selection",
        paste_before, "Paste before selection",
        paste_clipboard_after, "Paste clipboard after selections",
        paste_clipboard_before, "Paste clipboard before selections",
        paste_primary_clipboard_after, "Paste primary clipboard after selections",
        paste_primary_clipboard_before, "Paste primary clipboard before selections",
        indent, "Indent selection",
        unindent, "Unindent selection",
        format_selections, "Format selection",
        join_selections, "Join lines inside selection",
        keep_selections, "Keep selections matching regex",
        remove_selections, "Remove selections matching regex",
        align_selections, "Align selections in column",
        keep_primary_selection, "Keep primary selection",
        remove_primary_selection, "Remove primary selection",
        completion, "Invoke completion popup",
        hover, "Show docs for item under cursor",
        toggle_comments, "Comment/uncomment selections",
        rotate_selections_forward, "Rotate selections forward",
        rotate_selections_backward, "Rotate selections backward",
        rotate_selection_contents_forward, "Rotate selection contents forward",
        rotate_selection_contents_backward, "Rotate selections contents backward",
        expand_selection, "Expand selection to parent syntax node",
        shrink_selection, "Shrink selection to previously expanded syntax node",
        select_next_sibling, "Select the next sibling in the syntax tree",
        select_prev_sibling, "Select the previous sibling in the syntax tree",
        jump_forward, "Jump forward on jumplist",
        jump_backward, "Jump backward on jumplist",
        save_selection, "Save the current selection to the jumplist",
        jump_view_right, "Jump to the split to the right",
        jump_view_left, "Jump to the split to the left",
        jump_view_up, "Jump to the split above",
        jump_view_down, "Jump to the split below",
        swap_view_right, "Swap with the split to the right",
        swap_view_left, "Swap with the split to the left",
        swap_view_up, "Swap with the split above",
        swap_view_down, "Swap with the split below",
        transpose_view, "Transpose splits",
        rotate_view, "Goto next window",
        hsplit, "Horizontal bottom split",
        hsplit_new, "Horizontal bottom split scratch buffer",
        vsplit, "Vertical right split",
        vsplit_new, "Vertical right split scratch buffer",
        wclose, "Close window",
        wonly, "Current window only",
        select_register, "Select register",
        insert_register, "Insert register",
        align_view_middle, "Align view middle",
        align_view_top, "Align view top",
        align_view_center, "Align view center",
        align_view_bottom, "Align view bottom",
        scroll_up, "Scroll view up",
        scroll_down, "Scroll view down",
        match_brackets, "Goto matching bracket",
        surround_add, "Surround add",
        surround_replace, "Surround replace",
        surround_delete, "Surround delete",
        select_textobject_around, "Select around object",
        select_textobject_inner, "Select inside object",
        goto_next_function, "Goto next function",
        goto_prev_function, "Goto previous function",
        goto_next_class, "Goto next class",
        goto_prev_class, "Goto previous class",
        goto_next_parameter, "Goto next parameter",
        goto_prev_parameter, "Goto previous parameter",
        goto_next_comment, "Goto next comment",
        goto_prev_comment, "Goto previous comment",
        goto_next_test, "Goto next test",
        goto_prev_test, "Goto previous test",
        goto_next_paragraph, "Goto next paragraph",
        goto_prev_paragraph, "Goto previous paragraph",
        dap_launch, "Launch debug target",
        dap_toggle_breakpoint, "Toggle breakpoint",
        dap_continue, "Continue program execution",
        dap_pause, "Pause program execution",
        dap_step_in, "Step in",
        dap_step_out, "Step out",
        dap_next, "Step to next",
        dap_variables, "List variables",
        dap_terminate, "End debug session",
        dap_edit_condition, "Edit condition of the breakpoint on the current line",
        dap_edit_log, "Edit log message of the breakpoint on the current line",
        dap_switch_thread, "Switch current thread",
        dap_switch_stack_frame, "Switch stack frame",
        dap_enable_exceptions, "Enable exception breakpoints",
        dap_disable_exceptions, "Disable exception breakpoints",
        shell_pipe, "Pipe selections through shell command",
        shell_pipe_to, "Pipe selections into shell command, ignoring command output",
        shell_insert_output, "Insert output of shell command before each selection",
        shell_append_output, "Append output of shell command after each selection",
        shell_keep_pipe, "Filter selections with shell predicate",
        suspend, "Suspend",
        rename_symbol, "Rename symbol",
        increment, "Increment",
        decrement, "Decrement",
        record_macro, "Record macro",
        replay_macro, "Replay macro",
        command_palette, "Open command palette",
    );
}

impl fmt::Debug for MappableCommand {
    fn fmt(&self, f: &mut std::fmt::Formatter<'_>) -> std::fmt::Result {
        f.debug_tuple("MappableCommand")
            .field(&self.name())
            .finish()
    }
}

impl fmt::Display for MappableCommand {
    fn fmt(&self, f: &mut std::fmt::Formatter<'_>) -> std::fmt::Result {
        f.write_str(self.name())
    }
}

impl std::str::FromStr for MappableCommand {
    type Err = anyhow::Error;

    fn from_str(s: &str) -> Result<Self, Self::Err> {
        if let Some(suffix) = s.strip_prefix(':') {
            let mut typable_command = suffix.split(' ').into_iter().map(|arg| arg.trim());
            let name = typable_command
                .next()
                .ok_or_else(|| anyhow!("Expected typable command name"))?;
            let args = typable_command
                .map(|s| s.to_owned())
                .collect::<Vec<String>>();
            typed::TYPABLE_COMMAND_MAP
                .get(name)
                .map(|cmd| MappableCommand::Typable {
                    name: cmd.name.to_owned(),
                    doc: format!(":{} {:?}", cmd.name, args),
                    args,
                })
                .ok_or_else(|| anyhow!("No TypableCommand named '{}'", s))
        } else {
            MappableCommand::STATIC_COMMAND_LIST
                .iter()
                .find(|cmd| cmd.name() == s)
                .cloned()
                .ok_or_else(|| anyhow!("No command named '{}'", s))
        }
    }
}

impl<'de> Deserialize<'de> for MappableCommand {
    fn deserialize<D>(deserializer: D) -> Result<Self, D::Error>
    where
        D: Deserializer<'de>,
    {
        let s = String::deserialize(deserializer)?;
        s.parse().map_err(de::Error::custom)
    }
}

impl PartialEq for MappableCommand {
    fn eq(&self, other: &Self) -> bool {
        match (self, other) {
            (
                MappableCommand::Typable {
                    name: first_name, ..
                },
                MappableCommand::Typable {
                    name: second_name, ..
                },
            ) => first_name == second_name,
            (
                MappableCommand::Static {
                    name: first_name, ..
                },
                MappableCommand::Static {
                    name: second_name, ..
                },
            ) => first_name == second_name,
            _ => false,
        }
    }
}

fn no_op(_cx: &mut Context) {}

fn move_impl<F>(cx: &mut Context, move_fn: F, dir: Direction, behaviour: Movement)
where
    F: Fn(RopeSlice, Range, Direction, usize, Movement, usize) -> Range,
{
    let count = cx.count();
    let (view, doc) = current!(cx.editor);
    let text = doc.text().slice(..);

    let selection = doc
        .selection(view.id)
        .clone()
        .transform(|range| move_fn(text, range, dir, count, behaviour, doc.tab_width()));
    doc.set_selection(view.id, selection);
}

use helix_core::movement::{move_horizontally, move_vertically};

fn move_char_left(cx: &mut Context) {
    move_impl(cx, move_horizontally, Direction::Backward, Movement::Move)
}

fn move_char_right(cx: &mut Context) {
    move_impl(cx, move_horizontally, Direction::Forward, Movement::Move)
}

fn move_line_up(cx: &mut Context) {
    move_impl(cx, move_vertically, Direction::Backward, Movement::Move)
}

fn move_line_down(cx: &mut Context) {
    move_impl(cx, move_vertically, Direction::Forward, Movement::Move)
}

fn extend_char_left(cx: &mut Context) {
    move_impl(cx, move_horizontally, Direction::Backward, Movement::Extend)
}

fn extend_char_right(cx: &mut Context) {
    move_impl(cx, move_horizontally, Direction::Forward, Movement::Extend)
}

fn extend_line_up(cx: &mut Context) {
    move_impl(cx, move_vertically, Direction::Backward, Movement::Extend)
}

fn extend_line_down(cx: &mut Context) {
    move_impl(cx, move_vertically, Direction::Forward, Movement::Extend)
}

fn goto_line_end_impl(view: &mut View, doc: &mut Document, movement: Movement) {
    let text = doc.text().slice(..);

    let selection = doc.selection(view.id).clone().transform(|range| {
        let line = range.cursor_line(text);
        let line_start = text.line_to_char(line);

        let pos = graphemes::prev_grapheme_boundary(text, line_end_char_index(&text, line))
            .max(line_start);

        range.put_cursor(text, pos, movement == Movement::Extend)
    });
    doc.set_selection(view.id, selection);
}

fn goto_line_end(cx: &mut Context) {
    let (view, doc) = current!(cx.editor);
    goto_line_end_impl(
        view,
        doc,
        if doc.mode == Mode::Select {
            Movement::Extend
        } else {
            Movement::Move
        },
    )
}

fn extend_to_line_end(cx: &mut Context) {
    let (view, doc) = current!(cx.editor);
    goto_line_end_impl(view, doc, Movement::Extend)
}

fn goto_line_end_newline_impl(view: &mut View, doc: &mut Document, movement: Movement) {
    let text = doc.text().slice(..);

    let selection = doc.selection(view.id).clone().transform(|range| {
        let line = range.cursor_line(text);
        let pos = line_end_char_index(&text, line);

        range.put_cursor(text, pos, movement == Movement::Extend)
    });
    doc.set_selection(view.id, selection);
}

fn goto_line_end_newline(cx: &mut Context) {
    let (view, doc) = current!(cx.editor);
    goto_line_end_newline_impl(
        view,
        doc,
        if doc.mode == Mode::Select {
            Movement::Extend
        } else {
            Movement::Move
        },
    )
}

fn extend_to_line_end_newline(cx: &mut Context) {
    let (view, doc) = current!(cx.editor);
    goto_line_end_newline_impl(view, doc, Movement::Extend)
}

fn goto_line_start_impl(view: &mut View, doc: &mut Document, movement: Movement) {
    let text = doc.text().slice(..);

    let selection = doc.selection(view.id).clone().transform(|range| {
        let line = range.cursor_line(text);

        // adjust to start of the line
        let pos = text.line_to_char(line);
        range.put_cursor(text, pos, movement == Movement::Extend)
    });
    doc.set_selection(view.id, selection);
}

fn goto_line_start(cx: &mut Context) {
    let (view, doc) = current!(cx.editor);
    goto_line_start_impl(
        view,
        doc,
        if doc.mode == Mode::Select {
            Movement::Extend
        } else {
            Movement::Move
        },
    )
}

fn goto_next_buffer(cx: &mut Context) {
    goto_buffer(cx.editor, Direction::Forward);
}

fn goto_previous_buffer(cx: &mut Context) {
    goto_buffer(cx.editor, Direction::Backward);
}

fn goto_buffer(editor: &mut Editor, direction: Direction) {
    let current = view!(editor).doc;

    let id = match direction {
        Direction::Forward => {
            let iter = editor.documents.keys();
            let mut iter = iter.skip_while(|id| *id != &current);
            iter.next(); // skip current item
            iter.next().or_else(|| editor.documents.keys().next())
        }
        Direction::Backward => {
            let iter = editor.documents.keys();
            let mut iter = iter.rev().skip_while(|id| *id != &current);
            iter.next(); // skip current item
            iter.next().or_else(|| editor.documents.keys().rev().next())
        }
    }
    .unwrap();

    let id = *id;

    editor.switch(id, Action::Replace);
}

fn extend_to_line_start(cx: &mut Context) {
    let (view, doc) = current!(cx.editor);
    goto_line_start_impl(view, doc, Movement::Extend)
}

fn kill_to_line_start(cx: &mut Context) {
    let (view, doc) = current!(cx.editor);
    let text = doc.text().slice(..);

    let selection = doc.selection(view.id).clone().transform(|range| {
        let line = range.cursor_line(text);
        let first_char = text.line_to_char(line);
        let anchor = range.cursor(text);
        let head = if anchor == first_char && line != 0 {
            // select until previous line
            line_end_char_index(&text, line - 1)
        } else if let Some(pos) = find_first_non_whitespace_char(text.line(line)) {
            if first_char + pos < anchor {
                // select until first non-blank in line if cursor is after it
                first_char + pos
            } else {
                // select until start of line
                first_char
            }
        } else {
            // select until start of line
            first_char
        };
        Range::new(head, anchor)
    });
    delete_selection_insert_mode(doc, view, &selection);
}

fn kill_to_line_end(cx: &mut Context) {
    let (view, doc) = current!(cx.editor);
    let text = doc.text().slice(..);

    let selection = doc.selection(view.id).clone().transform(|range| {
        let line = range.cursor_line(text);
        let line_end_pos = line_end_char_index(&text, line);
        let pos = range.cursor(text);

        let mut new_range = range.put_cursor(text, line_end_pos, true);
        // don't want to remove the line separator itself if the cursor doesn't reach the end of line.
        if pos != line_end_pos {
            new_range.head = line_end_pos;
        }
        new_range
    });
    delete_selection_insert_mode(doc, view, &selection);
}

fn goto_first_nonwhitespace(cx: &mut Context) {
    let (view, doc) = current!(cx.editor);
    let text = doc.text().slice(..);

    let selection = doc.selection(view.id).clone().transform(|range| {
        let line = range.cursor_line(text);

        if let Some(pos) = find_first_non_whitespace_char(text.line(line)) {
            let pos = pos + text.line_to_char(line);
            range.put_cursor(text, pos, doc.mode == Mode::Select)
        } else {
            range
        }
    });
    doc.set_selection(view.id, selection);
}

fn trim_selections(cx: &mut Context) {
    let (view, doc) = current!(cx.editor);
    let text = doc.text().slice(..);

    let ranges: SmallVec<[Range; 1]> = doc
        .selection(view.id)
        .iter()
        .filter_map(|range| {
            if range.is_empty() || range.fragment(text).chars().all(|ch| ch.is_whitespace()) {
                return None;
            }
            let mut start = range.from();
            let mut end = range.to();
            start = movement::skip_while(text, start, |x| x.is_whitespace()).unwrap_or(start);
            end = movement::backwards_skip_while(text, end, |x| x.is_whitespace()).unwrap_or(end);
            if range.anchor < range.head {
                Some(Range::new(start, end))
            } else {
                Some(Range::new(end, start))
            }
        })
        .collect();

    if !ranges.is_empty() {
        let primary = doc.selection(view.id).primary();
        let idx = ranges
            .iter()
            .position(|range| range.overlaps(&primary))
            .unwrap_or(ranges.len() - 1);
        doc.set_selection(view.id, Selection::new(ranges, idx));
    } else {
        collapse_selection(cx);
        keep_primary_selection(cx);
    };
}

// align text in selection
fn align_selections(cx: &mut Context) {
    let (view, doc) = current!(cx.editor);
    let text = doc.text().slice(..);
    let selection = doc.selection(view.id);

    let mut column_widths: Vec<Vec<_>> = Vec::new();
    let mut last_line = text.len_lines() + 1;
    let mut col = 0;

    for range in selection {
        let coords = coords_at_pos(text, range.head);
        let anchor_coords = coords_at_pos(text, range.anchor);

        if coords.row != anchor_coords.row {
            cx.editor
                .set_error("align cannot work with multi line selections");
            return;
        }

        col = if coords.row == last_line { col + 1 } else { 0 };

        if col >= column_widths.len() {
            column_widths.push(Vec::new());
        }
        column_widths[col].push((range.from(), coords.col));

        last_line = coords.row;
    }

    let mut changes = Vec::with_capacity(selection.len());

    // Account for changes on each row
    let len = column_widths.first().map(|cols| cols.len()).unwrap_or(0);
    let mut offs = vec![0; len];

    for col in column_widths {
        let max_col = col
            .iter()
            .enumerate()
            .map(|(row, (_, cursor))| *cursor + offs[row])
            .max()
            .unwrap_or(0);

        for (row, (insert_pos, last_col)) in col.into_iter().enumerate() {
            let ins_count = max_col - (last_col + offs[row]);

            if ins_count == 0 {
                continue;
            }

            offs[row] += ins_count;

            changes.push((insert_pos, insert_pos, Some(" ".repeat(ins_count).into())));
        }
    }

    // The changeset has to be sorted
    changes.sort_unstable_by_key(|(from, _, _)| *from);

    let transaction = Transaction::change(doc.text(), changes.into_iter());
    doc.apply(&transaction, view.id);
}

fn goto_window(cx: &mut Context, align: Align) {
    let count = cx.count() - 1;
    let config = cx.editor.config();
    let (view, doc) = current!(cx.editor);

    let height = view.inner_area().height as usize;

    // respect user given count if any
    // - 1 so we have at least one gap in the middle.
    // a height of 6 with padding of 3 on each side will keep shifting the view back and forth
    // as we type
    let scrolloff = config.scrolloff.min(height.saturating_sub(1) / 2);

    let last_line = view.last_line(doc);

    let line = match align {
        Align::Top => (view.offset.row + scrolloff + count),
        Align::Center => (view.offset.row + ((last_line - view.offset.row) / 2)),
        Align::Bottom => last_line.saturating_sub(scrolloff + count),
    }
    .max(view.offset.row + scrolloff)
    .min(last_line.saturating_sub(scrolloff));

    let pos = doc.text().line_to_char(line);

    doc.set_selection(view.id, Selection::point(pos));
}

fn goto_window_top(cx: &mut Context) {
    goto_window(cx, Align::Top)
}

fn goto_window_center(cx: &mut Context) {
    goto_window(cx, Align::Center)
}

fn goto_window_bottom(cx: &mut Context) {
    goto_window(cx, Align::Bottom)
}

fn move_word_impl<F>(cx: &mut Context, move_fn: F)
where
    F: Fn(RopeSlice, Range, usize) -> Range,
{
    let count = cx.count();
    let (view, doc) = current!(cx.editor);
    let text = doc.text().slice(..);

    let selection = doc
        .selection(view.id)
        .clone()
        .transform(|range| move_fn(text, range, count));
    doc.set_selection(view.id, selection);
}

fn move_next_word_start(cx: &mut Context) {
    move_word_impl(cx, movement::move_next_word_start)
}

fn move_prev_word_start(cx: &mut Context) {
    move_word_impl(cx, movement::move_prev_word_start)
}

fn move_prev_word_end(cx: &mut Context) {
    move_word_impl(cx, movement::move_prev_word_end)
}

fn move_next_word_end(cx: &mut Context) {
    move_word_impl(cx, movement::move_next_word_end)
}

fn move_next_long_word_start(cx: &mut Context) {
    move_word_impl(cx, movement::move_next_long_word_start)
}

fn move_prev_long_word_start(cx: &mut Context) {
    move_word_impl(cx, movement::move_prev_long_word_start)
}

fn move_next_long_word_end(cx: &mut Context) {
    move_word_impl(cx, movement::move_next_long_word_end)
}

fn goto_para_impl<F>(cx: &mut Context, move_fn: F)
where
    F: Fn(RopeSlice, Range, usize, Movement) -> Range + 'static,
{
    let count = cx.count();
    let motion = move |editor: &mut Editor| {
        let (view, doc) = current!(editor);
        let text = doc.text().slice(..);
        let behavior = if doc.mode == Mode::Select {
            Movement::Extend
        } else {
            Movement::Move
        };

        let selection = doc
            .selection(view.id)
            .clone()
            .transform(|range| move_fn(text, range, count, behavior));
        doc.set_selection(view.id, selection);
    };
    motion(cx.editor);
    cx.editor.last_motion = Some(Motion(Box::new(motion)));
}

fn goto_prev_paragraph(cx: &mut Context) {
    goto_para_impl(cx, movement::move_prev_paragraph)
}

fn goto_next_paragraph(cx: &mut Context) {
    goto_para_impl(cx, movement::move_next_paragraph)
}

fn goto_file_start(cx: &mut Context) {
    if cx.count.is_some() {
        goto_line(cx);
    } else {
        let (view, doc) = current!(cx.editor);
        let text = doc.text().slice(..);
        let selection = doc
            .selection(view.id)
            .clone()
            .transform(|range| range.put_cursor(text, 0, doc.mode == Mode::Select));
        push_jump(view, doc);
        doc.set_selection(view.id, selection);
    }
}

fn goto_file_end(cx: &mut Context) {
    let (view, doc) = current!(cx.editor);
    let text = doc.text().slice(..);
    let pos = doc.text().len_chars();
    let selection = doc
        .selection(view.id)
        .clone()
        .transform(|range| range.put_cursor(text, pos, doc.mode == Mode::Select));
    push_jump(view, doc);
    doc.set_selection(view.id, selection);
}

fn goto_file(cx: &mut Context) {
    goto_file_impl(cx, Action::Replace);
}

fn goto_file_hsplit(cx: &mut Context) {
    goto_file_impl(cx, Action::HorizontalSplit);
}

fn goto_file_vsplit(cx: &mut Context) {
    goto_file_impl(cx, Action::VerticalSplit);
}

fn goto_file_impl(cx: &mut Context, action: Action) {
    let (view, doc) = current_ref!(cx.editor);
    let text = doc.text();
    let selections = doc.selection(view.id);
    let mut paths: Vec<_> = selections
        .iter()
        .map(|r| text.slice(r.from()..r.to()).to_string())
        .collect();
    let primary = selections.primary();
    if selections.len() == 1 && primary.to() - primary.from() == 1 {
        let current_word = movement::move_next_long_word_start(
            text.slice(..),
            movement::move_prev_long_word_start(text.slice(..), primary, 1),
            1,
        );
        paths.clear();
        paths.push(
            text.slice(current_word.from()..current_word.to())
                .to_string(),
        );
    }
    for sel in paths {
        let p = sel.trim();
        if !p.is_empty() {
            if let Err(e) = cx.editor.open(&PathBuf::from(p), action) {
                cx.editor.set_error(format!("Open file failed: {:?}", e));
            }
        }
    }
}

fn extend_word_impl<F>(cx: &mut Context, extend_fn: F)
where
    F: Fn(RopeSlice, Range, usize) -> Range,
{
    let count = cx.count();
    let (view, doc) = current!(cx.editor);
    let text = doc.text().slice(..);

    let selection = doc.selection(view.id).clone().transform(|range| {
        let word = extend_fn(text, range, count);
        let pos = word.cursor(text);
        range.put_cursor(text, pos, true)
    });
    doc.set_selection(view.id, selection);
}

fn extend_next_word_start(cx: &mut Context) {
    extend_word_impl(cx, movement::move_next_word_start)
}

fn extend_prev_word_start(cx: &mut Context) {
    extend_word_impl(cx, movement::move_prev_word_start)
}

fn extend_next_word_end(cx: &mut Context) {
    extend_word_impl(cx, movement::move_next_word_end)
}

fn extend_next_long_word_start(cx: &mut Context) {
    extend_word_impl(cx, movement::move_next_long_word_start)
}

fn extend_prev_long_word_start(cx: &mut Context) {
    extend_word_impl(cx, movement::move_prev_long_word_start)
}

fn extend_next_long_word_end(cx: &mut Context) {
    extend_word_impl(cx, movement::move_next_long_word_end)
}

fn will_find_char<F>(cx: &mut Context, search_fn: F, inclusive: bool, extend: bool)
where
    F: Fn(RopeSlice, char, usize, usize, bool) -> Option<usize> + 'static,
{
    // TODO: count is reset to 1 before next key so we move it into the closure here.
    // Would be nice to carry over.
    let count = cx.count();

    // need to wait for next key
    // TODO: should this be done by grapheme rather than char?  For example,
    // we can't properly handle the line-ending CRLF case here in terms of char.
    cx.on_next_key(move |cx, event| {
        let ch = match event {
            KeyEvent {
                code: KeyCode::Enter,
                ..
            } =>
            // TODO: this isn't quite correct when CRLF is involved.
            // This hack will work in most cases, since documents don't
            // usually mix line endings.  But we should fix it eventually
            // anyway.
            {
                doc!(cx.editor).line_ending.as_str().chars().next().unwrap()
            }

            KeyEvent {
                code: KeyCode::Char(ch),
                ..
            } => ch,
            _ => return,
        };

        find_char_impl(cx.editor, &search_fn, inclusive, extend, ch, count);
        cx.editor.last_motion = Some(Motion(Box::new(move |editor: &mut Editor| {
            find_char_impl(editor, &search_fn, inclusive, true, ch, 1);
        })));
    })
}

//

#[inline]
fn find_char_impl<F, M: CharMatcher + Clone + Copy>(
    editor: &mut Editor,
    search_fn: &F,
    inclusive: bool,
    extend: bool,
    char_matcher: M,
    count: usize,
) where
    F: Fn(RopeSlice, M, usize, usize, bool) -> Option<usize> + 'static,
{
    let (view, doc) = current!(editor);
    let text = doc.text().slice(..);

    let selection = doc.selection(view.id).clone().transform(|range| {
        // TODO: use `Range::cursor()` here instead.  However, that works in terms of
        // graphemes, whereas this function doesn't yet.  So we're doing the same logic
        // here, but just in terms of chars instead.
        let search_start_pos = if range.anchor < range.head {
            range.head - 1
        } else {
            range.head
        };

        search_fn(text, char_matcher, search_start_pos, count, inclusive).map_or(range, |pos| {
            if extend {
                range.put_cursor(text, pos, true)
            } else {
                Range::point(range.cursor(text)).put_cursor(text, pos, true)
            }
        })
    });
    doc.set_selection(view.id, selection);
}

fn find_next_char_impl(
    text: RopeSlice,
    ch: char,
    pos: usize,
    n: usize,
    inclusive: bool,
) -> Option<usize> {
    let pos = (pos + 1).min(text.len_chars());
    if inclusive {
        search::find_nth_next(text, ch, pos, n)
    } else {
        let n = match text.get_char(pos) {
            Some(next_ch) if next_ch == ch => n + 1,
            _ => n,
        };
        search::find_nth_next(text, ch, pos, n).map(|n| n.saturating_sub(1))
    }
}

fn find_prev_char_impl(
    text: RopeSlice,
    ch: char,
    pos: usize,
    n: usize,
    inclusive: bool,
) -> Option<usize> {
    if inclusive {
        search::find_nth_prev(text, ch, pos, n)
    } else {
        let n = match text.get_char(pos.saturating_sub(1)) {
            Some(next_ch) if next_ch == ch => n + 1,
            _ => n,
        };
        search::find_nth_prev(text, ch, pos, n).map(|n| (n + 1).min(text.len_chars()))
    }
}

fn find_till_char(cx: &mut Context) {
    will_find_char(cx, find_next_char_impl, false, false)
}

fn find_next_char(cx: &mut Context) {
    will_find_char(cx, find_next_char_impl, true, false)
}

fn extend_till_char(cx: &mut Context) {
    will_find_char(cx, find_next_char_impl, false, true)
}

fn extend_next_char(cx: &mut Context) {
    will_find_char(cx, find_next_char_impl, true, true)
}

fn till_prev_char(cx: &mut Context) {
    will_find_char(cx, find_prev_char_impl, false, false)
}

fn find_prev_char(cx: &mut Context) {
    will_find_char(cx, find_prev_char_impl, true, false)
}

fn extend_till_prev_char(cx: &mut Context) {
    will_find_char(cx, find_prev_char_impl, false, true)
}

fn extend_prev_char(cx: &mut Context) {
    will_find_char(cx, find_prev_char_impl, true, true)
}

fn repeat_last_motion(cx: &mut Context) {
    let last_motion = cx.editor.last_motion.take();
    if let Some(m) = &last_motion {
        m.run(cx.editor);
        cx.editor.last_motion = last_motion;
    }
}

fn replace(cx: &mut Context) {
    let mut buf = [0u8; 4]; // To hold utf8 encoded char.

    // need to wait for next key
    cx.on_next_key(move |cx, event| {
        let (view, doc) = current!(cx.editor);
        let ch: Option<&str> = match event {
            KeyEvent {
                code: KeyCode::Char(ch),
                ..
            } => Some(ch.encode_utf8(&mut buf[..])),
            KeyEvent {
                code: KeyCode::Enter,
                ..
            } => Some(doc.line_ending.as_str()),
            _ => None,
        };

        let selection = doc.selection(view.id);

        if let Some(ch) = ch {
            let transaction = Transaction::change_by_selection(doc.text(), selection, |range| {
                if !range.is_empty() {
                    let text: String =
                        RopeGraphemes::new(doc.text().slice(range.from()..range.to()))
                            .map(|g| {
                                let cow: Cow<str> = g.into();
                                if str_is_line_ending(&cow) {
                                    cow
                                } else {
                                    ch.into()
                                }
                            })
                            .collect();

                    (range.from(), range.to(), Some(text.into()))
                } else {
                    // No change.
                    (range.from(), range.to(), None)
                }
            });

            doc.apply(&transaction, view.id);
        }
    })
}

fn switch_case_impl<F>(cx: &mut Context, change_fn: F)
where
    F: Fn(Cow<str>) -> Tendril,
{
    let (view, doc) = current!(cx.editor);
    let selection = doc.selection(view.id);
    let transaction = Transaction::change_by_selection(doc.text(), selection, |range| {
        let text: Tendril = change_fn(range.fragment(doc.text().slice(..)));

        (range.from(), range.to(), Some(text))
    });

    doc.apply(&transaction, view.id);
}

fn switch_case(cx: &mut Context) {
    switch_case_impl(cx, |string| {
        string
            .chars()
            .flat_map(|ch| {
                if ch.is_lowercase() {
                    ch.to_uppercase().collect()
                } else if ch.is_uppercase() {
                    ch.to_lowercase().collect()
                } else {
                    vec![ch]
                }
            })
            .collect()
    });
}

fn switch_to_uppercase(cx: &mut Context) {
    switch_case_impl(cx, |string| string.to_uppercase().into());
}

fn switch_to_lowercase(cx: &mut Context) {
    switch_case_impl(cx, |string| string.to_lowercase().into());
}

pub fn scroll(cx: &mut Context, offset: usize, direction: Direction) {
    use Direction::*;
    let config = cx.editor.config();
    let (view, doc) = current!(cx.editor);

    let range = doc.selection(view.id).primary();
    let text = doc.text().slice(..);

    let cursor = coords_at_pos(text, range.cursor(text));
    let doc_last_line = doc.text().len_lines().saturating_sub(1);

    let last_line = view.last_line(doc);

    if direction == Backward && view.offset.row == 0
        || direction == Forward && last_line == doc_last_line
    {
        return;
    }

    let height = view.inner_area().height;

    let scrolloff = config.scrolloff.min(height as usize / 2);

    view.offset.row = match direction {
        Forward => view.offset.row + offset,
        Backward => view.offset.row.saturating_sub(offset),
    }
    .min(doc_last_line);

    // recalculate last line
    let last_line = view.last_line(doc);

    // clamp into viewport
    let line = cursor
        .row
        .max(view.offset.row + scrolloff)
        .min(last_line.saturating_sub(scrolloff));

    // If cursor needs moving, replace primary selection
    if line != cursor.row {
        let head = pos_at_coords(text, Position::new(line, cursor.col), true); // this func will properly truncate to line end

        let anchor = if doc.mode == Mode::Select {
            range.anchor
        } else {
            head
        };

        // replace primary selection with an empty selection at cursor pos
        let prim_sel = Range::new(anchor, head);
        let mut sel = doc.selection(view.id).clone();
        let idx = sel.primary_index();
        sel = sel.replace(idx, prim_sel);
        doc.set_selection(view.id, sel);
    }
}

fn page_up(cx: &mut Context) {
    let view = view!(cx.editor);
    let offset = view.inner_area().height as usize;
    scroll(cx, offset, Direction::Backward);
}

fn page_down(cx: &mut Context) {
    let view = view!(cx.editor);
    let offset = view.inner_area().height as usize;
    scroll(cx, offset, Direction::Forward);
}

fn half_page_up(cx: &mut Context) {
    let view = view!(cx.editor);
    let offset = view.inner_area().height as usize / 2;
    scroll(cx, offset, Direction::Backward);
}

fn half_page_down(cx: &mut Context) {
    let view = view!(cx.editor);
    let offset = view.inner_area().height as usize / 2;
    scroll(cx, offset, Direction::Forward);
}

fn copy_selection_on_line(cx: &mut Context, direction: Direction) {
    let count = cx.count();
    let (view, doc) = current!(cx.editor);
    let text = doc.text().slice(..);
    let selection = doc.selection(view.id);
    let mut ranges = SmallVec::with_capacity(selection.ranges().len() * (count + 1));
    ranges.extend_from_slice(selection.ranges());
    let mut primary_index = 0;
    for range in selection.iter() {
        let is_primary = *range == selection.primary();

        // The range is always head exclusive
        let head = if range.anchor < range.head {
            range.head - 1
        } else {
            range.head
        };

        let tab_width = doc.tab_width();

        let head_pos = visual_coords_at_pos(text, head, tab_width);
        let anchor_pos = visual_coords_at_pos(text, range.anchor, tab_width);

        let height = std::cmp::max(head_pos.row, anchor_pos.row)
            - std::cmp::min(head_pos.row, anchor_pos.row)
            + 1;

        if is_primary {
            primary_index = ranges.len();
        }
        ranges.push(*range);

        let mut sels = 0;
        let mut i = 0;
        while sels < count {
            let offset = (i + 1) * height;

            let anchor_row = match direction {
                Direction::Forward => anchor_pos.row + offset,
                Direction::Backward => anchor_pos.row.saturating_sub(offset),
            };

            let head_row = match direction {
                Direction::Forward => head_pos.row + offset,
                Direction::Backward => head_pos.row.saturating_sub(offset),
            };

            if anchor_row >= text.len_lines() || head_row >= text.len_lines() {
                break;
            }

            let anchor =
                pos_at_visual_coords(text, Position::new(anchor_row, anchor_pos.col), tab_width);
            let head = pos_at_visual_coords(text, Position::new(head_row, head_pos.col), tab_width);

            // skip lines that are too short
            if visual_coords_at_pos(text, anchor, tab_width).col == anchor_pos.col
                && visual_coords_at_pos(text, head, tab_width).col == head_pos.col
            {
                if is_primary {
                    primary_index = ranges.len();
                }
                // This is Range::new(anchor, head), but it will place the cursor on the correct column
                ranges.push(Range::point(anchor).put_cursor(text, head, true));
                sels += 1;
            }

            i += 1;
        }
    }

    let selection = Selection::new(ranges, primary_index);
    doc.set_selection(view.id, selection);
}

fn copy_selection_on_prev_line(cx: &mut Context) {
    copy_selection_on_line(cx, Direction::Backward)
}

fn copy_selection_on_next_line(cx: &mut Context) {
    copy_selection_on_line(cx, Direction::Forward)
}

fn select_all(cx: &mut Context) {
    let (view, doc) = current!(cx.editor);

    let end = doc.text().len_chars();
    doc.set_selection(view.id, Selection::single(0, end))
}

fn select_regex(cx: &mut Context) {
    let reg = cx.register.unwrap_or('/');
    ui::regex_prompt(
        cx,
        "select:".into(),
        Some(reg),
        ui::completers::none,
        move |view, doc, regex, event| {
            if !matches!(event, PromptEvent::Update | PromptEvent::Validate) {
                return;
            }
            let text = doc.text().slice(..);
            if let Some(selection) =
                selection::select_on_matches(text, doc.selection(view.id), &regex)
            {
                doc.set_selection(view.id, selection);
            }
        },
    );
}

fn split_selection(cx: &mut Context) {
    let reg = cx.register.unwrap_or('/');
    ui::regex_prompt(
        cx,
        "split:".into(),
        Some(reg),
        ui::completers::none,
        move |view, doc, regex, event| {
            if !matches!(event, PromptEvent::Update | PromptEvent::Validate) {
                return;
            }
            let text = doc.text().slice(..);
            let selection = selection::split_on_matches(text, doc.selection(view.id), &regex);
            doc.set_selection(view.id, selection);
        },
    );
}

fn split_selection_on_newline(cx: &mut Context) {
    let (view, doc) = current!(cx.editor);
    let text = doc.text().slice(..);
    // only compile the regex once
    #[allow(clippy::trivial_regex)]
    static REGEX: Lazy<Regex> =
        Lazy::new(|| Regex::new(r"\r\n|[\n\r\u{000B}\u{000C}\u{0085}\u{2028}\u{2029}]").unwrap());
    let selection = selection::split_on_matches(text, doc.selection(view.id), &REGEX);
    doc.set_selection(view.id, selection);
}

#[allow(clippy::too_many_arguments)]
fn search_impl(
    doc: &mut Document,
    view: &mut View,
    contents: &str,
    regex: &Regex,
    movement: Movement,
    direction: Direction,
    scrolloff: usize,
    wrap_around: bool,
) {
    let text = doc.text().slice(..);
    let selection = doc.selection(view.id);

    // Get the right side of the primary block cursor for forward search, or the
    // grapheme before the start of the selection for reverse search.
    let start = match direction {
        Direction::Forward => text.char_to_byte(graphemes::ensure_grapheme_boundary_next(
            text,
            selection.primary().to(),
        )),
        Direction::Backward => text.char_to_byte(graphemes::ensure_grapheme_boundary_prev(
            text,
            selection.primary().from(),
        )),
    };

    // A regex::Match returns byte-positions in the str. In the case where we
    // do a reverse search and wraparound to the end, we don't need to search
    // the text before the current cursor position for matches, but by slicing
    // it out, we need to add it back to the position of the selection.
    let mut offset = 0;

    // use find_at to find the next match after the cursor, loop around the end
    // Careful, `Regex` uses `bytes` as offsets, not character indices!
    let mut mat = match direction {
        Direction::Forward => regex.find_at(contents, start),
        Direction::Backward => regex.find_iter(&contents[..start]).last(),
    };

    if wrap_around && mat.is_none() {
        mat = match direction {
            Direction::Forward => regex.find(contents),
            Direction::Backward => {
                offset = start;
                regex.find_iter(&contents[start..]).last()
            }
        }
        // TODO: message on wraparound
    }

    if let Some(mat) = mat {
        let start = text.byte_to_char(mat.start() + offset);
        let end = text.byte_to_char(mat.end() + offset);

        if end == 0 {
            // skip empty matches that don't make sense
            return;
        }

        // Determine range direction based on the primary range
        let primary = selection.primary();
        let range = if primary.head < primary.anchor {
            Range::new(end, start)
        } else {
            Range::new(start, end)
        };

        let selection = match movement {
            Movement::Extend => selection.clone().push(range),
            Movement::Move => selection.clone().replace(selection.primary_index(), range),
        };

        doc.set_selection(view.id, selection);
        // TODO: is_cursor_in_view does the same calculation as ensure_cursor_in_view
        if view.is_cursor_in_view(doc, 0) {
            view.ensure_cursor_in_view(doc, scrolloff);
        } else {
            align_view(doc, view, Align::Center)
        }
    };
}

fn search_completions(cx: &mut Context, reg: Option<char>) -> Vec<String> {
    let mut items = reg
        .and_then(|reg| cx.editor.registers.get(reg))
        .map_or(Vec::new(), |reg| reg.read().iter().take(200).collect());
    items.sort_unstable();
    items.dedup();
    items.into_iter().cloned().collect()
}

fn search(cx: &mut Context) {
    searcher(cx, Direction::Forward)
}

fn rsearch(cx: &mut Context) {
    searcher(cx, Direction::Backward)
}

fn searcher(cx: &mut Context, direction: Direction) {
    let reg = cx.register.unwrap_or('/');
    let config = cx.editor.config();
    let scrolloff = config.scrolloff;
    let wrap_around = config.search.wrap_around;

    let doc = doc!(cx.editor);

    // TODO: could probably share with select_on_matches?

    // HAXX: sadly we can't avoid allocating a single string for the whole buffer since we can't
    // feed chunks into the regex yet
    let contents = doc.text().slice(..).to_string();
    let completions = search_completions(cx, Some(reg));

    ui::regex_prompt(
        cx,
        "search:".into(),
        Some(reg),
        move |_editor: &Editor, input: &str| {
            completions
                .iter()
                .filter(|comp| comp.starts_with(input))
                .map(|comp| (0.., std::borrow::Cow::Owned(comp.clone())))
                .collect()
        },
        move |view, doc, regex, event| {
            if !matches!(event, PromptEvent::Update | PromptEvent::Validate) {
                return;
            }
            search_impl(
                doc,
                view,
                &contents,
                &regex,
                Movement::Move,
                direction,
                scrolloff,
                wrap_around,
            );
        },
    );
}

fn search_next_or_prev_impl(cx: &mut Context, movement: Movement, direction: Direction) {
    let config = cx.editor.config();
    let scrolloff = config.scrolloff;
    let (view, doc) = current!(cx.editor);
    let registers = &cx.editor.registers;
    if let Some(query) = registers.read('/').and_then(|query| query.last()) {
        let contents = doc.text().slice(..).to_string();
        let search_config = &config.search;
        let case_insensitive = if search_config.smart_case {
            !query.chars().any(char::is_uppercase)
        } else {
            false
        };
        let wrap_around = search_config.wrap_around;
        if let Ok(regex) = RegexBuilder::new(query)
            .case_insensitive(case_insensitive)
            .multi_line(true)
            .build()
        {
            search_impl(
                doc,
                view,
                &contents,
                &regex,
                movement,
                direction,
                scrolloff,
                wrap_around,
            );
        } else {
            let error = format!("Invalid regex: {}", query);
            cx.editor.set_error(error);
        }
    }
}

fn search_next(cx: &mut Context) {
    search_next_or_prev_impl(cx, Movement::Move, Direction::Forward);
}

fn search_prev(cx: &mut Context) {
    search_next_or_prev_impl(cx, Movement::Move, Direction::Backward);
}
fn extend_search_next(cx: &mut Context) {
    search_next_or_prev_impl(cx, Movement::Extend, Direction::Forward);
}

fn extend_search_prev(cx: &mut Context) {
    search_next_or_prev_impl(cx, Movement::Extend, Direction::Backward);
}

fn search_selection(cx: &mut Context) {
    let (view, doc) = current!(cx.editor);
    let contents = doc.text().slice(..);
    let query = doc.selection(view.id).primary().fragment(contents);
    let regex = regex::escape(&query);
    cx.editor.registers.get_mut('/').push(regex);
    let msg = format!("register '{}' set to '{}'", '/', query);
    cx.editor.set_status(msg);
}

fn global_search(cx: &mut Context) {
    #[derive(Debug)]
    struct FileResult {
        path: PathBuf,
        /// 0 indexed lines
        line_num: usize,
    }

    impl FileResult {
        fn new(path: &Path, line_num: usize) -> Self {
            Self {
                path: path.to_path_buf(),
                line_num,
            }
        }
    }

    impl ui::menu::Item for FileResult {
        type EditorData = Option<PathBuf>;

        fn label(&self, current_path: &Self::EditorData) -> Cow<str> {
            let relative_path = helix_core::path::get_relative_path(&self.path)
                .to_string_lossy()
                .into_owned();
            if current_path
                .as_ref()
                .map(|p| p == &self.path)
                .unwrap_or(false)
            {
                format!("{} (*)", relative_path).into()
            } else {
                relative_path.into()
            }
        }
    }

    let (all_matches_sx, all_matches_rx) = tokio::sync::mpsc::unbounded_channel::<FileResult>();
    let config = cx.editor.config();
    let smart_case = config.search.smart_case;
    let file_picker_config = config.file_picker.clone();

    let reg = cx.register.unwrap_or('/');

    let completions = search_completions(cx, Some(reg));
    ui::regex_prompt(
        cx,
        "global-search:".into(),
        Some(reg),
        move |_editor: &Editor, input: &str| {
            completions
                .iter()
                .filter(|comp| comp.starts_with(input))
                .map(|comp| (0.., std::borrow::Cow::Owned(comp.clone())))
                .collect()
        },
        move |_view, _doc, regex, event| {
            if event != PromptEvent::Validate {
                return;
            }

            if let Ok(matcher) = RegexMatcherBuilder::new()
                .case_smart(smart_case)
                .build(regex.as_str())
            {
                let searcher = SearcherBuilder::new()
                    .binary_detection(BinaryDetection::quit(b'\x00'))
                    .build();

                let search_root = std::env::current_dir()
                    .expect("Global search error: Failed to get current dir");
                WalkBuilder::new(search_root)
                    .hidden(file_picker_config.hidden)
                    .parents(file_picker_config.parents)
                    .ignore(file_picker_config.ignore)
                    .git_ignore(file_picker_config.git_ignore)
                    .git_global(file_picker_config.git_global)
                    .git_exclude(file_picker_config.git_exclude)
                    .max_depth(file_picker_config.max_depth)
                    .build_parallel()
                    .run(|| {
                        let mut searcher = searcher.clone();
                        let matcher = matcher.clone();
                        let all_matches_sx = all_matches_sx.clone();
                        Box::new(move |entry: Result<DirEntry, ignore::Error>| -> WalkState {
                            let entry = match entry {
                                Ok(entry) => entry,
                                Err(_) => return WalkState::Continue,
                            };

                            match entry.file_type() {
                                Some(entry) if entry.is_file() => {}
                                // skip everything else
                                _ => return WalkState::Continue,
                            };

                            let result = searcher.search_path(
                                &matcher,
                                entry.path(),
                                sinks::UTF8(|line_num, _| {
                                    all_matches_sx
                                        .send(FileResult::new(entry.path(), line_num as usize - 1))
                                        .unwrap();

                                    Ok(true)
                                }),
                            );

                            if let Err(err) = result {
                                log::error!(
                                    "Global search error: {}, {}",
                                    entry.path().display(),
                                    err
                                );
                            }
                            WalkState::Continue
                        })
                    });
            } else {
                // Otherwise do nothing
                // log::warn!("Global Search Invalid Pattern")
            }
        },
    );

    let current_path = doc_mut!(cx.editor).path().cloned();

    let show_picker = async move {
        let all_matches: Vec<FileResult> =
            UnboundedReceiverStream::new(all_matches_rx).collect().await;
        let call: job::Callback =
            Box::new(move |editor: &mut Editor, compositor: &mut Compositor| {
                if all_matches.is_empty() {
                    editor.set_status("No matches found");
                    return;
                }

                let picker = FilePicker::new(
                    all_matches,
<<<<<<< HEAD
                    current_path,
                    move |cx, FileResult { path, line_num }, action| {
                        match cx.editor.open(path.into(), action) {
=======
                    move |(_line_num, path)| {
                        let relative_path = helix_core::path::get_relative_path(path)
                            .to_string_lossy()
                            .into_owned();
                        if current_path.as_ref().map(|p| p == path).unwrap_or(false) {
                            format!("{} (*)", relative_path).into()
                        } else {
                            relative_path.into()
                        }
                    },
                    move |cx, (line_num, path), action| {
                        match cx.editor.open(path, action) {
>>>>>>> 030de46e
                            Ok(_) => {}
                            Err(e) => {
                                cx.editor.set_error(format!(
                                    "Failed to open file '{}': {}",
                                    path.display(),
                                    e
                                ));
                                return;
                            }
                        }

                        let line_num = *line_num;
                        let (view, doc) = current!(cx.editor);
                        let text = doc.text();
                        let start = text.line_to_char(line_num);
                        let end = text.line_to_char((line_num + 1).min(text.len_lines()));

                        doc.set_selection(view.id, Selection::single(start, end));
                        align_view(doc, view, Align::Center);
                    },
                    |_editor, FileResult { path, line_num }| {
                        Some((path.clone(), Some((*line_num, *line_num))))
                    },
                );
                compositor.push(Box::new(overlayed(picker)));
            });
        Ok(call)
    };
    cx.jobs.callback(show_picker);
}

enum Extend {
    Above,
    Below,
}

fn extend_line(cx: &mut Context) {
    extend_line_impl(cx, Extend::Below);
}

fn extend_line_above(cx: &mut Context) {
    extend_line_impl(cx, Extend::Above);
}

fn extend_line_impl(cx: &mut Context, extend: Extend) {
    let count = cx.count();
    let (view, doc) = current!(cx.editor);

    let text = doc.text();
    let selection = doc.selection(view.id).clone().transform(|range| {
        let (start_line, end_line) = range.line_range(text.slice(..));

        let start = text.line_to_char(start_line);
        let end = text.line_to_char((end_line + count).min(text.len_lines()));

        // extend to previous/next line if current line is selected
        let (anchor, head) = if range.from() == start && range.to() == end {
            match extend {
                Extend::Above => (end, text.line_to_char(start_line.saturating_sub(1))),
                Extend::Below => (
                    start,
                    text.line_to_char((end_line + count + 1).min(text.len_lines())),
                ),
            }
        } else {
            (start, end)
        };

        Range::new(anchor, head)
    });

    doc.set_selection(view.id, selection);
}

fn extend_to_line_bounds(cx: &mut Context) {
    let (view, doc) = current!(cx.editor);

    doc.set_selection(
        view.id,
        doc.selection(view.id).clone().transform(|range| {
            let text = doc.text();

            let (start_line, end_line) = range.line_range(text.slice(..));
            let start = text.line_to_char(start_line);
            let end = text.line_to_char((end_line + 1).min(text.len_lines()));

            if range.anchor <= range.head {
                Range::new(start, end)
            } else {
                Range::new(end, start)
            }
        }),
    );
}

fn shrink_to_line_bounds(cx: &mut Context) {
    let (view, doc) = current!(cx.editor);

    doc.set_selection(
        view.id,
        doc.selection(view.id).clone().transform(|range| {
            let text = doc.text();

            let (start_line, end_line) = range.line_range(text.slice(..));

            // Do nothing if the selection is within one line to prevent
            // conditional logic for the behavior of this command
            if start_line == end_line {
                return range;
            }

            let mut start = text.line_to_char(start_line);

            // line_to_char gives us the start position of the line, so
            // we need to get the start position of the next line. In
            // the editor, this will correspond to the cursor being on
            // the EOL whitespace character, which is what we want.
            let mut end = text.line_to_char((end_line + 1).min(text.len_lines()));

            if start != range.from() {
                start = text.line_to_char((start_line + 1).min(text.len_lines()));
            }

            if end != range.to() {
                end = text.line_to_char(end_line);
            }

            if range.anchor <= range.head {
                Range::new(start, end)
            } else {
                Range::new(end, start)
            }
        }),
    );
}

enum Operation {
    Delete,
    Change,
}

fn delete_selection_impl(cx: &mut Context, op: Operation) {
    let (view, doc) = current!(cx.editor);

    let text = doc.text().slice(..);
    let selection = doc.selection(view.id);

    if cx.register != Some('_') {
        // first yank the selection
        let values: Vec<String> = selection.fragments(text).map(Cow::into_owned).collect();
        let reg_name = cx.register.unwrap_or('"');
        let registers = &mut cx.editor.registers;
        let reg = registers.get_mut(reg_name);
        reg.write(values);
    };

    // then delete
    let transaction = Transaction::change_by_selection(doc.text(), selection, |range| {
        (range.from(), range.to(), None)
    });
    doc.apply(&transaction, view.id);

    match op {
        Operation::Delete => {
            // exit select mode, if currently in select mode
            exit_select_mode(cx);
        }
        Operation::Change => {
            enter_insert_mode(doc);
        }
    }
}

#[inline]
fn delete_selection_insert_mode(doc: &mut Document, view: &View, selection: &Selection) {
    let view_id = view.id;

    // then delete
    let transaction = Transaction::change_by_selection(doc.text(), selection, |range| {
        (range.from(), range.to(), None)
    });
    doc.apply(&transaction, view_id);
}

fn delete_selection(cx: &mut Context) {
    delete_selection_impl(cx, Operation::Delete);
}

fn delete_selection_noyank(cx: &mut Context) {
    cx.register = Some('_');
    delete_selection_impl(cx, Operation::Delete);
}

fn change_selection(cx: &mut Context) {
    delete_selection_impl(cx, Operation::Change);
}

fn change_selection_noyank(cx: &mut Context) {
    cx.register = Some('_');
    delete_selection_impl(cx, Operation::Change);
}

fn collapse_selection(cx: &mut Context) {
    let (view, doc) = current!(cx.editor);
    let text = doc.text().slice(..);

    let selection = doc.selection(view.id).clone().transform(|range| {
        let pos = range.cursor(text);
        Range::new(pos, pos)
    });
    doc.set_selection(view.id, selection);
}

fn flip_selections(cx: &mut Context) {
    let (view, doc) = current!(cx.editor);

    let selection = doc
        .selection(view.id)
        .clone()
        .transform(|range| range.flip());
    doc.set_selection(view.id, selection);
}

fn ensure_selections_forward(cx: &mut Context) {
    let (view, doc) = current!(cx.editor);

    let selection = doc
        .selection(view.id)
        .clone()
        .transform(|r| match r.direction() {
            Direction::Forward => r,
            Direction::Backward => r.flip(),
        });

    doc.set_selection(view.id, selection);
}

fn enter_insert_mode(doc: &mut Document) {
    doc.mode = Mode::Insert;
}

// inserts at the start of each selection
fn insert_mode(cx: &mut Context) {
    let (view, doc) = current!(cx.editor);
    enter_insert_mode(doc);

    log::trace!(
        "entering insert mode with sel: {:?}, text: {:?}",
        doc.selection(view.id),
        doc.text().to_string()
    );

    let selection = doc
        .selection(view.id)
        .clone()
        .transform(|range| Range::new(range.to(), range.from()));

    doc.set_selection(view.id, selection);
}

// inserts at the end of each selection
fn append_mode(cx: &mut Context) {
    let (view, doc) = current!(cx.editor);
    enter_insert_mode(doc);
    doc.restore_cursor = true;
    let text = doc.text().slice(..);

    // Make sure there's room at the end of the document if the last
    // selection butts up against it.
    let end = text.len_chars();
    let last_range = doc
        .selection(view.id)
        .iter()
        .last()
        .expect("selection should always have at least one range");
    if !last_range.is_empty() && last_range.head == end {
        let transaction = Transaction::change(
            doc.text(),
            [(end, end, Some(doc.line_ending.as_str().into()))].into_iter(),
        );
        doc.apply(&transaction, view.id);
    }

    let selection = doc.selection(view.id).clone().transform(|range| {
        Range::new(
            range.from(),
            graphemes::next_grapheme_boundary(doc.text().slice(..), range.to()),
        )
    });
    doc.set_selection(view.id, selection);
}

fn file_picker(cx: &mut Context) {
    // We don't specify language markers, root will be the root of the current git repo
    let root = find_root(None, &[]).unwrap_or_else(|| PathBuf::from("./"));
    let picker = ui::file_picker(root, &cx.editor.config());
    cx.push_layer(Box::new(overlayed(picker)));
}

fn file_picker_in_current_directory(cx: &mut Context) {
    let cwd = std::env::current_dir().unwrap_or_else(|_| PathBuf::from("./"));
    let picker = ui::file_picker(cwd, &cx.editor.config());
    cx.push_layer(Box::new(overlayed(picker)));
}

fn buffer_picker(cx: &mut Context) {
    let current = view!(cx.editor).doc;

    struct BufferMeta {
        id: DocumentId,
        path: Option<PathBuf>,
        is_modified: bool,
        is_current: bool,
    }

    impl ui::menu::Item for BufferMeta {
        type EditorData = ();

        fn label(&self, _data: &Self::EditorData) -> Cow<str> {
            let path = self
                .path
                .as_deref()
                .map(helix_core::path::get_relative_path);
            let path = match path.as_deref().and_then(Path::to_str) {
                Some(path) => path,
                None => SCRATCH_BUFFER_NAME,
            };

            let mut flags = Vec::new();
            if self.is_modified {
                flags.push("+");
            }
            if self.is_current {
                flags.push("*");
            }

            let flag = if flags.is_empty() {
                "".into()
            } else {
                format!(" ({})", flags.join(""))
            };
            Cow::Owned(format!("{} {}{}", self.id, path, flag))
        }
    }

    let new_meta = |doc: &Document| BufferMeta {
        id: doc.id(),
        path: doc.path().cloned(),
        is_modified: doc.is_modified(),
        is_current: doc.id() == current,
    };

    let picker = FilePicker::new(
        cx.editor
            .documents
            .iter()
            .map(|(_, doc)| new_meta(doc))
            .collect(),
        (),
        |cx, meta, action| {
            cx.editor.switch(meta.id, action);
        },
        |editor, meta| {
            let doc = &editor.documents.get(&meta.id)?;
            let &view_id = doc.selections().keys().next()?;
            let line = doc
                .selection(view_id)
                .primary()
                .cursor_line(doc.text().slice(..));
            Some((meta.path.clone()?, Some((line, line))))
        },
    );
    cx.push_layer(Box::new(overlayed(picker)));
}

impl ui::menu::Item for MappableCommand {
    type EditorData = ReverseKeymap;

    fn label(&self, keymap: &Self::EditorData) -> Cow<str> {
        // formats key bindings, multiple bindings are comma separated,
        // individual key presses are joined with `+`
        let fmt_binding = |bindings: &Vec<Vec<KeyEvent>>| -> String {
            bindings
                .iter()
                .map(|bind| {
                    bind.iter()
                        .map(|key| key.to_string())
                        .collect::<Vec<String>>()
                        .join("+")
                })
                .collect::<Vec<String>>()
                .join(", ")
        };

        match self {
            MappableCommand::Typable { doc, name, .. } => match keymap.get(name as &String) {
                Some(bindings) => format!("{} ({})", doc, fmt_binding(bindings)).into(),
                None => doc.into(),
            },
            MappableCommand::Static { doc, name, .. } => match keymap.get(*name) {
                Some(bindings) => format!("{} ({})", doc, fmt_binding(bindings)).into(),
                None => (*doc).into(),
            },
        }
    }
}

pub fn command_palette(cx: &mut Context) {
    cx.callback = Some(Box::new(
        move |compositor: &mut Compositor, cx: &mut compositor::Context| {
            let doc = doc_mut!(cx.editor);
            let keymap =
                compositor.find::<ui::EditorView>().unwrap().keymaps.map()[&doc.mode].reverse_map();

            let mut commands: Vec<MappableCommand> = MappableCommand::STATIC_COMMAND_LIST.into();
            commands.extend(typed::TYPABLE_COMMAND_LIST.iter().map(|cmd| {
                MappableCommand::Typable {
                    name: cmd.name.to_owned(),
                    doc: cmd.doc.to_owned(),
                    args: Vec::new(),
                }
            }));

<<<<<<< HEAD
            let picker = Picker::new(commands, keymap, move |cx, command, _action| {
                let mut ctx = Context {
                    register: None,
                    count: std::num::NonZeroUsize::new(1),
                    editor: cx.editor,
                    callback: None,
                    on_next_key_callback: None,
                    jobs: cx.jobs,
                };
                command.execute(&mut ctx);
            });
=======
            // formats key bindings, multiple bindings are comma separated,
            // individual key presses are joined with `+`
            let fmt_binding = |bindings: &Vec<Vec<KeyEvent>>| -> String {
                bindings
                    .iter()
                    .map(|bind| {
                        bind.iter()
                            .map(|key| key.key_sequence_format())
                            .collect::<String>()
                    })
                    .collect::<Vec<String>>()
                    .join(", ")
            };

            let picker = Picker::new(
                commands,
                move |command| match command {
                    MappableCommand::Typable { doc, name, .. } => match keymap.get(name as &String)
                    {
                        Some(bindings) => format!("{} ({})", doc, fmt_binding(bindings)).into(),
                        None => doc.into(),
                    },
                    MappableCommand::Static { doc, name, .. } => match keymap.get(*name) {
                        Some(bindings) => format!("{} ({})", doc, fmt_binding(bindings)).into(),
                        None => (*doc).into(),
                    },
                },
                move |cx, command, _action| {
                    let mut ctx = Context {
                        register: None,
                        count: std::num::NonZeroUsize::new(1),
                        editor: cx.editor,
                        callback: None,
                        on_next_key_callback: None,
                        jobs: cx.jobs,
                    };
                    command.execute(&mut ctx);
                },
            );
>>>>>>> 030de46e
            compositor.push(Box::new(overlayed(picker)));
        },
    ));
}

fn last_picker(cx: &mut Context) {
    // TODO: last picker does not seem to work well with buffer_picker
    cx.callback = Some(Box::new(|compositor: &mut Compositor, _| {
        if let Some(picker) = compositor.last_picker.take() {
            compositor.push(picker);
        }
        // XXX: figure out how to show error when no last picker lifetime
        // cx.editor.set_error("no last picker")
    }));
}

// I inserts at the first nonwhitespace character of each line with a selection
fn prepend_to_line(cx: &mut Context) {
    goto_first_nonwhitespace(cx);
    let doc = doc_mut!(cx.editor);
    enter_insert_mode(doc);
}

// A inserts at the end of each line with a selection
fn append_to_line(cx: &mut Context) {
    let (view, doc) = current!(cx.editor);
    enter_insert_mode(doc);

    let selection = doc.selection(view.id).clone().transform(|range| {
        let text = doc.text().slice(..);
        let line = range.cursor_line(text);
        let pos = line_end_char_index(&text, line);
        Range::new(pos, pos)
    });
    doc.set_selection(view.id, selection);
}

/// Sometimes when applying formatting changes we want to mark the buffer as unmodified, for
/// example because we just applied the same changes while saving.
enum Modified {
    SetUnmodified,
    LeaveModified,
}

// Creates an LspCallback that waits for formatting changes to be computed. When they're done,
// it applies them, but only if the doc hasn't changed.
//
// TODO: provide some way to cancel this, probably as part of a more general job cancellation
// scheme
async fn make_format_callback(
    doc_id: DocumentId,
    doc_version: i32,
    modified: Modified,
    format: impl Future<Output = helix_lsp::util::LspFormatting> + Send + 'static,
) -> anyhow::Result<job::Callback> {
    let format = format.await;
    let call: job::Callback = Box::new(move |editor, _compositor| {
        let view_id = view!(editor).id;
        if let Some(doc) = editor.document_mut(doc_id) {
            if doc.version() == doc_version {
                doc.apply(&Transaction::from(format), view_id);
                doc.append_changes_to_history(view_id);
                doc.detect_indent_and_line_ending();
                if let Modified::SetUnmodified = modified {
                    doc.reset_modified();
                }
            } else {
                log::info!("discarded formatting changes because the document changed");
            }
        }
    });
    Ok(call)
}

enum Open {
    Below,
    Above,
}

fn open(cx: &mut Context, open: Open) {
    let count = cx.count();
    let (view, doc) = current!(cx.editor);
    enter_insert_mode(doc);

    let text = doc.text().slice(..);
    let contents = doc.text();
    let selection = doc.selection(view.id);

    let mut ranges = SmallVec::with_capacity(selection.len());
    let mut offs = 0;

    let mut transaction = Transaction::change_by_selection(contents, selection, |range| {
        let cursor_line = text.char_to_line(match open {
            Open::Below => graphemes::prev_grapheme_boundary(text, range.to()),
            Open::Above => range.from(),
        });
        let new_line = match open {
            // adjust position to the end of the line (next line - 1)
            Open::Below => cursor_line + 1,
            // adjust position to the end of the previous line (current line - 1)
            Open::Above => cursor_line,
        };

        // Index to insert newlines after, as well as the char width
        // to use to compensate for those inserted newlines.
        let (line_end_index, line_end_offset_width) = if new_line == 0 {
            (0, 0)
        } else {
            (
                line_end_char_index(&doc.text().slice(..), new_line.saturating_sub(1)),
                doc.line_ending.len_chars(),
            )
        };

        let indent = indent::indent_for_newline(
            doc.language_config(),
            doc.syntax(),
            &doc.indent_style,
            doc.tab_width(),
            text,
            new_line.saturating_sub(1),
            line_end_index,
            cursor_line,
        );
        let indent_len = indent.len();
        let mut text = String::with_capacity(1 + indent_len);
        text.push_str(doc.line_ending.as_str());
        text.push_str(&indent);
        let text = text.repeat(count);

        // calculate new selection ranges
        let pos = offs + line_end_index + line_end_offset_width;
        for i in 0..count {
            // pos                    -> beginning of reference line,
            // + (i * (1+indent_len)) -> beginning of i'th line from pos
            // + indent_len ->        -> indent for i'th line
            ranges.push(Range::point(pos + (i * (1 + indent_len)) + indent_len));
        }

        offs += text.chars().count();

        (line_end_index, line_end_index, Some(text.into()))
    });

    transaction = transaction.with_selection(Selection::new(ranges, selection.primary_index()));

    doc.apply(&transaction, view.id);
}

// o inserts a new line after each line with a selection
fn open_below(cx: &mut Context) {
    open(cx, Open::Below)
}

// O inserts a new line before each line with a selection
fn open_above(cx: &mut Context) {
    open(cx, Open::Above)
}

fn normal_mode(cx: &mut Context) {
    let (view, doc) = current!(cx.editor);

    if doc.mode == Mode::Normal {
        return;
    }

    doc.mode = Mode::Normal;

    try_restore_indent(doc, view.id);

    // if leaving append mode, move cursor back by 1
    if doc.restore_cursor {
        let text = doc.text().slice(..);
        let selection = doc.selection(view.id).clone().transform(|range| {
            Range::new(
                range.from(),
                graphemes::prev_grapheme_boundary(text, range.to()),
            )
        });

        doc.set_selection(view.id, selection);
        doc.restore_cursor = false;
    }
}

fn try_restore_indent(doc: &mut Document, view_id: ViewId) {
    use helix_core::chars::char_is_whitespace;
    use helix_core::Operation;

    fn inserted_a_new_blank_line(changes: &[Operation], pos: usize, line_end_pos: usize) -> bool {
        if let [Operation::Retain(move_pos), Operation::Insert(ref inserted_str), Operation::Retain(_)] =
            changes
        {
            move_pos + inserted_str.len() == pos
                && inserted_str.starts_with('\n')
                && inserted_str.chars().skip(1).all(char_is_whitespace)
                && pos == line_end_pos // ensure no characters exists after current position
        } else {
            false
        }
    }

    let doc_changes = doc.changes().changes();
    let text = doc.text().slice(..);
    let range = doc.selection(view_id).primary();
    let pos = range.cursor(text);
    let line_end_pos = line_end_char_index(&text, range.cursor_line(text));

    if inserted_a_new_blank_line(doc_changes, pos, line_end_pos) {
        // Removes tailing whitespaces.
        let transaction =
            Transaction::change_by_selection(doc.text(), doc.selection(view_id), |range| {
                let line_start_pos = text.line_to_char(range.cursor_line(text));
                (line_start_pos, pos, None)
            });
        doc.apply(&transaction, view_id);
    }
}

// Store a jump on the jumplist.
fn push_jump(view: &mut View, doc: &Document) {
    let jump = (doc.id(), doc.selection(view.id).clone());
    view.jumps.push(jump);
}

fn goto_line(cx: &mut Context) {
    goto_line_impl(cx.editor, cx.count)
}

fn goto_line_impl(editor: &mut Editor, count: Option<NonZeroUsize>) {
    if let Some(count) = count {
        let (view, doc) = current!(editor);
        let max_line = if doc.text().line(doc.text().len_lines() - 1).len_chars() == 0 {
            // If the last line is blank, don't jump to it.
            doc.text().len_lines().saturating_sub(2)
        } else {
            doc.text().len_lines() - 1
        };
        let line_idx = std::cmp::min(count.get() - 1, max_line);
        let text = doc.text().slice(..);
        let pos = doc.text().line_to_char(line_idx);
        let selection = doc
            .selection(view.id)
            .clone()
            .transform(|range| range.put_cursor(text, pos, doc.mode == Mode::Select));

        push_jump(view, doc);
        doc.set_selection(view.id, selection);
    }
}

fn goto_last_line(cx: &mut Context) {
    let (view, doc) = current!(cx.editor);
    let line_idx = if doc.text().line(doc.text().len_lines() - 1).len_chars() == 0 {
        // If the last line is blank, don't jump to it.
        doc.text().len_lines().saturating_sub(2)
    } else {
        doc.text().len_lines() - 1
    };
    let text = doc.text().slice(..);
    let pos = doc.text().line_to_char(line_idx);
    let selection = doc
        .selection(view.id)
        .clone()
        .transform(|range| range.put_cursor(text, pos, doc.mode == Mode::Select));

    push_jump(view, doc);
    doc.set_selection(view.id, selection);
}

fn goto_last_accessed_file(cx: &mut Context) {
    let view = view_mut!(cx.editor);
    if let Some(alt) = view.docs_access_history.pop() {
        cx.editor.switch(alt, Action::Replace);
    } else {
        cx.editor.set_error("no last accessed buffer")
    }
}

fn goto_last_modification(cx: &mut Context) {
    let (view, doc) = current!(cx.editor);
    let pos = doc.history.get_mut().last_edit_pos();
    let text = doc.text().slice(..);
    if let Some(pos) = pos {
        let selection = doc
            .selection(view.id)
            .clone()
            .transform(|range| range.put_cursor(text, pos, doc.mode == Mode::Select));
        doc.set_selection(view.id, selection);
    }
}

fn goto_last_modified_file(cx: &mut Context) {
    let view = view!(cx.editor);
    let alternate_file = view
        .last_modified_docs
        .into_iter()
        .flatten()
        .find(|&id| id != view.doc);
    if let Some(alt) = alternate_file {
        cx.editor.switch(alt, Action::Replace);
    } else {
        cx.editor.set_error("no last modified buffer")
    }
}

fn select_mode(cx: &mut Context) {
    let (view, doc) = current!(cx.editor);
    let text = doc.text().slice(..);

    // Make sure end-of-document selections are also 1-width.
    // (With the exception of being in an empty document, of course.)
    let selection = doc.selection(view.id).clone().transform(|range| {
        if range.is_empty() && range.head == text.len_chars() {
            Range::new(
                graphemes::prev_grapheme_boundary(text, range.anchor),
                range.head,
            )
        } else {
            range
        }
    });
    doc.set_selection(view.id, selection);

    doc_mut!(cx.editor).mode = Mode::Select;
}

fn exit_select_mode(cx: &mut Context) {
    let doc = doc_mut!(cx.editor);
    if doc.mode == Mode::Select {
        doc.mode = Mode::Normal;
    }
}

fn goto_pos(editor: &mut Editor, pos: usize) {
    let (view, doc) = current!(editor);

    push_jump(view, doc);
    doc.set_selection(view.id, Selection::point(pos));
    align_view(doc, view, Align::Center);
}

fn goto_first_diag(cx: &mut Context) {
    let doc = doc!(cx.editor);
    let pos = match doc.diagnostics().first() {
        Some(diag) => diag.range.start,
        None => return,
    };
    goto_pos(cx.editor, pos);
}

fn goto_last_diag(cx: &mut Context) {
    let doc = doc!(cx.editor);
    let pos = match doc.diagnostics().last() {
        Some(diag) => diag.range.start,
        None => return,
    };
    goto_pos(cx.editor, pos);
}

fn goto_next_diag(cx: &mut Context) {
    let editor = &mut cx.editor;
    let (view, doc) = current!(editor);

    let cursor_pos = doc
        .selection(view.id)
        .primary()
        .cursor(doc.text().slice(..));

    let diag = doc
        .diagnostics()
        .iter()
        .find(|diag| diag.range.start > cursor_pos)
        .or_else(|| doc.diagnostics().first());

    let pos = match diag {
        Some(diag) => diag.range.start,
        None => return,
    };

    goto_pos(editor, pos);
}

fn goto_prev_diag(cx: &mut Context) {
    let editor = &mut cx.editor;
    let (view, doc) = current!(editor);

    let cursor_pos = doc
        .selection(view.id)
        .primary()
        .cursor(doc.text().slice(..));

    let diag = doc
        .diagnostics()
        .iter()
        .rev()
        .find(|diag| diag.range.start < cursor_pos)
        .or_else(|| doc.diagnostics().last());

    let pos = match diag {
        Some(diag) => diag.range.start,
        None => return,
    };

    goto_pos(editor, pos);
}

pub mod insert {
    use super::*;
    pub type Hook = fn(&Rope, &Selection, char) -> Option<Transaction>;
    pub type PostHook = fn(&mut Context, char);

    /// Exclude the cursor in range.
    fn exclude_cursor(text: RopeSlice, range: Range, cursor: Range) -> Range {
        if range.to() == cursor.to() {
            Range::new(
                range.from(),
                graphemes::prev_grapheme_boundary(text, cursor.to()),
            )
        } else {
            range
        }
    }

    // It trigger completion when idle timer reaches deadline
    // Only trigger completion if the word under cursor is longer than n characters
    pub fn idle_completion(cx: &mut Context) {
        let config = cx.editor.config();
        let (view, doc) = current!(cx.editor);
        let text = doc.text().slice(..);
        let cursor = doc.selection(view.id).primary().cursor(text);

        use helix_core::chars::char_is_word;
        let mut iter = text.chars_at(cursor);
        iter.reverse();
        for _ in 0..config.completion_trigger_len {
            match iter.next() {
                Some(c) if char_is_word(c) => {}
                _ => return,
            }
        }
        super::completion(cx);
    }

    fn language_server_completion(cx: &mut Context, ch: char) {
        use helix_lsp::lsp;
        // if ch matches completion char, trigger completion
        let doc = doc_mut!(cx.editor);
        let language_server = match doc.language_server() {
            Some(language_server) => language_server,
            None => return,
        };

        let capabilities = language_server.capabilities();

        if let Some(lsp::CompletionOptions {
            trigger_characters: Some(triggers),
            ..
        }) = &capabilities.completion_provider
        {
            // TODO: what if trigger is multiple chars long
            if triggers.iter().any(|trigger| trigger.contains(ch)) {
                cx.editor.clear_idle_timer();
                super::completion(cx);
            }
        }
    }

    fn signature_help(cx: &mut Context, ch: char) {
        use helix_lsp::lsp;
        // if ch matches signature_help char, trigger
        let doc = doc_mut!(cx.editor);
        let language_server = match doc.language_server() {
            Some(language_server) => language_server,
            None => return,
        };

        let capabilities = language_server.capabilities();

        if let lsp::ServerCapabilities {
            signature_help_provider:
                Some(lsp::SignatureHelpOptions {
                    trigger_characters: Some(triggers),
                    // TODO: retrigger_characters
                    ..
                }),
            ..
        } = capabilities
        {
            // TODO: what if trigger is multiple chars long
            let is_trigger = triggers.iter().any(|trigger| trigger.contains(ch));

            if is_trigger {
                super::signature_help(cx);
            }
        }

        // SignatureHelp {
        // signatures: [
        //  SignatureInformation {
        //      label: "fn open(&mut self, path: PathBuf, action: Action) -> Result<DocumentId, Error>",
        //      documentation: None,
        //      parameters: Some(
        //          [ParameterInformation { label: Simple("path: PathBuf"), documentation: None },
        //          ParameterInformation { label: Simple("action: Action"), documentation: None }]
        //      ),
        //      active_parameter: Some(0)
        //  }
        // ],
        // active_signature: None, active_parameter: Some(0)
        // }
    }

    // The default insert hook: simply insert the character
    #[allow(clippy::unnecessary_wraps)] // need to use Option<> because of the Hook signature
    fn insert(doc: &Rope, selection: &Selection, ch: char) -> Option<Transaction> {
        let cursors = selection.clone().cursors(doc.slice(..));
        let mut t = Tendril::new();
        t.push(ch);
        let transaction = Transaction::insert(doc, &cursors, t);
        Some(transaction)
    }

    use helix_core::auto_pairs;

    pub fn insert_char(cx: &mut Context, c: char) {
        let (view, doc) = current_ref!(cx.editor);
        let text = doc.text();
        let selection = doc.selection(view.id);
        let auto_pairs = doc.auto_pairs(cx.editor);

        let transaction = auto_pairs
            .as_ref()
            .and_then(|ap| auto_pairs::hook(text, selection, c, ap))
            .or_else(|| insert(text, selection, c));

        let (view, doc) = current!(cx.editor);
        if let Some(t) = transaction {
            doc.apply(&t, view.id);
        }

        // TODO: need a post insert hook too for certain triggers (autocomplete, signature help, etc)
        // this could also generically look at Transaction, but it's a bit annoying to look at
        // Operation instead of Change.
        for hook in &[language_server_completion, signature_help] {
            // for hook in &[signature_help] {
            hook(cx, c);
        }
    }

    pub fn insert_tab(cx: &mut Context) {
        let (view, doc) = current!(cx.editor);
        // TODO: round out to nearest indentation level (for example a line with 3 spaces should
        // indent by one to reach 4 spaces).

        let indent = Tendril::from(doc.indent_unit());
        let transaction = Transaction::insert(
            doc.text(),
            &doc.selection(view.id).clone().cursors(doc.text().slice(..)),
            indent,
        );
        doc.apply(&transaction, view.id);
    }

    pub fn insert_newline(cx: &mut Context) {
        let (view, doc) = current_ref!(cx.editor);
        let text = doc.text().slice(..);

        let contents = doc.text();
        let selection = doc.selection(view.id).clone();
        let mut ranges = SmallVec::with_capacity(selection.len());

        // TODO: this is annoying, but we need to do it to properly calculate pos after edits
        let mut global_offs = 0;

        let mut transaction = Transaction::change_by_selection(contents, &selection, |range| {
            let pos = range.cursor(text);

            let prev = if pos == 0 {
                ' '
            } else {
                contents.char(pos - 1)
            };
            let curr = contents.get_char(pos).unwrap_or(' ');

            let current_line = text.char_to_line(pos);
            let indent = indent::indent_for_newline(
                doc.language_config(),
                doc.syntax(),
                &doc.indent_style,
                doc.tab_width(),
                text,
                current_line,
                pos,
                current_line,
            );
            let mut text = String::new();
            // If we are between pairs (such as brackets), we want to
            // insert an additional line which is indented one level
            // more and place the cursor there
            let on_auto_pair = doc
                .auto_pairs(cx.editor)
                .and_then(|pairs| pairs.get(prev))
                .and_then(|pair| if pair.close == curr { Some(pair) } else { None })
                .is_some();

            let local_offs = if on_auto_pair {
                let inner_indent = indent.clone() + doc.indent_style.as_str();
                text.reserve_exact(2 + indent.len() + inner_indent.len());
                text.push_str(doc.line_ending.as_str());
                text.push_str(&inner_indent);
                let local_offs = text.chars().count();
                text.push_str(doc.line_ending.as_str());
                text.push_str(&indent);
                local_offs
            } else {
                text.reserve_exact(1 + indent.len());
                text.push_str(doc.line_ending.as_str());
                text.push_str(&indent);
                text.chars().count()
            };

            let new_range = if doc.restore_cursor {
                // when appending, extend the range by local_offs
                Range::new(
                    range.anchor + global_offs,
                    range.head + local_offs + global_offs,
                )
            } else {
                // when inserting, slide the range by local_offs
                Range::new(
                    range.anchor + local_offs + global_offs,
                    range.head + local_offs + global_offs,
                )
            };

            // TODO: range replace or extend
            // range.replace(|range| range.is_empty(), head); -> fn extend if cond true, new head pos
            // can be used with cx.mode to do replace or extend on most changes
            ranges.push(new_range);
            global_offs += text.chars().count();

            (pos, pos, Some(text.into()))
        });

        transaction = transaction.with_selection(Selection::new(ranges, selection.primary_index()));

        let (view, doc) = current!(cx.editor);
        doc.apply(&transaction, view.id);
    }

    pub fn delete_char_backward(cx: &mut Context) {
        let count = cx.count();
        let (view, doc) = current!(cx.editor);
        let text = doc.text().slice(..);
        let indent_unit = doc.indent_unit();
        let tab_size = doc.tab_width();

        let transaction =
            Transaction::change_by_selection(doc.text(), doc.selection(view.id), |range| {
                let pos = range.cursor(text);
                let line_start_pos = text.line_to_char(range.cursor_line(text));
                // consider to delete by indent level if all characters before `pos` are indent units.
                let fragment = Cow::from(text.slice(line_start_pos..pos));
                if !fragment.is_empty() && fragment.chars().all(|ch| ch.is_whitespace()) {
                    if text.get_char(pos.saturating_sub(1)) == Some('\t') {
                        // fast path, delete one char
                        (
                            graphemes::nth_prev_grapheme_boundary(text, pos, 1),
                            pos,
                            None,
                        )
                    } else {
                        let unit_len = indent_unit.chars().count();
                        // NOTE: indent_unit always contains 'only spaces' or 'only tab' according to `IndentStyle` definition.
                        let unit_size = if indent_unit.starts_with('\t') {
                            tab_size * unit_len
                        } else {
                            unit_len
                        };
                        let width: usize = fragment
                            .chars()
                            .map(|ch| {
                                if ch == '\t' {
                                    tab_size
                                } else {
                                    // it can be none if it still meet control characters other than '\t'
                                    // here just set the width to 1 (or some value better?).
                                    ch.width().unwrap_or(1)
                                }
                            })
                            .sum();
                        let mut drop = width % unit_size; // round down to nearest unit
                        if drop == 0 {
                            drop = unit_size
                        }; // if it's already at a unit, consume a whole unit
                        let mut chars = fragment.chars().rev();
                        let mut start = pos;
                        for _ in 0..drop {
                            // delete up to `drop` spaces
                            match chars.next() {
                                Some(' ') => start -= 1,
                                _ => break,
                            }
                        }
                        (start, pos, None) // delete!
                    }
                } else {
                    // delete char
                    (
                        graphemes::nth_prev_grapheme_boundary(text, pos, count),
                        pos,
                        None,
                    )
                }
            });
        doc.apply(&transaction, view.id);
    }

    pub fn delete_char_forward(cx: &mut Context) {
        let count = cx.count();
        let (view, doc) = current!(cx.editor);
        let text = doc.text().slice(..);
        let transaction =
            Transaction::change_by_selection(doc.text(), doc.selection(view.id), |range| {
                let pos = range.cursor(text);
                (
                    pos,
                    graphemes::nth_next_grapheme_boundary(text, pos, count),
                    None,
                )
            });
        doc.apply(&transaction, view.id);
    }

    pub fn delete_word_backward(cx: &mut Context) {
        let count = cx.count();
        let (view, doc) = current!(cx.editor);
        let text = doc.text().slice(..);

        let selection = doc.selection(view.id).clone().transform(|range| {
            let cursor = Range::point(range.cursor(text));
            let next = movement::move_prev_word_start(text, cursor, count);
            exclude_cursor(text, next, range)
        });
        delete_selection_insert_mode(doc, view, &selection);
    }

    pub fn delete_word_forward(cx: &mut Context) {
        let count = cx.count();
        let (view, doc) = current!(cx.editor);
        let text = doc.text().slice(..);

        let selection = doc
            .selection(view.id)
            .clone()
            .transform(|range| movement::move_next_word_start(text, range, count));
        delete_selection_insert_mode(doc, view, &selection);
    }
}

// Undo / Redo

fn undo(cx: &mut Context) {
    let count = cx.count();
    let (view, doc) = current!(cx.editor);
    for _ in 0..count {
        if !doc.undo(view.id) {
            cx.editor.set_status("Already at oldest change");
            break;
        }
    }
}

fn redo(cx: &mut Context) {
    let count = cx.count();
    let (view, doc) = current!(cx.editor);
    for _ in 0..count {
        if !doc.redo(view.id) {
            cx.editor.set_status("Already at newest change");
            break;
        }
    }
}

fn earlier(cx: &mut Context) {
    let count = cx.count();
    let (view, doc) = current!(cx.editor);
    for _ in 0..count {
        // rather than doing in batch we do this so get error halfway
        if !doc.earlier(view.id, UndoKind::Steps(1)) {
            cx.editor.set_status("Already at oldest change");
            break;
        }
    }
}

fn later(cx: &mut Context) {
    let count = cx.count();
    let (view, doc) = current!(cx.editor);
    for _ in 0..count {
        // rather than doing in batch we do this so get error halfway
        if !doc.later(view.id, UndoKind::Steps(1)) {
            cx.editor.set_status("Already at newest change");
            break;
        }
    }
}

fn commit_undo_checkpoint(cx: &mut Context) {
    let (view, doc) = current!(cx.editor);
    doc.append_changes_to_history(view.id);
}

// Yank / Paste

fn yank(cx: &mut Context) {
    let (view, doc) = current!(cx.editor);
    let text = doc.text().slice(..);

    let values: Vec<String> = doc
        .selection(view.id)
        .fragments(text)
        .map(Cow::into_owned)
        .collect();

    let msg = format!(
        "yanked {} selection(s) to register {}",
        values.len(),
        cx.register.unwrap_or('"')
    );

    cx.editor
        .registers
        .write(cx.register.unwrap_or('"'), values);

    cx.editor.set_status(msg);
    exit_select_mode(cx);
}

fn yank_joined_to_clipboard_impl(
    editor: &mut Editor,
    separator: &str,
    clipboard_type: ClipboardType,
) -> anyhow::Result<()> {
    let (view, doc) = current!(editor);
    let text = doc.text().slice(..);

    let values: Vec<String> = doc
        .selection(view.id)
        .fragments(text)
        .map(Cow::into_owned)
        .collect();

    let msg = format!(
        "joined and yanked {} selection(s) to system clipboard",
        values.len(),
    );

    let joined = values.join(separator);

    editor
        .clipboard_provider
        .set_contents(joined, clipboard_type)
        .context("Couldn't set system clipboard content")?;

    editor.set_status(msg);

    Ok(())
}

fn yank_joined_to_clipboard(cx: &mut Context) {
    let line_ending = doc!(cx.editor).line_ending;
    let _ =
        yank_joined_to_clipboard_impl(cx.editor, line_ending.as_str(), ClipboardType::Clipboard);
    exit_select_mode(cx);
}

fn yank_main_selection_to_clipboard_impl(
    editor: &mut Editor,
    clipboard_type: ClipboardType,
) -> anyhow::Result<()> {
    let (view, doc) = current!(editor);
    let text = doc.text().slice(..);

    let value = doc.selection(view.id).primary().fragment(text);

    if let Err(e) = editor
        .clipboard_provider
        .set_contents(value.into_owned(), clipboard_type)
    {
        bail!("Couldn't set system clipboard content: {}", e);
    }

    editor.set_status("yanked main selection to system clipboard");
    Ok(())
}

fn yank_main_selection_to_clipboard(cx: &mut Context) {
    let _ = yank_main_selection_to_clipboard_impl(cx.editor, ClipboardType::Clipboard);
}

fn yank_joined_to_primary_clipboard(cx: &mut Context) {
    let line_ending = doc!(cx.editor).line_ending;
    let _ =
        yank_joined_to_clipboard_impl(cx.editor, line_ending.as_str(), ClipboardType::Selection);
}

fn yank_main_selection_to_primary_clipboard(cx: &mut Context) {
    let _ = yank_main_selection_to_clipboard_impl(cx.editor, ClipboardType::Selection);
    exit_select_mode(cx);
}

#[derive(Copy, Clone)]
enum Paste {
    Before,
    After,
    Cursor,
}

fn paste_impl(
    values: &[String],
    doc: &mut Document,
    view: &View,
    action: Paste,
    count: usize,
) -> Option<Transaction> {
    let repeat = std::iter::repeat(
        values
            .last()
            .map(|value| Tendril::from(value.repeat(count)))
            .unwrap(),
    );

    // if any of values ends with a line ending, it's linewise paste
    let linewise = values
        .iter()
        .any(|value| get_line_ending_of_str(value).is_some());

    // Only compiled once.
    #[allow(clippy::trivial_regex)]
    static REGEX: Lazy<Regex> = Lazy::new(|| Regex::new(r"\r\n|\r|\n").unwrap());
    let mut values = values
        .iter()
        .map(|value| REGEX.replace_all(value, doc.line_ending.as_str()))
        .map(|value| Tendril::from(value.as_ref().repeat(count)))
        .chain(repeat);

    let text = doc.text();
    let selection = doc.selection(view.id);

    let transaction = Transaction::change_by_selection(text, selection, |range| {
        let pos = match (action, linewise) {
            // paste linewise before
            (Paste::Before, true) => text.line_to_char(text.char_to_line(range.from())),
            // paste linewise after
            (Paste::After, true) => {
                let line = range.line_range(text.slice(..)).1;
                text.line_to_char((line + 1).min(text.len_lines()))
            }
            // paste insert
            (Paste::Before, false) => range.from(),
            // paste append
            (Paste::After, false) => range.to(),
            // paste at cursor
            (Paste::Cursor, _) => range.cursor(text.slice(..)),
        };
        (pos, pos, values.next())
    });

    Some(transaction)
}

fn paste_clipboard_impl(
    editor: &mut Editor,
    action: Paste,
    clipboard_type: ClipboardType,
    count: usize,
) -> anyhow::Result<()> {
    let (view, doc) = current!(editor);

    match editor
        .clipboard_provider
        .get_contents(clipboard_type)
        .map(|contents| paste_impl(&[contents], doc, view, action, count))
    {
        Ok(Some(transaction)) => {
            doc.apply(&transaction, view.id);
            doc.append_changes_to_history(view.id);
            Ok(())
        }
        Ok(None) => Ok(()),
        Err(e) => Err(e.context("Couldn't get system clipboard contents")),
    }
}

fn paste_clipboard_after(cx: &mut Context) {
    let _ = paste_clipboard_impl(
        cx.editor,
        Paste::After,
        ClipboardType::Clipboard,
        cx.count(),
    );
}

fn paste_clipboard_before(cx: &mut Context) {
    let _ = paste_clipboard_impl(
        cx.editor,
        Paste::Before,
        ClipboardType::Clipboard,
        cx.count(),
    );
}

fn paste_primary_clipboard_after(cx: &mut Context) {
    let _ = paste_clipboard_impl(
        cx.editor,
        Paste::After,
        ClipboardType::Selection,
        cx.count(),
    );
}

fn paste_primary_clipboard_before(cx: &mut Context) {
    let _ = paste_clipboard_impl(
        cx.editor,
        Paste::Before,
        ClipboardType::Selection,
        cx.count(),
    );
}

fn replace_with_yanked(cx: &mut Context) {
    let count = cx.count();
    let reg_name = cx.register.unwrap_or('"');
    let (view, doc) = current!(cx.editor);
    let registers = &mut cx.editor.registers;

    if let Some(values) = registers.read(reg_name) {
        if !values.is_empty() {
            let repeat = std::iter::repeat(
                values
                    .last()
                    .map(|value| Tendril::from(&value.repeat(count)))
                    .unwrap(),
            );
            let mut values = values
                .iter()
                .map(|value| Tendril::from(&value.repeat(count)))
                .chain(repeat);
            let selection = doc.selection(view.id);
            let transaction = Transaction::change_by_selection(doc.text(), selection, |range| {
                if !range.is_empty() {
                    (range.from(), range.to(), Some(values.next().unwrap()))
                } else {
                    (range.from(), range.to(), None)
                }
            });

            doc.apply(&transaction, view.id);
        }
    }
}

fn replace_selections_with_clipboard_impl(
    editor: &mut Editor,
    clipboard_type: ClipboardType,
    count: usize,
) -> anyhow::Result<()> {
    let (view, doc) = current!(editor);

    match editor.clipboard_provider.get_contents(clipboard_type) {
        Ok(contents) => {
            let selection = doc.selection(view.id);
            let transaction = Transaction::change_by_selection(doc.text(), selection, |range| {
                (
                    range.from(),
                    range.to(),
                    Some(contents.repeat(count).as_str().into()),
                )
            });

            doc.apply(&transaction, view.id);
            doc.append_changes_to_history(view.id);
            Ok(())
        }
        Err(e) => Err(e.context("Couldn't get system clipboard contents")),
    }
}

fn replace_selections_with_clipboard(cx: &mut Context) {
    let _ = replace_selections_with_clipboard_impl(cx.editor, ClipboardType::Clipboard, cx.count());
}

fn replace_selections_with_primary_clipboard(cx: &mut Context) {
    let _ = replace_selections_with_clipboard_impl(cx.editor, ClipboardType::Selection, cx.count());
}

fn paste(cx: &mut Context, pos: Paste) {
    let count = cx.count();
    let reg_name = cx.register.unwrap_or('"');
    let (view, doc) = current!(cx.editor);
    let registers = &mut cx.editor.registers;

    if let Some(transaction) = registers
        .read(reg_name)
        .and_then(|values| paste_impl(values, doc, view, pos, count))
    {
        doc.apply(&transaction, view.id);
    }
}

fn paste_after(cx: &mut Context) {
    paste(cx, Paste::After)
}

fn paste_before(cx: &mut Context) {
    paste(cx, Paste::Before)
}

fn get_lines(doc: &Document, view_id: ViewId) -> Vec<usize> {
    let mut lines = Vec::new();

    // Get all line numbers
    for range in doc.selection(view_id) {
        let (start, end) = range.line_range(doc.text().slice(..));

        for line in start..=end {
            lines.push(line)
        }
    }
    lines.sort_unstable(); // sorting by usize so _unstable is preferred
    lines.dedup();
    lines
}

fn indent(cx: &mut Context) {
    let count = cx.count();
    let (view, doc) = current!(cx.editor);
    let lines = get_lines(doc, view.id);

    // Indent by one level
    let indent = Tendril::from(doc.indent_unit().repeat(count));

    let transaction = Transaction::change(
        doc.text(),
        lines.into_iter().filter_map(|line| {
            let is_blank = doc.text().line(line).chunks().all(|s| s.trim().is_empty());
            if is_blank {
                return None;
            }
            let pos = doc.text().line_to_char(line);
            Some((pos, pos, Some(indent.clone())))
        }),
    );
    doc.apply(&transaction, view.id);
}

fn unindent(cx: &mut Context) {
    let count = cx.count();
    let (view, doc) = current!(cx.editor);
    let lines = get_lines(doc, view.id);
    let mut changes = Vec::with_capacity(lines.len());
    let tab_width = doc.tab_width();
    let indent_width = count * tab_width;

    for line_idx in lines {
        let line = doc.text().line(line_idx);
        let mut width = 0;
        let mut pos = 0;

        for ch in line.chars() {
            match ch {
                ' ' => width += 1,
                '\t' => width = (width / tab_width + 1) * tab_width,
                _ => break,
            }

            pos += 1;

            if width >= indent_width {
                break;
            }
        }

        // now delete from start to first non-blank
        if pos > 0 {
            let start = doc.text().line_to_char(line_idx);
            changes.push((start, start + pos, None))
        }
    }

    let transaction = Transaction::change(doc.text(), changes.into_iter());

    doc.apply(&transaction, view.id);
}

fn format_selections(cx: &mut Context) {
    use helix_lsp::{lsp, util::range_to_lsp_range};

    let (view, doc) = current!(cx.editor);

    // via lsp if available
    // else via tree-sitter indentation calculations

    let language_server = match doc.language_server() {
        Some(language_server) => language_server,
        None => return,
    };

    let ranges: Vec<lsp::Range> = doc
        .selection(view.id)
        .iter()
        .map(|range| range_to_lsp_range(doc.text(), *range, language_server.offset_encoding()))
        .collect();

    // TODO: all of the TODO's and commented code inside the loop,
    // to make this actually work.
    for _range in ranges {
        let _language_server = match doc.language_server() {
            Some(language_server) => language_server,
            None => return,
        };
        // TODO: handle fails
        // TODO: concurrent map

        // TODO: need to block to get the formatting

        // let edits = block_on(language_server.text_document_range_formatting(
        //     doc.identifier(),
        //     range,
        //     lsp::FormattingOptions::default(),
        // ))
        // .unwrap_or_default();

        // let transaction = helix_lsp::util::generate_transaction_from_edits(
        //     doc.text(),
        //     edits,
        //     language_server.offset_encoding(),
        // );

        // doc.apply(&transaction, view.id);
    }
}

fn join_selections(cx: &mut Context) {
    use movement::skip_while;
    let (view, doc) = current!(cx.editor);
    let text = doc.text();
    let slice = doc.text().slice(..);

    let mut changes = Vec::new();
    let fragment = Tendril::from(" ");

    for selection in doc.selection(view.id) {
        let (start, mut end) = selection.line_range(slice);
        if start == end {
            end = (end + 1).min(text.len_lines() - 1);
        }
        let lines = start..end;

        changes.reserve(lines.len());

        for line in lines {
            let start = line_end_char_index(&slice, line);
            let mut end = text.line_to_char(line + 1);
            end = skip_while(slice, end, |ch| matches!(ch, ' ' | '\t')).unwrap_or(end);

            // need to skip from start, not end
            let change = (start, end, Some(fragment.clone()));
            changes.push(change);
        }
    }

    changes.sort_unstable_by_key(|(from, _to, _text)| *from);
    changes.dedup();

    // TODO: joining multiple empty lines should be replaced by a single space.
    // need to merge change ranges that touch

    let transaction = Transaction::change(doc.text(), changes.into_iter());
    // TODO: select inserted spaces
    // .with_selection(selection);

    doc.apply(&transaction, view.id);
}

fn keep_or_remove_selections_impl(cx: &mut Context, remove: bool) {
    // keep or remove selections matching regex
    let reg = cx.register.unwrap_or('/');
    ui::regex_prompt(
        cx,
        if remove { "remove:" } else { "keep:" }.into(),
        Some(reg),
        ui::completers::none,
        move |view, doc, regex, event| {
            if !matches!(event, PromptEvent::Update | PromptEvent::Validate) {
                return;
            }
            let text = doc.text().slice(..);

            if let Some(selection) =
                selection::keep_or_remove_matches(text, doc.selection(view.id), &regex, remove)
            {
                doc.set_selection(view.id, selection);
            }
        },
    )
}

fn keep_selections(cx: &mut Context) {
    keep_or_remove_selections_impl(cx, false)
}

fn remove_selections(cx: &mut Context) {
    keep_or_remove_selections_impl(cx, true)
}

fn keep_primary_selection(cx: &mut Context) {
    let (view, doc) = current!(cx.editor);
    // TODO: handle count

    let range = doc.selection(view.id).primary();
    doc.set_selection(view.id, Selection::single(range.anchor, range.head));
}

fn remove_primary_selection(cx: &mut Context) {
    let (view, doc) = current!(cx.editor);
    // TODO: handle count

    let selection = doc.selection(view.id);
    if selection.len() == 1 {
        cx.editor.set_error("no selections remaining");
        return;
    }
    let index = selection.primary_index();
    let selection = selection.clone().remove(index);

    doc.set_selection(view.id, selection);
}

pub fn completion(cx: &mut Context) {
    use helix_lsp::{lsp, util::pos_to_lsp_pos};

    let (view, doc) = current!(cx.editor);

    let language_server = match doc.language_server() {
        Some(language_server) => language_server,
        None => return,
    };

    let offset_encoding = language_server.offset_encoding();
    let text = doc.text().slice(..);
    let cursor = doc.selection(view.id).primary().cursor(text);

    let pos = pos_to_lsp_pos(doc.text(), cursor, offset_encoding);

    let future = language_server.completion(doc.identifier(), pos, None);

    let trigger_offset = cursor;

    // TODO: trigger_offset should be the cursor offset but we also need a starting offset from where we want to apply
    // completion filtering. For example logger.te| should filter the initial suggestion list with "te".

    use helix_core::chars;
    let mut iter = text.chars_at(cursor);
    iter.reverse();
    let offset = iter.take_while(|ch| chars::char_is_word(*ch)).count();
    let start_offset = cursor.saturating_sub(offset);
    let prefix = text.slice(start_offset..cursor).to_string();

    cx.callback(
        future,
        move |editor, compositor, response: Option<lsp::CompletionResponse>| {
            let doc = doc!(editor);
            if doc.mode() != Mode::Insert {
                // we're not in insert mode anymore
                return;
            }

            let mut items = match response {
                Some(lsp::CompletionResponse::Array(items)) => items,
                // TODO: do something with is_incomplete
                Some(lsp::CompletionResponse::List(lsp::CompletionList {
                    is_incomplete: _is_incomplete,
                    items,
                })) => items,
                None => Vec::new(),
            };

            if !prefix.is_empty() {
                items = items
                    .into_iter()
                    .filter(|item| {
                        item.filter_text
                            .as_ref()
                            .unwrap_or(&item.label)
                            .starts_with(&prefix)
                    })
                    .collect();
            }

            if items.is_empty() {
                // editor.set_error("No completion available");
                return;
            }
            let size = compositor.size();
            let ui = compositor.find::<ui::EditorView>().unwrap();
            ui.set_completion(
                editor,
                items,
                offset_encoding,
                start_offset,
                trigger_offset,
                size,
            );
        },
    );
}

// comments
fn toggle_comments(cx: &mut Context) {
    let (view, doc) = current!(cx.editor);
    let token = doc
        .language_config()
        .and_then(|lc| lc.comment_token.as_ref())
        .map(|tc| tc.as_ref());
    let transaction = comment::toggle_line_comments(doc.text(), doc.selection(view.id), token);

    doc.apply(&transaction, view.id);
    exit_select_mode(cx);
}

fn rotate_selections(cx: &mut Context, direction: Direction) {
    let count = cx.count();
    let (view, doc) = current!(cx.editor);
    let mut selection = doc.selection(view.id).clone();
    let index = selection.primary_index();
    let len = selection.len();
    selection.set_primary_index(match direction {
        Direction::Forward => (index + count) % len,
        Direction::Backward => (index + (len.saturating_sub(count) % len)) % len,
    });
    doc.set_selection(view.id, selection);
}
fn rotate_selections_forward(cx: &mut Context) {
    rotate_selections(cx, Direction::Forward)
}
fn rotate_selections_backward(cx: &mut Context) {
    rotate_selections(cx, Direction::Backward)
}

fn rotate_selection_contents(cx: &mut Context, direction: Direction) {
    let count = cx.count;
    let (view, doc) = current!(cx.editor);
    let text = doc.text().slice(..);

    let selection = doc.selection(view.id);
    let mut fragments: Vec<_> = selection
        .fragments(text)
        .map(|fragment| Tendril::from(fragment.as_ref()))
        .collect();

    let group = count
        .map(|count| count.get())
        .unwrap_or(fragments.len()) // default to rotating everything as one group
        .min(fragments.len());

    for chunk in fragments.chunks_mut(group) {
        // TODO: also modify main index
        match direction {
            Direction::Forward => chunk.rotate_right(1),
            Direction::Backward => chunk.rotate_left(1),
        };
    }

    let transaction = Transaction::change(
        doc.text(),
        selection
            .ranges()
            .iter()
            .zip(fragments)
            .map(|(range, fragment)| (range.from(), range.to(), Some(fragment))),
    );

    doc.apply(&transaction, view.id);
}

fn rotate_selection_contents_forward(cx: &mut Context) {
    rotate_selection_contents(cx, Direction::Forward)
}
fn rotate_selection_contents_backward(cx: &mut Context) {
    rotate_selection_contents(cx, Direction::Backward)
}

// tree sitter node selection

fn expand_selection(cx: &mut Context) {
    let motion = |editor: &mut Editor| {
        let (view, doc) = current!(editor);

        if let Some(syntax) = doc.syntax() {
            let text = doc.text().slice(..);

            let current_selection = doc.selection(view.id);
            let selection = object::expand_selection(syntax, text, current_selection.clone());

            // check if selection is different from the last one
            if *current_selection != selection {
                // save current selection so it can be restored using shrink_selection
                view.object_selections.push(current_selection.clone());

                doc.set_selection(view.id, selection);
            }
        }
    };
    motion(cx.editor);
    cx.editor.last_motion = Some(Motion(Box::new(motion)));
}

fn shrink_selection(cx: &mut Context) {
    let motion = |editor: &mut Editor| {
        let (view, doc) = current!(editor);
        let current_selection = doc.selection(view.id);
        // try to restore previous selection
        if let Some(prev_selection) = view.object_selections.pop() {
            if current_selection.contains(&prev_selection) {
                // allow shrinking the selection only if current selection contains the previous object selection
                doc.set_selection(view.id, prev_selection);
                return;
            } else {
                // clear existing selection as they can't be shrunk to anyway
                view.object_selections.clear();
            }
        }
        // if not previous selection, shrink to first child
        if let Some(syntax) = doc.syntax() {
            let text = doc.text().slice(..);
            let selection = object::shrink_selection(syntax, text, current_selection.clone());
            doc.set_selection(view.id, selection);
        }
    };
    motion(cx.editor);
    cx.editor.last_motion = Some(Motion(Box::new(motion)));
}

fn select_sibling_impl<F>(cx: &mut Context, sibling_fn: &'static F)
where
    F: Fn(Node) -> Option<Node>,
{
    let motion = |editor: &mut Editor| {
        let (view, doc) = current!(editor);

        if let Some(syntax) = doc.syntax() {
            let text = doc.text().slice(..);
            let current_selection = doc.selection(view.id);
            let selection =
                object::select_sibling(syntax, text, current_selection.clone(), sibling_fn);
            doc.set_selection(view.id, selection);
        }
    };
    motion(cx.editor);
    cx.editor.last_motion = Some(Motion(Box::new(motion)));
}

fn select_next_sibling(cx: &mut Context) {
    select_sibling_impl(cx, &|node| Node::next_sibling(&node))
}

fn select_prev_sibling(cx: &mut Context) {
    select_sibling_impl(cx, &|node| Node::prev_sibling(&node))
}

fn match_brackets(cx: &mut Context) {
    let (view, doc) = current!(cx.editor);

    if let Some(syntax) = doc.syntax() {
        let text = doc.text().slice(..);
        let selection = doc.selection(view.id).clone().transform(|range| {
            if let Some(pos) =
                match_brackets::find_matching_bracket_fuzzy(syntax, doc.text(), range.cursor(text))
            {
                range.put_cursor(text, pos, doc.mode == Mode::Select)
            } else {
                range
            }
        });
        doc.set_selection(view.id, selection);
    }
}

//

fn jump_forward(cx: &mut Context) {
    let count = cx.count();
    let view = view_mut!(cx.editor);

    if let Some((id, selection)) = view.jumps.forward(count) {
        view.doc = *id;
        let selection = selection.clone();
        let (view, doc) = current!(cx.editor); // refetch doc
        doc.set_selection(view.id, selection);

        align_view(doc, view, Align::Center);
    };
}

fn jump_backward(cx: &mut Context) {
    let count = cx.count();
    let (view, doc) = current!(cx.editor);

    if let Some((id, selection)) = view.jumps.backward(view.id, doc, count) {
        view.doc = *id;
        let selection = selection.clone();
        let (view, doc) = current!(cx.editor); // refetch doc
        doc.set_selection(view.id, selection);

        align_view(doc, view, Align::Center);
    };
}

fn save_selection(cx: &mut Context) {
    let (view, doc) = current!(cx.editor);
    push_jump(view, doc);
    cx.editor.set_status("Selection saved to jumplist");
}

fn rotate_view(cx: &mut Context) {
    cx.editor.focus_next()
}

fn jump_view_right(cx: &mut Context) {
    cx.editor.focus_right()
}

fn jump_view_left(cx: &mut Context) {
    cx.editor.focus_left()
}

fn jump_view_up(cx: &mut Context) {
    cx.editor.focus_up()
}

fn jump_view_down(cx: &mut Context) {
    cx.editor.focus_down()
}

fn swap_view_right(cx: &mut Context) {
    cx.editor.swap_right()
}

fn swap_view_left(cx: &mut Context) {
    cx.editor.swap_left()
}

fn swap_view_up(cx: &mut Context) {
    cx.editor.swap_up()
}

fn swap_view_down(cx: &mut Context) {
    cx.editor.swap_down()
}

fn transpose_view(cx: &mut Context) {
    cx.editor.transpose_view()
}

// split helper, clear it later
fn split(cx: &mut Context, action: Action) {
    let (view, doc) = current!(cx.editor);
    let id = doc.id();
    let selection = doc.selection(view.id).clone();
    let offset = view.offset;

    cx.editor.switch(id, action);

    // match the selection in the previous view
    let (view, doc) = current!(cx.editor);
    view.offset = offset;
    doc.set_selection(view.id, selection);
}

fn hsplit(cx: &mut Context) {
    split(cx, Action::HorizontalSplit);
}

fn hsplit_new(cx: &mut Context) {
    cx.editor.new_file(Action::HorizontalSplit);
}

fn vsplit(cx: &mut Context) {
    split(cx, Action::VerticalSplit);
}

fn vsplit_new(cx: &mut Context) {
    cx.editor.new_file(Action::VerticalSplit);
}

fn wclose(cx: &mut Context) {
    if cx.editor.tree.views().count() == 1 {
        if let Err(err) = typed::buffers_remaining_impl(cx.editor) {
            cx.editor.set_error(err.to_string());
            return;
        }
    }
    let view_id = view!(cx.editor).id;
    // close current split
    cx.editor.close(view_id);
}

fn wonly(cx: &mut Context) {
    let views = cx
        .editor
        .tree
        .views()
        .map(|(v, focus)| (v.id, focus))
        .collect::<Vec<_>>();
    for (view_id, focus) in views {
        if !focus {
            cx.editor.close(view_id);
        }
    }
}

fn select_register(cx: &mut Context) {
    cx.editor.autoinfo = Some(Info::from_registers(&cx.editor.registers));
    cx.on_next_key(move |cx, event| {
        if let Some(ch) = event.char() {
            cx.editor.autoinfo = None;
            cx.editor.selected_register = Some(ch);
        }
    })
}

fn insert_register(cx: &mut Context) {
    cx.editor.autoinfo = Some(Info::from_registers(&cx.editor.registers));
    cx.on_next_key(move |cx, event| {
        if let Some(ch) = event.char() {
            cx.editor.autoinfo = None;
            cx.register = Some(ch);
            paste(cx, Paste::Cursor);
        }
    })
}

fn align_view_top(cx: &mut Context) {
    let (view, doc) = current!(cx.editor);
    align_view(doc, view, Align::Top);
}

fn align_view_center(cx: &mut Context) {
    let (view, doc) = current!(cx.editor);
    align_view(doc, view, Align::Center);
}

fn align_view_bottom(cx: &mut Context) {
    let (view, doc) = current!(cx.editor);
    align_view(doc, view, Align::Bottom);
}

fn align_view_middle(cx: &mut Context) {
    let (view, doc) = current!(cx.editor);
    let text = doc.text().slice(..);
    let pos = doc.selection(view.id).primary().cursor(text);
    let pos = coords_at_pos(text, pos);

    view.offset.col = pos
        .col
        .saturating_sub((view.inner_area().width as usize) / 2);
}

fn scroll_up(cx: &mut Context) {
    scroll(cx, cx.count(), Direction::Backward);
}

fn scroll_down(cx: &mut Context) {
    scroll(cx, cx.count(), Direction::Forward);
}

fn goto_ts_object_impl(cx: &mut Context, object: &str, direction: Direction) {
    let count = cx.count();
    let (view, doc) = current!(cx.editor);
    let text = doc.text().slice(..);
    let range = doc.selection(view.id).primary();

    let new_range = match doc.language_config().zip(doc.syntax()) {
        Some((lang_config, syntax)) => movement::goto_treesitter_object(
            text,
            range,
            object,
            direction,
            syntax.tree().root_node(),
            lang_config,
            count,
        ),
        None => range,
    };

    doc.set_selection(view.id, Selection::single(new_range.anchor, new_range.head));
}

fn goto_next_function(cx: &mut Context) {
    goto_ts_object_impl(cx, "function", Direction::Forward)
}

fn goto_prev_function(cx: &mut Context) {
    goto_ts_object_impl(cx, "function", Direction::Backward)
}

fn goto_next_class(cx: &mut Context) {
    goto_ts_object_impl(cx, "class", Direction::Forward)
}

fn goto_prev_class(cx: &mut Context) {
    goto_ts_object_impl(cx, "class", Direction::Backward)
}

fn goto_next_parameter(cx: &mut Context) {
    goto_ts_object_impl(cx, "parameter", Direction::Forward)
}

fn goto_prev_parameter(cx: &mut Context) {
    goto_ts_object_impl(cx, "parameter", Direction::Backward)
}

fn goto_next_comment(cx: &mut Context) {
    goto_ts_object_impl(cx, "comment", Direction::Forward)
}

fn goto_prev_comment(cx: &mut Context) {
    goto_ts_object_impl(cx, "comment", Direction::Backward)
}

fn goto_next_test(cx: &mut Context) {
    goto_ts_object_impl(cx, "test", Direction::Forward)
}

fn goto_prev_test(cx: &mut Context) {
    goto_ts_object_impl(cx, "test", Direction::Backward)
}

fn select_textobject_around(cx: &mut Context) {
    select_textobject(cx, textobject::TextObject::Around);
}

fn select_textobject_inner(cx: &mut Context) {
    select_textobject(cx, textobject::TextObject::Inside);
}

fn select_textobject(cx: &mut Context, objtype: textobject::TextObject) {
    let count = cx.count();

    cx.on_next_key(move |cx, event| {
        cx.editor.autoinfo = None;
        cx.editor.pseudo_pending = None;
        if let Some(ch) = event.char() {
            let textobject = move |editor: &mut Editor| {
                let (view, doc) = current!(editor);
                let text = doc.text().slice(..);

                let textobject_treesitter = |obj_name: &str, range: Range| -> Range {
                    let (lang_config, syntax) = match doc.language_config().zip(doc.syntax()) {
                        Some(t) => t,
                        None => return range,
                    };
                    textobject::textobject_treesitter(
                        text,
                        range,
                        objtype,
                        obj_name,
                        syntax.tree().root_node(),
                        lang_config,
                        count,
                    )
                };

                let selection = doc.selection(view.id).clone().transform(|range| {
                    match ch {
                        'w' => textobject::textobject_word(text, range, objtype, count, false),
                        'W' => textobject::textobject_word(text, range, objtype, count, true),
                        'c' => textobject_treesitter("class", range),
                        'f' => textobject_treesitter("function", range),
                        'a' => textobject_treesitter("parameter", range),
                        'o' => textobject_treesitter("comment", range),
                        't' => textobject_treesitter("test", range),
                        'p' => textobject::textobject_paragraph(text, range, objtype, count),
                        'm' => textobject::textobject_surround_closest(text, range, objtype, count),
                        // TODO: cancel new ranges if inconsistent surround matches across lines
                        ch if !ch.is_ascii_alphanumeric() => {
                            textobject::textobject_surround(text, range, objtype, ch, count)
                        }
                        _ => range,
                    }
                });
                doc.set_selection(view.id, selection);
            };
            textobject(cx.editor);
            cx.editor.last_motion = Some(Motion(Box::new(textobject)));
        }
    });

    if let Some((title, abbrev)) = match objtype {
        textobject::TextObject::Inside => Some(("Match inside", "mi")),
        textobject::TextObject::Around => Some(("Match around", "ma")),
        _ => return,
    } {
        let help_text = [
            ("w", "Word"),
            ("W", "WORD"),
            ("p", "Paragraph"),
            ("c", "Class (tree-sitter)"),
            ("f", "Function (tree-sitter)"),
            ("a", "Argument/parameter (tree-sitter)"),
            ("o", "Comment (tree-sitter)"),
            ("t", "Test (tree-sitter)"),
            ("m", "Matching delimiter under cursor"),
            (" ", "... or any character acting as a pair"),
        ];

        cx.editor.autoinfo = Some(Info::new(
            title,
            help_text
                .into_iter()
                .map(|(col1, col2)| (col1.to_string(), col2.to_string()))
                .collect(),
        ));
        cx.editor.pseudo_pending = Some(abbrev.to_string());
    };
}

fn surround_add(cx: &mut Context) {
    cx.on_next_key(move |cx, event| {
        let ch = match event.char() {
            Some(ch) => ch,
            None => return,
        };
        let (view, doc) = current!(cx.editor);
        let selection = doc.selection(view.id);
        let (open, close) = surround::get_pair(ch);

        let mut changes = Vec::with_capacity(selection.len() * 2);
        for range in selection.iter() {
            let mut o = Tendril::new();
            o.push(open);
            let mut c = Tendril::new();
            c.push(close);
            changes.push((range.from(), range.from(), Some(o)));
            changes.push((range.to(), range.to(), Some(c)));
        }

        let transaction = Transaction::change(doc.text(), changes.into_iter());
        doc.apply(&transaction, view.id);
    })
}

fn surround_replace(cx: &mut Context) {
    let count = cx.count();
    cx.on_next_key(move |cx, event| {
        let surround_ch = match event.char() {
            Some('m') => None, // m selects the closest surround pair
            Some(ch) => Some(ch),
            None => return,
        };
        let (view, doc) = current!(cx.editor);
        let text = doc.text().slice(..);
        let selection = doc.selection(view.id);

        let change_pos = match surround::get_surround_pos(text, selection, surround_ch, count) {
            Ok(c) => c,
            Err(err) => {
                cx.editor.set_error(err.to_string());
                return;
            }
        };

        cx.on_next_key(move |cx, event| {
            let (view, doc) = current!(cx.editor);
            let to = match event.char() {
                Some(to) => to,
                None => return,
            };
            let (open, close) = surround::get_pair(to);
            let transaction = Transaction::change(
                doc.text(),
                change_pos.iter().enumerate().map(|(i, &pos)| {
                    let mut t = Tendril::new();
                    t.push(if i % 2 == 0 { open } else { close });
                    (pos, pos + 1, Some(t))
                }),
            );
            doc.apply(&transaction, view.id);
        });
    })
}

fn surround_delete(cx: &mut Context) {
    let count = cx.count();
    cx.on_next_key(move |cx, event| {
        let surround_ch = match event.char() {
            Some('m') => None, // m selects the closest surround pair
            Some(ch) => Some(ch),
            None => return,
        };
        let (view, doc) = current!(cx.editor);
        let text = doc.text().slice(..);
        let selection = doc.selection(view.id);

        let change_pos = match surround::get_surround_pos(text, selection, surround_ch, count) {
            Ok(c) => c,
            Err(err) => {
                cx.editor.set_error(err.to_string());
                return;
            }
        };

        let transaction =
            Transaction::change(doc.text(), change_pos.into_iter().map(|p| (p, p + 1, None)));
        doc.apply(&transaction, view.id);
    })
}

#[derive(Eq, PartialEq)]
enum ShellBehavior {
    Replace,
    Ignore,
    Insert,
    Append,
}

fn shell_pipe(cx: &mut Context) {
    shell_prompt(cx, "pipe:".into(), ShellBehavior::Replace);
}

fn shell_pipe_to(cx: &mut Context) {
    shell_prompt(cx, "pipe-to:".into(), ShellBehavior::Ignore);
}

fn shell_insert_output(cx: &mut Context) {
    shell_prompt(cx, "insert-output:".into(), ShellBehavior::Insert);
}

fn shell_append_output(cx: &mut Context) {
    shell_prompt(cx, "append-output:".into(), ShellBehavior::Append);
}

fn shell_keep_pipe(cx: &mut Context) {
    ui::prompt(
        cx,
        "keep-pipe:".into(),
        Some('|'),
        ui::completers::none,
        move |cx, input: &str, event: PromptEvent| {
            let shell = &cx.editor.config().shell;
            if event != PromptEvent::Validate {
                return;
            }
            if input.is_empty() {
                return;
            }
            let (view, doc) = current!(cx.editor);
            let selection = doc.selection(view.id);

            let mut ranges = SmallVec::with_capacity(selection.len());
            let old_index = selection.primary_index();
            let mut index: Option<usize> = None;
            let text = doc.text().slice(..);

            for (i, range) in selection.ranges().iter().enumerate() {
                let fragment = range.fragment(text);
                let (_output, success) = match shell_impl(shell, input, Some(fragment.as_bytes())) {
                    Ok(result) => result,
                    Err(err) => {
                        cx.editor.set_error(err.to_string());
                        return;
                    }
                };

                // if the process exits successfully, keep the selection
                if success {
                    ranges.push(*range);
                    if i >= old_index && index.is_none() {
                        index = Some(ranges.len() - 1);
                    }
                }
            }

            if ranges.is_empty() {
                cx.editor.set_error("No selections remaining");
                return;
            }

            let index = index.unwrap_or_else(|| ranges.len() - 1);
            doc.set_selection(view.id, Selection::new(ranges, index));
        },
    );
}

fn shell_impl(
    shell: &[String],
    cmd: &str,
    input: Option<&[u8]>,
) -> anyhow::Result<(Tendril, bool)> {
    use std::io::Write;
    use std::process::{Command, Stdio};
    ensure!(!shell.is_empty(), "No shell set");

    let mut process = match Command::new(&shell[0])
        .args(&shell[1..])
        .arg(cmd)
        .stdin(Stdio::piped())
        .stdout(Stdio::piped())
        .stderr(Stdio::piped())
        .spawn()
    {
        Ok(process) => process,
        Err(e) => {
            log::error!("Failed to start shell: {}", e);
            return Err(e.into());
        }
    };
    if let Some(input) = input {
        let mut stdin = process.stdin.take().unwrap();
        stdin.write_all(input)?;
    }
    let output = process.wait_with_output()?;

    if !output.stderr.is_empty() {
        log::error!("Shell error: {}", String::from_utf8_lossy(&output.stderr));
    }

    let str = std::str::from_utf8(&output.stdout)
        .map_err(|_| anyhow!("Process did not output valid UTF-8"))?;
    let tendril = Tendril::from(str);
    Ok((tendril, output.status.success()))
}

fn shell(cx: &mut compositor::Context, cmd: &str, behavior: &ShellBehavior) {
    let pipe = match behavior {
        ShellBehavior::Replace | ShellBehavior::Ignore => true,
        ShellBehavior::Insert | ShellBehavior::Append => false,
    };

    let config = cx.editor.config();
    let shell = &config.shell;
    let (view, doc) = current!(cx.editor);
    let selection = doc.selection(view.id);

    let mut changes = Vec::with_capacity(selection.len());
    let text = doc.text().slice(..);

    for range in selection.ranges() {
        let fragment = range.fragment(text);
        let (output, success) = match shell_impl(shell, cmd, pipe.then(|| fragment.as_bytes())) {
            Ok(result) => result,
            Err(err) => {
                cx.editor.set_error(err.to_string());
                return;
            }
        };

        if !success {
            cx.editor.set_error("Command failed");
            return;
        }

        let (from, to) = match behavior {
            ShellBehavior::Replace => (range.from(), range.to()),
            ShellBehavior::Insert => (range.from(), range.from()),
            ShellBehavior::Append => (range.to(), range.to()),
            _ => (range.from(), range.from()),
        };
        changes.push((from, to, Some(output)));
    }

    if behavior != &ShellBehavior::Ignore {
        let transaction = Transaction::change(doc.text(), changes.into_iter());
        doc.apply(&transaction, view.id);
        doc.append_changes_to_history(view.id);
    }

    // after replace cursor may be out of bounds, do this to
    // make sure cursor is in view and update scroll as well
    view.ensure_cursor_in_view(doc, config.scrolloff);
}

fn shell_prompt(cx: &mut Context, prompt: Cow<'static, str>, behavior: ShellBehavior) {
    ui::prompt(
        cx,
        prompt,
        Some('|'),
        ui::completers::none,
        move |cx, input: &str, event: PromptEvent| {
            if event != PromptEvent::Validate {
                return;
            }
            if input.is_empty() {
                return;
            }

            shell(cx, input, &behavior);
        },
    );
}

fn suspend(_cx: &mut Context) {
    #[cfg(not(windows))]
    signal_hook::low_level::raise(signal_hook::consts::signal::SIGTSTP).unwrap();
}

fn add_newline_above(cx: &mut Context) {
    add_newline_impl(cx, Open::Above);
}

fn add_newline_below(cx: &mut Context) {
    add_newline_impl(cx, Open::Below)
}

fn add_newline_impl(cx: &mut Context, open: Open) {
    let count = cx.count();
    let (view, doc) = current!(cx.editor);
    let selection = doc.selection(view.id);
    let text = doc.text();
    let slice = text.slice(..);

    let changes = selection.into_iter().map(|range| {
        let (start, end) = range.line_range(slice);
        let line = match open {
            Open::Above => start,
            Open::Below => end + 1,
        };
        let pos = text.line_to_char(line);
        (
            pos,
            pos,
            Some(doc.line_ending.as_str().repeat(count).into()),
        )
    });

    let transaction = Transaction::change(text, changes);
    doc.apply(&transaction, view.id);
}

/// Increment object under cursor by count.
fn increment(cx: &mut Context) {
    increment_impl(cx, cx.count() as i64);
}

/// Decrement object under cursor by count.
fn decrement(cx: &mut Context) {
    increment_impl(cx, -(cx.count() as i64));
}

/// This function differs from find_next_char_impl in that it stops searching at the newline, but also
/// starts searching at the current character, instead of the next.
/// It does not want to start at the next character because this function is used for incrementing
/// number and we don't want to move forward if we're already on a digit.
fn find_next_char_until_newline<M: CharMatcher>(
    text: RopeSlice,
    char_matcher: M,
    pos: usize,
    _count: usize,
    _inclusive: bool,
) -> Option<usize> {
    // Since we send the current line to find_nth_next instead of the whole text, we need to adjust
    // the position we send to this function so that it's relative to that line and its returned
    // position since it's expected this function returns a global position.
    let line_index = text.char_to_line(pos);
    let pos_delta = text.line_to_char(line_index);
    let pos = pos - pos_delta;
    search::find_nth_next(text.line(line_index), char_matcher, pos, 1).map(|pos| pos + pos_delta)
}

/// Decrement object under cursor by `amount`.
fn increment_impl(cx: &mut Context, amount: i64) {
    // TODO: when incrementing or decrementing a number that gets a new digit or lose one, the
    // selection is updated improperly.
    find_char_impl(
        cx.editor,
        &find_next_char_until_newline,
        true,
        true,
        char::is_ascii_digit,
        1,
    );

    let (view, doc) = current!(cx.editor);
    let selection = doc.selection(view.id);
    let text = doc.text().slice(..);

    let changes: Vec<_> = selection
        .ranges()
        .iter()
        .filter_map(|range| {
            let incrementor: Box<dyn Increment> =
                if let Some(incrementor) = DateTimeIncrementor::from_range(text, *range) {
                    Box::new(incrementor)
                } else if let Some(incrementor) = NumberIncrementor::from_range(text, *range) {
                    Box::new(incrementor)
                } else {
                    return None;
                };

            let (range, new_text) = incrementor.increment(amount);

            Some((range.from(), range.to(), Some(new_text)))
        })
        .collect();

    // Overlapping changes in a transaction will panic, so we need to find and remove them.
    // For example, if there are cursors on each of the year, month, and day of `2021-11-29`,
    // incrementing will give overlapping changes, with each change incrementing a different part of
    // the date. Since these conflict with each other we remove these changes from the transaction
    // so nothing happens.
    let mut overlapping_indexes = HashSet::new();
    for (i, changes) in changes.windows(2).enumerate() {
        if changes[0].1 > changes[1].0 {
            overlapping_indexes.insert(i);
            overlapping_indexes.insert(i + 1);
        }
    }
    let changes = changes.into_iter().enumerate().filter_map(|(i, change)| {
        if overlapping_indexes.contains(&i) {
            None
        } else {
            Some(change)
        }
    });

    if changes.clone().count() > 0 {
        let transaction = Transaction::change(doc.text(), changes);
        let transaction = transaction.with_selection(selection.clone());

        doc.apply(&transaction, view.id);
    }
}

fn record_macro(cx: &mut Context) {
    if let Some((reg, mut keys)) = cx.editor.macro_recording.take() {
        // Remove the keypress which ends the recording
        keys.pop();
        let s = keys
            .into_iter()
            .map(|key| {
                let s = key.to_string();
                if s.chars().count() == 1 {
                    s
                } else {
                    format!("<{}>", s)
                }
            })
            .collect::<String>();
        cx.editor.registers.get_mut(reg).write(vec![s]);
        cx.editor
            .set_status(format!("Recorded to register [{}]", reg));
    } else {
        let reg = cx.register.take().unwrap_or('@');
        cx.editor.macro_recording = Some((reg, Vec::new()));
        cx.editor
            .set_status(format!("Recording to register [{}]", reg));
    }
}

fn replay_macro(cx: &mut Context) {
    let reg = cx.register.unwrap_or('@');

    if cx.editor.macro_replaying.contains(&reg) {
        cx.editor.set_error(format!(
            "Cannot replay from register [{}] because already replaying from same register",
            reg
        ));
        return;
    }

    let keys: Vec<KeyEvent> = if let Some([keys_str]) = cx.editor.registers.read(reg) {
        match helix_view::input::parse_macro(keys_str) {
            Ok(keys) => keys,
            Err(err) => {
                cx.editor.set_error(format!("Invalid macro: {}", err));
                return;
            }
        }
    } else {
        cx.editor.set_error(format!("Register [{}] empty", reg));
        return;
    };

    // Once the macro has been fully validated, it's marked as being under replay
    // to ensure we don't fall into infinite recursion.
    cx.editor.macro_replaying.push(reg);

    let count = cx.count();
    cx.callback = Some(Box::new(move |compositor, cx| {
        for _ in 0..count {
            for &key in keys.iter() {
                compositor.handle_event(crossterm::event::Event::Key(key.into()), cx);
            }
        }
        // The macro under replay is cleared at the end of the callback, not in the
        // macro replay context, or it will not correctly protect the user from
        // replaying recursively.
        cx.editor.macro_replaying.pop();
    }));
}<|MERGE_RESOLUTION|>--- conflicted
+++ resolved
@@ -1879,24 +1879,9 @@
 
                 let picker = FilePicker::new(
                     all_matches,
-<<<<<<< HEAD
                     current_path,
                     move |cx, FileResult { path, line_num }, action| {
-                        match cx.editor.open(path.into(), action) {
-=======
-                    move |(_line_num, path)| {
-                        let relative_path = helix_core::path::get_relative_path(path)
-                            .to_string_lossy()
-                            .into_owned();
-                        if current_path.as_ref().map(|p| p == path).unwrap_or(false) {
-                            format!("{} (*)", relative_path).into()
-                        } else {
-                            relative_path.into()
-                        }
-                    },
-                    move |cx, (line_num, path), action| {
                         match cx.editor.open(path, action) {
->>>>>>> 030de46e
                             Ok(_) => {}
                             Err(e) => {
                                 cx.editor.set_error(format!(
@@ -2320,7 +2305,6 @@
                 }
             }));
 
-<<<<<<< HEAD
             let picker = Picker::new(commands, keymap, move |cx, command, _action| {
                 let mut ctx = Context {
                     register: None,
@@ -2332,47 +2316,6 @@
                 };
                 command.execute(&mut ctx);
             });
-=======
-            // formats key bindings, multiple bindings are comma separated,
-            // individual key presses are joined with `+`
-            let fmt_binding = |bindings: &Vec<Vec<KeyEvent>>| -> String {
-                bindings
-                    .iter()
-                    .map(|bind| {
-                        bind.iter()
-                            .map(|key| key.key_sequence_format())
-                            .collect::<String>()
-                    })
-                    .collect::<Vec<String>>()
-                    .join(", ")
-            };
-
-            let picker = Picker::new(
-                commands,
-                move |command| match command {
-                    MappableCommand::Typable { doc, name, .. } => match keymap.get(name as &String)
-                    {
-                        Some(bindings) => format!("{} ({})", doc, fmt_binding(bindings)).into(),
-                        None => doc.into(),
-                    },
-                    MappableCommand::Static { doc, name, .. } => match keymap.get(*name) {
-                        Some(bindings) => format!("{} ({})", doc, fmt_binding(bindings)).into(),
-                        None => (*doc).into(),
-                    },
-                },
-                move |cx, command, _action| {
-                    let mut ctx = Context {
-                        register: None,
-                        count: std::num::NonZeroUsize::new(1),
-                        editor: cx.editor,
-                        callback: None,
-                        on_next_key_callback: None,
-                        jobs: cx.jobs,
-                    };
-                    command.execute(&mut ctx);
-                },
-            );
->>>>>>> 030de46e
             compositor.push(Box::new(overlayed(picker)));
         },
     ));
