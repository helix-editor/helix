pub(crate) mod dap;
pub(crate) mod lsp;
pub(crate) mod typed;

pub use dap::*;
use helix_vcs::Hunk;
pub use lsp::*;
use tui::widgets::Row;
pub use typed::*;

use helix_core::{
    char_idx_at_visual_offset, comment,
    doc_formatter::TextFormat,
    encoding, find_first_non_whitespace_char, find_workspace, graphemes,
    history::UndoKind,
    increment, indent,
    indent::IndentStyle,
    line_ending::{get_line_ending_of_str, line_end_char_index, str_is_line_ending},
    match_brackets,
    movement::{self, move_vertically_visual, Direction},
    object, pos_at_coords,
    regex::{self, Regex, RegexBuilder},
    search::{self, CharMatcher},
    selection, shellwords, surround,
    syntax::LanguageServerFeature,
    text_annotations::TextAnnotations,
    textobject,
    tree_sitter::Node,
    unicode::width::UnicodeWidthChar,
    visual_offset_from_block, Deletion, LineEnding, Position, Range, Rope, RopeGraphemes,
    RopeReader, RopeSlice, Selection, SmallVec, Tendril, Transaction,
};
use helix_view::{
    document::{FormatterError, Mode, SCRATCH_BUFFER_NAME},
    editor::Action,
    info::Info,
    input::KeyEvent,
    keyboard::KeyCode,
    tree,
    view::View,
    Document, DocumentId, Editor, ViewId,
};

use anyhow::{anyhow, bail, ensure, Context as _};
use insert::*;
use movement::Movement;

use crate::{
    args,
    compositor::{self, Component, Compositor},
    filter_picker_entry,
    job::Callback,
    keymap::ReverseKeymap,
    ui::{self, overlay::overlaid, Picker, Popup, Prompt, PromptEvent},
};

use crate::job::{self, Jobs};
use std::{
    collections::{HashMap, HashSet},
    fmt,
    future::Future,
    io::Read,
    num::NonZeroUsize,
};

use std::{
    borrow::Cow,
    path::{Path, PathBuf},
};

use once_cell::sync::Lazy;
use serde::de::{self, Deserialize, Deserializer};
use url::Url;

use grep_regex::RegexMatcherBuilder;
use grep_searcher::{sinks, BinaryDetection, SearcherBuilder};
use ignore::{DirEntry, WalkBuilder, WalkState};

pub type OnKeyCallback = Box<dyn FnOnce(&mut Context, KeyEvent)>;

pub struct Context<'a> {
    pub register: Option<char>,
    pub count: Option<NonZeroUsize>,
    pub editor: &'a mut Editor,

    pub callback: Vec<crate::compositor::Callback>,
    pub on_next_key_callback: Option<OnKeyCallback>,
    pub jobs: &'a mut Jobs,
}

impl<'a> Context<'a> {
    /// Push a new component onto the compositor.
    pub fn push_layer(&mut self, component: Box<dyn Component>) {
        self.callback
            .push(Box::new(|compositor: &mut Compositor, _| {
                compositor.push(component)
            }));
    }

    /// Call `replace_or_push` on the Compositor
    pub fn replace_or_push_layer<T: Component>(&mut self, id: &'static str, component: T) {
        self.callback
            .push(Box::new(move |compositor: &mut Compositor, _| {
                compositor.replace_or_push(id, component);
            }));
    }

    #[inline]
    pub fn on_next_key(
        &mut self,
        on_next_key_callback: impl FnOnce(&mut Context, KeyEvent) + 'static,
    ) {
        self.on_next_key_callback = Some(Box::new(on_next_key_callback));
    }

    #[inline]
    pub fn callback<T, F>(
        &mut self,
        call: impl Future<Output = helix_lsp::Result<serde_json::Value>> + 'static + Send,
        callback: F,
    ) where
        T: for<'de> serde::Deserialize<'de> + Send + 'static,
        F: FnOnce(&mut Editor, &mut Compositor, T) + Send + 'static,
    {
        self.jobs.callback(make_job_callback(call, callback));
    }

    /// Returns 1 if no explicit count was provided
    #[inline]
    pub fn count(&self) -> usize {
        self.count.map_or(1, |v| v.get())
    }
}

#[inline]
fn make_job_callback<T, F>(
    call: impl Future<Output = helix_lsp::Result<serde_json::Value>> + 'static + Send,
    callback: F,
) -> std::pin::Pin<Box<impl Future<Output = Result<Callback, anyhow::Error>>>>
where
    T: for<'de> serde::Deserialize<'de> + Send + 'static,
    F: FnOnce(&mut Editor, &mut Compositor, T) + Send + 'static,
{
    Box::pin(async move {
        let json = call.await?;
        let response = serde_json::from_value(json)?;
        let call: job::Callback = Callback::EditorCompositor(Box::new(
            move |editor: &mut Editor, compositor: &mut Compositor| {
                callback(editor, compositor, response)
            },
        ));
        Ok(call)
    })
}

use helix_view::{align_view, Align};

/// A MappableCommand is either a static command like "jump_view_up" or a Typable command like
/// :format. It causes a side-effect on the state (usually by creating and applying a transaction).
/// Both of these types of commands can be mapped with keybindings in the config.toml.
#[derive(Clone)]
pub enum MappableCommand {
    Typable {
        name: String,
        args: Vec<String>,
        doc: String,
    },
    Static {
        name: &'static str,
        fun: fn(cx: &mut Context),
        doc: &'static str,
    },
}

macro_rules! static_commands {
    ( $($name:ident, $doc:literal,)* ) => {
        $(
            #[allow(non_upper_case_globals)]
            pub const $name: Self = Self::Static {
                name: stringify!($name),
                fun: $name,
                doc: $doc
            };
        )*

        pub const STATIC_COMMAND_LIST: &'static [Self] = &[
            $( Self::$name, )*
        ];
    }
}

impl MappableCommand {
    pub fn execute(&self, cx: &mut Context) {
        match &self {
            Self::Typable { name, args, doc: _ } => {
                let args: Vec<Cow<str>> = args.iter().map(Cow::from).collect();
                if let Some(command) = typed::TYPABLE_COMMAND_MAP.get(name.as_str()) {
                    let mut cx = compositor::Context {
                        editor: cx.editor,
                        jobs: cx.jobs,
                        scroll: None,
                    };
                    if let Err(e) = (command.fun)(&mut cx, &args[..], PromptEvent::Validate) {
                        cx.editor.set_error(format!("{}", e));
                    }
                }
            }
            Self::Static { fun, .. } => (fun)(cx),
        }
    }

    pub fn name(&self) -> &str {
        match &self {
            Self::Typable { name, .. } => name,
            Self::Static { name, .. } => name,
        }
    }

    pub fn doc(&self) -> &str {
        match &self {
            Self::Typable { doc, .. } => doc,
            Self::Static { doc, .. } => doc,
        }
    }

    #[rustfmt::skip]
    static_commands!(
        no_op, "Do nothing",
        move_char_left, "Move left",
        move_char_right, "Move right",
        move_line_up, "Move up",
        move_line_down, "Move down",
        move_visual_line_up, "Move up",
        move_visual_line_down, "Move down",
        extend_char_left, "Extend left",
        extend_char_right, "Extend right",
        extend_line_up, "Extend up",
        extend_line_down, "Extend down",
        extend_visual_line_up, "Extend up",
        extend_visual_line_down, "Extend down",
        copy_selection_on_next_line, "Copy selection on next line",
        copy_selection_on_prev_line, "Copy selection on previous line",
        move_next_word_start, "Move to start of next word",
        move_prev_word_start, "Move to start of previous word",
        move_next_word_end, "Move to end of next word",
        move_prev_word_end, "Move to end of previous word",
        move_next_long_word_start, "Move to start of next long word",
        move_prev_long_word_start, "Move to start of previous long word",
        move_next_long_word_end, "Move to end of next long word",
        move_prev_long_word_end, "Move to end of previous long word",
        move_parent_node_end, "Move to end of the parent node",
        move_parent_node_start, "Move to beginning of the parent node",
        extend_next_word_start, "Extend to start of next word",
        extend_prev_word_start, "Extend to start of previous word",
        extend_next_word_end, "Extend to end of next word",
        extend_prev_word_end, "Extend to end of previous word",
        extend_next_long_word_start, "Extend to start of next long word",
        extend_prev_long_word_start, "Extend to start of previous long word",
        extend_next_long_word_end, "Extend to end of next long word",
        extend_prev_long_word_end, "Extend to end of prev long word",
        extend_parent_node_end, "Extend to end of the parent node",
        extend_parent_node_start, "Extend to beginning of the parent node",
        find_till_char, "Move till next occurrence of char",
        find_next_char, "Move to next occurrence of char",
        extend_till_char, "Extend till next occurrence of char",
        extend_next_char, "Extend to next occurrence of char",
        till_prev_char, "Move till previous occurrence of char",
        find_prev_char, "Move to previous occurrence of char",
        extend_till_prev_char, "Extend till previous occurrence of char",
        extend_prev_char, "Extend to previous occurrence of char",
        repeat_last_motion, "Repeat last motion",
        replace, "Replace with new char",
        switch_case, "Switch (toggle) case",
        switch_to_uppercase, "Switch to uppercase",
        switch_to_lowercase, "Switch to lowercase",
        page_up, "Move page up",
        page_down, "Move page down",
        half_page_up, "Move half page up",
        half_page_down, "Move half page down",
        select_all, "Select whole document",
        select_regex, "Select all regex matches inside selections",
        split_selection, "Split selections on regex matches",
        split_selection_on_newline, "Split selection on newlines",
        merge_selections, "Merge selections",
        merge_consecutive_selections, "Merge consecutive selections",
        search, "Search for regex pattern",
        rsearch, "Reverse search for regex pattern",
        search_next, "Select next search match",
        search_prev, "Select previous search match",
        extend_search_next, "Add next search match to selection",
        extend_search_prev, "Add previous search match to selection",
        search_selection, "Use current selection as search pattern",
        make_search_word_bounded, "Modify current search to make it word bounded",
        global_search, "Global search in workspace folder",
        extend_line, "Select current line, if already selected, extend to another line based on the anchor",
        extend_line_below, "Select current line, if already selected, extend to next line",
        extend_line_above, "Select current line, if already selected, extend to previous line",
        extend_to_line_bounds, "Extend selection to line bounds",
        shrink_to_line_bounds, "Shrink selection to line bounds",
        delete_selection, "Delete selection",
        delete_selection_noyank, "Delete selection without yanking",
        change_selection, "Change selection",
        change_selection_noyank, "Change selection without yanking",
        collapse_selection, "Collapse selection into single cursor",
        flip_selections, "Flip selection cursor and anchor",
        ensure_selections_forward, "Ensure all selections face forward",
        insert_mode, "Insert before selection",
        append_mode, "Append after selection",
        command_mode, "Enter command mode",
        file_picker, "Open file picker",
        file_picker_in_current_buffer_directory, "Open file picker at current buffers's directory",
        file_picker_in_current_directory, "Open file picker at current working directory",
        code_action, "Perform code action",
        buffer_picker, "Open buffer picker",
        jumplist_picker, "Open jumplist picker",
        symbol_picker, "Open symbol picker",
        select_references_to_symbol_under_cursor, "Select symbol references",
        workspace_symbol_picker, "Open workspace symbol picker",
        diagnostics_picker, "Open diagnostic picker",
        workspace_diagnostics_picker, "Open workspace diagnostic picker",
        last_picker, "Open last picker",
        insert_at_line_start, "Insert at start of line",
        insert_at_line_end, "Insert at end of line",
        open_below, "Open new line below selection",
        open_above, "Open new line above selection",
        normal_mode, "Enter normal mode",
        select_mode, "Enter selection extend mode",
        exit_select_mode, "Exit selection mode",
        goto_definition, "Goto definition",
        goto_declaration, "Goto declaration",
        add_newline_above, "Add newline above",
        add_newline_below, "Add newline below",
        goto_type_definition, "Goto type definition",
        goto_implementation, "Goto implementation",
        goto_file_start, "Goto line number <n> else file start",
        goto_file_end, "Goto file end",
        goto_file, "Goto files/URLs in selections",
        goto_file_hsplit, "Goto files in selections (hsplit)",
        goto_file_vsplit, "Goto files in selections (vsplit)",
        goto_reference, "Goto references",
        goto_window_top, "Goto window top",
        goto_window_center, "Goto window center",
        goto_window_bottom, "Goto window bottom",
        goto_last_accessed_file, "Goto last accessed file",
        goto_last_modified_file, "Goto last modified file",
        goto_last_modification, "Goto last modification",
        goto_line, "Goto line",
        goto_last_line, "Goto last line",
        goto_first_diag, "Goto first diagnostic",
        goto_last_diag, "Goto last diagnostic",
        goto_next_diag, "Goto next diagnostic",
        goto_prev_diag, "Goto previous diagnostic",
        goto_next_change, "Goto next change",
        goto_prev_change, "Goto previous change",
        goto_first_change, "Goto first change",
        goto_last_change, "Goto last change",
        goto_line_start, "Goto line start",
        goto_line_end, "Goto line end",
        goto_next_buffer, "Goto next buffer",
        goto_previous_buffer, "Goto previous buffer",
        goto_line_end_newline, "Goto newline at line end",
        goto_first_nonwhitespace, "Goto first non-blank in line",
        trim_selections, "Trim whitespace from selections",
        extend_to_line_start, "Extend to line start",
        extend_to_first_nonwhitespace, "Extend to first non-blank in line",
        extend_to_line_end, "Extend to line end",
        extend_to_line_end_newline, "Extend to line end",
        signature_help, "Show signature help",
        smart_tab, "Insert tab if all cursors have all whitespace to their left; otherwise, run a separate command.",
        insert_tab, "Insert tab char",
        insert_newline, "Insert newline char",
        delete_char_backward, "Delete previous char",
        delete_char_forward, "Delete next char",
        delete_word_backward, "Delete previous word",
        delete_word_forward, "Delete next word",
        kill_to_line_start, "Delete till start of line",
        kill_to_line_end, "Delete till end of line",
        undo, "Undo change",
        redo, "Redo change",
        earlier, "Move backward in history",
        later, "Move forward in history",
        commit_undo_checkpoint, "Commit changes to new checkpoint",
        yank, "Yank selection",
        yank_to_clipboard, "Yank selections to clipboard",
        yank_to_primary_clipboard, "Yank selections to primary clipboard",
        yank_joined, "Join and yank selections",
        yank_joined_to_clipboard, "Join and yank selections to clipboard",
        yank_main_selection_to_clipboard, "Yank main selection to clipboard",
        yank_joined_to_primary_clipboard, "Join and yank selections to primary clipboard",
        yank_main_selection_to_primary_clipboard, "Yank main selection to primary clipboard",
        replace_with_yanked, "Replace with yanked text",
        replace_selections_with_clipboard, "Replace selections by clipboard content",
        replace_selections_with_primary_clipboard, "Replace selections by primary clipboard",
        paste_after, "Paste after selection",
        paste_before, "Paste before selection",
        paste_clipboard_after, "Paste clipboard after selections",
        paste_clipboard_before, "Paste clipboard before selections",
        paste_primary_clipboard_after, "Paste primary clipboard after selections",
        paste_primary_clipboard_before, "Paste primary clipboard before selections",
        indent, "Indent selection",
        unindent, "Unindent selection",
        format_selections, "Format selection",
        join_selections, "Join lines inside selection",
        join_selections_space, "Join lines inside selection and select spaces",
        keep_selections, "Keep selections matching regex",
        remove_selections, "Remove selections matching regex",
        align_selections, "Align selections in column",
        keep_primary_selection, "Keep primary selection",
        remove_primary_selection, "Remove primary selection",
        completion, "Invoke completion popup",
        hover, "Show docs for item under cursor",
        toggle_comments, "Comment/uncomment selections",
        rotate_selections_forward, "Rotate selections forward",
        rotate_selections_backward, "Rotate selections backward",
        rotate_selection_contents_forward, "Rotate selection contents forward",
        rotate_selection_contents_backward, "Rotate selections contents backward",
        reverse_selection_contents, "Reverse selections contents",
        expand_selection, "Expand selection to parent syntax node",
        shrink_selection, "Shrink selection to previously expanded syntax node",
        select_next_sibling, "Select next sibling in syntax tree",
        select_prev_sibling, "Select previous sibling in syntax tree",
        jump_forward, "Jump forward on jumplist",
        jump_backward, "Jump backward on jumplist",
        save_selection, "Save current selection to jumplist",
        jump_view_right, "Jump to right split",
        jump_view_left, "Jump to left split",
        jump_view_up, "Jump to split above",
        jump_view_down, "Jump to split below",
        swap_view_right, "Swap with right split",
        swap_view_left, "Swap with left split",
        swap_view_up, "Swap with split above",
        swap_view_down, "Swap with split below",
        transpose_view, "Transpose splits",
        rotate_view, "Goto next window",
        rotate_view_reverse, "Goto previous window",
        hsplit, "Horizontal bottom split",
        hsplit_new, "Horizontal bottom split scratch buffer",
        vsplit, "Vertical right split",
        vsplit_new, "Vertical right split scratch buffer",
        wclose, "Close window",
        wonly, "Close windows except current",
        select_register, "Select register",
        insert_register, "Insert register",
        align_view_middle, "Align view middle",
        align_view_top, "Align view top",
        align_view_center, "Align view center",
        align_view_bottom, "Align view bottom",
        scroll_up, "Scroll view up",
        scroll_down, "Scroll view down",
        match_brackets, "Goto matching bracket",
        surround_add, "Surround add",
        surround_replace, "Surround replace",
        surround_delete, "Surround delete",
        select_textobject_around, "Select around object",
        select_textobject_inner, "Select inside object",
        goto_next_function, "Goto next function",
        goto_prev_function, "Goto previous function",
        goto_next_class, "Goto next type definition",
        goto_prev_class, "Goto previous type definition",
        goto_next_parameter, "Goto next parameter",
        goto_prev_parameter, "Goto previous parameter",
        goto_next_comment, "Goto next comment",
        goto_prev_comment, "Goto previous comment",
        goto_next_test, "Goto next test",
        goto_prev_test, "Goto previous test",
        goto_next_paragraph, "Goto next paragraph",
        goto_prev_paragraph, "Goto previous paragraph",
        dap_launch, "Launch debug target",
        dap_restart, "Restart debugging session",
        dap_toggle_breakpoint, "Toggle breakpoint",
        dap_continue, "Continue program execution",
        dap_pause, "Pause program execution",
        dap_step_in, "Step in",
        dap_step_out, "Step out",
        dap_next, "Step to next",
        dap_variables, "List variables",
        dap_terminate, "End debug session",
        dap_edit_condition, "Edit breakpoint condition on current line",
        dap_edit_log, "Edit breakpoint log message on current line",
        dap_switch_thread, "Switch current thread",
        dap_switch_stack_frame, "Switch stack frame",
        dap_enable_exceptions, "Enable exception breakpoints",
        dap_disable_exceptions, "Disable exception breakpoints",
        shell_pipe, "Pipe selections through shell command",
        shell_pipe_to, "Pipe selections into shell command ignoring output",
        shell_insert_output, "Insert shell command output before selections",
        shell_append_output, "Append shell command output after selections",
        shell_keep_pipe, "Filter selections with shell predicate",
        suspend, "Suspend and return to shell",
        rename_symbol, "Rename symbol",
        increment, "Increment item under cursor",
        decrement, "Decrement item under cursor",
        record_macro, "Record macro",
        replay_macro, "Replay macro",
        command_palette, "Open command palette",
    );
}

impl fmt::Debug for MappableCommand {
    fn fmt(&self, f: &mut std::fmt::Formatter<'_>) -> std::fmt::Result {
        match self {
            MappableCommand::Static { name, .. } => {
                f.debug_tuple("MappableCommand").field(name).finish()
            }
            MappableCommand::Typable { name, args, .. } => f
                .debug_tuple("MappableCommand")
                .field(name)
                .field(args)
                .finish(),
        }
    }
}

impl fmt::Display for MappableCommand {
    fn fmt(&self, f: &mut std::fmt::Formatter<'_>) -> std::fmt::Result {
        f.write_str(self.name())
    }
}

impl std::str::FromStr for MappableCommand {
    type Err = anyhow::Error;

    fn from_str(s: &str) -> Result<Self, Self::Err> {
        if let Some(suffix) = s.strip_prefix(':') {
            let mut typable_command = suffix.split(' ').map(|arg| arg.trim());
            let name = typable_command
                .next()
                .ok_or_else(|| anyhow!("Expected typable command name"))?;
            let args = typable_command
                .map(|s| s.to_owned())
                .collect::<Vec<String>>();
            typed::TYPABLE_COMMAND_MAP
                .get(name)
                .map(|cmd| MappableCommand::Typable {
                    name: cmd.name.to_owned(),
                    doc: format!(":{} {:?}", cmd.name, args),
                    args,
                })
                .ok_or_else(|| anyhow!("No TypableCommand named '{}'", s))
        } else {
            MappableCommand::STATIC_COMMAND_LIST
                .iter()
                .find(|cmd| cmd.name() == s)
                .cloned()
                .ok_or_else(|| anyhow!("No command named '{}'", s))
        }
    }
}

impl<'de> Deserialize<'de> for MappableCommand {
    fn deserialize<D>(deserializer: D) -> Result<Self, D::Error>
    where
        D: Deserializer<'de>,
    {
        let s = String::deserialize(deserializer)?;
        s.parse().map_err(de::Error::custom)
    }
}

impl PartialEq for MappableCommand {
    fn eq(&self, other: &Self) -> bool {
        match (self, other) {
            (
                MappableCommand::Typable {
                    name: first_name,
                    args: first_args,
                    ..
                },
                MappableCommand::Typable {
                    name: second_name,
                    args: second_args,
                    ..
                },
            ) => first_name == second_name && first_args == second_args,
            (
                MappableCommand::Static {
                    name: first_name, ..
                },
                MappableCommand::Static {
                    name: second_name, ..
                },
            ) => first_name == second_name,
            _ => false,
        }
    }
}

fn no_op(_cx: &mut Context) {}

type MoveFn =
    fn(RopeSlice, Range, Direction, usize, Movement, &TextFormat, &mut TextAnnotations) -> Range;

fn move_impl(cx: &mut Context, move_fn: MoveFn, dir: Direction, behaviour: Movement) {
    let count = cx.count();
    let (view, doc) = current!(cx.editor);
    let text = doc.text().slice(..);
    let text_fmt = doc.text_format(view.inner_area(doc).width, None);
    let mut annotations = view.text_annotations(doc, None);

    let selection = doc.selection(view.id).clone().transform(|range| {
        move_fn(
            text,
            range,
            dir,
            count,
            behaviour,
            &text_fmt,
            &mut annotations,
        )
    });
    doc.set_selection(view.id, selection);
}

use helix_core::movement::{move_horizontally, move_vertically};

fn move_char_left(cx: &mut Context) {
    move_impl(cx, move_horizontally, Direction::Backward, Movement::Move)
}

fn move_char_right(cx: &mut Context) {
    move_impl(cx, move_horizontally, Direction::Forward, Movement::Move)
}

fn move_line_up(cx: &mut Context) {
    move_impl(cx, move_vertically, Direction::Backward, Movement::Move)
}

fn move_line_down(cx: &mut Context) {
    move_impl(cx, move_vertically, Direction::Forward, Movement::Move)
}

fn move_visual_line_up(cx: &mut Context) {
    move_impl(
        cx,
        move_vertically_visual,
        Direction::Backward,
        Movement::Move,
    )
}

fn move_visual_line_down(cx: &mut Context) {
    move_impl(
        cx,
        move_vertically_visual,
        Direction::Forward,
        Movement::Move,
    )
}

fn extend_char_left(cx: &mut Context) {
    move_impl(cx, move_horizontally, Direction::Backward, Movement::Extend)
}

fn extend_char_right(cx: &mut Context) {
    move_impl(cx, move_horizontally, Direction::Forward, Movement::Extend)
}

fn extend_line_up(cx: &mut Context) {
    move_impl(cx, move_vertically, Direction::Backward, Movement::Extend)
}

fn extend_line_down(cx: &mut Context) {
    move_impl(cx, move_vertically, Direction::Forward, Movement::Extend)
}

fn extend_visual_line_up(cx: &mut Context) {
    move_impl(
        cx,
        move_vertically_visual,
        Direction::Backward,
        Movement::Extend,
    )
}

fn extend_visual_line_down(cx: &mut Context) {
    move_impl(
        cx,
        move_vertically_visual,
        Direction::Forward,
        Movement::Extend,
    )
}

fn goto_line_end_impl(view: &mut View, doc: &mut Document, movement: Movement) {
    let text = doc.text().slice(..);

    let selection = doc.selection(view.id).clone().transform(|range| {
        let line = range.cursor_line(text);
        let line_start = text.line_to_char(line);

        let pos = graphemes::prev_grapheme_boundary(text, line_end_char_index(&text, line))
            .max(line_start);

        range.put_cursor(text, pos, movement == Movement::Extend)
    });
    doc.set_selection(view.id, selection);
}

fn goto_line_end(cx: &mut Context) {
    let (view, doc) = current!(cx.editor);
    goto_line_end_impl(
        view,
        doc,
        if cx.editor.mode == Mode::Select {
            Movement::Extend
        } else {
            Movement::Move
        },
    )
}

fn extend_to_line_end(cx: &mut Context) {
    let (view, doc) = current!(cx.editor);
    goto_line_end_impl(view, doc, Movement::Extend)
}

fn goto_line_end_newline_impl(view: &mut View, doc: &mut Document, movement: Movement) {
    let text = doc.text().slice(..);

    let selection = doc.selection(view.id).clone().transform(|range| {
        let line = range.cursor_line(text);
        let pos = line_end_char_index(&text, line);

        range.put_cursor(text, pos, movement == Movement::Extend)
    });
    doc.set_selection(view.id, selection);
}

fn goto_line_end_newline(cx: &mut Context) {
    let (view, doc) = current!(cx.editor);
    goto_line_end_newline_impl(
        view,
        doc,
        if cx.editor.mode == Mode::Select {
            Movement::Extend
        } else {
            Movement::Move
        },
    )
}

fn extend_to_line_end_newline(cx: &mut Context) {
    let (view, doc) = current!(cx.editor);
    goto_line_end_newline_impl(view, doc, Movement::Extend)
}

fn goto_line_start_impl(view: &mut View, doc: &mut Document, movement: Movement) {
    let text = doc.text().slice(..);

    let selection = doc.selection(view.id).clone().transform(|range| {
        let line = range.cursor_line(text);

        // adjust to start of the line
        let pos = text.line_to_char(line);
        range.put_cursor(text, pos, movement == Movement::Extend)
    });
    doc.set_selection(view.id, selection);
}

fn goto_line_start(cx: &mut Context) {
    let (view, doc) = current!(cx.editor);
    goto_line_start_impl(
        view,
        doc,
        if cx.editor.mode == Mode::Select {
            Movement::Extend
        } else {
            Movement::Move
        },
    )
}

fn goto_next_buffer(cx: &mut Context) {
    goto_buffer(cx.editor, Direction::Forward);
}

fn goto_previous_buffer(cx: &mut Context) {
    goto_buffer(cx.editor, Direction::Backward);
}

fn goto_buffer(editor: &mut Editor, direction: Direction) {
    let current = view!(editor).doc;

    let id = match direction {
        Direction::Forward => {
            let iter = editor.documents.keys();
            let mut iter = iter.skip_while(|id| *id != &current);
            iter.next(); // skip current item
            iter.next().or_else(|| editor.documents.keys().next())
        }
        Direction::Backward => {
            let iter = editor.documents.keys();
            let mut iter = iter.rev().skip_while(|id| *id != &current);
            iter.next(); // skip current item
            iter.next().or_else(|| editor.documents.keys().next_back())
        }
    }
    .unwrap();

    let id = *id;

    editor.switch(id, Action::Replace);
}

fn extend_to_line_start(cx: &mut Context) {
    let (view, doc) = current!(cx.editor);
    goto_line_start_impl(view, doc, Movement::Extend)
}

fn kill_to_line_start(cx: &mut Context) {
    delete_by_selection_insert_mode(
        cx,
        move |text, range| {
            let line = range.cursor_line(text);
            let first_char = text.line_to_char(line);
            let anchor = range.cursor(text);
            let head = if anchor == first_char && line != 0 {
                // select until previous line
                line_end_char_index(&text, line - 1)
            } else if let Some(pos) = find_first_non_whitespace_char(text.line(line)) {
                if first_char + pos < anchor {
                    // select until first non-blank in line if cursor is after it
                    first_char + pos
                } else {
                    // select until start of line
                    first_char
                }
            } else {
                // select until start of line
                first_char
            };
            (head, anchor)
        },
        Direction::Backward,
    );
}

fn kill_to_line_end(cx: &mut Context) {
    delete_by_selection_insert_mode(
        cx,
        |text, range| {
            let line = range.cursor_line(text);
            let line_end_pos = line_end_char_index(&text, line);
            let pos = range.cursor(text);

            // if the cursor is on the newline char delete that
            if pos == line_end_pos {
                (pos, text.line_to_char(line + 1))
            } else {
                (pos, line_end_pos)
            }
        },
        Direction::Forward,
    );
}

fn goto_first_nonwhitespace(cx: &mut Context) {
    let (view, doc) = current!(cx.editor);

    goto_first_nonwhitespace_impl(
        view,
        doc,
        if cx.editor.mode == Mode::Select {
            Movement::Extend
        } else {
            Movement::Move
        },
    )
}

fn extend_to_first_nonwhitespace(cx: &mut Context) {
    let (view, doc) = current!(cx.editor);
    goto_first_nonwhitespace_impl(view, doc, Movement::Extend)
}

fn goto_first_nonwhitespace_impl(view: &mut View, doc: &mut Document, movement: Movement) {
    let text = doc.text().slice(..);

    let selection = doc.selection(view.id).clone().transform(|range| {
        let line = range.cursor_line(text);

        if let Some(pos) = find_first_non_whitespace_char(text.line(line)) {
            let pos = pos + text.line_to_char(line);
            range.put_cursor(text, pos, movement == Movement::Extend)
        } else {
            range
        }
    });
    doc.set_selection(view.id, selection);
}

fn trim_selections(cx: &mut Context) {
    let (view, doc) = current!(cx.editor);
    let text = doc.text().slice(..);

    let ranges: SmallVec<[Range; 1]> = doc
        .selection(view.id)
        .iter()
        .filter_map(|range| {
            if range.is_empty() || range.slice(text).chars().all(|ch| ch.is_whitespace()) {
                return None;
            }
            let mut start = range.from();
            let mut end = range.to();
            start = movement::skip_while(text, start, |x| x.is_whitespace()).unwrap_or(start);
            end = movement::backwards_skip_while(text, end, |x| x.is_whitespace()).unwrap_or(end);
            Some(Range::new(start, end).with_direction(range.direction()))
        })
        .collect();

    if !ranges.is_empty() {
        let primary = doc.selection(view.id).primary();
        let idx = ranges
            .iter()
            .position(|range| range.overlaps(&primary))
            .unwrap_or(ranges.len() - 1);
        doc.set_selection(view.id, Selection::new(ranges, idx));
    } else {
        collapse_selection(cx);
        keep_primary_selection(cx);
    };
}

// align text in selection
#[allow(deprecated)]
fn align_selections(cx: &mut Context) {
    use helix_core::visual_coords_at_pos;

    let (view, doc) = current!(cx.editor);
    let text = doc.text().slice(..);
    let selection = doc.selection(view.id);

    let tab_width = doc.tab_width();
    let mut column_widths: Vec<Vec<_>> = Vec::new();
    let mut last_line = text.len_lines() + 1;
    let mut col = 0;

    for range in selection {
        let coords = visual_coords_at_pos(text, range.head, tab_width);
        let anchor_coords = visual_coords_at_pos(text, range.anchor, tab_width);

        if coords.row != anchor_coords.row {
            cx.editor
                .set_error("align cannot work with multi line selections");
            return;
        }

        col = if coords.row == last_line { col + 1 } else { 0 };

        if col >= column_widths.len() {
            column_widths.push(Vec::new());
        }
        column_widths[col].push((range.from(), coords.col));

        last_line = coords.row;
    }

    let mut changes = Vec::with_capacity(selection.len());

    // Account for changes on each row
    let len = column_widths.first().map(|cols| cols.len()).unwrap_or(0);
    let mut offs = vec![0; len];

    for col in column_widths {
        let max_col = col
            .iter()
            .enumerate()
            .map(|(row, (_, cursor))| *cursor + offs[row])
            .max()
            .unwrap_or(0);

        for (row, (insert_pos, last_col)) in col.into_iter().enumerate() {
            let ins_count = max_col - (last_col + offs[row]);

            if ins_count == 0 {
                continue;
            }

            offs[row] += ins_count;

            changes.push((insert_pos, insert_pos, Some(" ".repeat(ins_count).into())));
        }
    }

    // The changeset has to be sorted
    changes.sort_unstable_by_key(|(from, _, _)| *from);

    let transaction = Transaction::change(doc.text(), changes.into_iter());
    doc.apply(&transaction, view.id);
    exit_select_mode(cx);
}

fn goto_window(cx: &mut Context, align: Align) {
    let count = cx.count() - 1;
    let config = cx.editor.config();
    let (view, doc) = current!(cx.editor);

    let height = view.inner_height();

    // respect user given count if any
    // - 1 so we have at least one gap in the middle.
    // a height of 6 with padding of 3 on each side will keep shifting the view back and forth
    // as we type
    let scrolloff = config.scrolloff.min(height.saturating_sub(1) / 2);

    let last_visual_line = view.last_visual_line(doc);

    let visual_line = match align {
        Align::Top => view.offset.vertical_offset + scrolloff + count,
        Align::Center => view.offset.vertical_offset + (last_visual_line / 2),
        Align::Bottom => {
            view.offset.vertical_offset + last_visual_line.saturating_sub(scrolloff + count)
        }
    };
    let visual_line = visual_line
        .max(view.offset.vertical_offset + scrolloff)
        .min(view.offset.vertical_offset + last_visual_line.saturating_sub(scrolloff));

    let pos = view
        .pos_at_visual_coords(doc, visual_line as u16, 0, false)
        .expect("visual_line was constrained to the view area");

    let text = doc.text().slice(..);
    let selection = doc
        .selection(view.id)
        .clone()
        .transform(|range| range.put_cursor(text, pos, cx.editor.mode == Mode::Select));
    doc.set_selection(view.id, selection);
}

fn goto_window_top(cx: &mut Context) {
    goto_window(cx, Align::Top)
}

fn goto_window_center(cx: &mut Context) {
    goto_window(cx, Align::Center)
}

fn goto_window_bottom(cx: &mut Context) {
    goto_window(cx, Align::Bottom)
}

fn move_word_impl<F>(cx: &mut Context, move_fn: F)
where
    F: Fn(RopeSlice, Range, usize) -> Range,
{
    let count = cx.count();
    let (view, doc) = current!(cx.editor);
    let text = doc.text().slice(..);

    let selection = doc
        .selection(view.id)
        .clone()
        .transform(|range| move_fn(text, range, count));
    doc.set_selection(view.id, selection);
}

fn move_next_word_start(cx: &mut Context) {
    move_word_impl(cx, movement::move_next_word_start)
}

fn move_prev_word_start(cx: &mut Context) {
    move_word_impl(cx, movement::move_prev_word_start)
}

fn move_prev_word_end(cx: &mut Context) {
    move_word_impl(cx, movement::move_prev_word_end)
}

fn move_next_word_end(cx: &mut Context) {
    move_word_impl(cx, movement::move_next_word_end)
}

fn move_next_long_word_start(cx: &mut Context) {
    move_word_impl(cx, movement::move_next_long_word_start)
}

fn move_prev_long_word_start(cx: &mut Context) {
    move_word_impl(cx, movement::move_prev_long_word_start)
}

fn move_prev_long_word_end(cx: &mut Context) {
    move_word_impl(cx, movement::move_prev_long_word_end)
}

fn move_next_long_word_end(cx: &mut Context) {
    move_word_impl(cx, movement::move_next_long_word_end)
}

fn goto_para_impl<F>(cx: &mut Context, move_fn: F)
where
    F: Fn(RopeSlice, Range, usize, Movement) -> Range + 'static,
{
    let count = cx.count();
    let motion = move |editor: &mut Editor| {
        let (view, doc) = current!(editor);
        let text = doc.text().slice(..);
        let behavior = if editor.mode == Mode::Select {
            Movement::Extend
        } else {
            Movement::Move
        };

        let selection = doc
            .selection(view.id)
            .clone()
            .transform(|range| move_fn(text, range, count, behavior));
        doc.set_selection(view.id, selection);
    };
    cx.editor.apply_motion(motion)
}

fn goto_prev_paragraph(cx: &mut Context) {
    goto_para_impl(cx, movement::move_prev_paragraph)
}

fn goto_next_paragraph(cx: &mut Context) {
    goto_para_impl(cx, movement::move_next_paragraph)
}

fn goto_file_start(cx: &mut Context) {
    if cx.count.is_some() {
        goto_line(cx);
    } else {
        let (view, doc) = current!(cx.editor);
        let text = doc.text().slice(..);
        let selection = doc
            .selection(view.id)
            .clone()
            .transform(|range| range.put_cursor(text, 0, cx.editor.mode == Mode::Select));
        push_jump(view, doc);
        doc.set_selection(view.id, selection);
    }
}

fn goto_file_end(cx: &mut Context) {
    let (view, doc) = current!(cx.editor);
    let text = doc.text().slice(..);
    let pos = doc.text().len_chars();
    let selection = doc
        .selection(view.id)
        .clone()
        .transform(|range| range.put_cursor(text, pos, cx.editor.mode == Mode::Select));
    push_jump(view, doc);
    doc.set_selection(view.id, selection);
}

fn goto_file(cx: &mut Context) {
    goto_file_impl(cx, Action::Replace);
}

fn goto_file_hsplit(cx: &mut Context) {
    goto_file_impl(cx, Action::HorizontalSplit);
}

fn goto_file_vsplit(cx: &mut Context) {
    goto_file_impl(cx, Action::VerticalSplit);
}

/// Goto files in selection.
fn goto_file_impl(cx: &mut Context, action: Action) {
    let (view, doc) = current_ref!(cx.editor);
    let text = doc.text();
    let selections = doc.selection(view.id);
    let rel_path = doc
        .relative_path()
        .map(|path| path.parent().unwrap().to_path_buf())
        .unwrap_or_default();
    let mut paths: Vec<_> = selections
        .iter()
        .map(|r| text.slice(r.from()..r.to()).to_string())
        .collect();
    let primary = selections.primary();
    // Checks whether there is only one selection with a width of 1
    if selections.len() == 1 && primary.len() == 1 {
        let count = cx.count();
        let text_slice = text.slice(..);
        // In this case it selects the WORD under the cursor
        let current_word = textobject::textobject_word(
            text_slice,
            primary,
            textobject::TextObject::Inside,
            count,
            true,
        );
        // Trims some surrounding chars so that the actual file is opened.
        let surrounding_chars: &[_] = &['\'', '"', '(', ')'];
        paths.clear();
        paths.push(
            current_word
                .fragment(text_slice)
                .trim_matches(surrounding_chars)
                .to_string(),
        );
    }

    for sel in paths {
        let p = sel.trim();
        if p.is_empty() {
            continue;
        }

        if let Ok(url) = Url::parse(p) {
            return open_url(cx, url, action);
        }

        let path = &rel_path.join(p);
        if path.is_dir() {
            let picker = ui::file_picker(path.into(), &cx.editor.config());
            cx.push_layer(Box::new(overlaid(picker)));
        } else if let Err(e) = cx.editor.open(path, action) {
            cx.editor.set_error(format!("Open file failed: {:?}", e));
        }
    }
}

/// Opens the given url. If the URL points to a valid textual file it is open in helix.
//  Otherwise, the file is open using external program.
fn open_url(cx: &mut Context, url: Url, action: Action) {
    let doc = doc!(cx.editor);
    let rel_path = doc
        .relative_path()
        .map(|path| path.parent().unwrap().to_path_buf())
        .unwrap_or_default();

    if url.scheme() != "file" {
        return cx.jobs.callback(crate::open_external_url_callback(url));
    }

    let content_type = std::fs::File::open(url.path()).and_then(|file| {
        // Read up to 1kb to detect the content type
        let mut read_buffer = Vec::new();
        let n = file.take(1024).read_to_end(&mut read_buffer)?;
        Ok(content_inspector::inspect(&read_buffer[..n]))
    });

    // we attempt to open binary files - files that can't be open in helix - using external
    // program as well, e.g. pdf files or images
    match content_type {
        Ok(content_inspector::ContentType::BINARY) => {
            cx.jobs.callback(crate::open_external_url_callback(url))
        }
        Ok(_) | Err(_) => {
            let path = &rel_path.join(url.path());
            if path.is_dir() {
                let picker = ui::file_picker(path.into(), &cx.editor.config());
                cx.push_layer(Box::new(overlaid(picker)));
            } else if let Err(e) = cx.editor.open(path, action) {
                cx.editor.set_error(format!("Open file failed: {:?}", e));
            }
        }
    }
}

fn extend_word_impl<F>(cx: &mut Context, extend_fn: F)
where
    F: Fn(RopeSlice, Range, usize) -> Range,
{
    let count = cx.count();
    let (view, doc) = current!(cx.editor);
    let text = doc.text().slice(..);

    let selection = doc.selection(view.id).clone().transform(|range| {
        let word = extend_fn(text, range, count);
        let pos = word.cursor(text);
        range.put_cursor(text, pos, true)
    });
    doc.set_selection(view.id, selection);
}

fn extend_next_word_start(cx: &mut Context) {
    extend_word_impl(cx, movement::move_next_word_start)
}

fn extend_prev_word_start(cx: &mut Context) {
    extend_word_impl(cx, movement::move_prev_word_start)
}

fn extend_next_word_end(cx: &mut Context) {
    extend_word_impl(cx, movement::move_next_word_end)
}

fn extend_prev_word_end(cx: &mut Context) {
    extend_word_impl(cx, movement::move_prev_word_end)
}

fn extend_next_long_word_start(cx: &mut Context) {
    extend_word_impl(cx, movement::move_next_long_word_start)
}

fn extend_prev_long_word_start(cx: &mut Context) {
    extend_word_impl(cx, movement::move_prev_long_word_start)
}

fn extend_prev_long_word_end(cx: &mut Context) {
    extend_word_impl(cx, movement::move_prev_long_word_end)
}

fn extend_next_long_word_end(cx: &mut Context) {
    extend_word_impl(cx, movement::move_next_long_word_end)
}

/// Separate branch to find_char designed only for `<ret>` char.
//
// This is necessary because the one document can have different line endings inside. And we
// cannot predict what character to find when <ret> is pressed. On the current line it can be `lf`
// but on the next line it can be `crlf`. That's why [`find_char_impl`] cannot be applied here.
fn find_char_line_ending(
    cx: &mut Context,
    count: usize,
    direction: Direction,
    inclusive: bool,
    extend: bool,
) {
    let (view, doc) = current!(cx.editor);
    let text = doc.text().slice(..);

    let selection = doc.selection(view.id).clone().transform(|range| {
        let cursor = range.cursor(text);
        let cursor_line = range.cursor_line(text);

        // Finding the line where we're going to find <ret>. Depends mostly on
        // `count`, but also takes into account edge cases where we're already at the end
        // of a line or the beginning of a line
        let find_on_line = match direction {
            Direction::Forward => {
                let on_edge = line_end_char_index(&text, cursor_line) == cursor;
                let line = cursor_line + count - 1 + (on_edge as usize);
                if line >= text.len_lines() - 1 {
                    return range;
                } else {
                    line
                }
            }
            Direction::Backward => {
                let on_edge = text.line_to_char(cursor_line) == cursor && !inclusive;
                let line = cursor_line as isize - (count as isize - 1 + on_edge as isize);
                if line <= 0 {
                    return range;
                } else {
                    line as usize
                }
            }
        };

        let pos = match (direction, inclusive) {
            (Direction::Forward, true) => line_end_char_index(&text, find_on_line),
            (Direction::Forward, false) => line_end_char_index(&text, find_on_line) - 1,
            (Direction::Backward, true) => line_end_char_index(&text, find_on_line - 1),
            (Direction::Backward, false) => text.line_to_char(find_on_line),
        };

        if extend {
            range.put_cursor(text, pos, true)
        } else {
            Range::point(range.cursor(text)).put_cursor(text, pos, true)
        }
    });
    doc.set_selection(view.id, selection);
}

fn find_char(cx: &mut Context, direction: Direction, inclusive: bool, extend: bool) {
    // TODO: count is reset to 1 before next key so we move it into the closure here.
    // Would be nice to carry over.
    let count = cx.count();

    // need to wait for next key
    // TODO: should this be done by grapheme rather than char?  For example,
    // we can't properly handle the line-ending CRLF case here in terms of char.
    cx.on_next_key(move |cx, event| {
        let ch = match event {
            KeyEvent {
                code: KeyCode::Enter,
                ..
            } => {
                find_char_line_ending(cx, count, direction, inclusive, extend);
                return;
            }

            KeyEvent {
                code: KeyCode::Tab, ..
            } => '\t',

            KeyEvent {
                code: KeyCode::Char(ch),
                ..
            } => ch,
            _ => return,
        };
        let motion = move |editor: &mut Editor| {
            match direction {
                Direction::Forward => {
                    find_char_impl(editor, &find_next_char_impl, inclusive, extend, ch, count)
                }
                Direction::Backward => {
                    find_char_impl(editor, &find_prev_char_impl, inclusive, extend, ch, count)
                }
            };
        };

        cx.editor.apply_motion(motion);
    })
}

//

#[inline]
fn find_char_impl<F, M: CharMatcher + Clone + Copy>(
    editor: &mut Editor,
    search_fn: &F,
    inclusive: bool,
    extend: bool,
    char_matcher: M,
    count: usize,
) where
    F: Fn(RopeSlice, M, usize, usize, bool) -> Option<usize> + 'static,
{
    let (view, doc) = current!(editor);
    let text = doc.text().slice(..);

    let selection = doc.selection(view.id).clone().transform(|range| {
        // TODO: use `Range::cursor()` here instead.  However, that works in terms of
        // graphemes, whereas this function doesn't yet.  So we're doing the same logic
        // here, but just in terms of chars instead.
        let search_start_pos = if range.anchor < range.head {
            range.head - 1
        } else {
            range.head
        };

        search_fn(text, char_matcher, search_start_pos, count, inclusive).map_or(range, |pos| {
            if extend {
                range.put_cursor(text, pos, true)
            } else {
                Range::point(range.cursor(text)).put_cursor(text, pos, true)
            }
        })
    });
    doc.set_selection(view.id, selection);
}

fn find_next_char_impl(
    text: RopeSlice,
    ch: char,
    pos: usize,
    n: usize,
    inclusive: bool,
) -> Option<usize> {
    let pos = (pos + 1).min(text.len_chars());
    if inclusive {
        search::find_nth_next(text, ch, pos, n)
    } else {
        let n = match text.get_char(pos) {
            Some(next_ch) if next_ch == ch => n + 1,
            _ => n,
        };
        search::find_nth_next(text, ch, pos, n).map(|n| n.saturating_sub(1))
    }
}

fn find_prev_char_impl(
    text: RopeSlice,
    ch: char,
    pos: usize,
    n: usize,
    inclusive: bool,
) -> Option<usize> {
    if inclusive {
        search::find_nth_prev(text, ch, pos, n)
    } else {
        let n = match text.get_char(pos.saturating_sub(1)) {
            Some(next_ch) if next_ch == ch => n + 1,
            _ => n,
        };
        search::find_nth_prev(text, ch, pos, n).map(|n| (n + 1).min(text.len_chars()))
    }
}

fn find_till_char(cx: &mut Context) {
    find_char(cx, Direction::Forward, false, false);
}

fn find_next_char(cx: &mut Context) {
    find_char(cx, Direction::Forward, true, false)
}

fn extend_till_char(cx: &mut Context) {
    find_char(cx, Direction::Forward, false, true)
}

fn extend_next_char(cx: &mut Context) {
    find_char(cx, Direction::Forward, true, true)
}

fn till_prev_char(cx: &mut Context) {
    find_char(cx, Direction::Backward, false, false)
}

fn find_prev_char(cx: &mut Context) {
    find_char(cx, Direction::Backward, true, false)
}

fn extend_till_prev_char(cx: &mut Context) {
    find_char(cx, Direction::Backward, false, true)
}

fn extend_prev_char(cx: &mut Context) {
    find_char(cx, Direction::Backward, true, true)
}

fn repeat_last_motion(cx: &mut Context) {
    cx.editor.repeat_last_motion(cx.count())
}

fn replace(cx: &mut Context) {
    let mut buf = [0u8; 4]; // To hold utf8 encoded char.

    // need to wait for next key
    cx.on_next_key(move |cx, event| {
        let (view, doc) = current!(cx.editor);
        let ch: Option<&str> = match event {
            KeyEvent {
                code: KeyCode::Char(ch),
                ..
            } => Some(ch.encode_utf8(&mut buf[..])),
            KeyEvent {
                code: KeyCode::Enter,
                ..
            } => Some(doc.line_ending.as_str()),
            KeyEvent {
                code: KeyCode::Tab, ..
            } => Some("\t"),
            _ => None,
        };

        let selection = doc.selection(view.id);

        if let Some(ch) = ch {
            let transaction = Transaction::change_by_selection(doc.text(), selection, |range| {
                if !range.is_empty() {
                    let text: String =
                        RopeGraphemes::new(doc.text().slice(range.from()..range.to()))
                            .map(|g| {
                                let cow: Cow<str> = g.into();
                                if str_is_line_ending(&cow) {
                                    cow
                                } else {
                                    ch.into()
                                }
                            })
                            .collect();

                    (range.from(), range.to(), Some(text.into()))
                } else {
                    // No change.
                    (range.from(), range.to(), None)
                }
            });

            doc.apply(&transaction, view.id);
            exit_select_mode(cx);
        }
    })
}

fn switch_case_impl<F>(cx: &mut Context, change_fn: F)
where
    F: Fn(RopeSlice) -> Tendril,
{
    let (view, doc) = current!(cx.editor);
    let selection = doc.selection(view.id);
    let transaction = Transaction::change_by_selection(doc.text(), selection, |range| {
        let text: Tendril = change_fn(range.slice(doc.text().slice(..)));

        (range.from(), range.to(), Some(text))
    });

    doc.apply(&transaction, view.id);
    exit_select_mode(cx);
}

fn switch_case(cx: &mut Context) {
    switch_case_impl(cx, |string| {
        string
            .chars()
            .flat_map(|ch| {
                if ch.is_lowercase() {
                    ch.to_uppercase().collect()
                } else if ch.is_uppercase() {
                    ch.to_lowercase().collect()
                } else {
                    vec![ch]
                }
            })
            .collect()
    });
}

fn switch_to_uppercase(cx: &mut Context) {
    switch_case_impl(cx, |string| {
        string.chunks().map(|chunk| chunk.to_uppercase()).collect()
    });
}

fn switch_to_lowercase(cx: &mut Context) {
    switch_case_impl(cx, |string| {
        string.chunks().map(|chunk| chunk.to_lowercase()).collect()
    });
}

pub fn scroll(cx: &mut Context, offset: usize, direction: Direction) {
    use Direction::*;
    let config = cx.editor.config();
    let (view, doc) = current!(cx.editor);

    let range = doc.selection(view.id).primary();
    let text = doc.text().slice(..);

    let cursor = range.cursor(text);
    let height = view.inner_height();

    let scrolloff = config.scrolloff.min(height.saturating_sub(1) / 2);
    let offset = match direction {
        Forward => offset as isize,
        Backward => -(offset as isize),
    };

    let doc_text = doc.text().slice(..);
    let viewport = view.inner_area(doc);
    let text_fmt = doc.text_format(viewport.width, None);
    let annotations = view.text_annotations(doc, None);
    (view.offset.anchor, view.offset.vertical_offset) = char_idx_at_visual_offset(
        doc_text,
        view.offset.anchor,
        view.offset.vertical_offset as isize + offset,
        0,
        &text_fmt,
        &annotations,
    );

    let mut head;
    match direction {
        Forward => {
            let off;
            (head, off) = char_idx_at_visual_offset(
                doc_text,
                view.offset.anchor,
                (view.offset.vertical_offset + scrolloff) as isize,
                0,
                &text_fmt,
                &annotations,
            );
            head += (off != 0) as usize;
            if head <= cursor {
                return;
            }
        }
        Backward => {
            head = char_idx_at_visual_offset(
                doc_text,
                view.offset.anchor,
                (view.offset.vertical_offset + height - scrolloff - 1) as isize,
                0,
                &text_fmt,
                &annotations,
            )
            .0;
            if head >= cursor {
                return;
            }
        }
    }

    let anchor = if cx.editor.mode == Mode::Select {
        range.anchor
    } else {
        head
    };

    // replace primary selection with an empty selection at cursor pos
    let prim_sel = Range::new(anchor, head);
    let mut sel = doc.selection(view.id).clone();
    let idx = sel.primary_index();
    sel = sel.replace(idx, prim_sel);
    doc.set_selection(view.id, sel);
}

fn page_up(cx: &mut Context) {
    let view = view!(cx.editor);
    let offset = view.inner_height();
    scroll(cx, offset, Direction::Backward);
}

fn page_down(cx: &mut Context) {
    let view = view!(cx.editor);
    let offset = view.inner_height();
    scroll(cx, offset, Direction::Forward);
}

fn half_page_up(cx: &mut Context) {
    let view = view!(cx.editor);
    let offset = view.inner_height() / 2;
    scroll(cx, offset, Direction::Backward);
}

fn half_page_down(cx: &mut Context) {
    let view = view!(cx.editor);
    let offset = view.inner_height() / 2;
    scroll(cx, offset, Direction::Forward);
}

#[allow(deprecated)]
// currently uses the deprecated `visual_coords_at_pos`/`pos_at_visual_coords` functions
// as this function ignores softwrapping (and virtual text) and instead only cares
// about "text visual position"
//
// TODO: implement a variant of that uses visual lines and respects virtual text
fn copy_selection_on_line(cx: &mut Context, direction: Direction) {
    use helix_core::{pos_at_visual_coords, visual_coords_at_pos};

    let count = cx.count();
    let (view, doc) = current!(cx.editor);
    let text = doc.text().slice(..);
    let selection = doc.selection(view.id);
    let mut ranges = SmallVec::with_capacity(selection.ranges().len() * (count + 1));
    ranges.extend_from_slice(selection.ranges());
    let mut primary_index = 0;
    for range in selection.iter() {
        let is_primary = *range == selection.primary();

        // The range is always head exclusive
        let (head, anchor) = if range.anchor < range.head {
            (range.head - 1, range.anchor)
        } else {
            (range.head, range.anchor.saturating_sub(1))
        };

        let tab_width = doc.tab_width();

        let head_pos = visual_coords_at_pos(text, head, tab_width);
        let anchor_pos = visual_coords_at_pos(text, anchor, tab_width);

        let height = std::cmp::max(head_pos.row, anchor_pos.row)
            - std::cmp::min(head_pos.row, anchor_pos.row)
            + 1;

        if is_primary {
            primary_index = ranges.len();
        }
        ranges.push(*range);

        let mut sels = 0;
        let mut i = 0;
        while sels < count {
            let offset = (i + 1) * height;

            let anchor_row = match direction {
                Direction::Forward => anchor_pos.row + offset,
                Direction::Backward => anchor_pos.row.saturating_sub(offset),
            };

            let head_row = match direction {
                Direction::Forward => head_pos.row + offset,
                Direction::Backward => head_pos.row.saturating_sub(offset),
            };

            if anchor_row >= text.len_lines() || head_row >= text.len_lines() {
                break;
            }

            let anchor =
                pos_at_visual_coords(text, Position::new(anchor_row, anchor_pos.col), tab_width);
            let head = pos_at_visual_coords(text, Position::new(head_row, head_pos.col), tab_width);

            // skip lines that are too short
            if visual_coords_at_pos(text, anchor, tab_width).col == anchor_pos.col
                && visual_coords_at_pos(text, head, tab_width).col == head_pos.col
            {
                if is_primary {
                    primary_index = ranges.len();
                }
                // This is Range::new(anchor, head), but it will place the cursor on the correct column
                ranges.push(Range::point(anchor).put_cursor(text, head, true));
                sels += 1;
            }

            if anchor_row == 0 && head_row == 0 {
                break;
            }

            i += 1;
        }
    }

    let selection = Selection::new(ranges, primary_index);
    doc.set_selection(view.id, selection);
}

fn copy_selection_on_prev_line(cx: &mut Context) {
    copy_selection_on_line(cx, Direction::Backward)
}

fn copy_selection_on_next_line(cx: &mut Context) {
    copy_selection_on_line(cx, Direction::Forward)
}

fn select_all(cx: &mut Context) {
    let (view, doc) = current!(cx.editor);

    let end = doc.text().len_chars();
    doc.set_selection(view.id, Selection::single(0, end))
}

fn select_regex(cx: &mut Context) {
    let reg = cx.register.unwrap_or('/');
    ui::regex_prompt(
        cx,
        "select:".into(),
        Some(reg),
        ui::completers::none,
        move |cx, regex, event| {
            let (view, doc) = current!(cx.editor);
            if !matches!(event, PromptEvent::Update | PromptEvent::Validate) {
                return;
            }
            let text = doc.text().slice(..);
            if let Some(selection) =
                selection::select_on_matches(text, doc.selection(view.id), &regex)
            {
                doc.set_selection(view.id, selection);
            }
        },
    );
}

fn split_selection(cx: &mut Context) {
    let reg = cx.register.unwrap_or('/');
    ui::regex_prompt(
        cx,
        "split:".into(),
        Some(reg),
        ui::completers::none,
        move |cx, regex, event| {
            let (view, doc) = current!(cx.editor);
            if !matches!(event, PromptEvent::Update | PromptEvent::Validate) {
                return;
            }
            let text = doc.text().slice(..);
            let selection = selection::split_on_matches(text, doc.selection(view.id), &regex);
            doc.set_selection(view.id, selection);
        },
    );
}

fn split_selection_on_newline(cx: &mut Context) {
    let (view, doc) = current!(cx.editor);
    let text = doc.text().slice(..);
    // only compile the regex once
    #[allow(clippy::trivial_regex)]
    static REGEX: Lazy<Regex> =
        Lazy::new(|| Regex::new(r"\r\n|[\n\r\u{000B}\u{000C}\u{0085}\u{2028}\u{2029}]").unwrap());
    let selection = selection::split_on_matches(text, doc.selection(view.id), &REGEX);
    doc.set_selection(view.id, selection);
}

fn merge_selections(cx: &mut Context) {
    let (view, doc) = current!(cx.editor);
    let selection = doc.selection(view.id).clone().merge_ranges();
    doc.set_selection(view.id, selection);
}

fn merge_consecutive_selections(cx: &mut Context) {
    let (view, doc) = current!(cx.editor);
    let selection = doc.selection(view.id).clone().merge_consecutive_ranges();
    doc.set_selection(view.id, selection);
}

#[allow(clippy::too_many_arguments)]
fn search_impl(
    editor: &mut Editor,
    contents: &str,
    regex: &Regex,
    movement: Movement,
    direction: Direction,
    scrolloff: usize,
    wrap_around: bool,
    show_warnings: bool,
) {
    let (view, doc) = current!(editor);
    let text = doc.text().slice(..);
    let selection = doc.selection(view.id);

    // Get the right side of the primary block cursor for forward search, or the
    // grapheme before the start of the selection for reverse search.
    let start = match direction {
        Direction::Forward => text.char_to_byte(graphemes::ensure_grapheme_boundary_next(
            text,
            selection.primary().to(),
        )),
        Direction::Backward => text.char_to_byte(graphemes::ensure_grapheme_boundary_prev(
            text,
            selection.primary().from(),
        )),
    };

    // A regex::Match returns byte-positions in the str. In the case where we
    // do a reverse search and wraparound to the end, we don't need to search
    // the text before the current cursor position for matches, but by slicing
    // it out, we need to add it back to the position of the selection.
    let mut offset = 0;

    // use find_at to find the next match after the cursor, loop around the end
    // Careful, `Regex` uses `bytes` as offsets, not character indices!
    let mut mat = match direction {
        Direction::Forward => regex.find_at(contents, start),
        Direction::Backward => regex.find_iter(&contents[..start]).last(),
    };

    if mat.is_none() {
        if wrap_around {
            mat = match direction {
                Direction::Forward => regex.find(contents),
                Direction::Backward => {
                    offset = start;
                    regex.find_iter(&contents[start..]).last()
                }
            };
        }
        if show_warnings {
            if wrap_around && mat.is_some() {
                editor.set_status("Wrapped around document");
            } else {
                editor.set_error("No more matches");
            }
        }
    }

    let (view, doc) = current!(editor);
    let text = doc.text().slice(..);
    let selection = doc.selection(view.id);

    if let Some(mat) = mat {
        let start = text.byte_to_char(mat.start() + offset);
        let end = text.byte_to_char(mat.end() + offset);

        if end == 0 {
            // skip empty matches that don't make sense
            return;
        }

        // Determine range direction based on the primary range
        let primary = selection.primary();
        let range = Range::new(start, end).with_direction(primary.direction());

        let selection = match movement {
            Movement::Extend => selection.clone().push(range),
            Movement::Move => selection.clone().replace(selection.primary_index(), range),
        };

        doc.set_selection(view.id, selection);
        view.ensure_cursor_in_view_center(doc, scrolloff);
    };
}

fn search_completions(cx: &mut Context, reg: Option<char>) -> Vec<String> {
    let mut items = reg
        .and_then(|reg| cx.editor.registers.read(reg, cx.editor))
        .map_or(Vec::new(), |reg| reg.take(200).collect());
    items.sort_unstable();
    items.dedup();
    items.into_iter().map(|value| value.to_string()).collect()
}

fn search(cx: &mut Context) {
    searcher(cx, Direction::Forward)
}

fn rsearch(cx: &mut Context) {
    searcher(cx, Direction::Backward)
}

fn searcher(cx: &mut Context, direction: Direction) {
    let reg = cx.register.unwrap_or('/');
    let config = cx.editor.config();
    let scrolloff = config.scrolloff;
    let wrap_around = config.search.wrap_around;

    let doc = doc!(cx.editor);

    // TODO: could probably share with select_on_matches?

    // HAXX: sadly we can't avoid allocating a single string for the whole buffer since we can't
    // feed chunks into the regex yet
    let contents = doc.text().slice(..).to_string();
    let completions = search_completions(cx, Some(reg));

    ui::regex_prompt(
        cx,
        "search:".into(),
        Some(reg),
        move |_editor: &Editor, input: &str| {
            completions
                .iter()
                .filter(|comp| comp.starts_with(input))
                .map(|comp| (0.., std::borrow::Cow::Owned(comp.clone())))
                .collect()
        },
        move |cx, regex, event| {
            if event == PromptEvent::Validate {
                cx.editor.registers.last_search_register = reg;
            } else if event != PromptEvent::Update {
                return;
            }
            search_impl(
                cx.editor,
                &contents,
                &regex,
                Movement::Move,
                direction,
                scrolloff,
                wrap_around,
                false,
            );
        },
    );
}

fn search_next_or_prev_impl(cx: &mut Context, movement: Movement, direction: Direction) {
    let count = cx.count();
    let register = cx
        .register
        .unwrap_or(cx.editor.registers.last_search_register);
    let config = cx.editor.config();
    let scrolloff = config.scrolloff;
    if let Some(query) = cx.editor.registers.first(register, cx.editor) {
        let doc = doc!(cx.editor);
        let contents = doc.text().slice(..).to_string();
        let search_config = &config.search;
        let case_insensitive = if search_config.smart_case {
            !query.chars().any(char::is_uppercase)
        } else {
            false
        };
        let wrap_around = search_config.wrap_around;
        if let Ok(regex) = RegexBuilder::new(&query)
            .case_insensitive(case_insensitive)
            .multi_line(true)
            .build()
        {
            for _ in 0..count {
                search_impl(
                    cx.editor,
                    &contents,
                    &regex,
                    movement,
                    direction,
                    scrolloff,
                    wrap_around,
                    true,
                );
            }
        } else {
            let error = format!("Invalid regex: {}", query);
            cx.editor.set_error(error);
        }
    }
}

fn search_next(cx: &mut Context) {
    search_next_or_prev_impl(cx, Movement::Move, Direction::Forward);
}

fn search_prev(cx: &mut Context) {
    search_next_or_prev_impl(cx, Movement::Move, Direction::Backward);
}
fn extend_search_next(cx: &mut Context) {
    search_next_or_prev_impl(cx, Movement::Extend, Direction::Forward);
}

fn extend_search_prev(cx: &mut Context) {
    search_next_or_prev_impl(cx, Movement::Extend, Direction::Backward);
}

fn search_selection(cx: &mut Context) {
<<<<<<< HEAD
    let count = cx.count();
    let (view, doc) = current!(cx.editor);
    let contents = doc.text().slice(..);

    // Checks whether there is only one selection with a width of 1
    let selections = doc.selection(view.id);
    let primary = selections.primary();
    let regex = if selections.len() == 1 && primary.len() == 1 {
        let text = doc.text();
        let text_slice = text.slice(..);
        // In this case select the WORD under the cursor
        let current_word = textobject::textobject_word(
            text_slice,
            primary,
            textobject::TextObject::Inside,
            count,
            false,
        );
        let text_to_search = current_word.fragment(text_slice).to_string();
        regex::escape(&text_to_search)
    } else {
        selections
            .iter()
            .map(|selection| regex::escape(&selection.fragment(contents)))
            .collect::<HashSet<_>>() // Collect into hashset to deduplicate identical regexes
            .into_iter()
            .collect::<Vec<_>>()
            .join("|")
    };
    let msg = format!("register '{}' set to '{}'", '/', &regex);
    cx.editor.registers.push('/', regex);
    cx.editor.set_status(msg);
=======
    let register = cx.register.unwrap_or('/');
    let (view, doc) = current!(cx.editor);
    let contents = doc.text().slice(..);

    let regex = doc
        .selection(view.id)
        .iter()
        .map(|selection| regex::escape(&selection.fragment(contents)))
        .collect::<HashSet<_>>() // Collect into hashset to deduplicate identical regexes
        .into_iter()
        .collect::<Vec<_>>()
        .join("|");

    let msg = format!("register '{}' set to '{}'", register, &regex);
    match cx.editor.registers.push(register, regex) {
        Ok(_) => {
            cx.editor.registers.last_search_register = register;
            cx.editor.set_status(msg)
        }
        Err(err) => cx.editor.set_error(err.to_string()),
    }
>>>>>>> d570c29c
}

fn make_search_word_bounded(cx: &mut Context) {
    // Defaults to the active search register instead `/` to be more ergonomic assuming most people
    // would use this command following `search_selection`. This avoids selecting the register
    // twice.
    let register = cx
        .register
        .unwrap_or(cx.editor.registers.last_search_register);
    let regex = match cx.editor.registers.first(register, cx.editor) {
        Some(regex) => regex,
        None => return,
    };
    let start_anchored = regex.starts_with("\\b");
    let end_anchored = regex.ends_with("\\b");

    if start_anchored && end_anchored {
        return;
    }

    let mut new_regex = String::with_capacity(
        regex.len() + if start_anchored { 0 } else { 2 } + if end_anchored { 0 } else { 2 },
    );

    if !start_anchored {
        new_regex.push_str("\\b");
    }
    new_regex.push_str(&regex);
    if !end_anchored {
        new_regex.push_str("\\b");
    }

    let msg = format!("register '{}' set to '{}'", register, &new_regex);
    match cx.editor.registers.push(register, new_regex) {
        Ok(_) => {
            cx.editor.registers.last_search_register = register;
            cx.editor.set_status(msg)
        }
        Err(err) => cx.editor.set_error(err.to_string()),
    }
}

fn global_search(cx: &mut Context) {
    #[derive(Debug)]
    struct FileResult {
        path: PathBuf,
        /// 0 indexed lines
        line_num: usize,
    }

    impl FileResult {
        fn new(path: &Path, line_num: usize) -> Self {
            Self {
                path: path.to_path_buf(),
                line_num,
            }
        }
    }

    impl ui::menu::Item for FileResult {
        type Data = Option<PathBuf>;

        fn format(&self, current_path: &Self::Data) -> Row {
            let relative_path = helix_stdx::path::get_relative_path(&self.path)
                .to_string_lossy()
                .into_owned();
            if current_path
                .as_ref()
                .map(|p| p == &self.path)
                .unwrap_or(false)
            {
                format!("{} (*)", relative_path).into()
            } else {
                relative_path.into()
            }
        }
    }

    let config = cx.editor.config();
    let smart_case = config.search.smart_case;
    let file_picker_config = config.file_picker.clone();

    let reg = cx.register.unwrap_or('/');
    let completions = search_completions(cx, Some(reg));
    ui::regex_prompt(
        cx,
        "global-search:".into(),
        Some(reg),
        move |_editor: &Editor, input: &str| {
            completions
                .iter()
                .filter(|comp| comp.starts_with(input))
                .map(|comp| (0.., std::borrow::Cow::Owned(comp.clone())))
                .collect()
        },
        move |cx, regex, event| {
            if event != PromptEvent::Validate {
                return;
            }
            cx.editor.registers.last_search_register = reg;

            let current_path = doc_mut!(cx.editor).path().cloned();
            let documents: Vec<_> = cx
                .editor
                .documents()
                .map(|doc| (doc.path().cloned(), doc.text().to_owned()))
                .collect();

            if let Ok(matcher) = RegexMatcherBuilder::new()
                .case_smart(smart_case)
                .build(regex.as_str())
            {
                let search_root = helix_stdx::env::current_working_dir();
                if !search_root.exists() {
                    cx.editor
                        .set_error("Current working directory does not exist");
                    return;
                }

                let (picker, injector) = Picker::stream(current_path);

                let dedup_symlinks = file_picker_config.deduplicate_links;
                let absolute_root = search_root
                    .canonicalize()
                    .unwrap_or_else(|_| search_root.clone());
                let injector_ = injector.clone();

                std::thread::spawn(move || {
                    let searcher = SearcherBuilder::new()
                        .binary_detection(BinaryDetection::quit(b'\x00'))
                        .build();

                    let mut walk_builder = WalkBuilder::new(search_root);

                    walk_builder
                        .hidden(file_picker_config.hidden)
                        .parents(file_picker_config.parents)
                        .ignore(file_picker_config.ignore)
                        .follow_links(file_picker_config.follow_symlinks)
                        .git_ignore(file_picker_config.git_ignore)
                        .git_global(file_picker_config.git_global)
                        .git_exclude(file_picker_config.git_exclude)
                        .max_depth(file_picker_config.max_depth)
                        .filter_entry(move |entry| {
                            filter_picker_entry(entry, &absolute_root, dedup_symlinks)
                        });

                    walk_builder
                        .add_custom_ignore_filename(helix_loader::config_dir().join("ignore"));
                    walk_builder.add_custom_ignore_filename(".helix/ignore");

                    walk_builder.build_parallel().run(|| {
                        let mut searcher = searcher.clone();
                        let matcher = matcher.clone();
                        let injector = injector_.clone();
                        let documents = &documents;
                        Box::new(move |entry: Result<DirEntry, ignore::Error>| -> WalkState {
                            let entry = match entry {
                                Ok(entry) => entry,
                                Err(_) => return WalkState::Continue,
                            };

                            match entry.file_type() {
                                Some(entry) if entry.is_file() => {}
                                // skip everything else
                                _ => return WalkState::Continue,
                            };

                            let mut stop = false;
                            let sink = sinks::UTF8(|line_num, _| {
                                stop = injector
                                    .push(FileResult::new(entry.path(), line_num as usize - 1))
                                    .is_err();

                                Ok(!stop)
                            });
                            let doc = documents.iter().find(|&(doc_path, _)| {
                                doc_path
                                    .as_ref()
                                    .map_or(false, |doc_path| doc_path == entry.path())
                            });

                            let result = if let Some((_, doc)) = doc {
                                // there is already a buffer for this file
                                // search the buffer instead of the file because it's faster
                                // and captures new edits without requiring a save
                                if searcher.multi_line_with_matcher(&matcher) {
                                    // in this case a continous buffer is required
                                    // convert the rope to a string
                                    let text = doc.to_string();
                                    searcher.search_slice(&matcher, text.as_bytes(), sink)
                                } else {
                                    searcher.search_reader(
                                        &matcher,
                                        RopeReader::new(doc.slice(..)),
                                        sink,
                                    )
                                }
                            } else {
                                searcher.search_path(&matcher, entry.path(), sink)
                            };

                            if let Err(err) = result {
                                log::error!(
                                    "Global search error: {}, {}",
                                    entry.path().display(),
                                    err
                                );
                            }
                            if stop {
                                WalkState::Quit
                            } else {
                                WalkState::Continue
                            }
                        })
                    });
                });

                cx.jobs.callback(async move {
                    let call = move |_: &mut Editor, compositor: &mut Compositor| {
                        let picker = Picker::with_stream(
                            picker,
                            injector,
                            move |cx, FileResult { path, line_num }, action| {
                                let doc = match cx.editor.open(path, action) {
                                    Ok(id) => doc_mut!(cx.editor, &id),
                                    Err(e) => {
                                        cx.editor.set_error(format!(
                                            "Failed to open file '{}': {}",
                                            path.display(),
                                            e
                                        ));
                                        return;
                                    }
                                };

                                let line_num = *line_num;
                                let view = view_mut!(cx.editor);
                                let text = doc.text();
                                if line_num >= text.len_lines() {
                                    cx.editor.set_error(
                    "The line you jumped to does not exist anymore because the file has changed.",
                );
                                    return;
                                }
                                let start = text.line_to_char(line_num);
                                let end = text.line_to_char((line_num + 1).min(text.len_lines()));

                                doc.set_selection(view.id, Selection::single(start, end));
                                if action.align_view(view, doc.id()) {
                                    align_view(doc, view, Align::Center);
                                }
                            },
                        )
                        .with_preview(
                            |_editor, FileResult { path, line_num }| {
                                Some((path.clone().into(), Some((*line_num, *line_num))))
                            },
                        );
                        compositor.push(Box::new(overlaid(picker)))
                    };
                    Ok(Callback::EditorCompositor(Box::new(call)))
                })
            } else {
                // Otherwise do nothing
                // log::warn!("Global Search Invalid Pattern")
            }
        },
    );
}

enum Extend {
    Above,
    Below,
}

fn extend_line(cx: &mut Context) {
    let (view, doc) = current_ref!(cx.editor);
    let extend = match doc.selection(view.id).primary().direction() {
        Direction::Forward => Extend::Below,
        Direction::Backward => Extend::Above,
    };
    extend_line_impl(cx, extend);
}

fn extend_line_below(cx: &mut Context) {
    extend_line_impl(cx, Extend::Below);
}

fn extend_line_above(cx: &mut Context) {
    extend_line_impl(cx, Extend::Above);
}

fn extend_line_impl(cx: &mut Context, extend: Extend) {
    let count = cx.count();
    let (view, doc) = current!(cx.editor);

    let text = doc.text();
    let selection = doc.selection(view.id).clone().transform(|range| {
        let (start_line, end_line) = range.line_range(text.slice(..));

        let start = text.line_to_char(start_line);
        let end = text.line_to_char(
            (end_line + 1) // newline of end_line
                .min(text.len_lines()),
        );

        // extend to previous/next line if current line is selected
        let (anchor, head) = if range.from() == start && range.to() == end {
            match extend {
                Extend::Above => (end, text.line_to_char(start_line.saturating_sub(count))),
                Extend::Below => (
                    start,
                    text.line_to_char((end_line + count + 1).min(text.len_lines())),
                ),
            }
        } else {
            match extend {
                Extend::Above => (end, text.line_to_char(start_line.saturating_sub(count - 1))),
                Extend::Below => (
                    start,
                    text.line_to_char((end_line + count).min(text.len_lines())),
                ),
            }
        };

        Range::new(anchor, head)
    });

    doc.set_selection(view.id, selection);
}

fn extend_to_line_bounds(cx: &mut Context) {
    let (view, doc) = current!(cx.editor);

    doc.set_selection(
        view.id,
        doc.selection(view.id).clone().transform(|range| {
            let text = doc.text();

            let (start_line, end_line) = range.line_range(text.slice(..));
            let start = text.line_to_char(start_line);
            let end = text.line_to_char((end_line + 1).min(text.len_lines()));

            Range::new(start, end).with_direction(range.direction())
        }),
    );
}

fn shrink_to_line_bounds(cx: &mut Context) {
    let (view, doc) = current!(cx.editor);

    doc.set_selection(
        view.id,
        doc.selection(view.id).clone().transform(|range| {
            let text = doc.text();

            let (start_line, end_line) = range.line_range(text.slice(..));

            // Do nothing if the selection is within one line to prevent
            // conditional logic for the behavior of this command
            if start_line == end_line {
                return range;
            }

            let mut start = text.line_to_char(start_line);

            // line_to_char gives us the start position of the line, so
            // we need to get the start position of the next line. In
            // the editor, this will correspond to the cursor being on
            // the EOL whitespace character, which is what we want.
            let mut end = text.line_to_char((end_line + 1).min(text.len_lines()));

            if start != range.from() {
                start = text.line_to_char((start_line + 1).min(text.len_lines()));
            }

            if end != range.to() {
                end = text.line_to_char(end_line);
            }

            Range::new(start, end).with_direction(range.direction())
        }),
    );
}

enum Operation {
    Delete,
    Change,
}

fn selection_is_linewise(selection: &Selection, text: &Rope) -> bool {
    selection.ranges().iter().all(|range| {
        let text = text.slice(..);
        if range.slice(text).len_lines() < 2 {
            return false;
        }
        // If the start of the selection is at the start of a line and the end at the end of a line.
        let (start_line, end_line) = range.line_range(text);
        let start = text.line_to_char(start_line);
        let end = text.line_to_char((end_line + 1).min(text.len_lines()));
        start == range.from() && end == range.to()
    })
}

fn delete_selection_impl(cx: &mut Context, op: Operation) {
    let (view, doc) = current!(cx.editor);

    let selection = doc.selection(view.id);
    let only_whole_lines = selection_is_linewise(selection, doc.text());

    if cx.register != Some('_') {
        // first yank the selection
        let text = doc.text().slice(..);
        let values: Vec<String> = selection.fragments(text).map(Cow::into_owned).collect();
        let reg_name = cx.register.unwrap_or('"');
        if let Err(err) = cx.editor.registers.write(reg_name, values) {
            cx.editor.set_error(err.to_string());
            return;
        }
    };

    // then delete
    let transaction =
        Transaction::delete_by_selection(doc.text(), selection, |range| (range.from(), range.to()));
    doc.apply(&transaction, view.id);

    match op {
        Operation::Delete => {
            // exit select mode, if currently in select mode
            exit_select_mode(cx);
        }
        Operation::Change => {
            if only_whole_lines {
                open_above(cx);
            } else {
                enter_insert_mode(cx);
            }
        }
    }
}

#[inline]
fn delete_by_selection_insert_mode(
    cx: &mut Context,
    mut f: impl FnMut(RopeSlice, &Range) -> Deletion,
    direction: Direction,
) {
    let (view, doc) = current!(cx.editor);
    let text = doc.text().slice(..);
    let mut selection = SmallVec::new();
    let mut insert_newline = false;
    let text_len = text.len_chars();
    let mut transaction =
        Transaction::delete_by_selection(doc.text(), doc.selection(view.id), |range| {
            let (start, end) = f(text, range);
            if direction == Direction::Forward {
                let mut range = *range;
                if range.head > range.anchor {
                    insert_newline |= end == text_len;
                    // move the cursor to the right so that the selection
                    // doesn't shrink when deleting forward (so the text appears to
                    // move to  left)
                    // += 1 is enough here as the range is normalized to grapheme boundaries
                    // later anyway
                    range.head += 1;
                }
                selection.push(range);
            }
            (start, end)
        });

    // in case we delete the last character and the cursor would be moved to the EOF char
    // insert a newline, just like when entering append mode
    if insert_newline {
        transaction = transaction.insert_at_eof(doc.line_ending.as_str().into());
    }

    if direction == Direction::Forward {
        doc.set_selection(
            view.id,
            Selection::new(selection, doc.selection(view.id).primary_index()),
        );
    }
    doc.apply(&transaction, view.id);
}

fn delete_selection(cx: &mut Context) {
    delete_selection_impl(cx, Operation::Delete);
}

fn delete_selection_noyank(cx: &mut Context) {
    cx.register = Some('_');
    delete_selection_impl(cx, Operation::Delete);
}

fn change_selection(cx: &mut Context) {
    delete_selection_impl(cx, Operation::Change);
}

fn change_selection_noyank(cx: &mut Context) {
    cx.register = Some('_');
    delete_selection_impl(cx, Operation::Change);
}

fn collapse_selection(cx: &mut Context) {
    let (view, doc) = current!(cx.editor);
    let text = doc.text().slice(..);

    let selection = doc.selection(view.id).clone().transform(|range| {
        let pos = range.cursor(text);
        Range::new(pos, pos)
    });
    doc.set_selection(view.id, selection);
}

fn flip_selections(cx: &mut Context) {
    let (view, doc) = current!(cx.editor);

    let selection = doc
        .selection(view.id)
        .clone()
        .transform(|range| range.flip());
    doc.set_selection(view.id, selection);
}

fn ensure_selections_forward(cx: &mut Context) {
    let (view, doc) = current!(cx.editor);

    let selection = doc
        .selection(view.id)
        .clone()
        .transform(|r| r.with_direction(Direction::Forward));

    doc.set_selection(view.id, selection);
}

fn enter_insert_mode(cx: &mut Context) {
    cx.editor.mode = Mode::Insert;
}

// inserts at the start of each selection
fn insert_mode(cx: &mut Context) {
    enter_insert_mode(cx);
    let (view, doc) = current!(cx.editor);

    log::trace!(
        "entering insert mode with sel: {:?}, text: {:?}",
        doc.selection(view.id),
        doc.text().to_string()
    );

    let selection = doc
        .selection(view.id)
        .clone()
        .transform(|range| Range::new(range.to(), range.from()));

    doc.set_selection(view.id, selection);
}

// inserts at the end of each selection
fn append_mode(cx: &mut Context) {
    enter_insert_mode(cx);
    let (view, doc) = current!(cx.editor);
    doc.restore_cursor = true;
    let text = doc.text().slice(..);

    // Make sure there's room at the end of the document if the last
    // selection butts up against it.
    let end = text.len_chars();
    let last_range = doc
        .selection(view.id)
        .iter()
        .last()
        .expect("selection should always have at least one range");
    if !last_range.is_empty() && last_range.to() == end {
        let transaction = Transaction::change(
            doc.text(),
            [(end, end, Some(doc.line_ending.as_str().into()))].into_iter(),
        );
        doc.apply(&transaction, view.id);
    }

    let selection = doc.selection(view.id).clone().transform(|range| {
        Range::new(
            range.from(),
            graphemes::next_grapheme_boundary(doc.text().slice(..), range.to()),
        )
    });
    doc.set_selection(view.id, selection);
}

fn file_picker(cx: &mut Context) {
    let root = find_workspace().0;
    if !root.exists() {
        cx.editor.set_error("Workspace directory does not exist");
        return;
    }
    let picker = ui::file_picker(root, &cx.editor.config());
    cx.push_layer(Box::new(overlaid(picker)));
}

fn file_picker_in_current_buffer_directory(cx: &mut Context) {
    let doc_dir = doc!(cx.editor)
        .path()
        .and_then(|path| path.parent().map(|path| path.to_path_buf()));

    let path = match doc_dir {
        Some(path) => path,
        None => {
            cx.editor.set_error("current buffer has no path or parent");
            return;
        }
    };

    let picker = ui::file_picker(path, &cx.editor.config());
    cx.push_layer(Box::new(overlaid(picker)));
}

fn file_picker_in_current_directory(cx: &mut Context) {
    let cwd = helix_stdx::env::current_working_dir();
    if !cwd.exists() {
        cx.editor
            .set_error("Current working directory does not exist");
        return;
    }
    let picker = ui::file_picker(cwd, &cx.editor.config());
    cx.push_layer(Box::new(overlaid(picker)));
}

fn buffer_picker(cx: &mut Context) {
    let current = view!(cx.editor).doc;

    struct BufferMeta {
        id: DocumentId,
        path: Option<PathBuf>,
        is_modified: bool,
        is_current: bool,
        focused_at: std::time::Instant,
    }

    impl ui::menu::Item for BufferMeta {
        type Data = ();

        fn format(&self, _data: &Self::Data) -> Row {
            let path = self
                .path
                .as_deref()
                .map(helix_stdx::path::get_relative_path);
            let path = match path.as_deref().and_then(Path::to_str) {
                Some(path) => path,
                None => SCRATCH_BUFFER_NAME,
            };

            let mut flags = String::new();
            if self.is_modified {
                flags.push('+');
            }
            if self.is_current {
                flags.push('*');
            }

            Row::new([self.id.to_string(), flags, path.to_string()])
        }
    }

    let new_meta = |doc: &Document| BufferMeta {
        id: doc.id(),
        path: doc.path().cloned(),
        is_modified: doc.is_modified(),
        is_current: doc.id() == current,
        focused_at: doc.focused_at,
    };

    let mut items = cx
        .editor
        .documents
        .values()
        .map(new_meta)
        .collect::<Vec<BufferMeta>>();

    // mru
    items.sort_unstable_by_key(|item| std::cmp::Reverse(item.focused_at));

    let picker = Picker::new(items, (), |cx, meta, action| {
        cx.editor.switch(meta.id, action);
    })
    .with_preview(|editor, meta| {
        let doc = &editor.documents.get(&meta.id)?;
        let &view_id = doc.selections().keys().next()?;
        let line = doc
            .selection(view_id)
            .primary()
            .cursor_line(doc.text().slice(..));
        Some((meta.id.into(), Some((line, line))))
    });
    cx.push_layer(Box::new(overlaid(picker)));
}

fn jumplist_picker(cx: &mut Context) {
    struct JumpMeta {
        id: DocumentId,
        path: Option<PathBuf>,
        selection: Selection,
        text: String,
        is_current: bool,
    }

    impl ui::menu::Item for JumpMeta {
        type Data = ();

        fn format(&self, _data: &Self::Data) -> Row {
            let path = self
                .path
                .as_deref()
                .map(helix_stdx::path::get_relative_path);
            let path = match path.as_deref().and_then(Path::to_str) {
                Some(path) => path,
                None => SCRATCH_BUFFER_NAME,
            };

            let mut flags = Vec::new();
            if self.is_current {
                flags.push("*");
            }

            let flag = if flags.is_empty() {
                "".into()
            } else {
                format!(" ({})", flags.join(""))
            };
            format!("{} {}{} {}", self.id, path, flag, self.text).into()
        }
    }

    for (view, _) in cx.editor.tree.views_mut() {
        for doc_id in view.jumps.iter().map(|e| e.0).collect::<Vec<_>>().iter() {
            let doc = doc_mut!(cx.editor, doc_id);
            view.sync_changes(doc);
        }
    }

    let new_meta = |view: &View, doc_id: DocumentId, selection: Selection| {
        let doc = &cx.editor.documents.get(&doc_id);
        let text = doc.map_or("".into(), |d| {
            selection
                .fragments(d.text().slice(..))
                .map(Cow::into_owned)
                .collect::<Vec<_>>()
                .join(" ")
        });

        JumpMeta {
            id: doc_id,
            path: doc.and_then(|d| d.path().cloned()),
            selection,
            text,
            is_current: view.doc == doc_id,
        }
    };

    let picker = Picker::new(
        cx.editor
            .tree
            .views()
            .flat_map(|(view, _)| {
                view.jumps
                    .iter()
                    .map(|(doc_id, selection)| new_meta(view, *doc_id, selection.clone()))
            })
            .collect(),
        (),
        |cx, meta, action| {
            cx.editor.switch(meta.id, action);
            let config = cx.editor.config();
            let (view, doc) = (view_mut!(cx.editor), doc_mut!(cx.editor, &meta.id));
            doc.set_selection(view.id, meta.selection.clone());
            if action.align_view(view, doc.id()) {
                view.ensure_cursor_in_view_center(doc, config.scrolloff);
            }
        },
    )
    .with_preview(|editor, meta| {
        let doc = &editor.documents.get(&meta.id)?;
        let line = meta.selection.primary().cursor_line(doc.text().slice(..));
        Some((meta.id.into(), Some((line, line))))
    });
    cx.push_layer(Box::new(overlaid(picker)));
}

impl ui::menu::Item for MappableCommand {
    type Data = ReverseKeymap;

    fn format(&self, keymap: &Self::Data) -> Row {
        let fmt_binding = |bindings: &Vec<Vec<KeyEvent>>| -> String {
            bindings.iter().fold(String::new(), |mut acc, bind| {
                if !acc.is_empty() {
                    acc.push(' ');
                }
                for key in bind {
                    acc.push_str(&key.key_sequence_format());
                }
                acc
            })
        };

        match self {
            MappableCommand::Typable { doc, name, .. } => match keymap.get(name as &String) {
                Some(bindings) => format!("{} ({}) [:{}]", doc, fmt_binding(bindings), name).into(),
                None => format!("{} [:{}]", doc, name).into(),
            },
            MappableCommand::Static { doc, name, .. } => match keymap.get(*name) {
                Some(bindings) => format!("{} ({}) [{}]", doc, fmt_binding(bindings), name).into(),
                None => format!("{} [{}]", doc, name).into(),
            },
        }
    }
}

pub fn command_palette(cx: &mut Context) {
    let register = cx.register;
    let count = cx.count;

    cx.callback.push(Box::new(
        move |compositor: &mut Compositor, cx: &mut compositor::Context| {
            let keymap = compositor.find::<ui::EditorView>().unwrap().keymaps.map()
                [&cx.editor.mode]
                .reverse_map();

            let mut commands: Vec<MappableCommand> = MappableCommand::STATIC_COMMAND_LIST.into();
            commands.extend(typed::TYPABLE_COMMAND_LIST.iter().map(|cmd| {
                MappableCommand::Typable {
                    name: cmd.name.to_owned(),
                    doc: cmd.doc.to_owned(),
                    args: Vec::new(),
                }
            }));

            let picker = Picker::new(commands, keymap, move |cx, command, _action| {
                let mut ctx = Context {
                    register,
                    count,
                    editor: cx.editor,
                    callback: Vec::new(),
                    on_next_key_callback: None,
                    jobs: cx.jobs,
                };
                let focus = view!(ctx.editor).id;

                command.execute(&mut ctx);

                if ctx.editor.tree.contains(focus) {
                    let config = ctx.editor.config();
                    let mode = ctx.editor.mode();
                    let view = view_mut!(ctx.editor, focus);
                    let doc = doc_mut!(ctx.editor, &view.doc);

                    view.ensure_cursor_in_view(doc, config.scrolloff);

                    if mode != Mode::Insert {
                        doc.append_changes_to_history(view);
                    }
                }
            });
            compositor.push(Box::new(overlaid(picker)));
        },
    ));
}

fn last_picker(cx: &mut Context) {
    // TODO: last picker does not seem to work well with buffer_picker
    cx.callback.push(Box::new(|compositor, cx| {
        if let Some(picker) = compositor.last_picker.take() {
            compositor.push(picker);
        } else {
            cx.editor.set_error("no last picker")
        }
    }));
}

/// Fallback position to use for [`insert_with_indent`].
enum IndentFallbackPos {
    LineStart,
    LineEnd,
}

// `I` inserts at the first nonwhitespace character of each line with a selection.
// If the line is empty, automatically indent.
fn insert_at_line_start(cx: &mut Context) {
    insert_with_indent(cx, IndentFallbackPos::LineStart);
}

// `A` inserts at the end of each line with a selection.
// If the line is empty, automatically indent.
fn insert_at_line_end(cx: &mut Context) {
    insert_with_indent(cx, IndentFallbackPos::LineEnd);
}

// Enter insert mode and auto-indent the current line if it is empty.
// If the line is not empty, move the cursor to the specified fallback position.
fn insert_with_indent(cx: &mut Context, cursor_fallback: IndentFallbackPos) {
    enter_insert_mode(cx);

    let (view, doc) = current!(cx.editor);

    let text = doc.text().slice(..);
    let contents = doc.text();
    let selection = doc.selection(view.id);

    let language_config = doc.language_config();
    let syntax = doc.syntax();
    let tab_width = doc.tab_width();

    let mut ranges = SmallVec::with_capacity(selection.len());
    let mut offs = 0;

    let mut transaction = Transaction::change_by_selection(contents, selection, |range| {
        let cursor_line = range.cursor_line(text);
        let cursor_line_start = text.line_to_char(cursor_line);

        if line_end_char_index(&text, cursor_line) == cursor_line_start {
            // line is empty => auto indent
            let line_end_index = cursor_line_start;

            let indent = indent::indent_for_newline(
                language_config,
                syntax,
                &doc.config.load().indent_heuristic,
                &doc.indent_style,
                tab_width,
                text,
                cursor_line,
                line_end_index,
                cursor_line,
            );

            // calculate new selection ranges
            let pos = offs + cursor_line_start;
            let indent_width = indent.chars().count();
            ranges.push(Range::point(pos + indent_width));
            offs += indent_width;

            (line_end_index, line_end_index, Some(indent.into()))
        } else {
            // move cursor to the fallback position
            let pos = match cursor_fallback {
                IndentFallbackPos::LineStart => {
                    find_first_non_whitespace_char(text.line(cursor_line))
                        .map(|ws_offset| ws_offset + cursor_line_start)
                        .unwrap_or(cursor_line_start)
                }
                IndentFallbackPos::LineEnd => line_end_char_index(&text, cursor_line),
            };

            ranges.push(range.put_cursor(text, pos + offs, cx.editor.mode == Mode::Select));

            (cursor_line_start, cursor_line_start, None)
        }
    });

    transaction = transaction.with_selection(Selection::new(ranges, selection.primary_index()));
    doc.apply(&transaction, view.id);
}

// Creates an LspCallback that waits for formatting changes to be computed. When they're done,
// it applies them, but only if the doc hasn't changed.
//
// TODO: provide some way to cancel this, probably as part of a more general job cancellation
// scheme
async fn make_format_callback(
    doc_id: DocumentId,
    doc_version: i32,
    view_id: ViewId,
    format: impl Future<Output = Result<Transaction, FormatterError>> + Send + 'static,
    write: Option<(Option<PathBuf>, bool)>,
) -> anyhow::Result<job::Callback> {
    let format = format.await;

    let call: job::Callback = Callback::Editor(Box::new(move |editor| {
        if !editor.documents.contains_key(&doc_id) || !editor.tree.contains(view_id) {
            return;
        }

        let scrolloff = editor.config().scrolloff;
        let doc = doc_mut!(editor, &doc_id);
        let view = view_mut!(editor, view_id);

        if let Ok(format) = format {
            if doc.version() == doc_version {
                doc.apply(&format, view.id);
                doc.append_changes_to_history(view);
                doc.detect_indent_and_line_ending();
                view.ensure_cursor_in_view(doc, scrolloff);
            } else {
                log::info!("discarded formatting changes because the document changed");
            }
        }

        if let Some((path, force)) = write {
            let id = doc.id();
            if let Err(err) = editor.save(id, path, force) {
                editor.set_error(format!("Error saving: {}", err));
            }
        }
    }));

    Ok(call)
}

#[derive(PartialEq, Eq)]
pub enum Open {
    Below,
    Above,
}

fn open(cx: &mut Context, open: Open) {
    let count = cx.count();
    enter_insert_mode(cx);
    let (view, doc) = current!(cx.editor);

    let text = doc.text().slice(..);
    let contents = doc.text();
    let selection = doc.selection(view.id);

    let mut ranges = SmallVec::with_capacity(selection.len());
    let mut offs = 0;

    let mut transaction = Transaction::change_by_selection(contents, selection, |range| {
        let cursor_line = text.char_to_line(match open {
            Open::Below => graphemes::prev_grapheme_boundary(text, range.to()),
            Open::Above => range.from(),
        });

        let new_line = match open {
            // adjust position to the end of the line (next line - 1)
            Open::Below => cursor_line + 1,
            // adjust position to the end of the previous line (current line - 1)
            Open::Above => cursor_line,
        };

        let line_num = new_line.saturating_sub(1);

        // Index to insert newlines after, as well as the char width
        // to use to compensate for those inserted newlines.
        let (line_end_index, line_end_offset_width) = if new_line == 0 {
            (0, 0)
        } else {
            (
                line_end_char_index(&text, line_num),
                doc.line_ending.len_chars(),
            )
        };

        let indent = indent::indent_for_newline(
            doc.language_config(),
            doc.syntax(),
            &doc.config.load().indent_heuristic,
            &doc.indent_style,
            doc.tab_width(),
            text,
            line_num,
            line_end_index,
            cursor_line,
        );

        let indent_len = indent.len();
        let mut text = String::with_capacity(1 + indent_len);
        text.push_str(doc.line_ending.as_str());
        text.push_str(&indent);
        let text = text.repeat(count);

        // calculate new selection ranges
        let pos = offs + line_end_index + line_end_offset_width;
        for i in 0..count {
            // pos                    -> beginning of reference line,
            // + (i * (1+indent_len)) -> beginning of i'th line from pos
            // + indent_len ->        -> indent for i'th line
            ranges.push(Range::point(pos + (i * (1 + indent_len)) + indent_len));
        }

        offs += text.chars().count();

        (line_end_index, line_end_index, Some(text.into()))
    });

    transaction = transaction.with_selection(Selection::new(ranges, selection.primary_index()));

    doc.apply(&transaction, view.id);
}

// o inserts a new line after each line with a selection
fn open_below(cx: &mut Context) {
    open(cx, Open::Below)
}

// O inserts a new line before each line with a selection
fn open_above(cx: &mut Context) {
    open(cx, Open::Above)
}

fn normal_mode(cx: &mut Context) {
    cx.editor.enter_normal_mode();
}

// Store a jump on the jumplist.
fn push_jump(view: &mut View, doc: &Document) {
    let jump = (doc.id(), doc.selection(view.id).clone());
    view.jumps.push(jump);
}

fn goto_line(cx: &mut Context) {
    if cx.count.is_some() {
        let (view, doc) = current!(cx.editor);
        push_jump(view, doc);

        goto_line_without_jumplist(cx.editor, cx.count);
    }
}

fn goto_line_without_jumplist(editor: &mut Editor, count: Option<NonZeroUsize>) {
    if let Some(count) = count {
        let (view, doc) = current!(editor);
        let text = doc.text().slice(..);
        let max_line = if text.line(text.len_lines() - 1).len_chars() == 0 {
            // If the last line is blank, don't jump to it.
            text.len_lines().saturating_sub(2)
        } else {
            text.len_lines() - 1
        };
        let line_idx = std::cmp::min(count.get() - 1, max_line);
        let pos = text.line_to_char(line_idx);
        let selection = doc
            .selection(view.id)
            .clone()
            .transform(|range| range.put_cursor(text, pos, editor.mode == Mode::Select));

        doc.set_selection(view.id, selection);
    }
}

fn goto_last_line(cx: &mut Context) {
    let (view, doc) = current!(cx.editor);
    let text = doc.text().slice(..);
    let line_idx = if text.line(text.len_lines() - 1).len_chars() == 0 {
        // If the last line is blank, don't jump to it.
        text.len_lines().saturating_sub(2)
    } else {
        text.len_lines() - 1
    };
    let pos = text.line_to_char(line_idx);
    let selection = doc
        .selection(view.id)
        .clone()
        .transform(|range| range.put_cursor(text, pos, cx.editor.mode == Mode::Select));

    push_jump(view, doc);
    doc.set_selection(view.id, selection);
}

fn goto_last_accessed_file(cx: &mut Context) {
    let view = view_mut!(cx.editor);
    if let Some(alt) = view.docs_access_history.pop() {
        cx.editor.switch(alt, Action::Replace);
    } else {
        cx.editor.set_error("no last accessed buffer")
    }
}

fn goto_last_modification(cx: &mut Context) {
    let (view, doc) = current!(cx.editor);
    let pos = doc.history.get_mut().last_edit_pos();
    let text = doc.text().slice(..);
    if let Some(pos) = pos {
        let selection = doc
            .selection(view.id)
            .clone()
            .transform(|range| range.put_cursor(text, pos, cx.editor.mode == Mode::Select));
        doc.set_selection(view.id, selection);
    }
}

fn goto_last_modified_file(cx: &mut Context) {
    let view = view!(cx.editor);
    let alternate_file = view
        .last_modified_docs
        .into_iter()
        .flatten()
        .find(|&id| id != view.doc);
    if let Some(alt) = alternate_file {
        cx.editor.switch(alt, Action::Replace);
    } else {
        cx.editor.set_error("no last modified buffer")
    }
}

fn select_mode(cx: &mut Context) {
    let (view, doc) = current!(cx.editor);
    let text = doc.text().slice(..);

    // Make sure end-of-document selections are also 1-width.
    // (With the exception of being in an empty document, of course.)
    let selection = doc.selection(view.id).clone().transform(|range| {
        if range.is_empty() && range.head == text.len_chars() {
            Range::new(
                graphemes::prev_grapheme_boundary(text, range.anchor),
                range.head,
            )
        } else {
            range
        }
    });
    doc.set_selection(view.id, selection);

    cx.editor.mode = Mode::Select;
}

fn exit_select_mode(cx: &mut Context) {
    if cx.editor.mode == Mode::Select {
        cx.editor.mode = Mode::Normal;
    }
}

fn goto_first_diag(cx: &mut Context) {
    let (view, doc) = current!(cx.editor);
    let selection = match doc.diagnostics().first() {
        Some(diag) => Selection::single(diag.range.start, diag.range.end),
        None => return,
    };
    doc.set_selection(view.id, selection);
}

fn goto_last_diag(cx: &mut Context) {
    let (view, doc) = current!(cx.editor);
    let selection = match doc.diagnostics().last() {
        Some(diag) => Selection::single(diag.range.start, diag.range.end),
        None => return,
    };
    doc.set_selection(view.id, selection);
}

fn goto_next_diag(cx: &mut Context) {
    let (view, doc) = current!(cx.editor);

    let cursor_pos = doc
        .selection(view.id)
        .primary()
        .cursor(doc.text().slice(..));

    let diag = doc
        .diagnostics()
        .iter()
        .find(|diag| diag.range.start > cursor_pos)
        .or_else(|| doc.diagnostics().first());

    let selection = match diag {
        Some(diag) => Selection::single(diag.range.start, diag.range.end),
        None => return,
    };
    doc.set_selection(view.id, selection);
}

fn goto_prev_diag(cx: &mut Context) {
    let (view, doc) = current!(cx.editor);

    let cursor_pos = doc
        .selection(view.id)
        .primary()
        .cursor(doc.text().slice(..));

    let diag = doc
        .diagnostics()
        .iter()
        .rev()
        .find(|diag| diag.range.start < cursor_pos)
        .or_else(|| doc.diagnostics().last());

    let selection = match diag {
        // NOTE: the selection is reversed because we're jumping to the
        // previous diagnostic.
        Some(diag) => Selection::single(diag.range.end, diag.range.start),
        None => return,
    };
    doc.set_selection(view.id, selection);
}

fn goto_first_change(cx: &mut Context) {
    goto_first_change_impl(cx, false);
}

fn goto_last_change(cx: &mut Context) {
    goto_first_change_impl(cx, true);
}

fn goto_first_change_impl(cx: &mut Context, reverse: bool) {
    let editor = &mut cx.editor;
    let (view, doc) = current!(editor);
    if let Some(handle) = doc.diff_handle() {
        let hunk = {
            let diff = handle.load();
            let idx = if reverse {
                diff.len().saturating_sub(1)
            } else {
                0
            };
            diff.nth_hunk(idx)
        };
        if hunk != Hunk::NONE {
            let range = hunk_range(hunk, doc.text().slice(..));
            doc.set_selection(view.id, Selection::single(range.anchor, range.head));
        }
    }
}

fn goto_next_change(cx: &mut Context) {
    goto_next_change_impl(cx, Direction::Forward)
}

fn goto_prev_change(cx: &mut Context) {
    goto_next_change_impl(cx, Direction::Backward)
}

fn goto_next_change_impl(cx: &mut Context, direction: Direction) {
    let count = cx.count() as u32 - 1;
    let motion = move |editor: &mut Editor| {
        let (view, doc) = current!(editor);
        let doc_text = doc.text().slice(..);
        let diff_handle = if let Some(diff_handle) = doc.diff_handle() {
            diff_handle
        } else {
            editor.set_status("Diff is not available in current buffer");
            return;
        };

        let selection = doc.selection(view.id).clone().transform(|range| {
            let cursor_line = range.cursor_line(doc_text) as u32;

            let diff = diff_handle.load();
            let hunk_idx = match direction {
                Direction::Forward => diff
                    .next_hunk(cursor_line)
                    .map(|idx| (idx + count).min(diff.len() - 1)),
                Direction::Backward => diff
                    .prev_hunk(cursor_line)
                    .map(|idx| idx.saturating_sub(count)),
            };
            let Some(hunk_idx) = hunk_idx else {
                return range;
            };
            let hunk = diff.nth_hunk(hunk_idx);
            let new_range = hunk_range(hunk, doc_text);
            if editor.mode == Mode::Select {
                let head = if new_range.head < range.anchor {
                    new_range.anchor
                } else {
                    new_range.head
                };

                Range::new(range.anchor, head)
            } else {
                new_range.with_direction(direction)
            }
        });

        doc.set_selection(view.id, selection)
    };
    cx.editor.apply_motion(motion);
}

/// Returns the [Range] for a [Hunk] in the given text.
/// Additions and modifications cover the added and modified ranges.
/// Deletions are represented as the point at the start of the deletion hunk.
fn hunk_range(hunk: Hunk, text: RopeSlice) -> Range {
    let anchor = text.line_to_char(hunk.after.start as usize);
    let head = if hunk.after.is_empty() {
        anchor + 1
    } else {
        text.line_to_char(hunk.after.end as usize)
    };

    Range::new(anchor, head)
}

pub mod insert {
    use crate::events::PostInsertChar;

    use super::*;
    pub type Hook = fn(&Rope, &Selection, char) -> Option<Transaction>;

    /// Exclude the cursor in range.
    fn exclude_cursor(text: RopeSlice, range: Range, cursor: Range) -> Range {
        if range.to() == cursor.to() && text.len_chars() != cursor.to() {
            Range::new(
                range.from(),
                graphemes::prev_grapheme_boundary(text, cursor.to()),
            )
        } else {
            range
        }
    }

    // The default insert hook: simply insert the character
    #[allow(clippy::unnecessary_wraps)] // need to use Option<> because of the Hook signature
    fn insert(doc: &Rope, selection: &Selection, ch: char) -> Option<Transaction> {
        let cursors = selection.clone().cursors(doc.slice(..));
        let mut t = Tendril::new();
        t.push(ch);
        let transaction = Transaction::insert(doc, &cursors, t);
        Some(transaction)
    }

    use helix_core::auto_pairs;
    use helix_view::editor::SmartTabConfig;

    pub fn insert_char(cx: &mut Context, c: char) {
        let (view, doc) = current_ref!(cx.editor);
        let text = doc.text();
        let selection = doc.selection(view.id);
        let auto_pairs = doc.auto_pairs(cx.editor);

        let transaction = auto_pairs
            .as_ref()
            .and_then(|ap| auto_pairs::hook(text, selection, c, ap))
            .or_else(|| insert(text, selection, c));

        let (view, doc) = current!(cx.editor);
        if let Some(t) = transaction {
            doc.apply(&t, view.id);
        }

        helix_event::dispatch(PostInsertChar { c, cx });
    }

    pub fn smart_tab(cx: &mut Context) {
        let (view, doc) = current_ref!(cx.editor);
        let view_id = view.id;

        if matches!(
            cx.editor.config().smart_tab,
            Some(SmartTabConfig { enable: true, .. })
        ) {
            let cursors_after_whitespace = doc.selection(view_id).ranges().iter().all(|range| {
                let cursor = range.cursor(doc.text().slice(..));
                let current_line_num = doc.text().char_to_line(cursor);
                let current_line_start = doc.text().line_to_char(current_line_num);
                let left = doc.text().slice(current_line_start..cursor);
                left.chars().all(|c| c.is_whitespace())
            });

            if !cursors_after_whitespace {
                move_parent_node_end(cx);
                return;
            }
        }

        insert_tab(cx);
    }

    pub fn insert_tab(cx: &mut Context) {
        let (view, doc) = current!(cx.editor);
        // TODO: round out to nearest indentation level (for example a line with 3 spaces should
        // indent by one to reach 4 spaces).

        let indent = Tendril::from(doc.indent_style.as_str());
        let transaction = Transaction::insert(
            doc.text(),
            &doc.selection(view.id).clone().cursors(doc.text().slice(..)),
            indent,
        );
        doc.apply(&transaction, view.id);
    }

    pub fn insert_newline(cx: &mut Context) {
        let (view, doc) = current_ref!(cx.editor);
        let text = doc.text().slice(..);

        let contents = doc.text();
        let selection = doc.selection(view.id).clone();
        let mut ranges = SmallVec::with_capacity(selection.len());

        // TODO: this is annoying, but we need to do it to properly calculate pos after edits
        let mut global_offs = 0;

        let mut transaction = Transaction::change_by_selection(contents, &selection, |range| {
            let pos = range.cursor(text);

            let prev = if pos == 0 {
                ' '
            } else {
                contents.char(pos - 1)
            };
            let curr = contents.get_char(pos).unwrap_or(' ');

            let current_line = text.char_to_line(pos);
            let line_is_only_whitespace = text
                .line(current_line)
                .chars()
                .all(|char| char.is_ascii_whitespace());

            let mut new_text = String::new();

            // If the current line is all whitespace, insert a line ending at the beginning of
            // the current line. This makes the current line empty and the new line contain the
            // indentation of the old line.
            let (from, to, local_offs) = if line_is_only_whitespace {
                let line_start = text.line_to_char(current_line);
                new_text.push_str(doc.line_ending.as_str());

                (line_start, line_start, new_text.chars().count())
            } else {
                let indent = indent::indent_for_newline(
                    doc.language_config(),
                    doc.syntax(),
                    &doc.config.load().indent_heuristic,
                    &doc.indent_style,
                    doc.tab_width(),
                    text,
                    current_line,
                    pos,
                    current_line,
                );

                // If we are between pairs (such as brackets), we want to
                // insert an additional line which is indented one level
                // more and place the cursor there
                let on_auto_pair = doc
                    .auto_pairs(cx.editor)
                    .and_then(|pairs| pairs.get(prev))
                    .map_or(false, |pair| pair.open == prev && pair.close == curr);

                let local_offs = if on_auto_pair {
                    let inner_indent = indent.clone() + doc.indent_style.as_str();
                    new_text.reserve_exact(2 + indent.len() + inner_indent.len());
                    new_text.push_str(doc.line_ending.as_str());
                    new_text.push_str(&inner_indent);
                    let local_offs = new_text.chars().count();
                    new_text.push_str(doc.line_ending.as_str());
                    new_text.push_str(&indent);
                    local_offs
                } else {
                    new_text.reserve_exact(1 + indent.len());
                    new_text.push_str(doc.line_ending.as_str());
                    new_text.push_str(&indent);
                    new_text.chars().count()
                };

                (pos, pos, local_offs)
            };

            let new_range = if range.cursor(text) > range.anchor {
                // when appending, extend the range by local_offs
                Range::new(
                    range.anchor + global_offs,
                    range.head + local_offs + global_offs,
                )
            } else {
                // when inserting, slide the range by local_offs
                Range::new(
                    range.anchor + local_offs + global_offs,
                    range.head + local_offs + global_offs,
                )
            };

            // TODO: range replace or extend
            // range.replace(|range| range.is_empty(), head); -> fn extend if cond true, new head pos
            // can be used with cx.mode to do replace or extend on most changes
            ranges.push(new_range);
            global_offs += new_text.chars().count();

            (from, to, Some(new_text.into()))
        });

        transaction = transaction.with_selection(Selection::new(ranges, selection.primary_index()));

        let (view, doc) = current!(cx.editor);
        doc.apply(&transaction, view.id);
    }

    pub fn delete_char_backward(cx: &mut Context) {
        let count = cx.count();
        let (view, doc) = current_ref!(cx.editor);
        let text = doc.text().slice(..);
        let tab_width = doc.tab_width();
        let indent_width = doc.indent_width();
        let auto_pairs = doc.auto_pairs(cx.editor);

        let transaction =
            Transaction::delete_by_selection(doc.text(), doc.selection(view.id), |range| {
                let pos = range.cursor(text);
                if pos == 0 {
                    return (pos, pos);
                }
                let line_start_pos = text.line_to_char(range.cursor_line(text));
                // consider to delete by indent level if all characters before `pos` are indent units.
                let fragment = Cow::from(text.slice(line_start_pos..pos));
                if !fragment.is_empty() && fragment.chars().all(|ch| ch == ' ' || ch == '\t') {
                    if text.get_char(pos.saturating_sub(1)) == Some('\t') {
                        // fast path, delete one char
                        (graphemes::nth_prev_grapheme_boundary(text, pos, 1), pos)
                    } else {
                        let width: usize = fragment
                            .chars()
                            .map(|ch| {
                                if ch == '\t' {
                                    tab_width
                                } else {
                                    // it can be none if it still meet control characters other than '\t'
                                    // here just set the width to 1 (or some value better?).
                                    ch.width().unwrap_or(1)
                                }
                            })
                            .sum();
                        let mut drop = width % indent_width; // round down to nearest unit
                        if drop == 0 {
                            drop = indent_width
                        }; // if it's already at a unit, consume a whole unit
                        let mut chars = fragment.chars().rev();
                        let mut start = pos;
                        for _ in 0..drop {
                            // delete up to `drop` spaces
                            match chars.next() {
                                Some(' ') => start -= 1,
                                _ => break,
                            }
                        }
                        (start, pos) // delete!
                    }
                } else {
                    match (
                        text.get_char(pos.saturating_sub(1)),
                        text.get_char(pos),
                        auto_pairs,
                    ) {
                        (Some(_x), Some(_y), Some(ap))
                            if range.is_single_grapheme(text)
                                && ap.get(_x).is_some()
                                && ap.get(_x).unwrap().open == _x
                                && ap.get(_x).unwrap().close == _y =>
                        // delete both autopaired characters
                        {
                            (
                                graphemes::nth_prev_grapheme_boundary(text, pos, count),
                                graphemes::nth_next_grapheme_boundary(text, pos, count),
                            )
                        }
                        _ =>
                        // delete 1 char
                        {
                            (graphemes::nth_prev_grapheme_boundary(text, pos, count), pos)
                        }
                    }
                }
            });
        let (view, doc) = current!(cx.editor);
        doc.apply(&transaction, view.id);
    }

    pub fn delete_char_forward(cx: &mut Context) {
        let count = cx.count();
        delete_by_selection_insert_mode(
            cx,
            |text, range| {
                let pos = range.cursor(text);
                (pos, graphemes::nth_next_grapheme_boundary(text, pos, count))
            },
            Direction::Forward,
        )
    }

    pub fn delete_word_backward(cx: &mut Context) {
        let count = cx.count();
        delete_by_selection_insert_mode(
            cx,
            |text, range| {
                let anchor = movement::move_prev_word_start(text, *range, count).from();
                let next = Range::new(anchor, range.cursor(text));
                let range = exclude_cursor(text, next, *range);
                (range.from(), range.to())
            },
            Direction::Backward,
        );
    }

    pub fn delete_word_forward(cx: &mut Context) {
        let count = cx.count();
        delete_by_selection_insert_mode(
            cx,
            |text, range| {
                let head = movement::move_next_word_end(text, *range, count).to();
                (range.cursor(text), head)
            },
            Direction::Forward,
        );
    }
}

// Undo / Redo

fn undo(cx: &mut Context) {
    let count = cx.count();
    let (view, doc) = current!(cx.editor);
    for _ in 0..count {
        if !doc.undo(view) {
            cx.editor.set_status("Already at oldest change");
            break;
        }
    }
}

fn redo(cx: &mut Context) {
    let count = cx.count();
    let (view, doc) = current!(cx.editor);
    for _ in 0..count {
        if !doc.redo(view) {
            cx.editor.set_status("Already at newest change");
            break;
        }
    }
}

fn earlier(cx: &mut Context) {
    let count = cx.count();
    let (view, doc) = current!(cx.editor);
    for _ in 0..count {
        // rather than doing in batch we do this so get error halfway
        if !doc.earlier(view, UndoKind::Steps(1)) {
            cx.editor.set_status("Already at oldest change");
            break;
        }
    }
}

fn later(cx: &mut Context) {
    let count = cx.count();
    let (view, doc) = current!(cx.editor);
    for _ in 0..count {
        // rather than doing in batch we do this so get error halfway
        if !doc.later(view, UndoKind::Steps(1)) {
            cx.editor.set_status("Already at newest change");
            break;
        }
    }
}

fn commit_undo_checkpoint(cx: &mut Context) {
    let (view, doc) = current!(cx.editor);
    doc.append_changes_to_history(view);
}

// Yank / Paste

fn yank(cx: &mut Context) {
    yank_impl(cx.editor, cx.register.unwrap_or('"'));
    exit_select_mode(cx);
}

fn yank_to_clipboard(cx: &mut Context) {
    yank_impl(cx.editor, '+');
    exit_select_mode(cx);
}

fn yank_to_primary_clipboard(cx: &mut Context) {
    yank_impl(cx.editor, '*');
    exit_select_mode(cx);
}

fn yank_impl(editor: &mut Editor, register: char) {
    let (view, doc) = current!(editor);
    let text = doc.text().slice(..);

    let values: Vec<String> = doc
        .selection(view.id)
        .fragments(text)
        .map(Cow::into_owned)
        .collect();
    let selections = values.len();

    match editor.registers.write(register, values) {
        Ok(_) => editor.set_status(format!(
            "yanked {selections} selection{} to register {register}",
            if selections == 1 { "" } else { "s" }
        )),
        Err(err) => editor.set_error(err.to_string()),
    }
}

fn yank_joined_impl(editor: &mut Editor, separator: &str, register: char) {
    let (view, doc) = current!(editor);
    let text = doc.text().slice(..);

    let selection = doc.selection(view.id);
    let selections = selection.len();
    let joined = selection
        .fragments(text)
        .fold(String::new(), |mut acc, fragment| {
            if !acc.is_empty() {
                acc.push_str(separator);
            }
            acc.push_str(&fragment);
            acc
        });

    match editor.registers.write(register, vec![joined]) {
        Ok(_) => editor.set_status(format!(
            "joined and yanked {selections} selection{} to register {register}",
            if selections == 1 { "" } else { "s" }
        )),
        Err(err) => editor.set_error(err.to_string()),
    }
}

fn yank_joined(cx: &mut Context) {
    let separator = doc!(cx.editor).line_ending.as_str();
    yank_joined_impl(cx.editor, separator, cx.register.unwrap_or('"'));
    exit_select_mode(cx);
}

fn yank_joined_to_clipboard(cx: &mut Context) {
    let line_ending = doc!(cx.editor).line_ending;
    yank_joined_impl(cx.editor, line_ending.as_str(), '+');
    exit_select_mode(cx);
}

fn yank_joined_to_primary_clipboard(cx: &mut Context) {
    let line_ending = doc!(cx.editor).line_ending;
    yank_joined_impl(cx.editor, line_ending.as_str(), '*');
    exit_select_mode(cx);
}

fn yank_primary_selection_impl(editor: &mut Editor, register: char) {
    let (view, doc) = current!(editor);
    let text = doc.text().slice(..);

    let selection = doc.selection(view.id).primary().fragment(text).to_string();

    match editor.registers.write(register, vec![selection]) {
        Ok(_) => editor.set_status(format!("yanked primary selection to register {register}",)),
        Err(err) => editor.set_error(err.to_string()),
    }
}

fn yank_main_selection_to_clipboard(cx: &mut Context) {
    yank_primary_selection_impl(cx.editor, '+');
    exit_select_mode(cx);
}

fn yank_main_selection_to_primary_clipboard(cx: &mut Context) {
    yank_primary_selection_impl(cx.editor, '*');
    exit_select_mode(cx);
}

#[derive(Copy, Clone)]
enum Paste {
    Before,
    After,
    Cursor,
}

fn paste_impl(
    values: &[String],
    doc: &mut Document,
    view: &mut View,
    action: Paste,
    count: usize,
    mode: Mode,
) {
    if values.is_empty() {
        return;
    }

    let repeat = std::iter::repeat(
        // `values` is asserted to have at least one entry above.
        values
            .last()
            .map(|value| Tendril::from(value.repeat(count)))
            .unwrap(),
    );

    // if any of values ends with a line ending, it's linewise paste
    let linewise = values
        .iter()
        .any(|value| get_line_ending_of_str(value).is_some());

    // Only compiled once.
    static REGEX: Lazy<Regex> = Lazy::new(|| Regex::new(r"\r\n|\r|\n").unwrap());
    let mut values = values
        .iter()
        .map(|value| REGEX.replace_all(value, doc.line_ending.as_str()))
        .map(|value| Tendril::from(value.as_ref().repeat(count)))
        .chain(repeat);

    let text = doc.text();
    let selection = doc.selection(view.id);

    let mut offset = 0;
    let mut ranges = SmallVec::with_capacity(selection.len());

    let mut transaction = Transaction::change_by_selection(text, selection, |range| {
        let pos = match (action, linewise) {
            // paste linewise before
            (Paste::Before, true) => text.line_to_char(text.char_to_line(range.from())),
            // paste linewise after
            (Paste::After, true) => {
                let line = range.line_range(text.slice(..)).1;
                text.line_to_char((line + 1).min(text.len_lines()))
            }
            // paste insert
            (Paste::Before, false) => range.from(),
            // paste append
            (Paste::After, false) => range.to(),
            // paste at cursor
            (Paste::Cursor, _) => range.cursor(text.slice(..)),
        };

        let value = values.next();

        let value_len = value
            .as_ref()
            .map(|content| content.chars().count())
            .unwrap_or_default();
        let anchor = offset + pos;

        let new_range = Range::new(anchor, anchor + value_len).with_direction(range.direction());
        ranges.push(new_range);
        offset += value_len;

        (pos, pos, value)
    });

    if mode == Mode::Normal {
        transaction = transaction.with_selection(Selection::new(ranges, selection.primary_index()));
    }

    doc.apply(&transaction, view.id);
    doc.append_changes_to_history(view);
}

pub(crate) fn paste_bracketed_value(cx: &mut Context, contents: String) {
    let count = cx.count();
    let paste = match cx.editor.mode {
        Mode::Insert | Mode::Select => Paste::Cursor,
        Mode::Normal => Paste::Before,
    };
    let (view, doc) = current!(cx.editor);
    paste_impl(&[contents], doc, view, paste, count, cx.editor.mode);
    exit_select_mode(cx);
}

fn paste_clipboard_after(cx: &mut Context) {
    paste(cx.editor, '+', Paste::After, cx.count());
    exit_select_mode(cx);
}

fn paste_clipboard_before(cx: &mut Context) {
    paste(cx.editor, '+', Paste::Before, cx.count());
    exit_select_mode(cx);
}

fn paste_primary_clipboard_after(cx: &mut Context) {
    paste(cx.editor, '*', Paste::After, cx.count());
    exit_select_mode(cx);
}

fn paste_primary_clipboard_before(cx: &mut Context) {
    paste(cx.editor, '*', Paste::Before, cx.count());
    exit_select_mode(cx);
}

fn replace_with_yanked(cx: &mut Context) {
    replace_with_yanked_impl(cx.editor, cx.register.unwrap_or('"'), cx.count());
    exit_select_mode(cx);
}

fn replace_with_yanked_impl(editor: &mut Editor, register: char, count: usize) {
    let Some(values) = editor
        .registers
        .read(register, editor)
        .filter(|values| values.len() > 0)
    else {
        return;
    };
    let values: Vec<_> = values.map(|value| value.to_string()).collect();

    let (view, doc) = current!(editor);
    let repeat = std::iter::repeat(
        values
            .last()
            .map(|value| Tendril::from(&value.repeat(count)))
            .unwrap(),
    );
    let mut values = values
        .iter()
        .map(|value| Tendril::from(&value.repeat(count)))
        .chain(repeat);
    let selection = doc.selection(view.id);
    let transaction = Transaction::change_by_selection(doc.text(), selection, |range| {
        if !range.is_empty() {
            (range.from(), range.to(), Some(values.next().unwrap()))
        } else {
            (range.from(), range.to(), None)
        }
    });

    doc.apply(&transaction, view.id);
}

fn replace_selections_with_clipboard(cx: &mut Context) {
    replace_with_yanked_impl(cx.editor, '+', cx.count());
    exit_select_mode(cx);
}

fn replace_selections_with_primary_clipboard(cx: &mut Context) {
    replace_with_yanked_impl(cx.editor, '*', cx.count());
    exit_select_mode(cx);
}

fn paste(editor: &mut Editor, register: char, pos: Paste, count: usize) {
    let Some(values) = editor.registers.read(register, editor) else {
        return;
    };
    let values: Vec<_> = values.map(|value| value.to_string()).collect();

    let (view, doc) = current!(editor);
    paste_impl(&values, doc, view, pos, count, editor.mode);
}

fn paste_after(cx: &mut Context) {
    paste(
        cx.editor,
        cx.register.unwrap_or('"'),
        Paste::After,
        cx.count(),
    );
    exit_select_mode(cx);
}

fn paste_before(cx: &mut Context) {
    paste(
        cx.editor,
        cx.register.unwrap_or('"'),
        Paste::Before,
        cx.count(),
    );
    exit_select_mode(cx);
}

fn get_lines(doc: &Document, view_id: ViewId) -> Vec<usize> {
    let mut lines = Vec::new();

    // Get all line numbers
    for range in doc.selection(view_id) {
        let (start, end) = range.line_range(doc.text().slice(..));

        for line in start..=end {
            lines.push(line)
        }
    }
    lines.sort_unstable(); // sorting by usize so _unstable is preferred
    lines.dedup();
    lines
}

fn indent(cx: &mut Context) {
    let count = cx.count();
    let (view, doc) = current!(cx.editor);
    let lines = get_lines(doc, view.id);

    // Indent by one level
    let indent = Tendril::from(doc.indent_style.as_str().repeat(count));

    let transaction = Transaction::change(
        doc.text(),
        lines.into_iter().filter_map(|line| {
            let is_blank = doc.text().line(line).chunks().all(|s| s.trim().is_empty());
            if is_blank {
                return None;
            }
            let pos = doc.text().line_to_char(line);
            Some((pos, pos, Some(indent.clone())))
        }),
    );
    doc.apply(&transaction, view.id);
    exit_select_mode(cx);
}

fn unindent(cx: &mut Context) {
    let count = cx.count();
    let (view, doc) = current!(cx.editor);
    let lines = get_lines(doc, view.id);
    let mut changes = Vec::with_capacity(lines.len());
    let tab_width = doc.tab_width();
    let indent_width = count * doc.indent_width();

    for line_idx in lines {
        let line = doc.text().line(line_idx);
        let mut width = 0;
        let mut pos = 0;

        for ch in line.chars() {
            match ch {
                ' ' => width += 1,
                '\t' => width = (width / tab_width + 1) * tab_width,
                _ => break,
            }

            pos += 1;

            if width >= indent_width {
                break;
            }
        }

        // now delete from start to first non-blank
        if pos > 0 {
            let start = doc.text().line_to_char(line_idx);
            changes.push((start, start + pos, None))
        }
    }

    let transaction = Transaction::change(doc.text(), changes.into_iter());

    doc.apply(&transaction, view.id);
    exit_select_mode(cx);
}

fn format_selections(cx: &mut Context) {
    use helix_lsp::{lsp, util::range_to_lsp_range};

    let (view, doc) = current!(cx.editor);
    let view_id = view.id;

    // via lsp if available
    // TODO: else via tree-sitter indentation calculations

    if doc.selection(view_id).len() != 1 {
        cx.editor
            .set_error("format_selections only supports a single selection for now");
        return;
    }

    // TODO extra LanguageServerFeature::FormatSelections?
    // maybe such that LanguageServerFeature::Format contains it as well
    let Some(language_server) = doc
        .language_servers_with_feature(LanguageServerFeature::Format)
        .find(|ls| {
            matches!(
                ls.capabilities().document_range_formatting_provider,
                Some(lsp::OneOf::Left(true) | lsp::OneOf::Right(_))
            )
        })
    else {
        cx.editor
            .set_error("No configured language server supports range formatting");
        return;
    };

    let offset_encoding = language_server.offset_encoding();
    let ranges: Vec<lsp::Range> = doc
        .selection(view_id)
        .iter()
        .map(|range| range_to_lsp_range(doc.text(), *range, offset_encoding))
        .collect();

    // TODO: handle fails
    // TODO: concurrent map over all ranges

    let range = ranges[0];

    let future = language_server
        .text_document_range_formatting(
            doc.identifier(),
            range,
            lsp::FormattingOptions::default(),
            None,
        )
        .unwrap();

    let edits = tokio::task::block_in_place(|| helix_lsp::block_on(future)).unwrap_or_default();

    let transaction =
        helix_lsp::util::generate_transaction_from_edits(doc.text(), edits, offset_encoding);

    doc.apply(&transaction, view_id);
}

fn join_selections_impl(cx: &mut Context, select_space: bool) {
    use movement::skip_while;
    let (view, doc) = current!(cx.editor);
    let text = doc.text();
    let slice = text.slice(..);

    let mut changes = Vec::new();

    for selection in doc.selection(view.id) {
        let (start, mut end) = selection.line_range(slice);
        if start == end {
            end = (end + 1).min(text.len_lines() - 1);
        }
        let lines = start..end;

        changes.reserve(lines.len());

        for line in lines {
            let start = line_end_char_index(&slice, line);
            let mut end = text.line_to_char(line + 1);
            end = skip_while(slice, end, |ch| matches!(ch, ' ' | '\t')).unwrap_or(end);

            let separator = if end == line_end_char_index(&slice, line + 1) {
                // the joining line contains only space-characters => don't include a whitespace when joining
                None
            } else {
                Some(Tendril::from(" "))
            };
            changes.push((start, end, separator));
        }
    }

    // nothing to do, bail out early to avoid crashes later
    if changes.is_empty() {
        return;
    }

    changes.sort_unstable_by_key(|(from, _to, _text)| *from);
    changes.dedup();

    // select inserted spaces
    let transaction = if select_space {
        let ranges: SmallVec<_> = changes
            .iter()
            .scan(0, |offset, change| {
                let range = Range::point(change.0 - *offset);
                *offset += change.1 - change.0 - 1; // -1 because cursor is 0-sized
                Some(range)
            })
            .collect();
        let selection = Selection::new(ranges, 0);
        Transaction::change(text, changes.into_iter()).with_selection(selection)
    } else {
        Transaction::change(text, changes.into_iter())
    };

    doc.apply(&transaction, view.id);
}

fn keep_or_remove_selections_impl(cx: &mut Context, remove: bool) {
    // keep or remove selections matching regex
    let reg = cx.register.unwrap_or('/');
    ui::regex_prompt(
        cx,
        if remove { "remove:" } else { "keep:" }.into(),
        Some(reg),
        ui::completers::none,
        move |cx, regex, event| {
            let (view, doc) = current!(cx.editor);
            if !matches!(event, PromptEvent::Update | PromptEvent::Validate) {
                return;
            }
            let text = doc.text().slice(..);

            if let Some(selection) =
                selection::keep_or_remove_matches(text, doc.selection(view.id), &regex, remove)
            {
                doc.set_selection(view.id, selection);
            }
        },
    )
}

fn join_selections(cx: &mut Context) {
    join_selections_impl(cx, false)
}

fn join_selections_space(cx: &mut Context) {
    join_selections_impl(cx, true)
}

fn keep_selections(cx: &mut Context) {
    keep_or_remove_selections_impl(cx, false)
}

fn remove_selections(cx: &mut Context) {
    keep_or_remove_selections_impl(cx, true)
}

fn keep_primary_selection(cx: &mut Context) {
    let (view, doc) = current!(cx.editor);
    // TODO: handle count

    let range = doc.selection(view.id).primary();
    doc.set_selection(view.id, Selection::single(range.anchor, range.head));
}

fn remove_primary_selection(cx: &mut Context) {
    let (view, doc) = current!(cx.editor);
    // TODO: handle count

    let selection = doc.selection(view.id);
    if selection.len() == 1 {
        cx.editor.set_error("no selections remaining");
        return;
    }
    let index = selection.primary_index();
    let selection = selection.clone().remove(index);

    doc.set_selection(view.id, selection);
}

pub fn completion(cx: &mut Context) {
    let (view, doc) = current!(cx.editor);
    let range = doc.selection(view.id).primary();
    let text = doc.text().slice(..);
    let cursor = range.cursor(text);

    cx.editor
        .handlers
        .trigger_completions(cursor, doc.id(), view.id);
}

// comments
fn toggle_comments(cx: &mut Context) {
    let (view, doc) = current!(cx.editor);
    let token = doc
        .language_config()
        .and_then(|lc| lc.comment_token.as_ref())
        .map(|tc| tc.as_ref());
    let transaction = comment::toggle_line_comments(doc.text(), doc.selection(view.id), token);

    doc.apply(&transaction, view.id);
    exit_select_mode(cx);
}

fn rotate_selections(cx: &mut Context, direction: Direction) {
    let count = cx.count();
    let (view, doc) = current!(cx.editor);
    let mut selection = doc.selection(view.id).clone();
    let index = selection.primary_index();
    let len = selection.len();
    selection.set_primary_index(match direction {
        Direction::Forward => (index + count) % len,
        Direction::Backward => (index + (len.saturating_sub(count) % len)) % len,
    });
    doc.set_selection(view.id, selection);
}
fn rotate_selections_forward(cx: &mut Context) {
    rotate_selections(cx, Direction::Forward)
}
fn rotate_selections_backward(cx: &mut Context) {
    rotate_selections(cx, Direction::Backward)
}

enum ReorderStrategy {
    RotateForward,
    RotateBackward,
    Reverse,
}

fn reorder_selection_contents(cx: &mut Context, strategy: ReorderStrategy) {
    let count = cx.count;
    let (view, doc) = current!(cx.editor);
    let text = doc.text().slice(..);

    let selection = doc.selection(view.id);
    let mut fragments: Vec<_> = selection
        .slices(text)
        .map(|fragment| fragment.chunks().collect())
        .collect();

    let group = count
        .map(|count| count.get())
        .unwrap_or(fragments.len()) // default to rotating everything as one group
        .min(fragments.len());

    for chunk in fragments.chunks_mut(group) {
        // TODO: also modify main index
        match strategy {
            ReorderStrategy::RotateForward => chunk.rotate_right(1),
            ReorderStrategy::RotateBackward => chunk.rotate_left(1),
            ReorderStrategy::Reverse => chunk.reverse(),
        };
    }

    let transaction = Transaction::change(
        doc.text(),
        selection
            .ranges()
            .iter()
            .zip(fragments)
            .map(|(range, fragment)| (range.from(), range.to(), Some(fragment))),
    );

    doc.apply(&transaction, view.id);
}

fn rotate_selection_contents_forward(cx: &mut Context) {
    reorder_selection_contents(cx, ReorderStrategy::RotateForward)
}
fn rotate_selection_contents_backward(cx: &mut Context) {
    reorder_selection_contents(cx, ReorderStrategy::RotateBackward)
}
fn reverse_selection_contents(cx: &mut Context) {
    reorder_selection_contents(cx, ReorderStrategy::Reverse)
}

// tree sitter node selection

fn expand_selection(cx: &mut Context) {
    let motion = |editor: &mut Editor| {
        let (view, doc) = current!(editor);

        if let Some(syntax) = doc.syntax() {
            let text = doc.text().slice(..);

            let current_selection = doc.selection(view.id);
            let selection = object::expand_selection(syntax, text, current_selection.clone());

            // check if selection is different from the last one
            if *current_selection != selection {
                // save current selection so it can be restored using shrink_selection
                view.object_selections.push(current_selection.clone());

                doc.set_selection(view.id, selection);
            }
        }
    };
    cx.editor.apply_motion(motion);
}

fn shrink_selection(cx: &mut Context) {
    let motion = |editor: &mut Editor| {
        let (view, doc) = current!(editor);
        let current_selection = doc.selection(view.id);
        // try to restore previous selection
        if let Some(prev_selection) = view.object_selections.pop() {
            if current_selection.contains(&prev_selection) {
                doc.set_selection(view.id, prev_selection);
                return;
            } else {
                // clear existing selection as they can't be shrunk to anyway
                view.object_selections.clear();
            }
        }
        // if not previous selection, shrink to first child
        if let Some(syntax) = doc.syntax() {
            let text = doc.text().slice(..);
            let selection = object::shrink_selection(syntax, text, current_selection.clone());
            doc.set_selection(view.id, selection);
        }
    };
    cx.editor.apply_motion(motion);
}

fn select_sibling_impl<F>(cx: &mut Context, sibling_fn: &'static F)
where
    F: Fn(Node) -> Option<Node>,
{
    let motion = |editor: &mut Editor| {
        let (view, doc) = current!(editor);

        if let Some(syntax) = doc.syntax() {
            let text = doc.text().slice(..);
            let current_selection = doc.selection(view.id);
            let selection =
                object::select_sibling(syntax, text, current_selection.clone(), sibling_fn);
            doc.set_selection(view.id, selection);
        }
    };
    cx.editor.apply_motion(motion);
}

fn select_next_sibling(cx: &mut Context) {
    select_sibling_impl(cx, &|node| Node::next_sibling(&node))
}

fn select_prev_sibling(cx: &mut Context) {
    select_sibling_impl(cx, &|node| Node::prev_sibling(&node))
}

fn move_node_bound_impl(cx: &mut Context, dir: Direction, movement: Movement) {
    let motion = move |editor: &mut Editor| {
        let (view, doc) = current!(editor);

        if let Some(syntax) = doc.syntax() {
            let text = doc.text().slice(..);
            let current_selection = doc.selection(view.id);

            let selection = movement::move_parent_node_end(
                syntax,
                text,
                current_selection.clone(),
                dir,
                movement,
            );

            doc.set_selection(view.id, selection);
        }
    };

    cx.editor.apply_motion(motion);
}

pub fn move_parent_node_end(cx: &mut Context) {
    move_node_bound_impl(cx, Direction::Forward, Movement::Move)
}

pub fn move_parent_node_start(cx: &mut Context) {
    move_node_bound_impl(cx, Direction::Backward, Movement::Move)
}

pub fn extend_parent_node_end(cx: &mut Context) {
    move_node_bound_impl(cx, Direction::Forward, Movement::Extend)
}

pub fn extend_parent_node_start(cx: &mut Context) {
    move_node_bound_impl(cx, Direction::Backward, Movement::Extend)
}

fn match_brackets(cx: &mut Context) {
    let (view, doc) = current!(cx.editor);
    let is_select = cx.editor.mode == Mode::Select;
    let text = doc.text();
    let text_slice = text.slice(..);

    let selection = doc.selection(view.id).clone().transform(|range| {
        let pos = range.cursor(text_slice);
        if let Some(matched_pos) = doc.syntax().map_or_else(
            || match_brackets::find_matching_bracket_plaintext(text.slice(..), pos),
            |syntax| match_brackets::find_matching_bracket_fuzzy(syntax, text.slice(..), pos),
        ) {
            range.put_cursor(text_slice, matched_pos, is_select)
        } else {
            range
        }
    });

    doc.set_selection(view.id, selection);
}

//

fn jump_forward(cx: &mut Context) {
    let count = cx.count();
    let config = cx.editor.config();
    let view = view_mut!(cx.editor);
    let doc_id = view.doc;

    if let Some((id, selection)) = view.jumps.forward(count) {
        view.doc = *id;
        let selection = selection.clone();
        let (view, doc) = current!(cx.editor); // refetch doc

        if doc.id() != doc_id {
            view.add_to_history(doc_id);
        }

        doc.set_selection(view.id, selection);
        view.ensure_cursor_in_view_center(doc, config.scrolloff);
    };
}

fn jump_backward(cx: &mut Context) {
    let count = cx.count();
    let config = cx.editor.config();
    let (view, doc) = current!(cx.editor);
    let doc_id = doc.id();

    if let Some((id, selection)) = view.jumps.backward(view.id, doc, count) {
        view.doc = *id;
        let selection = selection.clone();
        let (view, doc) = current!(cx.editor); // refetch doc

        if doc.id() != doc_id {
            view.add_to_history(doc_id);
        }

        doc.set_selection(view.id, selection);
        view.ensure_cursor_in_view_center(doc, config.scrolloff);
    };
}

fn save_selection(cx: &mut Context) {
    let (view, doc) = current!(cx.editor);
    push_jump(view, doc);
    cx.editor.set_status("Selection saved to jumplist");
}

fn rotate_view(cx: &mut Context) {
    cx.editor.focus_next()
}

fn rotate_view_reverse(cx: &mut Context) {
    cx.editor.focus_prev()
}

fn jump_view_right(cx: &mut Context) {
    cx.editor.focus_direction(tree::Direction::Right)
}

fn jump_view_left(cx: &mut Context) {
    cx.editor.focus_direction(tree::Direction::Left)
}

fn jump_view_up(cx: &mut Context) {
    cx.editor.focus_direction(tree::Direction::Up)
}

fn jump_view_down(cx: &mut Context) {
    cx.editor.focus_direction(tree::Direction::Down)
}

fn swap_view_right(cx: &mut Context) {
    cx.editor.swap_split_in_direction(tree::Direction::Right)
}

fn swap_view_left(cx: &mut Context) {
    cx.editor.swap_split_in_direction(tree::Direction::Left)
}

fn swap_view_up(cx: &mut Context) {
    cx.editor.swap_split_in_direction(tree::Direction::Up)
}

fn swap_view_down(cx: &mut Context) {
    cx.editor.swap_split_in_direction(tree::Direction::Down)
}

fn transpose_view(cx: &mut Context) {
    cx.editor.transpose_view()
}

/// Open a new split in the given direction specified by the action.
///
/// Maintain the current view (both the cursor's position and view in document).
fn split(editor: &mut Editor, action: Action) {
    let (view, doc) = current!(editor);
    let id = doc.id();
    let selection = doc.selection(view.id).clone();
    let offset = view.offset;

    editor.switch(id, action);

    // match the selection in the previous view
    let (view, doc) = current!(editor);
    doc.set_selection(view.id, selection);
    // match the view scroll offset (switch doesn't handle this fully
    // since the selection is only matched after the split)
    view.offset = offset;
}

fn hsplit(cx: &mut Context) {
    split(cx.editor, Action::HorizontalSplit);
}

fn hsplit_new(cx: &mut Context) {
    cx.editor.new_file(Action::HorizontalSplit);
}

fn vsplit(cx: &mut Context) {
    split(cx.editor, Action::VerticalSplit);
}

fn vsplit_new(cx: &mut Context) {
    cx.editor.new_file(Action::VerticalSplit);
}

fn wclose(cx: &mut Context) {
    if cx.editor.tree.views().count() == 1 {
        if let Err(err) = typed::buffers_remaining_impl(cx.editor) {
            cx.editor.set_error(err.to_string());
            return;
        }
    }
    let view_id = view!(cx.editor).id;
    // close current split
    cx.editor.close(view_id);
}

fn wonly(cx: &mut Context) {
    let views = cx
        .editor
        .tree
        .views()
        .map(|(v, focus)| (v.id, focus))
        .collect::<Vec<_>>();
    for (view_id, focus) in views {
        if !focus {
            cx.editor.close(view_id);
        }
    }
}

fn select_register(cx: &mut Context) {
    cx.editor.autoinfo = Some(Info::from_registers(&cx.editor.registers));
    cx.on_next_key(move |cx, event| {
        if let Some(ch) = event.char() {
            cx.editor.autoinfo = None;
            cx.editor.selected_register = Some(ch);
        }
    })
}

fn insert_register(cx: &mut Context) {
    cx.editor.autoinfo = Some(Info::from_registers(&cx.editor.registers));
    cx.on_next_key(move |cx, event| {
        if let Some(ch) = event.char() {
            cx.editor.autoinfo = None;
            cx.register = Some(ch);
            paste(
                cx.editor,
                cx.register.unwrap_or('"'),
                Paste::Cursor,
                cx.count(),
            );
        }
    })
}

fn align_view_top(cx: &mut Context) {
    let (view, doc) = current!(cx.editor);
    align_view(doc, view, Align::Top);
}

fn align_view_center(cx: &mut Context) {
    let (view, doc) = current!(cx.editor);
    align_view(doc, view, Align::Center);
}

fn align_view_bottom(cx: &mut Context) {
    let (view, doc) = current!(cx.editor);
    align_view(doc, view, Align::Bottom);
}

fn align_view_middle(cx: &mut Context) {
    let (view, doc) = current!(cx.editor);
    let inner_width = view.inner_width(doc);
    let text_fmt = doc.text_format(inner_width, None);
    // there is no horizontal position when softwrap is enabled
    if text_fmt.soft_wrap {
        return;
    }
    let doc_text = doc.text().slice(..);
    let annotations = view.text_annotations(doc, None);
    let pos = doc.selection(view.id).primary().cursor(doc_text);
    let pos =
        visual_offset_from_block(doc_text, view.offset.anchor, pos, &text_fmt, &annotations).0;

    view.offset.horizontal_offset = pos
        .col
        .saturating_sub((view.inner_area(doc).width as usize) / 2);
}

fn scroll_up(cx: &mut Context) {
    scroll(cx, cx.count(), Direction::Backward);
}

fn scroll_down(cx: &mut Context) {
    scroll(cx, cx.count(), Direction::Forward);
}

fn goto_ts_object_impl(cx: &mut Context, object: &'static str, direction: Direction) {
    let count = cx.count();
    let motion = move |editor: &mut Editor| {
        let (view, doc) = current!(editor);
        if let Some((lang_config, syntax)) = doc.language_config().zip(doc.syntax()) {
            let text = doc.text().slice(..);
            let root = syntax.tree().root_node();

            let selection = doc.selection(view.id).clone().transform(|range| {
                let new_range = movement::goto_treesitter_object(
                    text,
                    range,
                    object,
                    direction,
                    root,
                    lang_config,
                    count,
                );

                if editor.mode == Mode::Select {
                    let head = if new_range.head < range.anchor {
                        new_range.anchor
                    } else {
                        new_range.head
                    };

                    Range::new(range.anchor, head)
                } else {
                    new_range.with_direction(direction)
                }
            });

            doc.set_selection(view.id, selection);
        } else {
            editor.set_status("Syntax-tree is not available in current buffer");
        }
    };
    cx.editor.apply_motion(motion);
}

fn goto_next_function(cx: &mut Context) {
    goto_ts_object_impl(cx, "function", Direction::Forward)
}

fn goto_prev_function(cx: &mut Context) {
    goto_ts_object_impl(cx, "function", Direction::Backward)
}

fn goto_next_class(cx: &mut Context) {
    goto_ts_object_impl(cx, "class", Direction::Forward)
}

fn goto_prev_class(cx: &mut Context) {
    goto_ts_object_impl(cx, "class", Direction::Backward)
}

fn goto_next_parameter(cx: &mut Context) {
    goto_ts_object_impl(cx, "parameter", Direction::Forward)
}

fn goto_prev_parameter(cx: &mut Context) {
    goto_ts_object_impl(cx, "parameter", Direction::Backward)
}

fn goto_next_comment(cx: &mut Context) {
    goto_ts_object_impl(cx, "comment", Direction::Forward)
}

fn goto_prev_comment(cx: &mut Context) {
    goto_ts_object_impl(cx, "comment", Direction::Backward)
}

fn goto_next_test(cx: &mut Context) {
    goto_ts_object_impl(cx, "test", Direction::Forward)
}

fn goto_prev_test(cx: &mut Context) {
    goto_ts_object_impl(cx, "test", Direction::Backward)
}

fn select_textobject_around(cx: &mut Context) {
    select_textobject(cx, textobject::TextObject::Around);
}

fn select_textobject_inner(cx: &mut Context) {
    select_textobject(cx, textobject::TextObject::Inside);
}

fn select_textobject(cx: &mut Context, objtype: textobject::TextObject) {
    let count = cx.count();

    cx.on_next_key(move |cx, event| {
        cx.editor.autoinfo = None;
        if let Some(ch) = event.char() {
            let textobject = move |editor: &mut Editor| {
                let (view, doc) = current!(editor);
                let text = doc.text().slice(..);

                let textobject_treesitter = |obj_name: &str, range: Range| -> Range {
                    let (lang_config, syntax) = match doc.language_config().zip(doc.syntax()) {
                        Some(t) => t,
                        None => return range,
                    };
                    textobject::textobject_treesitter(
                        text,
                        range,
                        objtype,
                        obj_name,
                        syntax.tree().root_node(),
                        lang_config,
                        count,
                    )
                };

                if ch == 'g' && doc.diff_handle().is_none() {
                    editor.set_status("Diff is not available in current buffer");
                    return;
                }

                let textobject_change = |range: Range| -> Range {
                    let diff_handle = doc.diff_handle().unwrap();
                    let diff = diff_handle.load();
                    let line = range.cursor_line(text);
                    let hunk_idx = if let Some(hunk_idx) = diff.hunk_at(line as u32, false) {
                        hunk_idx
                    } else {
                        return range;
                    };
                    let hunk = diff.nth_hunk(hunk_idx).after;

                    let start = text.line_to_char(hunk.start as usize);
                    let end = text.line_to_char(hunk.end as usize);
                    Range::new(start, end).with_direction(range.direction())
                };

                let selection = doc.selection(view.id).clone().transform(|range| {
                    match ch {
                        'w' => textobject::textobject_word(text, range, objtype, count, false),
                        'W' => textobject::textobject_word(text, range, objtype, count, true),
                        't' => textobject_treesitter("class", range),
                        'f' => textobject_treesitter("function", range),
                        'a' => textobject_treesitter("parameter", range),
                        'c' => textobject_treesitter("comment", range),
                        'T' => textobject_treesitter("test", range),
                        'p' => textobject::textobject_paragraph(text, range, objtype, count),
                        'm' => textobject::textobject_pair_surround_closest(
                            text, range, objtype, count,
                        ),
                        'g' => textobject_change(range),
                        // TODO: cancel new ranges if inconsistent surround matches across lines
                        ch if !ch.is_ascii_alphanumeric() => {
                            textobject::textobject_pair_surround(text, range, objtype, ch, count)
                        }
                        _ => range,
                    }
                });
                doc.set_selection(view.id, selection);
            };
            cx.editor.apply_motion(textobject);
        }
    });

    let title = match objtype {
        textobject::TextObject::Inside => "Match inside",
        textobject::TextObject::Around => "Match around",
        _ => return,
    };
    let help_text = [
        ("w", "Word"),
        ("W", "WORD"),
        ("p", "Paragraph"),
        ("t", "Type definition (tree-sitter)"),
        ("f", "Function (tree-sitter)"),
        ("a", "Argument/parameter (tree-sitter)"),
        ("c", "Comment (tree-sitter)"),
        ("T", "Test (tree-sitter)"),
        ("m", "Closest surrounding pair"),
        (" ", "... or any character acting as a pair"),
    ];

    cx.editor.autoinfo = Some(Info::new(title, &help_text));
}

fn surround_add(cx: &mut Context) {
    cx.on_next_key(move |cx, event| {
        let (view, doc) = current!(cx.editor);
        // surround_len is the number of new characters being added.
        let (open, close, surround_len) = match event.char() {
            Some(ch) => {
                let (o, c) = surround::get_pair(ch);
                let mut open = Tendril::new();
                open.push(o);
                let mut close = Tendril::new();
                close.push(c);
                (open, close, 2)
            }
            None if event.code == KeyCode::Enter => (
                doc.line_ending.as_str().into(),
                doc.line_ending.as_str().into(),
                2 * doc.line_ending.len_chars(),
            ),
            None => return,
        };

        let selection = doc.selection(view.id);
        let mut changes = Vec::with_capacity(selection.len() * 2);
        let mut ranges = SmallVec::with_capacity(selection.len());
        let mut offs = 0;

        for range in selection.iter() {
            changes.push((range.from(), range.from(), Some(open.clone())));
            changes.push((range.to(), range.to(), Some(close.clone())));

            ranges.push(
                Range::new(offs + range.from(), offs + range.to() + surround_len)
                    .with_direction(range.direction()),
            );

            offs += surround_len;
        }

        let transaction = Transaction::change(doc.text(), changes.into_iter())
            .with_selection(Selection::new(ranges, selection.primary_index()));
        doc.apply(&transaction, view.id);
        exit_select_mode(cx);
    })
}

fn surround_replace(cx: &mut Context) {
    let count = cx.count();
    cx.on_next_key(move |cx, event| {
        let surround_ch = match event.char() {
            Some('m') => None, // m selects the closest surround pair
            Some(ch) => Some(ch),
            None => return,
        };
        let (view, doc) = current!(cx.editor);
        let text = doc.text().slice(..);
        let selection = doc.selection(view.id);

        let change_pos = match surround::get_surround_pos(text, selection, surround_ch, count) {
            Ok(c) => c,
            Err(err) => {
                cx.editor.set_error(err.to_string());
                return;
            }
        };

        let selection = selection.clone();
        let ranges: SmallVec<[Range; 1]> = change_pos.iter().map(|&p| Range::point(p)).collect();
        doc.set_selection(
            view.id,
            Selection::new(ranges, selection.primary_index() * 2),
        );

        cx.on_next_key(move |cx, event| {
            let (view, doc) = current!(cx.editor);
            let to = match event.char() {
                Some(to) => to,
                None => return doc.set_selection(view.id, selection),
            };
            let (open, close) = surround::get_pair(to);
            let transaction = Transaction::change(
                doc.text(),
                change_pos.iter().enumerate().map(|(i, &pos)| {
                    let mut t = Tendril::new();
                    t.push(if i % 2 == 0 { open } else { close });
                    (pos, pos + 1, Some(t))
                }),
            );
            doc.set_selection(view.id, selection);
            doc.apply(&transaction, view.id);
            exit_select_mode(cx);
        });
    })
}

fn surround_delete(cx: &mut Context) {
    let count = cx.count();
    cx.on_next_key(move |cx, event| {
        let surround_ch = match event.char() {
            Some('m') => None, // m selects the closest surround pair
            Some(ch) => Some(ch),
            None => return,
        };
        let (view, doc) = current!(cx.editor);
        let text = doc.text().slice(..);
        let selection = doc.selection(view.id);

        let change_pos = match surround::get_surround_pos(text, selection, surround_ch, count) {
            Ok(c) => c,
            Err(err) => {
                cx.editor.set_error(err.to_string());
                return;
            }
        };

        let transaction =
            Transaction::change(doc.text(), change_pos.into_iter().map(|p| (p, p + 1, None)));
        doc.apply(&transaction, view.id);
        exit_select_mode(cx);
    })
}

#[derive(Eq, PartialEq)]
enum ShellBehavior {
    Replace,
    Ignore,
    Insert,
    Append,
}

fn shell_pipe(cx: &mut Context) {
    shell_prompt(cx, "pipe:".into(), ShellBehavior::Replace);
}

fn shell_pipe_to(cx: &mut Context) {
    shell_prompt(cx, "pipe-to:".into(), ShellBehavior::Ignore);
}

fn shell_insert_output(cx: &mut Context) {
    shell_prompt(cx, "insert-output:".into(), ShellBehavior::Insert);
}

fn shell_append_output(cx: &mut Context) {
    shell_prompt(cx, "append-output:".into(), ShellBehavior::Append);
}

fn shell_keep_pipe(cx: &mut Context) {
    ui::prompt(
        cx,
        "keep-pipe:".into(),
        Some('|'),
        ui::completers::none,
        move |cx, input: &str, event: PromptEvent| {
            let shell = &cx.editor.config().shell;
            if event != PromptEvent::Validate {
                return;
            }
            if input.is_empty() {
                return;
            }
            let (view, doc) = current!(cx.editor);
            let selection = doc.selection(view.id);

            let mut ranges = SmallVec::with_capacity(selection.len());
            let old_index = selection.primary_index();
            let mut index: Option<usize> = None;
            let text = doc.text().slice(..);

            for (i, range) in selection.ranges().iter().enumerate() {
                let fragment = range.slice(text);
                let (_output, success) = match shell_impl(shell, input, Some(fragment.into())) {
                    Ok(result) => result,
                    Err(err) => {
                        cx.editor.set_error(err.to_string());
                        return;
                    }
                };

                // if the process exits successfully, keep the selection
                if success {
                    ranges.push(*range);
                    if i >= old_index && index.is_none() {
                        index = Some(ranges.len() - 1);
                    }
                }
            }

            if ranges.is_empty() {
                cx.editor.set_error("No selections remaining");
                return;
            }

            let index = index.unwrap_or_else(|| ranges.len() - 1);
            doc.set_selection(view.id, Selection::new(ranges, index));
        },
    );
}

fn shell_impl(shell: &[String], cmd: &str, input: Option<Rope>) -> anyhow::Result<(Tendril, bool)> {
    tokio::task::block_in_place(|| helix_lsp::block_on(shell_impl_async(shell, cmd, input)))
}

async fn shell_impl_async(
    shell: &[String],
    cmd: &str,
    input: Option<Rope>,
) -> anyhow::Result<(Tendril, bool)> {
    use std::process::Stdio;
    use tokio::process::Command;
    ensure!(!shell.is_empty(), "No shell set");

    let mut process = Command::new(&shell[0]);
    process
        .args(&shell[1..])
        .arg(cmd)
        .stdout(Stdio::piped())
        .stderr(Stdio::piped());

    if input.is_some() || cfg!(windows) {
        process.stdin(Stdio::piped());
    } else {
        process.stdin(Stdio::null());
    }

    let mut process = match process.spawn() {
        Ok(process) => process,
        Err(e) => {
            log::error!("Failed to start shell: {}", e);
            return Err(e.into());
        }
    };
    let output = if let Some(mut stdin) = process.stdin.take() {
        let input_task = tokio::spawn(async move {
            if let Some(input) = input {
                helix_view::document::to_writer(&mut stdin, (encoding::UTF_8, false), &input)
                    .await?;
            }
            anyhow::Ok(())
        });
        let (output, _) = tokio::join! {
            process.wait_with_output(),
            input_task,
        };
        output?
    } else {
        // Process has no stdin, so we just take the output
        process.wait_with_output().await?
    };

    if !output.status.success() {
        if !output.stderr.is_empty() {
            let err = String::from_utf8_lossy(&output.stderr).to_string();
            log::error!("Shell error: {}", err);
            bail!("Shell error: {}", err);
        }
        match output.status.code() {
            Some(exit_code) => bail!("Shell command failed: status {}", exit_code),
            None => bail!("Shell command failed"),
        }
    } else if !output.stderr.is_empty() {
        log::debug!(
            "Command printed to stderr: {}",
            String::from_utf8_lossy(&output.stderr).to_string()
        );
    }

    let str = std::str::from_utf8(&output.stdout)
        .map_err(|_| anyhow!("Process did not output valid UTF-8"))?;
    let tendril = Tendril::from(str);
    Ok((tendril, output.status.success()))
}

fn shell(cx: &mut compositor::Context, cmd: &str, behavior: &ShellBehavior) {
    let pipe = match behavior {
        ShellBehavior::Replace | ShellBehavior::Ignore => true,
        ShellBehavior::Insert | ShellBehavior::Append => false,
    };

    let config = cx.editor.config();
    let shell = &config.shell;
    let (view, doc) = current!(cx.editor);
    let selection = doc.selection(view.id);

    let mut changes = Vec::with_capacity(selection.len());
    let mut ranges = SmallVec::with_capacity(selection.len());
    let text = doc.text().slice(..);

    let mut shell_output: Option<Tendril> = None;
    let mut offset = 0isize;
    for range in selection.ranges() {
        let (output, success) = if let Some(output) = shell_output.as_ref() {
            (output.clone(), true)
        } else {
            let fragment = range.slice(text);
            match shell_impl(shell, cmd, pipe.then(|| fragment.into())) {
                Ok(result) => {
                    if !pipe {
                        shell_output = Some(result.0.clone());
                    }
                    result
                }
                Err(err) => {
                    cx.editor.set_error(err.to_string());
                    return;
                }
            }
        };

        if !success {
            cx.editor.set_error("Command failed");
            return;
        }

        let output_len = output.chars().count();

        let (from, to, deleted_len) = match behavior {
            ShellBehavior::Replace => (range.from(), range.to(), range.len()),
            ShellBehavior::Insert => (range.from(), range.from(), 0),
            ShellBehavior::Append => (range.to(), range.to(), 0),
            _ => (range.from(), range.from(), 0),
        };

        // These `usize`s cannot underflow because selection ranges cannot overlap.
        let anchor = to
            .checked_add_signed(offset)
            .expect("Selection ranges cannot overlap")
            .checked_sub(deleted_len)
            .expect("Selection ranges cannot overlap");
        let new_range = Range::new(anchor, anchor + output_len).with_direction(range.direction());
        ranges.push(new_range);
        offset = offset
            .checked_add_unsigned(output_len)
            .expect("Selection ranges cannot overlap")
            .checked_sub_unsigned(deleted_len)
            .expect("Selection ranges cannot overlap");

        changes.push((from, to, Some(output)));
    }

    if behavior != &ShellBehavior::Ignore {
        let transaction = Transaction::change(doc.text(), changes.into_iter())
            .with_selection(Selection::new(ranges, selection.primary_index()));
        doc.apply(&transaction, view.id);
        doc.append_changes_to_history(view);
    }

    // after replace cursor may be out of bounds, do this to
    // make sure cursor is in view and update scroll as well
    view.ensure_cursor_in_view(doc, config.scrolloff);
}

fn shell_prompt(cx: &mut Context, prompt: Cow<'static, str>, behavior: ShellBehavior) {
    ui::prompt(
        cx,
        prompt,
        Some('|'),
        ui::completers::filename,
        move |cx, input: &str, event: PromptEvent| {
            if event != PromptEvent::Validate {
                return;
            }
            if input.is_empty() {
                return;
            }

            shell(cx, input, &behavior);
        },
    );
}

fn suspend(_cx: &mut Context) {
    #[cfg(not(windows))]
    signal_hook::low_level::raise(signal_hook::consts::signal::SIGTSTP).unwrap();
}

fn add_newline_above(cx: &mut Context) {
    add_newline_impl(cx, Open::Above);
}

fn add_newline_below(cx: &mut Context) {
    add_newline_impl(cx, Open::Below)
}

fn add_newline_impl(cx: &mut Context, open: Open) {
    let count = cx.count();
    let (view, doc) = current!(cx.editor);
    let selection = doc.selection(view.id);
    let text = doc.text();
    let slice = text.slice(..);

    let changes = selection.into_iter().map(|range| {
        let (start, end) = range.line_range(slice);
        let line = match open {
            Open::Above => start,
            Open::Below => end + 1,
        };
        let pos = text.line_to_char(line);
        (
            pos,
            pos,
            Some(doc.line_ending.as_str().repeat(count).into()),
        )
    });

    let transaction = Transaction::change(text, changes);
    doc.apply(&transaction, view.id);
}

enum IncrementDirection {
    Increase,
    Decrease,
}

/// Increment objects within selections by count.
fn increment(cx: &mut Context) {
    increment_impl(cx, IncrementDirection::Increase);
}

/// Decrement objects within selections by count.
fn decrement(cx: &mut Context) {
    increment_impl(cx, IncrementDirection::Decrease);
}

/// Increment objects within selections by `amount`.
/// A negative `amount` will decrement objects within selections.
fn increment_impl(cx: &mut Context, increment_direction: IncrementDirection) {
    let sign = match increment_direction {
        IncrementDirection::Increase => 1,
        IncrementDirection::Decrease => -1,
    };
    let mut amount = sign * cx.count() as i64;
    // If the register is `#` then increase or decrease the `amount` by 1 per element
    let increase_by = if cx.register == Some('#') { sign } else { 0 };

    let (view, doc) = current!(cx.editor);
    let selection = doc.selection(view.id);
    let text = doc.text().slice(..);

    let mut new_selection_ranges = SmallVec::new();
    let mut cumulative_length_diff: i128 = 0;
    let mut changes = vec![];

    for range in selection {
        let selected_text: Cow<str> = range.fragment(text);
        let new_from = ((range.from() as i128) + cumulative_length_diff) as usize;
        let incremented = [increment::integer, increment::date_time]
            .iter()
            .find_map(|incrementor| incrementor(selected_text.as_ref(), amount));

        amount += increase_by;

        match incremented {
            None => {
                let new_range = Range::new(
                    new_from,
                    (range.to() as i128 + cumulative_length_diff) as usize,
                );
                new_selection_ranges.push(new_range);
            }
            Some(new_text) => {
                let new_range = Range::new(new_from, new_from + new_text.len());
                cumulative_length_diff += new_text.len() as i128 - selected_text.len() as i128;
                new_selection_ranges.push(new_range);
                changes.push((range.from(), range.to(), Some(new_text.into())));
            }
        }
    }

    if !changes.is_empty() {
        let new_selection = Selection::new(new_selection_ranges, selection.primary_index());
        let transaction = Transaction::change(doc.text(), changes.into_iter());
        let transaction = transaction.with_selection(new_selection);
        doc.apply(&transaction, view.id);
        exit_select_mode(cx);
    }
}

fn record_macro(cx: &mut Context) {
    if let Some((reg, mut keys)) = cx.editor.macro_recording.take() {
        // Remove the keypress which ends the recording
        keys.pop();
        let s = keys
            .into_iter()
            .map(|key| {
                let s = key.to_string();
                if s.chars().count() == 1 {
                    s
                } else {
                    format!("<{}>", s)
                }
            })
            .collect::<String>();
        match cx.editor.registers.write(reg, vec![s]) {
            Ok(_) => cx
                .editor
                .set_status(format!("Recorded to register [{}]", reg)),
            Err(err) => cx.editor.set_error(err.to_string()),
        }
    } else {
        let reg = cx.register.take().unwrap_or('@');
        cx.editor.macro_recording = Some((reg, Vec::new()));
        cx.editor
            .set_status(format!("Recording to register [{}]", reg));
    }
}

fn replay_macro(cx: &mut Context) {
    let reg = cx.register.unwrap_or('@');

    if cx.editor.macro_replaying.contains(&reg) {
        cx.editor.set_error(format!(
            "Cannot replay from register [{}] because already replaying from same register",
            reg
        ));
        return;
    }

    let keys: Vec<KeyEvent> = if let Some(keys) = cx
        .editor
        .registers
        .read(reg, cx.editor)
        .filter(|values| values.len() == 1)
        .map(|mut values| values.next().unwrap())
    {
        match helix_view::input::parse_macro(&keys) {
            Ok(keys) => keys,
            Err(err) => {
                cx.editor.set_error(format!("Invalid macro: {}", err));
                return;
            }
        }
    } else {
        cx.editor.set_error(format!("Register [{}] empty", reg));
        return;
    };

    // Once the macro has been fully validated, it's marked as being under replay
    // to ensure we don't fall into infinite recursion.
    cx.editor.macro_replaying.push(reg);

    let count = cx.count();
    cx.callback.push(Box::new(move |compositor, cx| {
        for _ in 0..count {
            for &key in keys.iter() {
                compositor.handle_event(&compositor::Event::Key(key), cx);
            }
        }
        // The macro under replay is cleared at the end of the callback, not in the
        // macro replay context, or it will not correctly protect the user from
        // replaying recursively.
        cx.editor.macro_replaying.pop();
    }));
}<|MERGE_RESOLUTION|>--- conflicted
+++ resolved
@@ -2082,7 +2082,7 @@
 }
 
 fn search_selection(cx: &mut Context) {
-<<<<<<< HEAD
+    let register = cx.register.unwrap_or('/');
     let count = cx.count();
     let (view, doc) = current!(cx.editor);
     let contents = doc.text().slice(..);
@@ -2112,24 +2112,8 @@
             .collect::<Vec<_>>()
             .join("|")
     };
+
     let msg = format!("register '{}' set to '{}'", '/', &regex);
-    cx.editor.registers.push('/', regex);
-    cx.editor.set_status(msg);
-=======
-    let register = cx.register.unwrap_or('/');
-    let (view, doc) = current!(cx.editor);
-    let contents = doc.text().slice(..);
-
-    let regex = doc
-        .selection(view.id)
-        .iter()
-        .map(|selection| regex::escape(&selection.fragment(contents)))
-        .collect::<HashSet<_>>() // Collect into hashset to deduplicate identical regexes
-        .into_iter()
-        .collect::<Vec<_>>()
-        .join("|");
-
-    let msg = format!("register '{}' set to '{}'", register, &regex);
     match cx.editor.registers.push(register, regex) {
         Ok(_) => {
             cx.editor.registers.last_search_register = register;
@@ -2137,7 +2121,6 @@
         }
         Err(err) => cx.editor.set_error(err.to_string()),
     }
->>>>>>> d570c29c
 }
 
 fn make_search_word_bounded(cx: &mut Context) {
