pub(crate) mod dap;
pub(crate) mod lsp;
pub(crate) mod typed;

pub use dap::*;
use futures_util::FutureExt;
use helix_event::status;
use helix_stdx::{
    path::{self, find_paths},
    rope::{self, RopeSliceExt},
};
use helix_vcs::{FileChange, Hunk};
pub use lsp::*;
use tui::{
    text::{Span, Spans},
    widgets::Cell,
};
pub use typed::*;

use helix_core::{
    char_idx_at_visual_offset,
    chars::char_is_word,
    command_line, comment,
    doc_formatter::TextFormat,
    encoding, find_workspace,
    graphemes::{self, next_grapheme_boundary},
    history::UndoKind,
    increment,
    indent::{self, IndentStyle},
    line_ending::{get_line_ending_of_str, line_end_char_index},
    match_brackets,
    movement::{self, move_vertically_visual, Direction},
    object, pos_at_coords,
    regex::{self, Regex},
    search::{self, CharMatcher},
<<<<<<< HEAD
    selection, shellwords, surround,
    syntax::{BlockCommentToken, LanguageServerFeature, SHEBANG},
=======
    selection, surround,
    syntax::{BlockCommentToken, LanguageServerFeature},
>>>>>>> a3fa6588
    text_annotations::{Overlay, TextAnnotations},
    textobject,
    unicode::width::UnicodeWidthChar,
    visual_offset_from_block, Deletion, LineEnding, Position, Range, Rope, RopeReader, RopeSlice,
    Selection, SmallVec, Syntax, Tendril, Transaction,
};
use helix_view::{
    document::{FormatterError, Mode, SCRATCH_BUFFER_NAME},
    editor::Action,
    info::Info,
    input::KeyEvent,
    keyboard::KeyCode,
    theme::Style,
    tree,
    view::View,
    Document, DocumentId, Editor, ViewId,
};

use anyhow::{anyhow, bail, ensure, Context as _};
use insert::*;
use movement::Movement;

use crate::{
    compositor::{self, Component, Compositor},
    filter_picker_entry,
    job::Callback,
    ui::{self, overlay::overlaid, Picker, PickerColumn, Popup, Prompt, PromptEvent},
};

use crate::job::{self, Jobs};
use std::{
    char::{ToLowercase, ToUppercase},
    cmp::Ordering,
    collections::{HashMap, HashSet},
    error::Error,
    fmt,
    future::Future,
    io::Read,
    num::NonZeroUsize,
};

use std::{
    borrow::Cow,
    path::{Path, PathBuf},
};

use once_cell::sync::Lazy;
use serde::de::{self, Deserialize, Deserializer};
use url::Url;

use grep_regex::RegexMatcherBuilder;
use grep_searcher::{sinks, BinaryDetection, SearcherBuilder};
use ignore::{DirEntry, WalkBuilder, WalkState};

pub type OnKeyCallback = Box<dyn FnOnce(&mut Context, KeyEvent)>;
#[derive(PartialEq, Eq, Clone, Copy, Debug)]
pub enum OnKeyCallbackKind {
    PseudoPending,
    Fallback,
}

pub struct Context<'a> {
    pub register: Option<char>,
    pub count: Option<NonZeroUsize>,
    pub editor: &'a mut Editor,

    pub callback: Vec<crate::compositor::Callback>,
    pub on_next_key_callback: Option<(OnKeyCallback, OnKeyCallbackKind)>,
    pub jobs: &'a mut Jobs,
}

impl Context<'_> {
    /// Push a new component onto the compositor.
    pub fn push_layer(&mut self, component: Box<dyn Component>) {
        self.callback
            .push(Box::new(|compositor: &mut Compositor, _| {
                compositor.push(component)
            }));
    }

    /// Call `replace_or_push` on the Compositor
    pub fn replace_or_push_layer<T: Component>(&mut self, id: &'static str, component: T) {
        self.callback
            .push(Box::new(move |compositor: &mut Compositor, _| {
                compositor.replace_or_push(id, component);
            }));
    }

    #[inline]
    pub fn on_next_key(
        &mut self,
        on_next_key_callback: impl FnOnce(&mut Context, KeyEvent) + 'static,
    ) {
        self.on_next_key_callback = Some((
            Box::new(on_next_key_callback),
            OnKeyCallbackKind::PseudoPending,
        ));
    }

    #[inline]
    pub fn on_next_key_fallback(
        &mut self,
        on_next_key_callback: impl FnOnce(&mut Context, KeyEvent) + 'static,
    ) {
        self.on_next_key_callback =
            Some((Box::new(on_next_key_callback), OnKeyCallbackKind::Fallback));
    }

    #[inline]
    pub fn callback<T, F>(
        &mut self,
        call: impl Future<Output = helix_lsp::Result<serde_json::Value>> + 'static + Send,
        callback: F,
    ) where
        T: for<'de> serde::Deserialize<'de> + Send + 'static,
        F: FnOnce(&mut Editor, &mut Compositor, T) + Send + 'static,
    {
        self.jobs.callback(make_job_callback(call, callback));
    }

    /// Returns 1 if no explicit count was provided
    #[inline]
    pub fn count(&self) -> usize {
        self.count.map_or(1, |v| v.get())
    }

    /// Waits on all pending jobs, and then tries to flush all pending write
    /// operations for all documents.
    pub fn block_try_flush_writes(&mut self) -> anyhow::Result<()> {
        compositor::Context {
            editor: self.editor,
            jobs: self.jobs,
            scroll: None,
        }
        .block_try_flush_writes()
    }
}

#[inline]
fn make_job_callback<T, F>(
    call: impl Future<Output = helix_lsp::Result<serde_json::Value>> + 'static + Send,
    callback: F,
) -> std::pin::Pin<Box<impl Future<Output = Result<Callback, anyhow::Error>>>>
where
    T: for<'de> serde::Deserialize<'de> + Send + 'static,
    F: FnOnce(&mut Editor, &mut Compositor, T) + Send + 'static,
{
    Box::pin(async move {
        let json = call.await?;
        let response = serde_json::from_value(json)?;
        let call: job::Callback = Callback::EditorCompositor(Box::new(
            move |editor: &mut Editor, compositor: &mut Compositor| {
                callback(editor, compositor, response)
            },
        ));
        Ok(call)
    })
}

use helix_view::{align_view, Align};

/// MappableCommands are commands that can be bound to keys, executable in
/// normal, insert or select mode.
///
/// There are three kinds:
///
/// * Static: commands usually bound to keys and used for editing, movement,
///   etc., for example `move_char_left`.
/// * Typable: commands executable from command mode, prefixed with a `:`,
///   for example `:write!`.
/// * Macro: a sequence of keys to execute, for example `@miw`.
#[derive(Clone)]
pub enum MappableCommand {
    Typable {
        name: String,
        args: String,
        doc: String,
    },
    Static {
        name: &'static str,
        fun: fn(cx: &mut Context),
        doc: &'static str,
    },
    Macro {
        name: String,
        keys: Vec<KeyEvent>,
    },
}

macro_rules! static_commands {
    ( $($name:ident, $doc:literal,)* ) => {
        $(
            #[allow(non_upper_case_globals)]
            pub const $name: Self = Self::Static {
                name: stringify!($name),
                fun: $name,
                doc: $doc
            };
        )*

        pub const STATIC_COMMAND_LIST: &'static [Self] = &[
            $( Self::$name, )*
        ];
    }
}

impl MappableCommand {
    pub fn execute(&self, cx: &mut Context) {
        match &self {
            Self::Typable { name, args, doc: _ } => {
                if let Some(command) = typed::TYPABLE_COMMAND_MAP.get(name.as_str()) {
                    let mut cx = compositor::Context {
                        editor: cx.editor,
                        jobs: cx.jobs,
                        scroll: None,
                    };
                    if let Err(e) =
                        typed::execute_command(&mut cx, command, args, PromptEvent::Validate)
                    {
                        cx.editor.set_error(format!("{}", e));
                    }
                } else {
                    cx.editor.set_error(format!("no such command: '{name}'"));
                }
            }
            Self::Static { fun, .. } => (fun)(cx),
            Self::Macro { keys, .. } => {
                // Protect against recursive macros.
                if cx.editor.macro_replaying.contains(&'@') {
                    cx.editor.set_error(
                        "Cannot execute macro because the [@] register is already playing a macro",
                    );
                    return;
                }
                cx.editor.macro_replaying.push('@');
                let keys = keys.clone();
                cx.callback.push(Box::new(move |compositor, cx| {
                    for key in keys.into_iter() {
                        compositor.handle_event(&compositor::Event::Key(key), cx);
                    }
                    cx.editor.macro_replaying.pop();
                }));
            }
        }
    }

    pub fn name(&self) -> &str {
        match &self {
            Self::Typable { name, .. } => name,
            Self::Static { name, .. } => name,
            Self::Macro { name, .. } => name,
        }
    }

    pub fn doc(&self) -> &str {
        match &self {
            Self::Typable { doc, .. } => doc,
            Self::Static { doc, .. } => doc,
            Self::Macro { name, .. } => name,
        }
    }

    #[rustfmt::skip]
    static_commands!(
        no_op, "Do nothing",
        move_char_left, "Move left",
        move_char_right, "Move right",
        move_line_up, "Move up",
        move_line_down, "Move down",
        move_visual_line_up, "Move up",
        move_visual_line_down, "Move down",
        extend_char_left, "Extend left",
        extend_char_right, "Extend right",
        extend_line_up, "Extend up",
        extend_line_down, "Extend down",
        extend_visual_line_up, "Extend up",
        extend_visual_line_down, "Extend down",
        copy_selection_on_next_line, "Copy selection on next line",
        copy_selection_on_prev_line, "Copy selection on previous line",
        move_next_word_start, "Move to start of next word",
        move_prev_word_start, "Move to start of previous word",
        move_next_word_end, "Move to end of next word",
        move_prev_word_end, "Move to end of previous word",
        move_next_long_word_start, "Move to start of next long word",
        move_prev_long_word_start, "Move to start of previous long word",
        move_next_long_word_end, "Move to end of next long word",
        move_prev_long_word_end, "Move to end of previous long word",
        move_next_sub_word_start, "Move to start of next sub word",
        move_prev_sub_word_start, "Move to start of previous sub word",
        move_next_sub_word_end, "Move to end of next sub word",
        move_prev_sub_word_end, "Move to end of previous sub word",
        move_parent_node_end, "Move to end of the parent node",
        move_parent_node_start, "Move to beginning of the parent node",
        extend_next_word_start, "Extend to start of next word",
        extend_prev_word_start, "Extend to start of previous word",
        extend_next_word_end, "Extend to end of next word",
        extend_prev_word_end, "Extend to end of previous word",
        extend_next_long_word_start, "Extend to start of next long word",
        extend_prev_long_word_start, "Extend to start of previous long word",
        extend_next_long_word_end, "Extend to end of next long word",
        extend_prev_long_word_end, "Extend to end of prev long word",
        extend_next_sub_word_start, "Extend to start of next sub word",
        extend_prev_sub_word_start, "Extend to start of previous sub word",
        extend_next_sub_word_end, "Extend to end of next sub word",
        extend_prev_sub_word_end, "Extend to end of prev sub word",
        extend_parent_node_end, "Extend to end of the parent node",
        extend_parent_node_start, "Extend to beginning of the parent node",
        find_till_char, "Move till next occurrence of char",
        find_next_char, "Move to next occurrence of char",
        extend_till_char, "Extend till next occurrence of char",
        extend_next_char, "Extend to next occurrence of char",
        till_prev_char, "Move till previous occurrence of char",
        find_prev_char, "Move to previous occurrence of char",
        extend_till_prev_char, "Extend till previous occurrence of char",
        extend_prev_char, "Extend to previous occurrence of char",
        repeat_last_motion, "Repeat last motion",
        replace, "Replace with new char",
        switch_case, "Switch (toggle) case",
        switch_to_uppercase, "Switch to uppercase",
        switch_to_lowercase, "Switch to lowercase",
        page_up, "Move page up",
        page_down, "Move page down",
        half_page_up, "Move half page up",
        half_page_down, "Move half page down",
        page_cursor_up, "Move page and cursor up",
        page_cursor_down, "Move page and cursor down",
        page_cursor_half_up, "Move page and cursor half up",
        page_cursor_half_down, "Move page and cursor half down",
        select_all, "Select whole document",
        select_regex, "Select all regex matches inside selections",
        split_selection, "Split selections on regex matches",
        split_selection_on_newline, "Split selection on newlines",
        merge_selections, "Merge selections",
        merge_consecutive_selections, "Merge consecutive selections",
        search, "Search for regex pattern",
        rsearch, "Reverse search for regex pattern",
        search_next, "Select next search match",
        search_prev, "Select previous search match",
        extend_search_next, "Add next search match to selection",
        extend_search_prev, "Add previous search match to selection",
        search_selection, "Use current selection as search pattern",
        search_selection_detect_word_boundaries, "Use current selection as the search pattern, automatically wrapping with `\\b` on word boundaries",
        make_search_word_bounded, "Modify current search to make it word bounded",
        global_search, "Global search in workspace folder",
        extend_line, "Select current line, if already selected, extend to another line based on the anchor",
        extend_line_below, "Select current line, if already selected, extend to next line",
        extend_line_above, "Select current line, if already selected, extend to previous line",
        select_line_above, "Select current line, if already selected, extend or shrink line above based on the anchor",
        select_line_below, "Select current line, if already selected, extend or shrink line below based on the anchor",
        extend_to_line_bounds, "Extend selection to line bounds",
        shrink_to_line_bounds, "Shrink selection to line bounds",
        delete_selection, "Delete selection",
        delete_selection_noyank, "Delete selection without yanking",
        change_selection, "Change selection",
        change_selection_noyank, "Change selection without yanking",
        collapse_selection, "Collapse selection into single cursor",
        flip_selections, "Flip selection cursor and anchor",
        ensure_selections_forward, "Ensure all selections face forward",
        insert_mode, "Insert before selection",
        append_mode, "Append after selection",
        command_mode, "Enter command mode",
        file_picker, "Open file picker",
        file_picker_in_current_buffer_directory, "Open file picker at current buffer's directory",
        file_picker_in_current_directory, "Open file picker at current working directory",
        file_explorer, "Open file explorer in workspace root",
        file_explorer_in_current_buffer_directory, "Open file explorer at current buffer's directory",
        file_explorer_in_current_directory, "Open file explorer at current working directory",
        code_action, "Perform code action",
        buffer_picker, "Open buffer picker",
        jumplist_picker, "Open jumplist picker",
        symbol_picker, "Open symbol picker",
        changed_file_picker, "Open changed file picker",
        select_references_to_symbol_under_cursor, "Select symbol references",
        workspace_symbol_picker, "Open workspace symbol picker",
        diagnostics_picker, "Open diagnostic picker",
        workspace_diagnostics_picker, "Open workspace diagnostic picker",
        last_picker, "Open last picker",
        insert_at_line_start, "Insert at start of line",
        insert_at_line_end, "Insert at end of line",
        open_below, "Open new line below selection",
        open_above, "Open new line above selection",
        normal_mode, "Enter normal mode",
        select_mode, "Enter selection extend mode",
        exit_select_mode, "Exit selection mode",
        goto_definition, "Goto definition",
        goto_declaration, "Goto declaration",
        add_newline_above, "Add newline above",
        add_newline_below, "Add newline below",
        goto_type_definition, "Goto type definition",
        goto_implementation, "Goto implementation",
        goto_file_start, "Goto line number <n> else file start",
        goto_file_end, "Goto file end",
        goto_file, "Goto files/URLs in selections",
        goto_file_hsplit, "Goto files in selections (hsplit)",
        goto_file_vsplit, "Goto files in selections (vsplit)",
        goto_reference, "Goto references",
        goto_window_top, "Goto window top",
        goto_window_center, "Goto window center",
        goto_window_bottom, "Goto window bottom",
        goto_last_accessed_file, "Goto last accessed file",
        goto_last_modified_file, "Goto last modified file",
        goto_last_modification, "Goto last modification",
        goto_line, "Goto line",
        goto_last_line, "Goto last line",
        goto_first_diag, "Goto first diagnostic",
        goto_last_diag, "Goto last diagnostic",
        goto_next_diag, "Goto next diagnostic",
        goto_prev_diag, "Goto previous diagnostic",
        goto_next_change, "Goto next change",
        goto_prev_change, "Goto previous change",
        goto_first_change, "Goto first change",
        goto_last_change, "Goto last change",
        goto_line_start, "Goto line start",
        goto_line_end, "Goto line end",
        goto_next_buffer, "Goto next buffer",
        goto_previous_buffer, "Goto previous buffer",
        goto_line_end_newline, "Goto newline at line end",
        goto_first_nonwhitespace, "Goto first non-blank in line",
        trim_selections, "Trim whitespace from selections",
        extend_to_line_start, "Extend to line start",
        extend_to_first_nonwhitespace, "Extend to first non-blank in line",
        extend_to_line_end, "Extend to line end",
        extend_to_line_end_newline, "Extend to line end",
        signature_help, "Show signature help",
        smart_tab, "Insert tab if all cursors have all whitespace to their left; otherwise, run a separate command.",
        insert_tab, "Insert tab char",
        insert_newline, "Insert newline char",
        delete_char_backward, "Delete previous char",
        delete_char_forward, "Delete next char",
        delete_word_backward, "Delete previous word",
        delete_word_forward, "Delete next word",
        kill_to_line_start, "Delete till start of line",
        kill_to_line_end, "Delete till end of line",
        undo, "Undo change",
        redo, "Redo change",
        earlier, "Move backward in history",
        later, "Move forward in history",
        commit_undo_checkpoint, "Commit changes to new checkpoint",
        yank, "Yank selection",
        yank_to_clipboard, "Yank selections to clipboard",
        yank_to_primary_clipboard, "Yank selections to primary clipboard",
        yank_joined, "Join and yank selections",
        yank_joined_to_clipboard, "Join and yank selections to clipboard",
        yank_main_selection_to_clipboard, "Yank main selection to clipboard",
        yank_joined_to_primary_clipboard, "Join and yank selections to primary clipboard",
        yank_main_selection_to_primary_clipboard, "Yank main selection to primary clipboard",
        replace_with_yanked, "Replace with yanked text",
        replace_selections_with_clipboard, "Replace selections by clipboard content",
        replace_selections_with_primary_clipboard, "Replace selections by primary clipboard",
        paste_after, "Paste after selection",
        paste_before, "Paste before selection",
        paste_clipboard_after, "Paste clipboard after selections",
        paste_clipboard_before, "Paste clipboard before selections",
        paste_primary_clipboard_after, "Paste primary clipboard after selections",
        paste_primary_clipboard_before, "Paste primary clipboard before selections",
        indent, "Indent selection",
        unindent, "Unindent selection",
        format_selections, "Format selection",
        join_selections, "Join lines inside selection",
        join_selections_space, "Join lines inside selection and select spaces",
        keep_selections, "Keep selections matching regex",
        remove_selections, "Remove selections matching regex",
        align_selections, "Align selections in column",
        keep_primary_selection, "Keep primary selection",
        remove_primary_selection, "Remove primary selection",
        completion, "Invoke completion popup",
        hover, "Show docs for item under cursor",
        toggle_comments, "Comment/uncomment selections",
        toggle_line_comments, "Line comment/uncomment selections",
        toggle_block_comments, "Block comment/uncomment selections",
        rotate_selections_forward, "Rotate selections forward",
        rotate_selections_backward, "Rotate selections backward",
        rotate_selection_contents_forward, "Rotate selection contents forward",
        rotate_selection_contents_backward, "Rotate selections contents backward",
        reverse_selection_contents, "Reverse selections contents",
        expand_selection, "Expand selection to parent syntax node",
        shrink_selection, "Shrink selection to previously expanded syntax node",
        select_next_sibling, "Select next sibling in the syntax tree",
        select_prev_sibling, "Select previous sibling the in syntax tree",
        select_all_siblings, "Select all siblings of the current node",
        select_all_children, "Select all children of the current node",
        jump_forward, "Jump forward on jumplist",
        jump_backward, "Jump backward on jumplist",
        save_selection, "Save current selection to jumplist",
        jump_view_right, "Jump to right split",
        jump_view_left, "Jump to left split",
        jump_view_up, "Jump to split above",
        jump_view_down, "Jump to split below",
        swap_view_right, "Swap with right split",
        swap_view_left, "Swap with left split",
        swap_view_up, "Swap with split above",
        swap_view_down, "Swap with split below",
        transpose_view, "Transpose splits",
        rotate_view, "Goto next window",
        rotate_view_reverse, "Goto previous window",
        hsplit, "Horizontal bottom split",
        hsplit_new, "Horizontal bottom split scratch buffer",
        vsplit, "Vertical right split",
        vsplit_new, "Vertical right split scratch buffer",
        wclose, "Close window",
        wonly, "Close windows except current",
        select_register, "Select register",
        insert_register, "Insert register",
        copy_between_registers, "Copy between two registers",
        align_view_middle, "Align view middle",
        align_view_top, "Align view top",
        align_view_center, "Align view center",
        align_view_bottom, "Align view bottom",
        scroll_up, "Scroll view up",
        scroll_down, "Scroll view down",
        match_brackets, "Goto matching bracket",
        surround_add, "Surround add",
        surround_replace, "Surround replace",
        surround_delete, "Surround delete",
        select_textobject_around, "Select around object",
        select_textobject_inner, "Select inside object",
        goto_next_function, "Goto next function",
        goto_prev_function, "Goto previous function",
        goto_next_class, "Goto next type definition",
        goto_prev_class, "Goto previous type definition",
        goto_next_parameter, "Goto next parameter",
        goto_prev_parameter, "Goto previous parameter",
        goto_next_comment, "Goto next comment",
        goto_prev_comment, "Goto previous comment",
        goto_next_test, "Goto next test",
        goto_prev_test, "Goto previous test",
        goto_next_entry, "Goto next pairing",
        goto_prev_entry, "Goto previous pairing",
        goto_next_paragraph, "Goto next paragraph",
        goto_prev_paragraph, "Goto previous paragraph",
        dap_launch, "Launch debug target",
        dap_restart, "Restart debugging session",
        dap_toggle_breakpoint, "Toggle breakpoint",
        dap_continue, "Continue program execution",
        dap_pause, "Pause program execution",
        dap_step_in, "Step in",
        dap_step_out, "Step out",
        dap_next, "Step to next",
        dap_variables, "List variables",
        dap_terminate, "End debug session",
        dap_edit_condition, "Edit breakpoint condition on current line",
        dap_edit_log, "Edit breakpoint log message on current line",
        dap_switch_thread, "Switch current thread",
        dap_switch_stack_frame, "Switch stack frame",
        dap_enable_exceptions, "Enable exception breakpoints",
        dap_disable_exceptions, "Disable exception breakpoints",
        shell_pipe, "Pipe selections through shell command",
        shell_pipe_to, "Pipe selections into shell command ignoring output",
        shell_insert_output, "Insert shell command output before selections",
        shell_append_output, "Append shell command output after selections",
        shell_keep_pipe, "Filter selections with shell predicate",
        suspend, "Suspend and return to shell",
        rename_symbol, "Rename symbol",
        increment, "Increment item under cursor",
        decrement, "Decrement item under cursor",
        record_macro, "Record macro",
        replay_macro, "Replay macro",
        command_palette, "Open command palette",
        goto_word, "Jump to a two-character label",
        extend_to_word, "Extend to a two-character label",
        goto_next_tabstop, "goto next snippet placeholder",
        goto_prev_tabstop, "goto next snippet placeholder",
    );
}

impl fmt::Debug for MappableCommand {
    fn fmt(&self, f: &mut std::fmt::Formatter<'_>) -> std::fmt::Result {
        match self {
            MappableCommand::Static { name, .. } => {
                f.debug_tuple("MappableCommand").field(name).finish()
            }
            MappableCommand::Typable { name, args, .. } => f
                .debug_tuple("MappableCommand")
                .field(name)
                .field(args)
                .finish(),
            MappableCommand::Macro { name, keys, .. } => f
                .debug_tuple("MappableCommand")
                .field(name)
                .field(keys)
                .finish(),
        }
    }
}

impl fmt::Display for MappableCommand {
    fn fmt(&self, f: &mut std::fmt::Formatter<'_>) -> std::fmt::Result {
        f.write_str(self.name())
    }
}

impl std::str::FromStr for MappableCommand {
    type Err = anyhow::Error;

    fn from_str(s: &str) -> Result<Self, Self::Err> {
        if let Some(suffix) = s.strip_prefix(':') {
            let (name, args, _) = command_line::split(suffix);
            ensure!(!name.is_empty(), "Expected typable command name");
            typed::TYPABLE_COMMAND_MAP
                .get(name)
                .map(|cmd| {
                    let doc = if args.is_empty() {
                        cmd.doc.to_string()
                    } else {
                        format!(":{} {:?}", cmd.name, args)
                    };
                    MappableCommand::Typable {
                        name: cmd.name.to_owned(),
                        doc,
                        args: args.to_string(),
                    }
                })
                .ok_or_else(|| anyhow!("No TypableCommand named '{}'", s))
        } else if let Some(suffix) = s.strip_prefix('@') {
            helix_view::input::parse_macro(suffix).map(|keys| Self::Macro {
                name: s.to_string(),
                keys,
            })
        } else {
            MappableCommand::STATIC_COMMAND_LIST
                .iter()
                .find(|cmd| cmd.name() == s)
                .cloned()
                .ok_or_else(|| anyhow!("No command named '{}'", s))
        }
    }
}

impl<'de> Deserialize<'de> for MappableCommand {
    fn deserialize<D>(deserializer: D) -> Result<Self, D::Error>
    where
        D: Deserializer<'de>,
    {
        let s = String::deserialize(deserializer)?;
        s.parse().map_err(de::Error::custom)
    }
}

impl PartialEq for MappableCommand {
    fn eq(&self, other: &Self) -> bool {
        match (self, other) {
            (
                MappableCommand::Typable {
                    name: first_name,
                    args: first_args,
                    ..
                },
                MappableCommand::Typable {
                    name: second_name,
                    args: second_args,
                    ..
                },
            ) => first_name == second_name && first_args == second_args,
            (
                MappableCommand::Static {
                    name: first_name, ..
                },
                MappableCommand::Static {
                    name: second_name, ..
                },
            ) => first_name == second_name,
            _ => false,
        }
    }
}

fn no_op(_cx: &mut Context) {}

type MoveFn =
    fn(RopeSlice, Range, Direction, usize, Movement, &TextFormat, &mut TextAnnotations) -> Range;

fn move_impl(cx: &mut Context, move_fn: MoveFn, dir: Direction, behaviour: Movement) {
    let count = cx.count();
    let (view, doc) = current!(cx.editor);
    let text = doc.text().slice(..);
    let text_fmt = doc.text_format(view.inner_area(doc).width, None);
    let mut annotations = view.text_annotations(doc, None);

    let selection = doc.selection(view.id).clone().transform(|range| {
        move_fn(
            text,
            range,
            dir,
            count,
            behaviour,
            &text_fmt,
            &mut annotations,
        )
    });
    drop(annotations);
    doc.set_selection(view.id, selection);
}

use helix_core::movement::{move_horizontally, move_vertically};

fn move_char_left(cx: &mut Context) {
    move_impl(cx, move_horizontally, Direction::Backward, Movement::Move)
}

fn move_char_right(cx: &mut Context) {
    move_impl(cx, move_horizontally, Direction::Forward, Movement::Move)
}

fn move_line_up(cx: &mut Context) {
    move_impl(cx, move_vertically, Direction::Backward, Movement::Move)
}

fn move_line_down(cx: &mut Context) {
    move_impl(cx, move_vertically, Direction::Forward, Movement::Move)
}

fn move_visual_line_up(cx: &mut Context) {
    move_impl(
        cx,
        move_vertically_visual,
        Direction::Backward,
        Movement::Move,
    )
}

fn move_visual_line_down(cx: &mut Context) {
    move_impl(
        cx,
        move_vertically_visual,
        Direction::Forward,
        Movement::Move,
    )
}

fn extend_char_left(cx: &mut Context) {
    move_impl(cx, move_horizontally, Direction::Backward, Movement::Extend)
}

fn extend_char_right(cx: &mut Context) {
    move_impl(cx, move_horizontally, Direction::Forward, Movement::Extend)
}

fn extend_line_up(cx: &mut Context) {
    move_impl(cx, move_vertically, Direction::Backward, Movement::Extend)
}

fn extend_line_down(cx: &mut Context) {
    move_impl(cx, move_vertically, Direction::Forward, Movement::Extend)
}

fn extend_visual_line_up(cx: &mut Context) {
    move_impl(
        cx,
        move_vertically_visual,
        Direction::Backward,
        Movement::Extend,
    )
}

fn extend_visual_line_down(cx: &mut Context) {
    move_impl(
        cx,
        move_vertically_visual,
        Direction::Forward,
        Movement::Extend,
    )
}

fn goto_line_end_impl(view: &mut View, doc: &mut Document, movement: Movement) {
    let text = doc.text().slice(..);

    let selection = doc.selection(view.id).clone().transform(|range| {
        let line = range.cursor_line(text);
        let line_start = text.line_to_char(line);

        let pos = graphemes::prev_grapheme_boundary(text, line_end_char_index(&text, line))
            .max(line_start);

        range.put_cursor(text, pos, movement == Movement::Extend)
    });
    doc.set_selection(view.id, selection);
}

fn goto_line_end(cx: &mut Context) {
    let (view, doc) = current!(cx.editor);
    goto_line_end_impl(
        view,
        doc,
        if cx.editor.mode == Mode::Select {
            Movement::Extend
        } else {
            Movement::Move
        },
    )
}

fn extend_to_line_end(cx: &mut Context) {
    let (view, doc) = current!(cx.editor);
    goto_line_end_impl(view, doc, Movement::Extend)
}

fn goto_line_end_newline_impl(view: &mut View, doc: &mut Document, movement: Movement) {
    let text = doc.text().slice(..);

    let selection = doc.selection(view.id).clone().transform(|range| {
        let line = range.cursor_line(text);
        let pos = line_end_char_index(&text, line);

        range.put_cursor(text, pos, movement == Movement::Extend)
    });
    doc.set_selection(view.id, selection);
}

fn goto_line_end_newline(cx: &mut Context) {
    let (view, doc) = current!(cx.editor);
    goto_line_end_newline_impl(
        view,
        doc,
        if cx.editor.mode == Mode::Select {
            Movement::Extend
        } else {
            Movement::Move
        },
    )
}

fn extend_to_line_end_newline(cx: &mut Context) {
    let (view, doc) = current!(cx.editor);
    goto_line_end_newline_impl(view, doc, Movement::Extend)
}

fn goto_line_start_impl(view: &mut View, doc: &mut Document, movement: Movement) {
    let text = doc.text().slice(..);

    let selection = doc.selection(view.id).clone().transform(|range| {
        let line = range.cursor_line(text);

        // adjust to start of the line
        let pos = text.line_to_char(line);
        range.put_cursor(text, pos, movement == Movement::Extend)
    });
    doc.set_selection(view.id, selection);
}

fn goto_line_start(cx: &mut Context) {
    let (view, doc) = current!(cx.editor);
    goto_line_start_impl(
        view,
        doc,
        if cx.editor.mode == Mode::Select {
            Movement::Extend
        } else {
            Movement::Move
        },
    )
}

fn goto_next_buffer(cx: &mut Context) {
    goto_buffer(cx.editor, Direction::Forward, cx.count());
}

fn goto_previous_buffer(cx: &mut Context) {
    goto_buffer(cx.editor, Direction::Backward, cx.count());
}

fn goto_buffer(editor: &mut Editor, direction: Direction, count: usize) {
    let current = view!(editor).doc;

    let id = match direction {
        Direction::Forward => {
            let iter = editor.documents.keys();
            // skip 'count' times past current buffer
            iter.cycle().skip_while(|id| *id != &current).nth(count)
        }
        Direction::Backward => {
            let iter = editor.documents.keys();
            // skip 'count' times past current buffer
            iter.rev()
                .cycle()
                .skip_while(|id| *id != &current)
                .nth(count)
        }
    }
    .unwrap();

    let id = *id;

    editor.switch(id, Action::Replace);
}

fn extend_to_line_start(cx: &mut Context) {
    let (view, doc) = current!(cx.editor);
    goto_line_start_impl(view, doc, Movement::Extend)
}

fn kill_to_line_start(cx: &mut Context) {
    delete_by_selection_insert_mode(
        cx,
        move |text, range| {
            let line = range.cursor_line(text);
            let first_char = text.line_to_char(line);
            let anchor = range.cursor(text);
            let head = if anchor == first_char && line != 0 {
                // select until previous line
                line_end_char_index(&text, line - 1)
            } else if let Some(pos) = text.line(line).first_non_whitespace_char() {
                if first_char + pos < anchor {
                    // select until first non-blank in line if cursor is after it
                    first_char + pos
                } else {
                    // select until start of line
                    first_char
                }
            } else {
                // select until start of line
                first_char
            };
            (head, anchor)
        },
        Direction::Backward,
    );
}

fn kill_to_line_end(cx: &mut Context) {
    delete_by_selection_insert_mode(
        cx,
        |text, range| {
            let line = range.cursor_line(text);
            let line_end_pos = line_end_char_index(&text, line);
            let pos = range.cursor(text);

            // if the cursor is on the newline char delete that
            if pos == line_end_pos {
                (pos, text.line_to_char(line + 1))
            } else {
                (pos, line_end_pos)
            }
        },
        Direction::Forward,
    );
}

fn goto_first_nonwhitespace(cx: &mut Context) {
    let (view, doc) = current!(cx.editor);

    goto_first_nonwhitespace_impl(
        view,
        doc,
        if cx.editor.mode == Mode::Select {
            Movement::Extend
        } else {
            Movement::Move
        },
    )
}

fn extend_to_first_nonwhitespace(cx: &mut Context) {
    let (view, doc) = current!(cx.editor);
    goto_first_nonwhitespace_impl(view, doc, Movement::Extend)
}

fn goto_first_nonwhitespace_impl(view: &mut View, doc: &mut Document, movement: Movement) {
    let text = doc.text().slice(..);

    let selection = doc.selection(view.id).clone().transform(|range| {
        let line = range.cursor_line(text);

        if let Some(pos) = text.line(line).first_non_whitespace_char() {
            let pos = pos + text.line_to_char(line);
            range.put_cursor(text, pos, movement == Movement::Extend)
        } else {
            range
        }
    });
    doc.set_selection(view.id, selection);
}

fn trim_selections(cx: &mut Context) {
    let (view, doc) = current!(cx.editor);
    let text = doc.text().slice(..);

    let ranges: SmallVec<[Range; 1]> = doc
        .selection(view.id)
        .iter()
        .filter_map(|range| {
            if range.is_empty() || range.slice(text).chars().all(|ch| ch.is_whitespace()) {
                return None;
            }
            let mut start = range.from();
            let mut end = range.to();
            start = movement::skip_while(text, start, |x| x.is_whitespace()).unwrap_or(start);
            end = movement::backwards_skip_while(text, end, |x| x.is_whitespace()).unwrap_or(end);
            Some(Range::new(start, end).with_direction(range.direction()))
        })
        .collect();

    if !ranges.is_empty() {
        let primary = doc.selection(view.id).primary();
        let idx = ranges
            .iter()
            .position(|range| range.overlaps(&primary))
            .unwrap_or(ranges.len() - 1);
        doc.set_selection(view.id, Selection::new(ranges, idx));
    } else {
        collapse_selection(cx);
        keep_primary_selection(cx);
    };
}

// align text in selection
#[allow(deprecated)]
fn align_selections(cx: &mut Context) {
    use helix_core::visual_coords_at_pos;

    let (view, doc) = current!(cx.editor);
    let text = doc.text().slice(..);
    let selection = doc.selection(view.id);

    let tab_width = doc.tab_width();
    let mut column_widths: Vec<Vec<_>> = Vec::new();
    let mut last_line = text.len_lines() + 1;
    let mut col = 0;

    for range in selection {
        let coords = visual_coords_at_pos(text, range.head, tab_width);
        let anchor_coords = visual_coords_at_pos(text, range.anchor, tab_width);

        if coords.row != anchor_coords.row {
            cx.editor
                .set_error("align cannot work with multi line selections");
            return;
        }

        col = if coords.row == last_line { col + 1 } else { 0 };

        if col >= column_widths.len() {
            column_widths.push(Vec::new());
        }
        column_widths[col].push((range.from(), coords.col));

        last_line = coords.row;
    }

    let mut changes = Vec::with_capacity(selection.len());

    // Account for changes on each row
    let len = column_widths.first().map(|cols| cols.len()).unwrap_or(0);
    let mut offs = vec![0; len];

    for col in column_widths {
        let max_col = col
            .iter()
            .enumerate()
            .map(|(row, (_, cursor))| *cursor + offs[row])
            .max()
            .unwrap_or(0);

        for (row, (insert_pos, last_col)) in col.into_iter().enumerate() {
            let ins_count = max_col - (last_col + offs[row]);

            if ins_count == 0 {
                continue;
            }

            offs[row] += ins_count;

            changes.push((insert_pos, insert_pos, Some(" ".repeat(ins_count).into())));
        }
    }

    // The changeset has to be sorted
    changes.sort_unstable_by_key(|(from, _, _)| *from);

    let transaction = Transaction::change(doc.text(), changes.into_iter());
    doc.apply(&transaction, view.id);
    exit_select_mode(cx);
}

fn goto_window(cx: &mut Context, align: Align) {
    let count = cx.count() - 1;
    let config = cx.editor.config();
    let (view, doc) = current!(cx.editor);
    let view_offset = doc.view_offset(view.id);

    let height = view.inner_height();

    // respect user given count if any
    // - 1 so we have at least one gap in the middle.
    // a height of 6 with padding of 3 on each side will keep shifting the view back and forth
    // as we type
    let scrolloff = config.scrolloff.min(height.saturating_sub(1) / 2);

    let last_visual_line = view.last_visual_line(doc);

    let visual_line = match align {
        Align::Top => view_offset.vertical_offset + scrolloff + count,
        Align::Center => view_offset.vertical_offset + (last_visual_line / 2),
        Align::Bottom => {
            view_offset.vertical_offset + last_visual_line.saturating_sub(scrolloff + count)
        }
    };
    let visual_line = visual_line
        .max(view_offset.vertical_offset + scrolloff)
        .min(view_offset.vertical_offset + last_visual_line.saturating_sub(scrolloff));

    let pos = view
        .pos_at_visual_coords(doc, visual_line as u16, 0, false)
        .expect("visual_line was constrained to the view area");

    let text = doc.text().slice(..);
    let selection = doc
        .selection(view.id)
        .clone()
        .transform(|range| range.put_cursor(text, pos, cx.editor.mode == Mode::Select));
    doc.set_selection(view.id, selection);
}

fn goto_window_top(cx: &mut Context) {
    goto_window(cx, Align::Top)
}

fn goto_window_center(cx: &mut Context) {
    goto_window(cx, Align::Center)
}

fn goto_window_bottom(cx: &mut Context) {
    goto_window(cx, Align::Bottom)
}

fn move_word_impl<F>(cx: &mut Context, move_fn: F)
where
    F: Fn(RopeSlice, Range, usize) -> Range,
{
    let count = cx.count();
    let (view, doc) = current!(cx.editor);
    let text = doc.text().slice(..);

    let selection = doc
        .selection(view.id)
        .clone()
        .transform(|range| move_fn(text, range, count));
    doc.set_selection(view.id, selection);
}

fn move_next_word_start(cx: &mut Context) {
    move_word_impl(cx, movement::move_next_word_start)
}

fn move_prev_word_start(cx: &mut Context) {
    move_word_impl(cx, movement::move_prev_word_start)
}

fn move_prev_word_end(cx: &mut Context) {
    move_word_impl(cx, movement::move_prev_word_end)
}

fn move_next_word_end(cx: &mut Context) {
    move_word_impl(cx, movement::move_next_word_end)
}

fn move_next_long_word_start(cx: &mut Context) {
    move_word_impl(cx, movement::move_next_long_word_start)
}

fn move_prev_long_word_start(cx: &mut Context) {
    move_word_impl(cx, movement::move_prev_long_word_start)
}

fn move_prev_long_word_end(cx: &mut Context) {
    move_word_impl(cx, movement::move_prev_long_word_end)
}

fn move_next_long_word_end(cx: &mut Context) {
    move_word_impl(cx, movement::move_next_long_word_end)
}

fn move_next_sub_word_start(cx: &mut Context) {
    move_word_impl(cx, movement::move_next_sub_word_start)
}

fn move_prev_sub_word_start(cx: &mut Context) {
    move_word_impl(cx, movement::move_prev_sub_word_start)
}

fn move_prev_sub_word_end(cx: &mut Context) {
    move_word_impl(cx, movement::move_prev_sub_word_end)
}

fn move_next_sub_word_end(cx: &mut Context) {
    move_word_impl(cx, movement::move_next_sub_word_end)
}

fn goto_para_impl<F>(cx: &mut Context, move_fn: F)
where
    F: Fn(RopeSlice, Range, usize, Movement) -> Range + 'static,
{
    let count = cx.count();
    let motion = move |editor: &mut Editor| {
        let (view, doc) = current!(editor);
        let text = doc.text().slice(..);
        let behavior = if editor.mode == Mode::Select {
            Movement::Extend
        } else {
            Movement::Move
        };

        let selection = doc
            .selection(view.id)
            .clone()
            .transform(|range| move_fn(text, range, count, behavior));
        doc.set_selection(view.id, selection);
    };
    cx.editor.apply_motion(motion)
}

fn goto_prev_paragraph(cx: &mut Context) {
    goto_para_impl(cx, movement::move_prev_paragraph)
}

fn goto_next_paragraph(cx: &mut Context) {
    goto_para_impl(cx, movement::move_next_paragraph)
}

fn goto_file_start(cx: &mut Context) {
    if cx.count.is_some() {
        goto_line(cx);
    } else {
        let (view, doc) = current!(cx.editor);
        let text = doc.text().slice(..);
        let selection = doc
            .selection(view.id)
            .clone()
            .transform(|range| range.put_cursor(text, 0, cx.editor.mode == Mode::Select));
        push_jump(view, doc);
        doc.set_selection(view.id, selection);
    }
}

fn goto_file_end(cx: &mut Context) {
    let (view, doc) = current!(cx.editor);
    let text = doc.text().slice(..);
    let pos = doc.text().len_chars();
    let selection = doc
        .selection(view.id)
        .clone()
        .transform(|range| range.put_cursor(text, pos, cx.editor.mode == Mode::Select));
    push_jump(view, doc);
    doc.set_selection(view.id, selection);
}

fn goto_file(cx: &mut Context) {
    goto_file_impl(cx, Action::Replace);
}

fn goto_file_hsplit(cx: &mut Context) {
    goto_file_impl(cx, Action::HorizontalSplit);
}

fn goto_file_vsplit(cx: &mut Context) {
    goto_file_impl(cx, Action::VerticalSplit);
}

/// Goto files in selection.
fn goto_file_impl(cx: &mut Context, action: Action) {
    let (view, doc) = current_ref!(cx.editor);
    let text = doc.text().slice(..);
    let selections = doc.selection(view.id);
    let primary = selections.primary();
    let rel_path = doc
        .relative_path()
        .map(|path| path.parent().unwrap().to_path_buf())
        .unwrap_or_default();

    let paths: Vec<_> = if selections.len() == 1 && primary.len() == 1 {
        // Cap the search at roughly 1k bytes around the cursor.
        let lookaround = 1000;
        let pos = text.char_to_byte(primary.cursor(text));
        let search_start = text
            .line_to_byte(text.byte_to_line(pos))
            .max(text.floor_char_boundary(pos.saturating_sub(lookaround)));
        let search_end = text
            .line_to_byte(text.byte_to_line(pos) + 1)
            .min(text.ceil_char_boundary(pos + lookaround));
        let search_range = text.byte_slice(search_start..search_end);
        // we also allow paths that are next to the cursor (can be ambiguous but
        // rarely so in practice) so that gf on quoted/braced path works (not sure about this
        // but apparently that is how gf has worked historically in helix)
        let path = find_paths(search_range, true)
            .take_while(|range| search_start + range.start <= pos + 1)
            .find(|range| pos <= search_start + range.end)
            .map(|range| Cow::from(search_range.byte_slice(range)));
        log::debug!("goto_file auto-detected path: {path:?}");
        let path = path.unwrap_or_else(|| primary.fragment(text));
        vec![path.into_owned()]
    } else {
        // Otherwise use each selection, trimmed.
        selections
            .fragments(text)
            .map(|sel| sel.trim().to_owned())
            .filter(|sel| !sel.is_empty())
            .collect()
    };

    for sel in paths {
        if let Ok(url) = Url::parse(&sel) {
            open_url(cx, url, action);
            continue;
        }

        let path = path::expand(&sel);
        let path = &rel_path.join(path);
        if path.is_dir() {
            let picker = ui::file_picker(cx.editor, path.into());
            cx.push_layer(Box::new(overlaid(picker)));
        } else if let Err(e) = cx.editor.open(path, action) {
            cx.editor.set_error(format!("Open file failed: {:?}", e));
        }
    }
}

/// Opens the given url. If the URL points to a valid textual file it is open in helix.
//  Otherwise, the file is open using external program.
fn open_url(cx: &mut Context, url: Url, action: Action) {
    let doc = doc!(cx.editor);
    let rel_path = doc
        .relative_path()
        .map(|path| path.parent().unwrap().to_path_buf())
        .unwrap_or_default();

    if url.scheme() != "file" {
        return cx.jobs.callback(crate::open_external_url_callback(url));
    }

    let content_type = std::fs::File::open(url.path()).and_then(|file| {
        // Read up to 1kb to detect the content type
        let mut read_buffer = Vec::new();
        let n = file.take(1024).read_to_end(&mut read_buffer)?;
        Ok(content_inspector::inspect(&read_buffer[..n]))
    });

    // we attempt to open binary files - files that can't be open in helix - using external
    // program as well, e.g. pdf files or images
    match content_type {
        Ok(content_inspector::ContentType::BINARY) => {
            cx.jobs.callback(crate::open_external_url_callback(url))
        }
        Ok(_) | Err(_) => {
            let path = &rel_path.join(url.path());
            if path.is_dir() {
                let picker = ui::file_picker(cx.editor, path.into());
                cx.push_layer(Box::new(overlaid(picker)));
            } else if let Err(e) = cx.editor.open(path, action) {
                cx.editor.set_error(format!("Open file failed: {:?}", e));
            }
        }
    }
}

fn extend_word_impl<F>(cx: &mut Context, extend_fn: F)
where
    F: Fn(RopeSlice, Range, usize) -> Range,
{
    let count = cx.count();
    let (view, doc) = current!(cx.editor);
    let text = doc.text().slice(..);

    let selection = doc.selection(view.id).clone().transform(|range| {
        let word = extend_fn(text, range, count);
        let pos = word.cursor(text);
        range.put_cursor(text, pos, true)
    });
    doc.set_selection(view.id, selection);
}

fn extend_next_word_start(cx: &mut Context) {
    extend_word_impl(cx, movement::move_next_word_start)
}

fn extend_prev_word_start(cx: &mut Context) {
    extend_word_impl(cx, movement::move_prev_word_start)
}

fn extend_next_word_end(cx: &mut Context) {
    extend_word_impl(cx, movement::move_next_word_end)
}

fn extend_prev_word_end(cx: &mut Context) {
    extend_word_impl(cx, movement::move_prev_word_end)
}

fn extend_next_long_word_start(cx: &mut Context) {
    extend_word_impl(cx, movement::move_next_long_word_start)
}

fn extend_prev_long_word_start(cx: &mut Context) {
    extend_word_impl(cx, movement::move_prev_long_word_start)
}

fn extend_prev_long_word_end(cx: &mut Context) {
    extend_word_impl(cx, movement::move_prev_long_word_end)
}

fn extend_next_long_word_end(cx: &mut Context) {
    extend_word_impl(cx, movement::move_next_long_word_end)
}

fn extend_next_sub_word_start(cx: &mut Context) {
    extend_word_impl(cx, movement::move_next_sub_word_start)
}

fn extend_prev_sub_word_start(cx: &mut Context) {
    extend_word_impl(cx, movement::move_prev_sub_word_start)
}

fn extend_prev_sub_word_end(cx: &mut Context) {
    extend_word_impl(cx, movement::move_prev_sub_word_end)
}

fn extend_next_sub_word_end(cx: &mut Context) {
    extend_word_impl(cx, movement::move_next_sub_word_end)
}

/// Separate branch to find_char designed only for `<ret>` char.
//
// This is necessary because the one document can have different line endings inside. And we
// cannot predict what character to find when <ret> is pressed. On the current line it can be `lf`
// but on the next line it can be `crlf`. That's why [`find_char_impl`] cannot be applied here.
fn find_char_line_ending(
    cx: &mut Context,
    count: usize,
    direction: Direction,
    inclusive: bool,
    extend: bool,
) {
    let (view, doc) = current!(cx.editor);
    let text = doc.text().slice(..);

    let selection = doc.selection(view.id).clone().transform(|range| {
        let cursor = range.cursor(text);
        let cursor_line = range.cursor_line(text);

        // Finding the line where we're going to find <ret>. Depends mostly on
        // `count`, but also takes into account edge cases where we're already at the end
        // of a line or the beginning of a line
        let find_on_line = match direction {
            Direction::Forward => {
                let on_edge = line_end_char_index(&text, cursor_line) == cursor;
                let line = cursor_line + count - 1 + (on_edge as usize);
                if line >= text.len_lines() - 1 {
                    return range;
                } else {
                    line
                }
            }
            Direction::Backward => {
                let on_edge = text.line_to_char(cursor_line) == cursor && !inclusive;
                let line = cursor_line as isize - (count as isize - 1 + on_edge as isize);
                if line <= 0 {
                    return range;
                } else {
                    line as usize
                }
            }
        };

        let pos = match (direction, inclusive) {
            (Direction::Forward, true) => line_end_char_index(&text, find_on_line),
            (Direction::Forward, false) => line_end_char_index(&text, find_on_line) - 1,
            (Direction::Backward, true) => line_end_char_index(&text, find_on_line - 1),
            (Direction::Backward, false) => text.line_to_char(find_on_line),
        };

        if extend {
            range.put_cursor(text, pos, true)
        } else {
            Range::point(range.cursor(text)).put_cursor(text, pos, true)
        }
    });
    doc.set_selection(view.id, selection);
}

fn find_char(cx: &mut Context, direction: Direction, inclusive: bool, extend: bool) {
    // TODO: count is reset to 1 before next key so we move it into the closure here.
    // Would be nice to carry over.
    let count = cx.count();

    // need to wait for next key
    // TODO: should this be done by grapheme rather than char?  For example,
    // we can't properly handle the line-ending CRLF case here in terms of char.
    cx.on_next_key(move |cx, event| {
        let ch = match event {
            KeyEvent {
                code: KeyCode::Enter,
                ..
            } => {
                find_char_line_ending(cx, count, direction, inclusive, extend);
                return;
            }

            KeyEvent {
                code: KeyCode::Tab, ..
            } => '\t',

            KeyEvent {
                code: KeyCode::Char(ch),
                ..
            } => ch,
            _ => return,
        };
        let motion = move |editor: &mut Editor| {
            match direction {
                Direction::Forward => {
                    find_char_impl(editor, &find_next_char_impl, inclusive, extend, ch, count)
                }
                Direction::Backward => {
                    find_char_impl(editor, &find_prev_char_impl, inclusive, extend, ch, count)
                }
            };
        };

        cx.editor.apply_motion(motion);
    })
}

//

#[inline]
fn find_char_impl<F, M: CharMatcher + Clone + Copy>(
    editor: &mut Editor,
    search_fn: &F,
    inclusive: bool,
    extend: bool,
    char_matcher: M,
    count: usize,
) where
    F: Fn(RopeSlice, M, usize, usize, bool) -> Option<usize> + 'static,
{
    let (view, doc) = current!(editor);
    let text = doc.text().slice(..);

    let selection = doc.selection(view.id).clone().transform(|range| {
        // TODO: use `Range::cursor()` here instead.  However, that works in terms of
        // graphemes, whereas this function doesn't yet.  So we're doing the same logic
        // here, but just in terms of chars instead.
        let search_start_pos = if range.anchor < range.head {
            range.head - 1
        } else {
            range.head
        };

        search_fn(text, char_matcher, search_start_pos, count, inclusive).map_or(range, |pos| {
            if extend {
                range.put_cursor(text, pos, true)
            } else {
                Range::point(range.cursor(text)).put_cursor(text, pos, true)
            }
        })
    });
    doc.set_selection(view.id, selection);
}

fn find_next_char_impl(
    text: RopeSlice,
    ch: char,
    pos: usize,
    n: usize,
    inclusive: bool,
) -> Option<usize> {
    let pos = (pos + 1).min(text.len_chars());
    if inclusive {
        search::find_nth_next(text, ch, pos, n)
    } else {
        let n = match text.get_char(pos) {
            Some(next_ch) if next_ch == ch => n + 1,
            _ => n,
        };
        search::find_nth_next(text, ch, pos, n).map(|n| n.saturating_sub(1))
    }
}

fn find_prev_char_impl(
    text: RopeSlice,
    ch: char,
    pos: usize,
    n: usize,
    inclusive: bool,
) -> Option<usize> {
    if inclusive {
        search::find_nth_prev(text, ch, pos, n)
    } else {
        let n = match text.get_char(pos.saturating_sub(1)) {
            Some(next_ch) if next_ch == ch => n + 1,
            _ => n,
        };
        search::find_nth_prev(text, ch, pos, n).map(|n| (n + 1).min(text.len_chars()))
    }
}

fn find_till_char(cx: &mut Context) {
    find_char(cx, Direction::Forward, false, false);
}

fn find_next_char(cx: &mut Context) {
    find_char(cx, Direction::Forward, true, false)
}

fn extend_till_char(cx: &mut Context) {
    find_char(cx, Direction::Forward, false, true)
}

fn extend_next_char(cx: &mut Context) {
    find_char(cx, Direction::Forward, true, true)
}

fn till_prev_char(cx: &mut Context) {
    find_char(cx, Direction::Backward, false, false)
}

fn find_prev_char(cx: &mut Context) {
    find_char(cx, Direction::Backward, true, false)
}

fn extend_till_prev_char(cx: &mut Context) {
    find_char(cx, Direction::Backward, false, true)
}

fn extend_prev_char(cx: &mut Context) {
    find_char(cx, Direction::Backward, true, true)
}

fn repeat_last_motion(cx: &mut Context) {
    cx.editor.repeat_last_motion(cx.count())
}

fn replace(cx: &mut Context) {
    let mut buf = [0u8; 4]; // To hold utf8 encoded char.

    // need to wait for next key
    cx.on_next_key(move |cx, event| {
        let (view, doc) = current!(cx.editor);
        let ch: Option<&str> = match event {
            KeyEvent {
                code: KeyCode::Char(ch),
                ..
            } => Some(ch.encode_utf8(&mut buf[..])),
            KeyEvent {
                code: KeyCode::Enter,
                ..
            } => Some(doc.line_ending.as_str()),
            KeyEvent {
                code: KeyCode::Tab, ..
            } => Some("\t"),
            _ => None,
        };

        let selection = doc.selection(view.id);

        if let Some(ch) = ch {
            let transaction = Transaction::change_by_selection(doc.text(), selection, |range| {
                if !range.is_empty() {
                    let text: Tendril = doc
                        .text()
                        .slice(range.from()..range.to())
                        .graphemes()
                        .map(|_g| ch)
                        .collect();
                    (range.from(), range.to(), Some(text))
                } else {
                    // No change.
                    (range.from(), range.to(), None)
                }
            });

            doc.apply(&transaction, view.id);
            exit_select_mode(cx);
        }
    })
}

fn switch_case_impl<F>(cx: &mut Context, change_fn: F)
where
    F: Fn(RopeSlice) -> Tendril,
{
    let (view, doc) = current!(cx.editor);
    let selection = doc.selection(view.id);
    let transaction = Transaction::change_by_selection(doc.text(), selection, |range| {
        let text: Tendril = change_fn(range.slice(doc.text().slice(..)));

        (range.from(), range.to(), Some(text))
    });

    doc.apply(&transaction, view.id);
    exit_select_mode(cx);
}

enum CaseSwitcher {
    Upper(ToUppercase),
    Lower(ToLowercase),
    Keep(Option<char>),
}

impl Iterator for CaseSwitcher {
    type Item = char;

    fn next(&mut self) -> Option<Self::Item> {
        match self {
            CaseSwitcher::Upper(upper) => upper.next(),
            CaseSwitcher::Lower(lower) => lower.next(),
            CaseSwitcher::Keep(ch) => ch.take(),
        }
    }

    fn size_hint(&self) -> (usize, Option<usize>) {
        match self {
            CaseSwitcher::Upper(upper) => upper.size_hint(),
            CaseSwitcher::Lower(lower) => lower.size_hint(),
            CaseSwitcher::Keep(ch) => {
                let n = if ch.is_some() { 1 } else { 0 };
                (n, Some(n))
            }
        }
    }
}

impl ExactSizeIterator for CaseSwitcher {}

fn switch_case(cx: &mut Context) {
    switch_case_impl(cx, |string| {
        string
            .chars()
            .flat_map(|ch| {
                if ch.is_lowercase() {
                    CaseSwitcher::Upper(ch.to_uppercase())
                } else if ch.is_uppercase() {
                    CaseSwitcher::Lower(ch.to_lowercase())
                } else {
                    CaseSwitcher::Keep(Some(ch))
                }
            })
            .collect()
    });
}

fn switch_to_uppercase(cx: &mut Context) {
    switch_case_impl(cx, |string| {
        string.chunks().map(|chunk| chunk.to_uppercase()).collect()
    });
}

fn switch_to_lowercase(cx: &mut Context) {
    switch_case_impl(cx, |string| {
        string.chunks().map(|chunk| chunk.to_lowercase()).collect()
    });
}

pub fn scroll(cx: &mut Context, offset: usize, direction: Direction, sync_cursor: bool) {
    use Direction::*;
    let config = cx.editor.config();
    let (view, doc) = current!(cx.editor);
    let mut view_offset = doc.view_offset(view.id);

    let range = doc.selection(view.id).primary();
    let text = doc.text().slice(..);

    let cursor = range.cursor(text);
    let height = view.inner_height();

    let scrolloff = config.scrolloff.min(height.saturating_sub(1) / 2);
    let offset = match direction {
        Forward => offset as isize,
        Backward => -(offset as isize),
    };

    let doc_text = doc.text().slice(..);
    let viewport = view.inner_area(doc);
    let text_fmt = doc.text_format(viewport.width, None);
    (view_offset.anchor, view_offset.vertical_offset) = char_idx_at_visual_offset(
        doc_text,
        view_offset.anchor,
        view_offset.vertical_offset as isize + offset,
        0,
        &text_fmt,
        // &annotations,
        &view.text_annotations(&*doc, None),
    );
    doc.set_view_offset(view.id, view_offset);

    let doc_text = doc.text().slice(..);
    let mut annotations = view.text_annotations(&*doc, None);

    if sync_cursor {
        let movement = match cx.editor.mode {
            Mode::Select => Movement::Extend,
            _ => Movement::Move,
        };
        // TODO: When inline diagnostics gets merged- 1. move_vertically_visual removes
        // line annotations/diagnostics so the cursor may jump further than the view.
        // 2. If the cursor lands on a complete line of virtual text, the cursor will
        // jump a different distance than the view.
        let selection = doc.selection(view.id).clone().transform(|range| {
            move_vertically_visual(
                doc_text,
                range,
                direction,
                offset.unsigned_abs(),
                movement,
                &text_fmt,
                &mut annotations,
            )
        });
        drop(annotations);
        doc.set_selection(view.id, selection);
        return;
    }

    let view_offset = doc.view_offset(view.id);

    let mut head;
    match direction {
        Forward => {
            let off;
            (head, off) = char_idx_at_visual_offset(
                doc_text,
                view_offset.anchor,
                (view_offset.vertical_offset + scrolloff) as isize,
                0,
                &text_fmt,
                &annotations,
            );
            head += (off != 0) as usize;
            if head <= cursor {
                return;
            }
        }
        Backward => {
            head = char_idx_at_visual_offset(
                doc_text,
                view_offset.anchor,
                (view_offset.vertical_offset + height - scrolloff - 1) as isize,
                0,
                &text_fmt,
                &annotations,
            )
            .0;
            if head >= cursor {
                return;
            }
        }
    }

    let anchor = if cx.editor.mode == Mode::Select {
        range.anchor
    } else {
        head
    };

    // replace primary selection with an empty selection at cursor pos
    let prim_sel = Range::new(anchor, head);
    let mut sel = doc.selection(view.id).clone();
    let idx = sel.primary_index();
    sel = sel.replace(idx, prim_sel);
    drop(annotations);
    doc.set_selection(view.id, sel);
}

fn page_up(cx: &mut Context) {
    let view = view!(cx.editor);
    let offset = view.inner_height();
    scroll(cx, offset, Direction::Backward, false);
}

fn page_down(cx: &mut Context) {
    let view = view!(cx.editor);
    let offset = view.inner_height();
    scroll(cx, offset, Direction::Forward, false);
}

fn half_page_up(cx: &mut Context) {
    let view = view!(cx.editor);
    let offset = view.inner_height() / 2;
    scroll(cx, offset, Direction::Backward, false);
}

fn half_page_down(cx: &mut Context) {
    let view = view!(cx.editor);
    let offset = view.inner_height() / 2;
    scroll(cx, offset, Direction::Forward, false);
}

fn page_cursor_up(cx: &mut Context) {
    let view = view!(cx.editor);
    let offset = view.inner_height();
    scroll(cx, offset, Direction::Backward, true);
}

fn page_cursor_down(cx: &mut Context) {
    let view = view!(cx.editor);
    let offset = view.inner_height();
    scroll(cx, offset, Direction::Forward, true);
}

fn page_cursor_half_up(cx: &mut Context) {
    let view = view!(cx.editor);
    let offset = view.inner_height() / 2;
    scroll(cx, offset, Direction::Backward, true);
}

fn page_cursor_half_down(cx: &mut Context) {
    let view = view!(cx.editor);
    let offset = view.inner_height() / 2;
    scroll(cx, offset, Direction::Forward, true);
}

#[allow(deprecated)]
// currently uses the deprecated `visual_coords_at_pos`/`pos_at_visual_coords` functions
// as this function ignores softwrapping (and virtual text) and instead only cares
// about "text visual position"
//
// TODO: implement a variant of that uses visual lines and respects virtual text
fn copy_selection_on_line(cx: &mut Context, direction: Direction) {
    use helix_core::{pos_at_visual_coords, visual_coords_at_pos};

    let count = cx.count();
    let (view, doc) = current!(cx.editor);
    let text = doc.text().slice(..);
    let selection = doc.selection(view.id);
    let mut ranges = SmallVec::with_capacity(selection.ranges().len() * (count + 1));
    ranges.extend_from_slice(selection.ranges());
    let mut primary_index = 0;
    for range in selection.iter() {
        let is_primary = *range == selection.primary();

        // The range is always head exclusive
        let (head, anchor) = if range.anchor < range.head {
            (range.head - 1, range.anchor)
        } else {
            (range.head, range.anchor.saturating_sub(1))
        };

        let tab_width = doc.tab_width();

        let head_pos = visual_coords_at_pos(text, head, tab_width);
        let anchor_pos = visual_coords_at_pos(text, anchor, tab_width);

        let height = std::cmp::max(head_pos.row, anchor_pos.row)
            - std::cmp::min(head_pos.row, anchor_pos.row)
            + 1;

        if is_primary {
            primary_index = ranges.len();
        }
        ranges.push(*range);

        let mut sels = 0;
        let mut i = 0;
        while sels < count {
            let offset = (i + 1) * height;

            let anchor_row = match direction {
                Direction::Forward => anchor_pos.row + offset,
                Direction::Backward => anchor_pos.row.saturating_sub(offset),
            };

            let head_row = match direction {
                Direction::Forward => head_pos.row + offset,
                Direction::Backward => head_pos.row.saturating_sub(offset),
            };

            if anchor_row >= text.len_lines() || head_row >= text.len_lines() {
                break;
            }

            let anchor =
                pos_at_visual_coords(text, Position::new(anchor_row, anchor_pos.col), tab_width);
            let head = pos_at_visual_coords(text, Position::new(head_row, head_pos.col), tab_width);

            // skip lines that are too short
            if visual_coords_at_pos(text, anchor, tab_width).col == anchor_pos.col
                && visual_coords_at_pos(text, head, tab_width).col == head_pos.col
            {
                if is_primary {
                    primary_index = ranges.len();
                }
                // This is Range::new(anchor, head), but it will place the cursor on the correct column
                ranges.push(Range::point(anchor).put_cursor(text, head, true));
                sels += 1;
            }

            if anchor_row == 0 && head_row == 0 {
                break;
            }

            i += 1;
        }
    }

    let selection = Selection::new(ranges, primary_index);
    doc.set_selection(view.id, selection);
}

fn copy_selection_on_prev_line(cx: &mut Context) {
    copy_selection_on_line(cx, Direction::Backward)
}

fn copy_selection_on_next_line(cx: &mut Context) {
    copy_selection_on_line(cx, Direction::Forward)
}

fn select_all(cx: &mut Context) {
    let (view, doc) = current!(cx.editor);

    let end = doc.text().len_chars();
    doc.set_selection(view.id, Selection::single(0, end))
}

fn select_regex(cx: &mut Context) {
    let reg = cx.register.unwrap_or('/');
    ui::regex_prompt(
        cx,
        "select:".into(),
        Some(reg),
        ui::completers::none,
        move |cx, regex, event| {
            let (view, doc) = current!(cx.editor);
            if !matches!(event, PromptEvent::Update | PromptEvent::Validate) {
                return;
            }
            let text = doc.text().slice(..);
            if let Some(selection) =
                selection::select_on_matches(text, doc.selection(view.id), &regex)
            {
                doc.set_selection(view.id, selection);
            } else {
                cx.editor.set_error("nothing selected");
            }
        },
    );
}

fn split_selection(cx: &mut Context) {
    let reg = cx.register.unwrap_or('/');
    ui::regex_prompt(
        cx,
        "split:".into(),
        Some(reg),
        ui::completers::none,
        move |cx, regex, event| {
            let (view, doc) = current!(cx.editor);
            if !matches!(event, PromptEvent::Update | PromptEvent::Validate) {
                return;
            }
            let text = doc.text().slice(..);
            let selection = selection::split_on_matches(text, doc.selection(view.id), &regex);
            doc.set_selection(view.id, selection);
        },
    );
}

fn split_selection_on_newline(cx: &mut Context) {
    let (view, doc) = current!(cx.editor);
    let text = doc.text().slice(..);
    let selection = selection::split_on_newline(text, doc.selection(view.id));
    doc.set_selection(view.id, selection);
}

fn merge_selections(cx: &mut Context) {
    let (view, doc) = current!(cx.editor);
    let selection = doc.selection(view.id).clone().merge_ranges();
    doc.set_selection(view.id, selection);
}

fn merge_consecutive_selections(cx: &mut Context) {
    let (view, doc) = current!(cx.editor);
    let selection = doc.selection(view.id).clone().merge_consecutive_ranges();
    doc.set_selection(view.id, selection);
}

#[allow(clippy::too_many_arguments)]
fn search_impl(
    editor: &mut Editor,
    regex: &rope::Regex,
    movement: Movement,
    direction: Direction,
    scrolloff: usize,
    wrap_around: bool,
    show_warnings: bool,
) {
    let (view, doc) = current!(editor);
    let text = doc.text().slice(..);
    let selection = doc.selection(view.id);

    // Get the right side of the primary block cursor for forward search, or the
    // grapheme before the start of the selection for reverse search.
    let start = match direction {
        Direction::Forward => text.char_to_byte(graphemes::ensure_grapheme_boundary_next(
            text,
            selection.primary().to(),
        )),
        Direction::Backward => text.char_to_byte(graphemes::ensure_grapheme_boundary_prev(
            text,
            selection.primary().from(),
        )),
    };

    // A regex::Match returns byte-positions in the str. In the case where we
    // do a reverse search and wraparound to the end, we don't need to search
    // the text before the current cursor position for matches, but by slicing
    // it out, we need to add it back to the position of the selection.
    let doc = doc!(editor).text().slice(..);

    // use find_at to find the next match after the cursor, loop around the end
    // Careful, `Regex` uses `bytes` as offsets, not character indices!
    let mut mat = match direction {
        Direction::Forward => regex.find(doc.regex_input_at_bytes(start..)),
        Direction::Backward => regex.find_iter(doc.regex_input_at_bytes(..start)).last(),
    };

    if mat.is_none() {
        if wrap_around {
            mat = match direction {
                Direction::Forward => regex.find(doc.regex_input()),
                Direction::Backward => regex.find_iter(doc.regex_input_at_bytes(start..)).last(),
            };
        }
        if show_warnings {
            if wrap_around && mat.is_some() {
                editor.set_status("Wrapped around document");
            } else {
                editor.set_error("No more matches");
            }
        }
    }

    let (view, doc) = current!(editor);
    let text = doc.text().slice(..);
    let selection = doc.selection(view.id);

    if let Some(mat) = mat {
        let start = text.byte_to_char(mat.start());
        let end = text.byte_to_char(mat.end());

        if end == 0 {
            // skip empty matches that don't make sense
            return;
        }

        // Determine range direction based on the primary range
        let primary = selection.primary();
        let range = Range::new(start, end).with_direction(primary.direction());

        let selection = match movement {
            Movement::Extend => selection.clone().push(range),
            Movement::Move => selection.clone().replace(selection.primary_index(), range),
        };

        doc.set_selection(view.id, selection);
        view.ensure_cursor_in_view_center(doc, scrolloff);
    };
}

fn search_completions(cx: &mut Context, reg: Option<char>) -> Vec<String> {
    let mut items = reg
        .and_then(|reg| cx.editor.registers.read(reg, cx.editor))
        .map_or(Vec::new(), |reg| reg.take(200).collect());
    items.sort_unstable();
    items.dedup();
    items.into_iter().map(|value| value.to_string()).collect()
}

fn search(cx: &mut Context) {
    searcher(cx, Direction::Forward)
}

fn rsearch(cx: &mut Context) {
    searcher(cx, Direction::Backward)
}

fn searcher(cx: &mut Context, direction: Direction) {
    let reg = cx.register.unwrap_or('/');
    let config = cx.editor.config();
    let scrolloff = config.scrolloff;
    let wrap_around = config.search.wrap_around;
    let movement = if cx.editor.mode() == Mode::Select {
        Movement::Extend
    } else {
        Movement::Move
    };

    // TODO: could probably share with select_on_matches?
    let completions = search_completions(cx, Some(reg));

    ui::regex_prompt(
        cx,
        "search:".into(),
        Some(reg),
        move |_editor: &Editor, input: &str| {
            completions
                .iter()
                .filter(|comp| comp.starts_with(input))
                .map(|comp| (0.., comp.clone().into()))
                .collect()
        },
        move |cx, regex, event| {
            if event == PromptEvent::Validate {
                cx.editor.registers.last_search_register = reg;
            } else if event != PromptEvent::Update {
                return;
            }
            search_impl(
                cx.editor,
                &regex,
                movement,
                direction,
                scrolloff,
                wrap_around,
                false,
            );
        },
    );
}

fn search_next_or_prev_impl(cx: &mut Context, movement: Movement, direction: Direction) {
    let count = cx.count();
    let register = cx
        .register
        .unwrap_or(cx.editor.registers.last_search_register);
    let config = cx.editor.config();
    let scrolloff = config.scrolloff;
    if let Some(query) = cx.editor.registers.first(register, cx.editor) {
        let search_config = &config.search;
        let case_insensitive = if search_config.smart_case {
            !query.chars().any(char::is_uppercase)
        } else {
            false
        };
        let wrap_around = search_config.wrap_around;
        if let Ok(regex) = rope::RegexBuilder::new()
            .syntax(
                rope::Config::new()
                    .case_insensitive(case_insensitive)
                    .multi_line(true),
            )
            .build(&query)
        {
            for _ in 0..count {
                search_impl(
                    cx.editor,
                    &regex,
                    movement,
                    direction,
                    scrolloff,
                    wrap_around,
                    true,
                );
            }
        } else {
            let error = format!("Invalid regex: {}", query);
            cx.editor.set_error(error);
        }
    }
}

fn search_next(cx: &mut Context) {
    search_next_or_prev_impl(cx, Movement::Move, Direction::Forward);
}

fn search_prev(cx: &mut Context) {
    search_next_or_prev_impl(cx, Movement::Move, Direction::Backward);
}
fn extend_search_next(cx: &mut Context) {
    search_next_or_prev_impl(cx, Movement::Extend, Direction::Forward);
}

fn extend_search_prev(cx: &mut Context) {
    search_next_or_prev_impl(cx, Movement::Extend, Direction::Backward);
}

fn search_selection(cx: &mut Context) {
    search_selection_impl(cx, false)
}

fn search_selection_detect_word_boundaries(cx: &mut Context) {
    search_selection_impl(cx, true)
}

fn search_selection_impl(cx: &mut Context, detect_word_boundaries: bool) {
    fn is_at_word_start(text: RopeSlice, index: usize) -> bool {
        // This can happen when the cursor is at the last character in
        // the document +1 (ge + j), in this case text.char(index) will panic as
        // it will index out of bounds. See https://github.com/helix-editor/helix/issues/12609
        if index == text.len_chars() {
            return false;
        }
        let ch = text.char(index);
        if index == 0 {
            return char_is_word(ch);
        }
        let prev_ch = text.char(index - 1);

        !char_is_word(prev_ch) && char_is_word(ch)
    }

    fn is_at_word_end(text: RopeSlice, index: usize) -> bool {
        if index == 0 || index == text.len_chars() {
            return false;
        }
        let ch = text.char(index);
        let prev_ch = text.char(index - 1);

        char_is_word(prev_ch) && !char_is_word(ch)
    }

    let register = cx.register.unwrap_or('/');
    let (view, doc) = current!(cx.editor);
    let text = doc.text().slice(..);

    let regex = doc
        .selection(view.id)
        .iter()
        .map(|selection| {
            let add_boundary_prefix =
                detect_word_boundaries && is_at_word_start(text, selection.from());
            let add_boundary_suffix =
                detect_word_boundaries && is_at_word_end(text, selection.to());

            let prefix = if add_boundary_prefix { "\\b" } else { "" };
            let suffix = if add_boundary_suffix { "\\b" } else { "" };

            let word = regex::escape(&selection.fragment(text));
            format!("{}{}{}", prefix, word, suffix)
        })
        .collect::<HashSet<_>>() // Collect into hashset to deduplicate identical regexes
        .into_iter()
        .collect::<Vec<_>>()
        .join("|");

    let msg = format!("register '{}' set to '{}'", register, &regex);
    match cx.editor.registers.push(register, regex) {
        Ok(_) => {
            cx.editor.registers.last_search_register = register;
            cx.editor.set_status(msg)
        }
        Err(err) => cx.editor.set_error(err.to_string()),
    }
}

fn make_search_word_bounded(cx: &mut Context) {
    // Defaults to the active search register instead `/` to be more ergonomic assuming most people
    // would use this command following `search_selection`. This avoids selecting the register
    // twice.
    let register = cx
        .register
        .unwrap_or(cx.editor.registers.last_search_register);
    let regex = match cx.editor.registers.first(register, cx.editor) {
        Some(regex) => regex,
        None => return,
    };
    let start_anchored = regex.starts_with("\\b");
    let end_anchored = regex.ends_with("\\b");

    if start_anchored && end_anchored {
        return;
    }

    let mut new_regex = String::with_capacity(
        regex.len() + if start_anchored { 0 } else { 2 } + if end_anchored { 0 } else { 2 },
    );

    if !start_anchored {
        new_regex.push_str("\\b");
    }
    new_regex.push_str(&regex);
    if !end_anchored {
        new_regex.push_str("\\b");
    }

    let msg = format!("register '{}' set to '{}'", register, &new_regex);
    match cx.editor.registers.push(register, new_regex) {
        Ok(_) => {
            cx.editor.registers.last_search_register = register;
            cx.editor.set_status(msg)
        }
        Err(err) => cx.editor.set_error(err.to_string()),
    }
}

fn global_search(cx: &mut Context) {
    #[derive(Debug)]
    struct FileResult {
        path: PathBuf,
        /// 0 indexed lines
        line_num: usize,
    }

    impl FileResult {
        fn new(path: &Path, line_num: usize) -> Self {
            Self {
                path: path.to_path_buf(),
                line_num,
            }
        }
    }

    struct GlobalSearchConfig {
        smart_case: bool,
        file_picker_config: helix_view::editor::FilePickerConfig,
        directory_style: Style,
        number_style: Style,
        colon_style: Style,
    }

    let config = cx.editor.config();
    let config = GlobalSearchConfig {
        smart_case: config.search.smart_case,
        file_picker_config: config.file_picker.clone(),
        directory_style: cx.editor.theme.get("ui.text.directory"),
        number_style: cx.editor.theme.get("constant.numeric.integer"),
        colon_style: cx.editor.theme.get("punctuation"),
    };

    let columns = [
        PickerColumn::new("path", |item: &FileResult, config: &GlobalSearchConfig| {
            let path = helix_stdx::path::get_relative_path(&item.path);

            let directories = path
                .parent()
                .filter(|p| !p.as_os_str().is_empty())
                .map(|p| format!("{}{}", p.display(), std::path::MAIN_SEPARATOR))
                .unwrap_or_default();

            let filename = item
                .path
                .file_name()
                .expect("global search paths are normalized (can't end in `..`)")
                .to_string_lossy();

            Cell::from(Spans::from(vec![
                Span::styled(directories, config.directory_style),
                Span::raw(filename),
                Span::styled(":", config.colon_style),
                Span::styled((item.line_num + 1).to_string(), config.number_style),
            ]))
        }),
        PickerColumn::hidden("contents"),
    ];

    let get_files = |query: &str,
                     editor: &mut Editor,
                     config: std::sync::Arc<GlobalSearchConfig>,
                     injector: &ui::picker::Injector<_, _>| {
        if query.is_empty() {
            return async { Ok(()) }.boxed();
        }

        let search_root = helix_stdx::env::current_working_dir();
        if !search_root.exists() {
            return async { Err(anyhow::anyhow!("Current working directory does not exist")) }
                .boxed();
        }

        let documents: Vec<_> = editor
            .documents()
            .map(|doc| (doc.path().cloned(), doc.text().to_owned()))
            .collect();

        let matcher = match RegexMatcherBuilder::new()
            .case_smart(config.smart_case)
            .build(query)
        {
            Ok(matcher) => {
                // Clear any "Failed to compile regex" errors out of the statusline.
                editor.clear_status();
                matcher
            }
            Err(err) => {
                log::info!("Failed to compile search pattern in global search: {}", err);
                return async { Err(anyhow::anyhow!("Failed to compile regex")) }.boxed();
            }
        };

        let dedup_symlinks = config.file_picker_config.deduplicate_links;
        let absolute_root = search_root
            .canonicalize()
            .unwrap_or_else(|_| search_root.clone());

        let injector = injector.clone();
        async move {
            let searcher = SearcherBuilder::new()
                .binary_detection(BinaryDetection::quit(b'\x00'))
                .build();
            WalkBuilder::new(search_root)
                .hidden(config.file_picker_config.hidden)
                .parents(config.file_picker_config.parents)
                .ignore(config.file_picker_config.ignore)
                .follow_links(config.file_picker_config.follow_symlinks)
                .git_ignore(config.file_picker_config.git_ignore)
                .git_global(config.file_picker_config.git_global)
                .git_exclude(config.file_picker_config.git_exclude)
                .max_depth(config.file_picker_config.max_depth)
                .filter_entry(move |entry| {
                    filter_picker_entry(entry, &absolute_root, dedup_symlinks)
                })
                .add_custom_ignore_filename(helix_loader::config_dir().join("ignore"))
                .add_custom_ignore_filename(".helix/ignore")
                .build_parallel()
                .run(|| {
                    let mut searcher = searcher.clone();
                    let matcher = matcher.clone();
                    let injector = injector.clone();
                    let documents = &documents;
                    Box::new(move |entry: Result<DirEntry, ignore::Error>| -> WalkState {
                        let entry = match entry {
                            Ok(entry) => entry,
                            Err(_) => return WalkState::Continue,
                        };

                        match entry.file_type() {
                            Some(entry) if entry.is_file() => {}
                            // skip everything else
                            _ => return WalkState::Continue,
                        };

                        let mut stop = false;
                        let sink = sinks::UTF8(|line_num, _line_content| {
                            stop = injector
                                .push(FileResult::new(entry.path(), line_num as usize - 1))
                                .is_err();

                            Ok(!stop)
                        });
                        let doc = documents.iter().find(|&(doc_path, _)| {
                            doc_path
                                .as_ref()
                                .is_some_and(|doc_path| doc_path == entry.path())
                        });

                        let result = if let Some((_, doc)) = doc {
                            // there is already a buffer for this file
                            // search the buffer instead of the file because it's faster
                            // and captures new edits without requiring a save
                            if searcher.multi_line_with_matcher(&matcher) {
                                // in this case a continuous buffer is required
                                // convert the rope to a string
                                let text = doc.to_string();
                                searcher.search_slice(&matcher, text.as_bytes(), sink)
                            } else {
                                searcher.search_reader(
                                    &matcher,
                                    RopeReader::new(doc.slice(..)),
                                    sink,
                                )
                            }
                        } else {
                            searcher.search_path(&matcher, entry.path(), sink)
                        };

                        if let Err(err) = result {
                            log::error!("Global search error: {}, {}", entry.path().display(), err);
                        }
                        if stop {
                            WalkState::Quit
                        } else {
                            WalkState::Continue
                        }
                    })
                });
            Ok(())
        }
        .boxed()
    };

    let reg = cx.register.unwrap_or('/');
    cx.editor.registers.last_search_register = reg;

    let picker = Picker::new(
        columns,
        1, // contents
        [],
        config,
        move |cx, FileResult { path, line_num, .. }, action| {
            let doc = match cx.editor.open(path, action) {
                Ok(id) => doc_mut!(cx.editor, &id),
                Err(e) => {
                    cx.editor
                        .set_error(format!("Failed to open file '{}': {}", path.display(), e));
                    return;
                }
            };

            let line_num = *line_num;
            let view = view_mut!(cx.editor);
            let text = doc.text();
            if line_num >= text.len_lines() {
                cx.editor.set_error(
                    "The line you jumped to does not exist anymore because the file has changed.",
                );
                return;
            }
            let start = text.line_to_char(line_num);
            let end = text.line_to_char((line_num + 1).min(text.len_lines()));

            doc.set_selection(view.id, Selection::single(start, end));
            if action.align_view(view, doc.id()) {
                align_view(doc, view, Align::Center);
            }
        },
    )
    .with_preview(|_editor, FileResult { path, line_num, .. }| {
        Some((path.as_path().into(), Some((*line_num, *line_num))))
    })
    .with_history_register(Some(reg))
    .with_dynamic_query(get_files, Some(275));

    cx.push_layer(Box::new(overlaid(picker)));
}

enum Extend {
    Above,
    Below,
}

fn extend_line(cx: &mut Context) {
    let (view, doc) = current_ref!(cx.editor);
    let extend = match doc.selection(view.id).primary().direction() {
        Direction::Forward => Extend::Below,
        Direction::Backward => Extend::Above,
    };
    extend_line_impl(cx, extend);
}

fn extend_line_below(cx: &mut Context) {
    extend_line_impl(cx, Extend::Below);
}

fn extend_line_above(cx: &mut Context) {
    extend_line_impl(cx, Extend::Above);
}
fn extend_line_impl(cx: &mut Context, extend: Extend) {
    let count = cx.count();
    let (view, doc) = current!(cx.editor);

    let text = doc.text();
    let selection = doc.selection(view.id).clone().transform(|range| {
        let (start_line, end_line) = range.line_range(text.slice(..));

        let start = text.line_to_char(start_line);
        let end = text.line_to_char(
            (end_line + 1) // newline of end_line
                .min(text.len_lines()),
        );

        // extend to previous/next line if current line is selected
        let (anchor, head) = if range.from() == start && range.to() == end {
            match extend {
                Extend::Above => (end, text.line_to_char(start_line.saturating_sub(count))),
                Extend::Below => (
                    start,
                    text.line_to_char((end_line + count + 1).min(text.len_lines())),
                ),
            }
        } else {
            match extend {
                Extend::Above => (end, text.line_to_char(start_line.saturating_sub(count - 1))),
                Extend::Below => (
                    start,
                    text.line_to_char((end_line + count).min(text.len_lines())),
                ),
            }
        };

        Range::new(anchor, head)
    });

    doc.set_selection(view.id, selection);
}
fn select_line_below(cx: &mut Context) {
    select_line_impl(cx, Extend::Below);
}
fn select_line_above(cx: &mut Context) {
    select_line_impl(cx, Extend::Above);
}
fn select_line_impl(cx: &mut Context, extend: Extend) {
    let mut count = cx.count();
    let (view, doc) = current!(cx.editor);
    let text = doc.text();
    let saturating_add = |a: usize, b: usize| (a + b).min(text.len_lines());
    let selection = doc.selection(view.id).clone().transform(|range| {
        let (start_line, end_line) = range.line_range(text.slice(..));
        let start = text.line_to_char(start_line);
        let end = text.line_to_char(saturating_add(end_line, 1));
        let direction = range.direction();

        // Extending to line bounds is counted as one step
        if range.from() != start || range.to() != end {
            count = count.saturating_sub(1)
        }
        let (anchor_line, head_line) = match (&extend, direction) {
            (Extend::Above, Direction::Forward) => (start_line, end_line.saturating_sub(count)),
            (Extend::Above, Direction::Backward) => (end_line, start_line.saturating_sub(count)),
            (Extend::Below, Direction::Forward) => (start_line, saturating_add(end_line, count)),
            (Extend::Below, Direction::Backward) => (end_line, saturating_add(start_line, count)),
        };
        let (anchor, head) = match anchor_line.cmp(&head_line) {
            Ordering::Less => (
                text.line_to_char(anchor_line),
                text.line_to_char(saturating_add(head_line, 1)),
            ),
            Ordering::Equal => match extend {
                Extend::Above => (
                    text.line_to_char(saturating_add(anchor_line, 1)),
                    text.line_to_char(head_line),
                ),
                Extend::Below => (
                    text.line_to_char(head_line),
                    text.line_to_char(saturating_add(anchor_line, 1)),
                ),
            },

            Ordering::Greater => (
                text.line_to_char(saturating_add(anchor_line, 1)),
                text.line_to_char(head_line),
            ),
        };
        Range::new(anchor, head)
    });

    doc.set_selection(view.id, selection);
}

fn extend_to_line_bounds(cx: &mut Context) {
    let (view, doc) = current!(cx.editor);

    doc.set_selection(
        view.id,
        doc.selection(view.id).clone().transform(|range| {
            let text = doc.text();

            let (start_line, end_line) = range.line_range(text.slice(..));
            let start = text.line_to_char(start_line);
            let end = text.line_to_char((end_line + 1).min(text.len_lines()));

            Range::new(start, end).with_direction(range.direction())
        }),
    );
}

fn shrink_to_line_bounds(cx: &mut Context) {
    let (view, doc) = current!(cx.editor);

    doc.set_selection(
        view.id,
        doc.selection(view.id).clone().transform(|range| {
            let text = doc.text();

            let (start_line, end_line) = range.line_range(text.slice(..));

            // Do nothing if the selection is within one line to prevent
            // conditional logic for the behavior of this command
            if start_line == end_line {
                return range;
            }

            let mut start = text.line_to_char(start_line);

            // line_to_char gives us the start position of the line, so
            // we need to get the start position of the next line. In
            // the editor, this will correspond to the cursor being on
            // the EOL whitespace character, which is what we want.
            let mut end = text.line_to_char((end_line + 1).min(text.len_lines()));

            if start != range.from() {
                start = text.line_to_char((start_line + 1).min(text.len_lines()));
            }

            if end != range.to() {
                end = text.line_to_char(end_line);
            }

            Range::new(start, end).with_direction(range.direction())
        }),
    );
}

enum Operation {
    Delete,
    Change,
}

fn selection_is_linewise(selection: &Selection, text: &Rope) -> bool {
    selection.ranges().iter().all(|range| {
        let text = text.slice(..);
        if range.slice(text).len_lines() < 2 {
            return false;
        }
        // If the start of the selection is at the start of a line and the end at the end of a line.
        let (start_line, end_line) = range.line_range(text);
        let start = text.line_to_char(start_line);
        let end = text.line_to_char((end_line + 1).min(text.len_lines()));
        start == range.from() && end == range.to()
    })
}

enum YankAction {
    Yank,
    NoYank,
}

fn delete_selection_impl(cx: &mut Context, op: Operation, yank: YankAction) {
    let (view, doc) = current!(cx.editor);

    let selection = doc.selection(view.id);
    let only_whole_lines = selection_is_linewise(selection, doc.text());

    if cx.register != Some('_') && matches!(yank, YankAction::Yank) {
        // yank the selection
        let text = doc.text().slice(..);
        let values: Vec<String> = selection.fragments(text).map(Cow::into_owned).collect();
        let reg_name = cx
            .register
            .unwrap_or_else(|| cx.editor.config.load().default_yank_register);
        if let Err(err) = cx.editor.registers.write(reg_name, values) {
            cx.editor.set_error(err.to_string());
            return;
        }
    }

    // delete the selection
    let transaction =
        Transaction::delete_by_selection(doc.text(), selection, |range| (range.from(), range.to()));
    doc.apply(&transaction, view.id);

    match op {
        Operation::Delete => {
            // exit select mode, if currently in select mode
            exit_select_mode(cx);
        }
        Operation::Change => {
            if only_whole_lines {
                open(cx, Open::Above, CommentContinuation::Disabled);
            } else {
                enter_insert_mode(cx);
            }
        }
    }
}

#[inline]
fn delete_by_selection_insert_mode(
    cx: &mut Context,
    mut f: impl FnMut(RopeSlice, &Range) -> Deletion,
    direction: Direction,
) {
    let (view, doc) = current!(cx.editor);
    let text = doc.text().slice(..);
    let mut selection = SmallVec::new();
    let mut insert_newline = false;
    let text_len = text.len_chars();
    let mut transaction =
        Transaction::delete_by_selection(doc.text(), doc.selection(view.id), |range| {
            let (start, end) = f(text, range);
            if direction == Direction::Forward {
                let mut range = *range;
                if range.head > range.anchor {
                    insert_newline |= end == text_len;
                    // move the cursor to the right so that the selection
                    // doesn't shrink when deleting forward (so the text appears to
                    // move to  left)
                    // += 1 is enough here as the range is normalized to grapheme boundaries
                    // later anyway
                    range.head += 1;
                }
                selection.push(range);
            }
            (start, end)
        });

    // in case we delete the last character and the cursor would be moved to the EOF char
    // insert a newline, just like when entering append mode
    if insert_newline {
        transaction = transaction.insert_at_eof(doc.line_ending.as_str().into());
    }

    if direction == Direction::Forward {
        doc.set_selection(
            view.id,
            Selection::new(selection, doc.selection(view.id).primary_index()),
        );
    }
    doc.apply(&transaction, view.id);
}

fn delete_selection(cx: &mut Context) {
    delete_selection_impl(cx, Operation::Delete, YankAction::Yank);
}

fn delete_selection_noyank(cx: &mut Context) {
    delete_selection_impl(cx, Operation::Delete, YankAction::NoYank);
}

fn change_selection(cx: &mut Context) {
    delete_selection_impl(cx, Operation::Change, YankAction::Yank);
}

fn change_selection_noyank(cx: &mut Context) {
    delete_selection_impl(cx, Operation::Change, YankAction::NoYank);
}

fn collapse_selection(cx: &mut Context) {
    let (view, doc) = current!(cx.editor);
    let text = doc.text().slice(..);

    let selection = doc.selection(view.id).clone().transform(|range| {
        let pos = range.cursor(text);
        Range::new(pos, pos)
    });
    doc.set_selection(view.id, selection);
}

fn flip_selections(cx: &mut Context) {
    let (view, doc) = current!(cx.editor);

    let selection = doc
        .selection(view.id)
        .clone()
        .transform(|range| range.flip());
    doc.set_selection(view.id, selection);
}

fn ensure_selections_forward(cx: &mut Context) {
    let (view, doc) = current!(cx.editor);

    let selection = doc
        .selection(view.id)
        .clone()
        .transform(|r| r.with_direction(Direction::Forward));

    doc.set_selection(view.id, selection);
}

fn enter_insert_mode(cx: &mut Context) {
    cx.editor.mode = Mode::Insert;
}

// inserts at the start of each selection
fn insert_mode(cx: &mut Context) {
    enter_insert_mode(cx);
    let (view, doc) = current!(cx.editor);

    log::trace!(
        "entering insert mode with sel: {:?}, text: {:?}",
        doc.selection(view.id),
        doc.text().to_string()
    );

    let selection = doc
        .selection(view.id)
        .clone()
        .transform(|range| Range::new(range.to(), range.from()));

    doc.set_selection(view.id, selection);
}

// inserts at the end of each selection
fn append_mode(cx: &mut Context) {
    enter_insert_mode(cx);
    let (view, doc) = current!(cx.editor);
    doc.restore_cursor = true;
    let text = doc.text().slice(..);

    // Make sure there's room at the end of the document if the last
    // selection butts up against it.
    let end = text.len_chars();
    let last_range = doc
        .selection(view.id)
        .iter()
        .last()
        .expect("selection should always have at least one range");
    if !last_range.is_empty() && last_range.to() == end {
        let transaction = Transaction::change(
            doc.text(),
            [(end, end, Some(doc.line_ending.as_str().into()))].into_iter(),
        );
        doc.apply(&transaction, view.id);
    }

    let selection = doc.selection(view.id).clone().transform(|range| {
        Range::new(
            range.from(),
            graphemes::next_grapheme_boundary(doc.text().slice(..), range.to()),
        )
    });
    doc.set_selection(view.id, selection);
}

fn file_picker(cx: &mut Context) {
    let root = find_workspace().0;
    if !root.exists() {
        cx.editor.set_error("Workspace directory does not exist");
        return;
    }
    let picker = ui::file_picker(cx.editor, root);
    cx.push_layer(Box::new(overlaid(picker)));
}

fn file_picker_in_current_buffer_directory(cx: &mut Context) {
    let doc_dir = doc!(cx.editor)
        .path()
        .and_then(|path| path.parent().map(|path| path.to_path_buf()));

    let path = match doc_dir {
        Some(path) => path,
        None => {
            cx.editor.set_error("current buffer has no path or parent");
            return;
        }
    };

    let picker = ui::file_picker(cx.editor, path);
    cx.push_layer(Box::new(overlaid(picker)));
}

fn file_picker_in_current_directory(cx: &mut Context) {
    let cwd = helix_stdx::env::current_working_dir();
    if !cwd.exists() {
        cx.editor
            .set_error("Current working directory does not exist");
        return;
    }
    let picker = ui::file_picker(cx.editor, cwd);
    cx.push_layer(Box::new(overlaid(picker)));
}

fn file_explorer(cx: &mut Context) {
    let root = find_workspace().0;
    if !root.exists() {
        cx.editor.set_error("Workspace directory does not exist");
        return;
    }

    if let Ok(picker) = ui::file_explorer(root, cx.editor) {
        cx.push_layer(Box::new(overlaid(picker)));
    }
}

fn file_explorer_in_current_buffer_directory(cx: &mut Context) {
    let doc_dir = doc!(cx.editor)
        .path()
        .and_then(|path| path.parent().map(|path| path.to_path_buf()));

    let path = match doc_dir {
        Some(path) => path,
        None => {
            let cwd = helix_stdx::env::current_working_dir();
            if !cwd.exists() {
                cx.editor.set_error(
                    "Current buffer has no parent and current working directory does not exist",
                );
                return;
            }
            cx.editor.set_error(
                "Current buffer has no parent, opening file explorer in current working directory",
            );
            cwd
        }
    };

    if let Ok(picker) = ui::file_explorer(path, cx.editor) {
        cx.push_layer(Box::new(overlaid(picker)));
    }
}

fn file_explorer_in_current_directory(cx: &mut Context) {
    let cwd = helix_stdx::env::current_working_dir();
    if !cwd.exists() {
        cx.editor
            .set_error("Current working directory does not exist");
        return;
    }

    if let Ok(picker) = ui::file_explorer(cwd, cx.editor) {
        cx.push_layer(Box::new(overlaid(picker)));
    }
}

fn buffer_picker(cx: &mut Context) {
    let current = view!(cx.editor).doc;

    struct BufferMeta {
        id: DocumentId,
        path: Option<PathBuf>,
        is_modified: bool,
        is_current: bool,
        focused_at: std::time::Instant,
    }

    let new_meta = |doc: &Document| BufferMeta {
        id: doc.id(),
        path: doc.path().cloned(),
        is_modified: doc.is_modified(),
        is_current: doc.id() == current,
        focused_at: doc.focused_at,
    };

    let mut items = cx
        .editor
        .documents
        .values()
        .map(new_meta)
        .collect::<Vec<BufferMeta>>();

    // mru
    items.sort_unstable_by_key(|item| std::cmp::Reverse(item.focused_at));

    let columns = [
        PickerColumn::new("id", |meta: &BufferMeta, _| meta.id.to_string().into()),
        PickerColumn::new("flags", |meta: &BufferMeta, _| {
            let mut flags = String::new();
            if meta.is_modified {
                flags.push('+');
            }
            if meta.is_current {
                flags.push('*');
            }
            flags.into()
        }),
        PickerColumn::new("path", |meta: &BufferMeta, _| {
            let path = meta
                .path
                .as_deref()
                .map(helix_stdx::path::get_relative_path);
            path.as_deref()
                .and_then(Path::to_str)
                .unwrap_or(SCRATCH_BUFFER_NAME)
                .to_string()
                .into()
        }),
    ];
    let picker = Picker::new(columns, 2, items, (), |cx, meta, action| {
        cx.editor.switch(meta.id, action);
    })
    .with_preview(|editor, meta| {
        let doc = &editor.documents.get(&meta.id)?;
        let lines = doc.selections().values().next().map(|selection| {
            let cursor_line = selection.primary().cursor_line(doc.text().slice(..));
            (cursor_line, cursor_line)
        });
        Some((meta.id.into(), lines))
    });
    cx.push_layer(Box::new(overlaid(picker)));
}

fn jumplist_picker(cx: &mut Context) {
    struct JumpMeta {
        id: DocumentId,
        path: Option<PathBuf>,
        selection: Selection,
        text: String,
        is_current: bool,
    }

    for (view, _) in cx.editor.tree.views_mut() {
        for doc_id in view.jumps.iter().map(|e| e.0).collect::<Vec<_>>().iter() {
            let doc = doc_mut!(cx.editor, doc_id);
            view.sync_changes(doc);
        }
    }

    let new_meta = |view: &View, doc_id: DocumentId, selection: Selection| {
        let doc = &cx.editor.documents.get(&doc_id);
        let text = doc.map_or("".into(), |d| {
            selection
                .fragments(d.text().slice(..))
                .map(Cow::into_owned)
                .collect::<Vec<_>>()
                .join(" ")
        });

        JumpMeta {
            id: doc_id,
            path: doc.and_then(|d| d.path().cloned()),
            selection,
            text,
            is_current: view.doc == doc_id,
        }
    };

    let columns = [
        ui::PickerColumn::new("id", |item: &JumpMeta, _| item.id.to_string().into()),
        ui::PickerColumn::new("path", |item: &JumpMeta, _| {
            let path = item
                .path
                .as_deref()
                .map(helix_stdx::path::get_relative_path);
            path.as_deref()
                .and_then(Path::to_str)
                .unwrap_or(SCRATCH_BUFFER_NAME)
                .to_string()
                .into()
        }),
        ui::PickerColumn::new("flags", |item: &JumpMeta, _| {
            let mut flags = Vec::new();
            if item.is_current {
                flags.push("*");
            }

            if flags.is_empty() {
                "".into()
            } else {
                format!(" ({})", flags.join("")).into()
            }
        }),
        ui::PickerColumn::new("contents", |item: &JumpMeta, _| item.text.as_str().into()),
    ];

    let picker = Picker::new(
        columns,
        1, // path
        cx.editor.tree.views().flat_map(|(view, _)| {
            view.jumps
                .iter()
                .rev()
                .map(|(doc_id, selection)| new_meta(view, *doc_id, selection.clone()))
        }),
        (),
        |cx, meta, action| {
            cx.editor.switch(meta.id, action);
            let config = cx.editor.config();
            let (view, doc) = (view_mut!(cx.editor), doc_mut!(cx.editor, &meta.id));
            doc.set_selection(view.id, meta.selection.clone());
            if action.align_view(view, doc.id()) {
                view.ensure_cursor_in_view_center(doc, config.scrolloff);
            }
        },
    )
    .with_preview(|editor, meta| {
        let doc = &editor.documents.get(&meta.id)?;
        let line = meta.selection.primary().cursor_line(doc.text().slice(..));
        Some((meta.id.into(), Some((line, line))))
    });
    cx.push_layer(Box::new(overlaid(picker)));
}

fn changed_file_picker(cx: &mut Context) {
    pub struct FileChangeData {
        cwd: PathBuf,
        style_untracked: Style,
        style_modified: Style,
        style_conflict: Style,
        style_deleted: Style,
        style_renamed: Style,
    }

    let cwd = helix_stdx::env::current_working_dir();
    if !cwd.exists() {
        cx.editor
            .set_error("Current working directory does not exist");
        return;
    }

    let added = cx.editor.theme.get("diff.plus");
    let modified = cx.editor.theme.get("diff.delta");
    let conflict = cx.editor.theme.get("diff.delta.conflict");
    let deleted = cx.editor.theme.get("diff.minus");
    let renamed = cx.editor.theme.get("diff.delta.moved");

    let columns = [
        PickerColumn::new("change", |change: &FileChange, data: &FileChangeData| {
            match change {
                FileChange::Untracked { .. } => Span::styled("+ untracked", data.style_untracked),
                FileChange::Modified { .. } => Span::styled("~ modified", data.style_modified),
                FileChange::Conflict { .. } => Span::styled("x conflict", data.style_conflict),
                FileChange::Deleted { .. } => Span::styled("- deleted", data.style_deleted),
                FileChange::Renamed { .. } => Span::styled("> renamed", data.style_renamed),
            }
            .into()
        }),
        PickerColumn::new("path", |change: &FileChange, data: &FileChangeData| {
            let display_path = |path: &PathBuf| {
                path.strip_prefix(&data.cwd)
                    .unwrap_or(path)
                    .display()
                    .to_string()
            };
            match change {
                FileChange::Untracked { path } => display_path(path),
                FileChange::Modified { path } => display_path(path),
                FileChange::Conflict { path } => display_path(path),
                FileChange::Deleted { path } => display_path(path),
                FileChange::Renamed { from_path, to_path } => {
                    format!("{} -> {}", display_path(from_path), display_path(to_path))
                }
            }
            .into()
        }),
    ];

    let picker = Picker::new(
        columns,
        1, // path
        [],
        FileChangeData {
            cwd: cwd.clone(),
            style_untracked: added,
            style_modified: modified,
            style_conflict: conflict,
            style_deleted: deleted,
            style_renamed: renamed,
        },
        |cx, meta: &FileChange, action| {
            let path_to_open = meta.path();
            if let Err(e) = cx.editor.open(path_to_open, action) {
                let err = if let Some(err) = e.source() {
                    format!("{}", err)
                } else {
                    format!("unable to open \"{}\"", path_to_open.display())
                };
                cx.editor.set_error(err);
            }
        },
    )
    .with_preview(|_editor, meta| Some((meta.path().into(), None)));
    let injector = picker.injector();

    cx.editor
        .diff_providers
        .clone()
        .for_each_changed_file(cwd, move |change| match change {
            Ok(change) => injector.push(change).is_ok(),
            Err(err) => {
                status::report_blocking(err);
                true
            }
        });
    cx.push_layer(Box::new(overlaid(picker)));
}

pub fn command_palette(cx: &mut Context) {
    let register = cx.register;
    let count = cx.count;

    cx.callback.push(Box::new(
        move |compositor: &mut Compositor, cx: &mut compositor::Context| {
            let keymap = compositor.find::<ui::EditorView>().unwrap().keymaps.map()
                [&cx.editor.mode]
                .reverse_map();

            let commands = MappableCommand::STATIC_COMMAND_LIST.iter().cloned().chain(
                typed::TYPABLE_COMMAND_LIST
                    .iter()
                    .map(|cmd| MappableCommand::Typable {
                        name: cmd.name.to_owned(),
                        args: String::new(),
                        doc: cmd.doc.to_owned(),
                    }),
            );

            let columns = [
                ui::PickerColumn::new("name", |item, _| match item {
                    MappableCommand::Typable { name, .. } => format!(":{name}").into(),
                    MappableCommand::Static { name, .. } => (*name).into(),
                    MappableCommand::Macro { .. } => {
                        unreachable!("macros aren't included in the command palette")
                    }
                }),
                ui::PickerColumn::new(
                    "bindings",
                    |item: &MappableCommand, keymap: &crate::keymap::ReverseKeymap| {
                        keymap
                            .get(item.name())
                            .map(|bindings| {
                                bindings.iter().fold(String::new(), |mut acc, bind| {
                                    if !acc.is_empty() {
                                        acc.push(' ');
                                    }
                                    for key in bind {
                                        acc.push_str(&key.key_sequence_format());
                                    }
                                    acc
                                })
                            })
                            .unwrap_or_default()
                            .into()
                    },
                ),
                ui::PickerColumn::new("doc", |item: &MappableCommand, _| item.doc().into()),
            ];

            let picker = Picker::new(columns, 0, commands, keymap, move |cx, command, _action| {
                let mut ctx = Context {
                    register,
                    count,
                    editor: cx.editor,
                    callback: Vec::new(),
                    on_next_key_callback: None,
                    jobs: cx.jobs,
                };
                let focus = view!(ctx.editor).id;

                command.execute(&mut ctx);

                if ctx.editor.tree.contains(focus) {
                    let config = ctx.editor.config();
                    let mode = ctx.editor.mode();
                    let view = view_mut!(ctx.editor, focus);
                    let doc = doc_mut!(ctx.editor, &view.doc);

                    view.ensure_cursor_in_view(doc, config.scrolloff);

                    if mode != Mode::Insert {
                        doc.append_changes_to_history(view);
                    }
                }
            });
            compositor.push(Box::new(overlaid(picker)));
        },
    ));
}

fn last_picker(cx: &mut Context) {
    // TODO: last picker does not seem to work well with buffer_picker
    cx.callback.push(Box::new(|compositor, cx| {
        if let Some(picker) = compositor.last_picker.take() {
            compositor.push(picker);
        } else {
            cx.editor.set_error("no last picker")
        }
    }));
}

/// Fallback position to use for [`insert_with_indent`].
enum IndentFallbackPos {
    LineStart,
    LineEnd,
}

// `I` inserts at the first nonwhitespace character of each line with a selection.
// If the line is empty, automatically indent.
fn insert_at_line_start(cx: &mut Context) {
    insert_with_indent(cx, IndentFallbackPos::LineStart);
}

// `A` inserts at the end of each line with a selection.
// If the line is empty, automatically indent.
fn insert_at_line_end(cx: &mut Context) {
    insert_with_indent(cx, IndentFallbackPos::LineEnd);
}

// Enter insert mode and auto-indent the current line if it is empty.
// If the line is not empty, move the cursor to the specified fallback position.
fn insert_with_indent(cx: &mut Context, cursor_fallback: IndentFallbackPos) {
    enter_insert_mode(cx);

    let (view, doc) = current!(cx.editor);

    let text = doc.text().slice(..);
    let contents = doc.text();
    let selection = doc.selection(view.id);

    let language_config = doc.language_config();
    let syntax = doc.syntax();
    let tab_width = doc.tab_width();

    let mut ranges = SmallVec::with_capacity(selection.len());
    let mut offs = 0;

    let mut transaction = Transaction::change_by_selection(contents, selection, |range| {
        let cursor_line = range.cursor_line(text);
        let cursor_line_start = text.line_to_char(cursor_line);

        if line_end_char_index(&text, cursor_line) == cursor_line_start {
            // line is empty => auto indent
            let line_end_index = cursor_line_start;

            let indent = indent::indent_for_newline(
                language_config,
                syntax,
                &doc.config.load().indent_heuristic,
                &doc.indent_style,
                tab_width,
                text,
                cursor_line,
                line_end_index,
                cursor_line,
            );

            // calculate new selection ranges
            let pos = offs + cursor_line_start;
            let indent_width = indent.chars().count();
            ranges.push(Range::point(pos + indent_width));
            offs += indent_width;

            (line_end_index, line_end_index, Some(indent.into()))
        } else {
            // move cursor to the fallback position
            let pos = match cursor_fallback {
                IndentFallbackPos::LineStart => text
                    .line(cursor_line)
                    .first_non_whitespace_char()
                    .map(|ws_offset| ws_offset + cursor_line_start)
                    .unwrap_or(cursor_line_start),
                IndentFallbackPos::LineEnd => line_end_char_index(&text, cursor_line),
            };

            ranges.push(range.put_cursor(text, pos + offs, cx.editor.mode == Mode::Select));

            (cursor_line_start, cursor_line_start, None)
        }
    });

    transaction = transaction.with_selection(Selection::new(ranges, selection.primary_index()));
    doc.apply(&transaction, view.id);
}

// Creates an LspCallback that waits for formatting changes to be computed. When they're done,
// it applies them, but only if the doc hasn't changed.
//
// TODO: provide some way to cancel this, probably as part of a more general job cancellation
// scheme
async fn make_format_callback(
    doc_id: DocumentId,
    doc_version: i32,
    view_id: ViewId,
    format: impl Future<Output = Result<Transaction, FormatterError>> + Send + 'static,
    write: Option<(Option<PathBuf>, bool)>,
) -> anyhow::Result<job::Callback> {
    let format = format.await;

    let call: job::Callback = Callback::Editor(Box::new(move |editor| {
        if !editor.documents.contains_key(&doc_id) || !editor.tree.contains(view_id) {
            return;
        }

        let scrolloff = editor.config().scrolloff;
        let doc = doc_mut!(editor, &doc_id);
        let view = view_mut!(editor, view_id);

        match format {
            Ok(format) => {
                if doc.version() == doc_version {
                    doc.apply(&format, view.id);
                    doc.append_changes_to_history(view);
                    doc.detect_indent_and_line_ending();
                    view.ensure_cursor_in_view(doc, scrolloff);
                } else {
                    log::info!("discarded formatting changes because the document changed");
                }
            }
            Err(err) => {
                if write.is_none() {
                    editor.set_error(err.to_string());
                    return;
                }
                log::info!("failed to format '{}': {err}", doc.display_name());
            }
        }

        if let Some((path, force)) = write {
            let id = doc.id();
            if let Err(err) = editor.save(id, path, force) {
                editor.set_error(format!("Error saving: {}", err));
            }
        }
    }));

    Ok(call)
}

#[derive(PartialEq, Eq)]
pub enum Open {
    Below,
    Above,
}

#[derive(PartialEq)]
pub enum CommentContinuation {
    Enabled,
    Disabled,
}

fn open(cx: &mut Context, open: Open, comment_continuation: CommentContinuation) {
    let count = cx.count();
    enter_insert_mode(cx);
    let config = cx.editor.config();
    let (view, doc) = current!(cx.editor);

    let text = doc.text().slice(..);
    let contents = doc.text();
    let selection = doc.selection(view.id);
    let mut offs = 0;

    let mut ranges = SmallVec::with_capacity(selection.len());

    let continue_comment_tokens = {
        static SHEBANG_REGEX: Lazy<Regex> =
            Lazy::new(|| Regex::new(&["^", SHEBANG].concat()).unwrap());

        let curr_line_num = selection.primary().cursor_line(text);
        let line = text.line(curr_line_num);

        let is_not_shebang = curr_line_num > 0
            || line
                .as_str()
                .map(|line| SHEBANG_REGEX.captures(line).is_none())
                .unwrap_or(true);

        if is_not_shebang
            && comment_continuation == CommentContinuation::Enabled
            && config.continue_comments
        {
            doc.language_config()
                .and_then(|config| config.comment_tokens.as_ref())
        } else {
            None
        }
    };

    let mut transaction = Transaction::change_by_selection(contents, selection, |range| {
        // the line number, where the cursor is currently
        let curr_line_num = text.char_to_line(match open {
            Open::Below => graphemes::prev_grapheme_boundary(text, range.to()),
            Open::Above => range.from(),
        });

        // the next line number, where the cursor will be, after finishing the transaction
        let next_new_line_num = match open {
            Open::Below => curr_line_num + 1,
            Open::Above => curr_line_num,
        };

        let above_next_new_line_num = next_new_line_num.saturating_sub(1);

        let continue_comment_token = continue_comment_tokens
            .and_then(|tokens| comment::get_comment_token(text, tokens, curr_line_num));

        // Index to insert newlines after, as well as the char width
        // to use to compensate for those inserted newlines.
        let (above_next_line_end_index, above_next_line_end_width) = if next_new_line_num == 0 {
            (0, 0)
        } else {
            (
                line_end_char_index(&text, above_next_new_line_num),
                doc.line_ending.len_chars(),
            )
        };

        let line = text.line(curr_line_num);
        let indent = match line.first_non_whitespace_char() {
            Some(pos) if continue_comment_token.is_some() => line.slice(..pos).to_string(),
            _ => indent::indent_for_newline(
                doc.language_config(),
                doc.syntax(),
                &config.indent_heuristic,
                &doc.indent_style,
                doc.tab_width(),
                text,
                above_next_new_line_num,
                above_next_line_end_index,
                curr_line_num,
            ),
        };

        let indent_len = indent.len();
        let mut text = String::with_capacity(1 + indent_len);

        if open == Open::Above && next_new_line_num == 0 {
            text.push_str(&indent);
            if let Some(token) = continue_comment_token {
                text.push_str(token);
                text.push(' ');
            }
            text.push_str(doc.line_ending.as_str());
        } else {
            text.push_str(doc.line_ending.as_str());
            text.push_str(&indent);

            if let Some(token) = continue_comment_token {
                text.push_str(token);
                text.push(' ');
            }
        }

        let text = text.repeat(count);

        // calculate new selection ranges
        let pos = offs + above_next_line_end_index + above_next_line_end_width;
        let comment_len = continue_comment_token
            .map(|token| token.len() + 1) // `+ 1` for the extra space added
            .unwrap_or_default();
        for i in 0..count {
            // pos                    -> beginning of reference line,
            // + (i * (1+indent_len + comment_len)) -> beginning of i'th line from pos (possibly including comment token)
            // + indent_len + comment_len ->        -> indent for i'th line
            ranges.push(Range::point(
                pos + (i * (1 + indent_len + comment_len)) + indent_len + comment_len,
            ));
        }

        // update the offset for the next range
        offs += text.chars().count();

        (
            above_next_line_end_index,
            above_next_line_end_index,
            Some(text.into()),
        )
    });

    transaction = transaction.with_selection(Selection::new(ranges, selection.primary_index()));

    doc.apply(&transaction, view.id);
}

// o inserts a new line after each line with a selection
fn open_below(cx: &mut Context) {
    open(cx, Open::Below, CommentContinuation::Enabled)
}

// O inserts a new line before each line with a selection
fn open_above(cx: &mut Context) {
    open(cx, Open::Above, CommentContinuation::Enabled)
}

fn normal_mode(cx: &mut Context) {
    cx.editor.enter_normal_mode();
}

// Store a jump on the jumplist.
fn push_jump(view: &mut View, doc: &Document) {
    let jump = (doc.id(), doc.selection(view.id).clone());
    view.jumps.push(jump);
}

fn goto_line(cx: &mut Context) {
    if cx.count.is_some() {
        let (view, doc) = current!(cx.editor);
        push_jump(view, doc);

        goto_line_without_jumplist(cx.editor, cx.count);
    }
}

fn goto_line_without_jumplist(editor: &mut Editor, count: Option<NonZeroUsize>) {
    if let Some(count) = count {
        let (view, doc) = current!(editor);
        let text = doc.text().slice(..);
        let max_line = if text.line(text.len_lines() - 1).len_chars() == 0 {
            // If the last line is blank, don't jump to it.
            text.len_lines().saturating_sub(2)
        } else {
            text.len_lines() - 1
        };
        let line_idx = std::cmp::min(count.get() - 1, max_line);
        let pos = text.line_to_char(line_idx);
        let selection = doc
            .selection(view.id)
            .clone()
            .transform(|range| range.put_cursor(text, pos, editor.mode == Mode::Select));

        doc.set_selection(view.id, selection);
    }
}

fn goto_last_line(cx: &mut Context) {
    let (view, doc) = current!(cx.editor);
    let text = doc.text().slice(..);
    let line_idx = if text.line(text.len_lines() - 1).len_chars() == 0 {
        // If the last line is blank, don't jump to it.
        text.len_lines().saturating_sub(2)
    } else {
        text.len_lines() - 1
    };
    let pos = text.line_to_char(line_idx);
    let selection = doc
        .selection(view.id)
        .clone()
        .transform(|range| range.put_cursor(text, pos, cx.editor.mode == Mode::Select));

    push_jump(view, doc);
    doc.set_selection(view.id, selection);
}

fn goto_last_accessed_file(cx: &mut Context) {
    let view = view_mut!(cx.editor);
    if let Some(alt) = view.docs_access_history.pop() {
        cx.editor.switch(alt, Action::Replace);
    } else {
        cx.editor.set_error("no last accessed buffer")
    }
}

fn goto_last_modification(cx: &mut Context) {
    let (view, doc) = current!(cx.editor);
    let pos = doc.history.get_mut().last_edit_pos();
    let text = doc.text().slice(..);
    if let Some(pos) = pos {
        let selection = doc
            .selection(view.id)
            .clone()
            .transform(|range| range.put_cursor(text, pos, cx.editor.mode == Mode::Select));
        doc.set_selection(view.id, selection);
    }
}

fn goto_last_modified_file(cx: &mut Context) {
    let view = view!(cx.editor);
    let alternate_file = view
        .last_modified_docs
        .into_iter()
        .flatten()
        .find(|&id| id != view.doc);
    if let Some(alt) = alternate_file {
        cx.editor.switch(alt, Action::Replace);
    } else {
        cx.editor.set_error("no last modified buffer")
    }
}

fn select_mode(cx: &mut Context) {
    let (view, doc) = current!(cx.editor);
    let text = doc.text().slice(..);

    // Make sure end-of-document selections are also 1-width.
    // (With the exception of being in an empty document, of course.)
    let selection = doc.selection(view.id).clone().transform(|range| {
        if range.is_empty() && range.head == text.len_chars() {
            Range::new(
                graphemes::prev_grapheme_boundary(text, range.anchor),
                range.head,
            )
        } else {
            range
        }
    });
    doc.set_selection(view.id, selection);

    cx.editor.mode = Mode::Select;
}

fn exit_select_mode(cx: &mut Context) {
    if cx.editor.mode == Mode::Select {
        cx.editor.mode = Mode::Normal;
    }
}

fn goto_first_diag(cx: &mut Context) {
    let (view, doc) = current!(cx.editor);
    let selection = match doc.diagnostics().first() {
        Some(diag) => Selection::single(diag.range.start, diag.range.end),
        None => return,
    };
    doc.set_selection(view.id, selection);
    view.diagnostics_handler
        .immediately_show_diagnostic(doc, view.id);
}

fn goto_last_diag(cx: &mut Context) {
    let (view, doc) = current!(cx.editor);
    let selection = match doc.diagnostics().last() {
        Some(diag) => Selection::single(diag.range.start, diag.range.end),
        None => return,
    };
    doc.set_selection(view.id, selection);
    view.diagnostics_handler
        .immediately_show_diagnostic(doc, view.id);
}

fn goto_next_diag(cx: &mut Context) {
    let motion = move |editor: &mut Editor| {
        let (view, doc) = current!(editor);

        let cursor_pos = doc
            .selection(view.id)
            .primary()
            .cursor(doc.text().slice(..));

        let diag = doc
            .diagnostics()
            .iter()
            .find(|diag| diag.range.start > cursor_pos);

        let selection = match diag {
            Some(diag) => Selection::single(diag.range.start, diag.range.end),
            None => return,
        };
        doc.set_selection(view.id, selection);
        view.diagnostics_handler
            .immediately_show_diagnostic(doc, view.id);
    };

    cx.editor.apply_motion(motion);
}

fn goto_prev_diag(cx: &mut Context) {
    let motion = move |editor: &mut Editor| {
        let (view, doc) = current!(editor);

        let cursor_pos = doc
            .selection(view.id)
            .primary()
            .cursor(doc.text().slice(..));

        let diag = doc
            .diagnostics()
            .iter()
            .rev()
            .find(|diag| diag.range.start < cursor_pos);

        let selection = match diag {
            // NOTE: the selection is reversed because we're jumping to the
            // previous diagnostic.
            Some(diag) => Selection::single(diag.range.end, diag.range.start),
            None => return,
        };
        doc.set_selection(view.id, selection);
        view.diagnostics_handler
            .immediately_show_diagnostic(doc, view.id);
    };
    cx.editor.apply_motion(motion)
}

fn goto_first_change(cx: &mut Context) {
    goto_first_change_impl(cx, false);
}

fn goto_last_change(cx: &mut Context) {
    goto_first_change_impl(cx, true);
}

fn goto_first_change_impl(cx: &mut Context, reverse: bool) {
    let editor = &mut cx.editor;
    let (view, doc) = current!(editor);
    if let Some(handle) = doc.diff_handle() {
        let hunk = {
            let diff = handle.load();
            let idx = if reverse {
                diff.len().saturating_sub(1)
            } else {
                0
            };
            diff.nth_hunk(idx)
        };
        if hunk != Hunk::NONE {
            let range = hunk_range(hunk, doc.text().slice(..));
            doc.set_selection(view.id, Selection::single(range.anchor, range.head));
        }
    }
}

fn goto_next_change(cx: &mut Context) {
    goto_next_change_impl(cx, Direction::Forward)
}

fn goto_prev_change(cx: &mut Context) {
    goto_next_change_impl(cx, Direction::Backward)
}

fn goto_next_change_impl(cx: &mut Context, direction: Direction) {
    let count = cx.count() as u32 - 1;
    let motion = move |editor: &mut Editor| {
        let (view, doc) = current!(editor);
        let doc_text = doc.text().slice(..);
        let diff_handle = if let Some(diff_handle) = doc.diff_handle() {
            diff_handle
        } else {
            editor.set_status("Diff is not available in current buffer");
            return;
        };

        let selection = doc.selection(view.id).clone().transform(|range| {
            let cursor_line = range.cursor_line(doc_text) as u32;

            let diff = diff_handle.load();
            let hunk_idx = match direction {
                Direction::Forward => diff
                    .next_hunk(cursor_line)
                    .map(|idx| (idx + count).min(diff.len() - 1)),
                Direction::Backward => diff
                    .prev_hunk(cursor_line)
                    .map(|idx| idx.saturating_sub(count)),
            };
            let Some(hunk_idx) = hunk_idx else {
                return range;
            };
            let hunk = diff.nth_hunk(hunk_idx);
            let new_range = hunk_range(hunk, doc_text);
            if editor.mode == Mode::Select {
                let head = if new_range.head < range.anchor {
                    new_range.anchor
                } else {
                    new_range.head
                };

                Range::new(range.anchor, head)
            } else {
                new_range.with_direction(direction)
            }
        });

        doc.set_selection(view.id, selection)
    };
    cx.editor.apply_motion(motion);
}

/// Returns the [Range] for a [Hunk] in the given text.
/// Additions and modifications cover the added and modified ranges.
/// Deletions are represented as the point at the start of the deletion hunk.
fn hunk_range(hunk: Hunk, text: RopeSlice) -> Range {
    let anchor = text.line_to_char(hunk.after.start as usize);
    let head = if hunk.after.is_empty() {
        anchor + 1
    } else {
        text.line_to_char(hunk.after.end as usize)
    };

    Range::new(anchor, head)
}

pub mod insert {
    use crate::events::PostInsertChar;

    use super::*;
    pub type Hook = fn(&Rope, &Selection, char) -> Option<Transaction>;

    /// Exclude the cursor in range.
    fn exclude_cursor(text: RopeSlice, range: Range, cursor: Range) -> Range {
        if range.to() == cursor.to() && text.len_chars() != cursor.to() {
            Range::new(
                range.from(),
                graphemes::prev_grapheme_boundary(text, cursor.to()),
            )
        } else {
            range
        }
    }

    // The default insert hook: simply insert the character
    #[allow(clippy::unnecessary_wraps)] // need to use Option<> because of the Hook signature
    fn insert(doc: &Rope, selection: &Selection, ch: char) -> Option<Transaction> {
        let cursors = selection.clone().cursors(doc.slice(..));
        let mut t = Tendril::new();
        t.push(ch);
        let transaction = Transaction::insert(doc, &cursors, t);
        Some(transaction)
    }

    use helix_core::auto_pairs;
    use helix_view::editor::SmartTabConfig;

    pub fn insert_char(cx: &mut Context, c: char) {
        let (view, doc) = current_ref!(cx.editor);
        let text = doc.text();
        let selection = doc.selection(view.id);
        let auto_pairs = doc.auto_pairs(cx.editor);

        let transaction = auto_pairs
            .as_ref()
            .and_then(|ap| auto_pairs::hook(text, selection, c, ap))
            .or_else(|| insert(text, selection, c));

        let (view, doc) = current!(cx.editor);
        if let Some(t) = transaction {
            doc.apply(&t, view.id);
        }

        helix_event::dispatch(PostInsertChar { c, cx });
    }

    pub fn smart_tab(cx: &mut Context) {
        let (view, doc) = current_ref!(cx.editor);
        let view_id = view.id;

        if matches!(
            cx.editor.config().smart_tab,
            Some(SmartTabConfig { enable: true, .. })
        ) {
            let cursors_after_whitespace = doc.selection(view_id).ranges().iter().all(|range| {
                let cursor = range.cursor(doc.text().slice(..));
                let current_line_num = doc.text().char_to_line(cursor);
                let current_line_start = doc.text().line_to_char(current_line_num);
                let left = doc.text().slice(current_line_start..cursor);
                left.chars().all(|c| c.is_whitespace())
            });

            if !cursors_after_whitespace {
                if doc.active_snippet.is_some() {
                    goto_next_tabstop(cx);
                } else {
                    move_parent_node_end(cx);
                }
                return;
            }
        }

        insert_tab(cx);
    }

    pub fn insert_tab(cx: &mut Context) {
        let (view, doc) = current!(cx.editor);
        // TODO: round out to nearest indentation level (for example a line with 3 spaces should
        // indent by one to reach 4 spaces).

        let indent = Tendril::from(doc.indent_style.as_str());
        let transaction = Transaction::insert(
            doc.text(),
            &doc.selection(view.id).clone().cursors(doc.text().slice(..)),
            indent,
        );
        doc.apply(&transaction, view.id);
    }

    pub fn insert_newline(cx: &mut Context) {
        let config = cx.editor.config();
        let (view, doc) = current_ref!(cx.editor);
        let text = doc.text().slice(..);
        let line_ending = doc.line_ending.as_str();

        let contents = doc.text();
        let selection = doc.selection(view.id);
        let mut ranges = SmallVec::with_capacity(selection.len());

        // TODO: this is annoying, but we need to do it to properly calculate pos after edits
        let mut global_offs = 0;
        let mut new_text = String::new();

        let continue_comment_tokens = {
            static SHEBANG_REGEX: Lazy<Regex> =
                Lazy::new(|| Regex::new(&["^", SHEBANG].concat()).unwrap());

            let curr_line_num = selection.primary().cursor_line(text);
            let line = text.line(curr_line_num);

            let is_not_shebang = curr_line_num > 0
                || line
                    .as_str()
                    .map(|line| SHEBANG_REGEX.captures(line).is_none())
                    .unwrap_or(true);

            if is_not_shebang && config.continue_comments {
                doc.language_config()
                    .and_then(|config| config.comment_tokens.as_ref())
            } else {
                None
            }
        };

        let mut transaction = Transaction::change_by_selection(contents, selection, |range| {
            // Tracks the number of trailing whitespace characters deleted by this selection.
            let mut chars_deleted = 0;
            let pos = range.cursor(text);

            let prev = if pos == 0 {
                ' '
            } else {
                contents.char(pos - 1)
            };
            let curr = contents.get_char(pos).unwrap_or(' ');

            let current_line = text.char_to_line(pos);
            let line_start = text.line_to_char(current_line);

            let continue_comment_token = continue_comment_tokens
                .and_then(|tokens| comment::get_comment_token(text, tokens, current_line));

            let (from, to, local_offs) = if let Some(idx) =
                text.slice(line_start..pos).last_non_whitespace_char()
            {
                let first_trailing_whitespace_char = (line_start + idx + 1).min(pos);
                let line = text.line(current_line);

                let indent = match line.first_non_whitespace_char() {
                    Some(pos) if continue_comment_token.is_some() => line.slice(..pos).to_string(),
                    _ => indent::indent_for_newline(
                        doc.language_config(),
                        doc.syntax(),
                        &config.indent_heuristic,
                        &doc.indent_style,
                        doc.tab_width(),
                        text,
                        current_line,
                        pos,
                        current_line,
                    ),
                };

                // If we are between pairs (such as brackets), we want to
                // insert an additional line which is indented one level
                // more and place the cursor there
                let on_auto_pair = doc
                    .auto_pairs(cx.editor)
                    .and_then(|pairs| pairs.get(prev))
                    .is_some_and(|pair| pair.open == prev && pair.close == curr);

                let local_offs = if let Some(token) = continue_comment_token {
                    new_text.reserve_exact(line_ending.len() + indent.len() + token.len() + 1);
                    new_text.push_str(line_ending);
                    new_text.push_str(&indent);
                    new_text.push_str(token);
                    new_text.push(' ');
                    new_text.chars().count()
                } else if on_auto_pair {
                    // line where the cursor will be
                    let inner_indent = indent.clone() + doc.indent_style.as_str();
                    new_text
                        .reserve_exact(line_ending.len() * 2 + indent.len() + inner_indent.len());
                    new_text.push_str(line_ending);
                    new_text.push_str(&inner_indent);

                    // line where the matching pair will be
                    let local_offs = new_text.chars().count();
                    new_text.push_str(line_ending);
                    new_text.push_str(&indent);

                    local_offs
                } else {
                    new_text.reserve_exact(line_ending.len() + indent.len());
                    new_text.push_str(line_ending);
                    new_text.push_str(&indent);

                    new_text.chars().count()
                };

                // Note that `first_trailing_whitespace_char` is at least `pos` so this unsigned
                // subtraction cannot underflow.
                chars_deleted = pos - first_trailing_whitespace_char;

                (
                    first_trailing_whitespace_char,
                    pos,
                    local_offs as isize - chars_deleted as isize,
                )
            } else {
                // If the current line is all whitespace, insert a line ending at the beginning of
                // the current line. This makes the current line empty and the new line contain the
                // indentation of the old line.
                new_text.push_str(line_ending);

                (line_start, line_start, new_text.chars().count() as isize)
            };

            let new_range = if range.cursor(text) > range.anchor {
                // when appending, extend the range by local_offs
                Range::new(
                    (range.anchor as isize + global_offs) as usize,
                    (range.head as isize + local_offs + global_offs) as usize,
                )
            } else {
                // when inserting, slide the range by local_offs
                Range::new(
                    (range.anchor as isize + local_offs + global_offs) as usize,
                    (range.head as isize + local_offs + global_offs) as usize,
                )
            };

            // TODO: range replace or extend
            // range.replace(|range| range.is_empty(), head); -> fn extend if cond true, new head pos
            // can be used with cx.mode to do replace or extend on most changes
            ranges.push(new_range);
            global_offs += new_text.chars().count() as isize - chars_deleted as isize;
            let tendril = Tendril::from(&new_text);
            new_text.clear();

            (from, to, Some(tendril))
        });

        transaction = transaction.with_selection(Selection::new(ranges, selection.primary_index()));

        let (view, doc) = current!(cx.editor);
        doc.apply(&transaction, view.id);
    }

    pub fn delete_char_backward(cx: &mut Context) {
        let count = cx.count();
        let (view, doc) = current_ref!(cx.editor);
        let text = doc.text().slice(..);
        let tab_width = doc.tab_width();
        let indent_width = doc.indent_width();
        let auto_pairs = doc.auto_pairs(cx.editor);

        let transaction =
            Transaction::delete_by_selection(doc.text(), doc.selection(view.id), |range| {
                let pos = range.cursor(text);
                if pos == 0 {
                    return (pos, pos);
                }
                let line_start_pos = text.line_to_char(range.cursor_line(text));
                // consider to delete by indent level if all characters before `pos` are indent units.
                let fragment = Cow::from(text.slice(line_start_pos..pos));
                if !fragment.is_empty() && fragment.chars().all(|ch| ch == ' ' || ch == '\t') {
                    if text.get_char(pos.saturating_sub(1)) == Some('\t') {
                        // fast path, delete one char
                        (graphemes::nth_prev_grapheme_boundary(text, pos, 1), pos)
                    } else {
                        let width: usize = fragment
                            .chars()
                            .map(|ch| {
                                if ch == '\t' {
                                    tab_width
                                } else {
                                    // it can be none if it still meet control characters other than '\t'
                                    // here just set the width to 1 (or some value better?).
                                    ch.width().unwrap_or(1)
                                }
                            })
                            .sum();
                        let mut drop = width % indent_width; // round down to nearest unit
                        if drop == 0 {
                            drop = indent_width
                        }; // if it's already at a unit, consume a whole unit
                        let mut chars = fragment.chars().rev();
                        let mut start = pos;
                        for _ in 0..drop {
                            // delete up to `drop` spaces
                            match chars.next() {
                                Some(' ') => start -= 1,
                                _ => break,
                            }
                        }
                        (start, pos) // delete!
                    }
                } else {
                    match (
                        text.get_char(pos.saturating_sub(1)),
                        text.get_char(pos),
                        auto_pairs,
                    ) {
                        (Some(_x), Some(_y), Some(ap))
                            if range.is_single_grapheme(text)
                                && ap.get(_x).is_some()
                                && ap.get(_x).unwrap().open == _x
                                && ap.get(_x).unwrap().close == _y =>
                        // delete both autopaired characters
                        {
                            (
                                graphemes::nth_prev_grapheme_boundary(text, pos, count),
                                graphemes::nth_next_grapheme_boundary(text, pos, count),
                            )
                        }
                        _ =>
                        // delete 1 char
                        {
                            (graphemes::nth_prev_grapheme_boundary(text, pos, count), pos)
                        }
                    }
                }
            });
        let (view, doc) = current!(cx.editor);
        doc.apply(&transaction, view.id);
    }

    pub fn delete_char_forward(cx: &mut Context) {
        let count = cx.count();
        delete_by_selection_insert_mode(
            cx,
            |text, range| {
                let pos = range.cursor(text);
                (pos, graphemes::nth_next_grapheme_boundary(text, pos, count))
            },
            Direction::Forward,
        )
    }

    pub fn delete_word_backward(cx: &mut Context) {
        let count = cx.count();
        delete_by_selection_insert_mode(
            cx,
            |text, range| {
                let anchor = movement::move_prev_word_start(text, *range, count).from();
                let next = Range::new(anchor, range.cursor(text));
                let range = exclude_cursor(text, next, *range);
                (range.from(), range.to())
            },
            Direction::Backward,
        );
    }

    pub fn delete_word_forward(cx: &mut Context) {
        let count = cx.count();
        delete_by_selection_insert_mode(
            cx,
            |text, range| {
                let head = movement::move_next_word_end(text, *range, count).to();
                (range.cursor(text), head)
            },
            Direction::Forward,
        );
    }
}

// Undo / Redo

fn undo(cx: &mut Context) {
    let count = cx.count();
    let (view, doc) = current!(cx.editor);
    for _ in 0..count {
        if !doc.undo(view) {
            cx.editor.set_status("Already at oldest change");
            break;
        }
    }
}

fn redo(cx: &mut Context) {
    let count = cx.count();
    let (view, doc) = current!(cx.editor);
    for _ in 0..count {
        if !doc.redo(view) {
            cx.editor.set_status("Already at newest change");
            break;
        }
    }
}

fn earlier(cx: &mut Context) {
    let count = cx.count();
    let (view, doc) = current!(cx.editor);
    for _ in 0..count {
        // rather than doing in batch we do this so get error halfway
        if !doc.earlier(view, UndoKind::Steps(1)) {
            cx.editor.set_status("Already at oldest change");
            break;
        }
    }
}

fn later(cx: &mut Context) {
    let count = cx.count();
    let (view, doc) = current!(cx.editor);
    for _ in 0..count {
        // rather than doing in batch we do this so get error halfway
        if !doc.later(view, UndoKind::Steps(1)) {
            cx.editor.set_status("Already at newest change");
            break;
        }
    }
}

fn commit_undo_checkpoint(cx: &mut Context) {
    let (view, doc) = current!(cx.editor);
    doc.append_changes_to_history(view);
}

// Yank / Paste

fn yank(cx: &mut Context) {
    yank_impl(
        cx.editor,
        cx.register
            .unwrap_or(cx.editor.config().default_yank_register),
    );
    exit_select_mode(cx);
}

fn yank_to_clipboard(cx: &mut Context) {
    yank_impl(cx.editor, '+');
    exit_select_mode(cx);
}

fn yank_to_primary_clipboard(cx: &mut Context) {
    yank_impl(cx.editor, '*');
    exit_select_mode(cx);
}

fn yank_impl(editor: &mut Editor, register: char) {
    let (view, doc) = current!(editor);
    let text = doc.text().slice(..);

    let values: Vec<String> = doc
        .selection(view.id)
        .fragments(text)
        .map(Cow::into_owned)
        .collect();
    let selections = values.len();

    match editor.registers.write(register, values) {
        Ok(_) => editor.set_status(format!(
            "yanked {selections} selection{} to register {register}",
            if selections == 1 { "" } else { "s" }
        )),
        Err(err) => editor.set_error(err.to_string()),
    }
}

fn yank_joined_impl(editor: &mut Editor, separator: &str, register: char) {
    let (view, doc) = current!(editor);
    let text = doc.text().slice(..);

    let selection = doc.selection(view.id);
    let selections = selection.len();
    let joined = selection
        .fragments(text)
        .fold(String::new(), |mut acc, fragment| {
            if !acc.is_empty() {
                acc.push_str(separator);
            }
            acc.push_str(&fragment);
            acc
        });

    match editor.registers.write(register, vec![joined]) {
        Ok(_) => editor.set_status(format!(
            "joined and yanked {selections} selection{} to register {register}",
            if selections == 1 { "" } else { "s" }
        )),
        Err(err) => editor.set_error(err.to_string()),
    }
}

fn yank_joined(cx: &mut Context) {
    let separator = doc!(cx.editor).line_ending.as_str();
    yank_joined_impl(
        cx.editor,
        separator,
        cx.register
            .unwrap_or(cx.editor.config().default_yank_register),
    );
    exit_select_mode(cx);
}

fn yank_joined_to_clipboard(cx: &mut Context) {
    let line_ending = doc!(cx.editor).line_ending;
    yank_joined_impl(cx.editor, line_ending.as_str(), '+');
    exit_select_mode(cx);
}

fn yank_joined_to_primary_clipboard(cx: &mut Context) {
    let line_ending = doc!(cx.editor).line_ending;
    yank_joined_impl(cx.editor, line_ending.as_str(), '*');
    exit_select_mode(cx);
}

fn yank_primary_selection_impl(editor: &mut Editor, register: char) {
    let (view, doc) = current!(editor);
    let text = doc.text().slice(..);

    let selection = doc.selection(view.id).primary().fragment(text).to_string();

    match editor.registers.write(register, vec![selection]) {
        Ok(_) => editor.set_status(format!("yanked primary selection to register {register}",)),
        Err(err) => editor.set_error(err.to_string()),
    }
}

fn yank_main_selection_to_clipboard(cx: &mut Context) {
    yank_primary_selection_impl(cx.editor, '+');
    exit_select_mode(cx);
}

fn yank_main_selection_to_primary_clipboard(cx: &mut Context) {
    yank_primary_selection_impl(cx.editor, '*');
    exit_select_mode(cx);
}

#[derive(Copy, Clone)]
enum Paste {
    Before,
    After,
    Cursor,
}

static LINE_ENDING_REGEX: Lazy<Regex> = Lazy::new(|| Regex::new(r"\r\n|\r|\n").unwrap());

fn paste_impl(
    values: &[String],
    doc: &mut Document,
    view: &mut View,
    action: Paste,
    count: usize,
    mode: Mode,
) {
    if values.is_empty() {
        return;
    }

    if mode == Mode::Insert {
        doc.append_changes_to_history(view);
    }

    // if any of values ends with a line ending, it's linewise paste
    let linewise = values
        .iter()
        .any(|value| get_line_ending_of_str(value).is_some());

    let map_value = |value| {
        let value = LINE_ENDING_REGEX.replace_all(value, doc.line_ending.as_str());
        let mut out = Tendril::from(value.as_ref());
        for _ in 1..count {
            out.push_str(&value);
        }
        out
    };

    let repeat = std::iter::repeat(
        // `values` is asserted to have at least one entry above.
        map_value(values.last().unwrap()),
    );

    let mut values = values.iter().map(|value| map_value(value)).chain(repeat);

    let text = doc.text();
    let selection = doc.selection(view.id);

    let mut offset = 0;
    let mut ranges = SmallVec::with_capacity(selection.len());

    let mut transaction = Transaction::change_by_selection(text, selection, |range| {
        let pos = match (action, linewise) {
            // paste linewise before
            (Paste::Before, true) => text.line_to_char(text.char_to_line(range.from())),
            // paste linewise after
            (Paste::After, true) => {
                let line = range.line_range(text.slice(..)).1;
                text.line_to_char((line + 1).min(text.len_lines()))
            }
            // paste insert
            (Paste::Before, false) => range.from(),
            // paste append
            (Paste::After, false) => range.to(),
            // paste at cursor
            (Paste::Cursor, _) => range.cursor(text.slice(..)),
        };

        let value = values.next();

        let value_len = value
            .as_ref()
            .map(|content| content.chars().count())
            .unwrap_or_default();
        let anchor = offset + pos;

        let new_range = Range::new(anchor, anchor + value_len).with_direction(range.direction());
        ranges.push(new_range);
        offset += value_len;

        (pos, pos, value)
    });

    if mode == Mode::Normal {
        transaction = transaction.with_selection(Selection::new(ranges, selection.primary_index()));
    }

    doc.apply(&transaction, view.id);
    doc.append_changes_to_history(view);
}

pub(crate) fn paste_bracketed_value(cx: &mut Context, contents: String) {
    let count = cx.count();
    let paste = match cx.editor.mode {
        Mode::Insert | Mode::Select => Paste::Cursor,
        Mode::Normal => Paste::Before,
    };
    let (view, doc) = current!(cx.editor);
    paste_impl(&[contents], doc, view, paste, count, cx.editor.mode);
    exit_select_mode(cx);
}

fn paste_clipboard_after(cx: &mut Context) {
    paste(cx.editor, '+', Paste::After, cx.count());
    exit_select_mode(cx);
}

fn paste_clipboard_before(cx: &mut Context) {
    paste(cx.editor, '+', Paste::Before, cx.count());
    exit_select_mode(cx);
}

fn paste_primary_clipboard_after(cx: &mut Context) {
    paste(cx.editor, '*', Paste::After, cx.count());
    exit_select_mode(cx);
}

fn paste_primary_clipboard_before(cx: &mut Context) {
    paste(cx.editor, '*', Paste::Before, cx.count());
    exit_select_mode(cx);
}

fn replace_with_yanked(cx: &mut Context) {
    replace_with_yanked_impl(
        cx.editor,
        cx.register
            .unwrap_or(cx.editor.config().default_yank_register),
        cx.count(),
    );
    exit_select_mode(cx);
}

fn replace_with_yanked_impl(editor: &mut Editor, register: char, count: usize) {
    let Some(values) = editor
        .registers
        .read(register, editor)
        .filter(|values| values.len() > 0)
    else {
        return;
    };
    let scrolloff = editor.config().scrolloff;
    let (view, doc) = current_ref!(editor);

    let map_value = |value: &Cow<str>| {
        let value = LINE_ENDING_REGEX.replace_all(value, doc.line_ending.as_str());
        let mut out = Tendril::from(value.as_ref());
        for _ in 1..count {
            out.push_str(&value);
        }
        out
    };
    let mut values_rev = values.rev().peekable();
    // `values` is asserted to have at least one entry above.
    let last = values_rev.peek().unwrap();
    let repeat = std::iter::repeat(map_value(last));
    let mut values = values_rev
        .rev()
        .map(|value| map_value(&value))
        .chain(repeat);
    let selection = doc.selection(view.id);
    let transaction = Transaction::change_by_selection(doc.text(), selection, |range| {
        if !range.is_empty() {
            (range.from(), range.to(), Some(values.next().unwrap()))
        } else {
            (range.from(), range.to(), None)
        }
    });
    drop(values);

    let (view, doc) = current!(editor);
    doc.apply(&transaction, view.id);
    doc.append_changes_to_history(view);
    view.ensure_cursor_in_view(doc, scrolloff);
}

fn replace_selections_with_clipboard(cx: &mut Context) {
    replace_with_yanked_impl(cx.editor, '+', cx.count());
    exit_select_mode(cx);
}

fn replace_selections_with_primary_clipboard(cx: &mut Context) {
    replace_with_yanked_impl(cx.editor, '*', cx.count());
    exit_select_mode(cx);
}

fn paste(editor: &mut Editor, register: char, pos: Paste, count: usize) {
    let Some(values) = editor.registers.read(register, editor) else {
        return;
    };
    let values: Vec<_> = values.map(|value| value.to_string()).collect();

    let (view, doc) = current!(editor);
    paste_impl(&values, doc, view, pos, count, editor.mode);
}

fn paste_after(cx: &mut Context) {
    paste(
        cx.editor,
        cx.register
            .unwrap_or(cx.editor.config().default_yank_register),
        Paste::After,
        cx.count(),
    );
    exit_select_mode(cx);
}

fn paste_before(cx: &mut Context) {
    paste(
        cx.editor,
        cx.register
            .unwrap_or(cx.editor.config().default_yank_register),
        Paste::Before,
        cx.count(),
    );
    exit_select_mode(cx);
}

fn get_lines(doc: &Document, view_id: ViewId) -> Vec<usize> {
    let mut lines = Vec::new();

    // Get all line numbers
    for range in doc.selection(view_id) {
        let (start, end) = range.line_range(doc.text().slice(..));

        for line in start..=end {
            lines.push(line)
        }
    }
    lines.sort_unstable(); // sorting by usize so _unstable is preferred
    lines.dedup();
    lines
}

fn indent(cx: &mut Context) {
    let count = cx.count();
    let (view, doc) = current!(cx.editor);
    let lines = get_lines(doc, view.id);

    // Indent by one level
    let indent = Tendril::from(doc.indent_style.as_str().repeat(count));

    let transaction = Transaction::change(
        doc.text(),
        lines.into_iter().filter_map(|line| {
            let is_blank = doc.text().line(line).chunks().all(|s| s.trim().is_empty());
            if is_blank {
                return None;
            }
            let pos = doc.text().line_to_char(line);
            Some((pos, pos, Some(indent.clone())))
        }),
    );
    doc.apply(&transaction, view.id);
    exit_select_mode(cx);
}

fn unindent(cx: &mut Context) {
    let count = cx.count();
    let (view, doc) = current!(cx.editor);
    let lines = get_lines(doc, view.id);
    let mut changes = Vec::with_capacity(lines.len());
    let tab_width = doc.tab_width();
    let indent_width = count * doc.indent_width();

    for line_idx in lines {
        let line = doc.text().line(line_idx);
        let mut width = 0;
        let mut pos = 0;

        for ch in line.chars() {
            match ch {
                ' ' => width += 1,
                '\t' => width = (width / tab_width + 1) * tab_width,
                _ => break,
            }

            pos += 1;

            if width >= indent_width {
                break;
            }
        }

        // now delete from start to first non-blank
        if pos > 0 {
            let start = doc.text().line_to_char(line_idx);
            changes.push((start, start + pos, None))
        }
    }

    let transaction = Transaction::change(doc.text(), changes.into_iter());

    doc.apply(&transaction, view.id);
    exit_select_mode(cx);
}

fn format_selections(cx: &mut Context) {
    use helix_lsp::{lsp, util::range_to_lsp_range};

    let (view, doc) = current!(cx.editor);
    let view_id = view.id;

    // via lsp if available
    // TODO: else via tree-sitter indentation calculations

    if doc.selection(view_id).len() != 1 {
        cx.editor
            .set_error("format_selections only supports a single selection for now");
        return;
    }

    // TODO extra LanguageServerFeature::FormatSelections?
    // maybe such that LanguageServerFeature::Format contains it as well
    let Some(language_server) = doc
        .language_servers_with_feature(LanguageServerFeature::Format)
        .find(|ls| {
            matches!(
                ls.capabilities().document_range_formatting_provider,
                Some(lsp::OneOf::Left(true) | lsp::OneOf::Right(_))
            )
        })
    else {
        cx.editor
            .set_error("No configured language server supports range formatting");
        return;
    };

    let offset_encoding = language_server.offset_encoding();
    let ranges: Vec<lsp::Range> = doc
        .selection(view_id)
        .iter()
        .map(|range| range_to_lsp_range(doc.text(), *range, offset_encoding))
        .collect();

    // TODO: handle fails
    // TODO: concurrent map over all ranges

    let range = ranges[0];

    let future = language_server
        .text_document_range_formatting(
            doc.identifier(),
            range,
            lsp::FormattingOptions {
                tab_size: doc.tab_width() as u32,
                insert_spaces: matches!(doc.indent_style, IndentStyle::Spaces(_)),
                ..Default::default()
            },
            None,
        )
        .unwrap();

    let edits = tokio::task::block_in_place(|| helix_lsp::block_on(future)).unwrap_or_default();

    let transaction =
        helix_lsp::util::generate_transaction_from_edits(doc.text(), edits, offset_encoding);

    doc.apply(&transaction, view_id);
}

fn join_selections_impl(cx: &mut Context, select_space: bool) {
    use movement::skip_while;
    let (view, doc) = current!(cx.editor);
    let text = doc.text();
    let slice = text.slice(..);

    let comment_tokens = doc
        .language_config()
        .and_then(|config| config.comment_tokens.as_deref())
        .unwrap_or(&[]);
    // Sort by length to handle Rust's /// vs //
    let mut comment_tokens: Vec<&str> = comment_tokens.iter().map(|x| x.as_str()).collect();
    comment_tokens.sort_unstable_by_key(|x| std::cmp::Reverse(x.len()));

    let mut changes = Vec::new();

    for selection in doc.selection(view.id) {
        let (start, mut end) = selection.line_range(slice);
        if start == end {
            end = (end + 1).min(text.len_lines() - 1);
        }
        let lines = start..end;

        changes.reserve(lines.len());

        let first_line_idx = slice.line_to_char(start);
        let first_line_idx = skip_while(slice, first_line_idx, |ch| matches!(ch, ' ' | '\t'))
            .unwrap_or(first_line_idx);
        let first_line = slice.slice(first_line_idx..);
        let mut current_comment_token = comment_tokens
            .iter()
            .find(|token| first_line.starts_with(token));

        for line in lines {
            let start = line_end_char_index(&slice, line);
            let mut end = text.line_to_char(line + 1);
            end = skip_while(slice, end, |ch| matches!(ch, ' ' | '\t')).unwrap_or(end);
            let slice_from_end = slice.slice(end..);
            if let Some(token) = comment_tokens
                .iter()
                .find(|token| slice_from_end.starts_with(token))
            {
                if Some(token) == current_comment_token {
                    end += token.chars().count();
                    end = skip_while(slice, end, |ch| matches!(ch, ' ' | '\t')).unwrap_or(end);
                } else {
                    // update current token, but don't delete this one.
                    current_comment_token = Some(token);
                }
            }

            let separator = if end == line_end_char_index(&slice, line + 1) {
                // the joining line contains only space-characters => don't include a whitespace when joining
                None
            } else {
                Some(Tendril::from(" "))
            };
            changes.push((start, end, separator));
        }
    }

    // nothing to do, bail out early to avoid crashes later
    if changes.is_empty() {
        return;
    }

    changes.sort_unstable_by_key(|(from, _to, _text)| *from);
    changes.dedup();

    // select inserted spaces
    let transaction = if select_space {
        let mut offset: usize = 0;
        let ranges: SmallVec<_> = changes
            .iter()
            .filter_map(|change| {
                if change.2.is_some() {
                    let range = Range::point(change.0 - offset);
                    offset += change.1 - change.0 - 1; // -1 adjusts for the replacement of the range by a space
                    Some(range)
                } else {
                    offset += change.1 - change.0;
                    None
                }
            })
            .collect();
        let t = Transaction::change(text, changes.into_iter());
        if ranges.is_empty() {
            t
        } else {
            let selection = Selection::new(ranges, 0);
            t.with_selection(selection)
        }
    } else {
        Transaction::change(text, changes.into_iter())
    };

    doc.apply(&transaction, view.id);
}

fn keep_or_remove_selections_impl(cx: &mut Context, remove: bool) {
    // keep or remove selections matching regex
    let reg = cx.register.unwrap_or('/');
    ui::regex_prompt(
        cx,
        if remove { "remove:" } else { "keep:" }.into(),
        Some(reg),
        ui::completers::none,
        move |cx, regex, event| {
            let (view, doc) = current!(cx.editor);
            if !matches!(event, PromptEvent::Update | PromptEvent::Validate) {
                return;
            }
            let text = doc.text().slice(..);

            if let Some(selection) =
                selection::keep_or_remove_matches(text, doc.selection(view.id), &regex, remove)
            {
                doc.set_selection(view.id, selection);
            } else {
                cx.editor.set_error("no selections remaining");
            }
        },
    )
}

fn join_selections(cx: &mut Context) {
    join_selections_impl(cx, false)
}

fn join_selections_space(cx: &mut Context) {
    join_selections_impl(cx, true)
}

fn keep_selections(cx: &mut Context) {
    keep_or_remove_selections_impl(cx, false)
}

fn remove_selections(cx: &mut Context) {
    keep_or_remove_selections_impl(cx, true)
}

fn keep_primary_selection(cx: &mut Context) {
    let (view, doc) = current!(cx.editor);
    // TODO: handle count

    let range = doc.selection(view.id).primary();
    doc.set_selection(view.id, Selection::single(range.anchor, range.head));
}

fn remove_primary_selection(cx: &mut Context) {
    let (view, doc) = current!(cx.editor);
    // TODO: handle count

    let selection = doc.selection(view.id);
    if selection.len() == 1 {
        cx.editor.set_error("no selections remaining");
        return;
    }
    let index = selection.primary_index();
    let selection = selection.clone().remove(index);

    doc.set_selection(view.id, selection);
}

pub fn completion(cx: &mut Context) {
    let (view, doc) = current!(cx.editor);
    let range = doc.selection(view.id).primary();
    let text = doc.text().slice(..);
    let cursor = range.cursor(text);

    cx.editor
        .handlers
        .trigger_completions(cursor, doc.id(), view.id);
}

// comments
type CommentTransactionFn = fn(
    line_token: Option<&str>,
    block_tokens: Option<&[BlockCommentToken]>,
    doc: &Rope,
    selection: &Selection,
) -> Transaction;

fn toggle_comments_impl(cx: &mut Context, comment_transaction: CommentTransactionFn) {
    let (view, doc) = current!(cx.editor);
    let line_token: Option<&str> = doc
        .language_config()
        .and_then(|lc| lc.comment_tokens.as_ref())
        .and_then(|tc| tc.first())
        .map(|tc| tc.as_str());
    let block_tokens: Option<&[BlockCommentToken]> = doc
        .language_config()
        .and_then(|lc| lc.block_comment_tokens.as_ref())
        .map(|tc| &tc[..]);

    let transaction =
        comment_transaction(line_token, block_tokens, doc.text(), doc.selection(view.id));

    doc.apply(&transaction, view.id);
    exit_select_mode(cx);
}

/// commenting behavior:
/// 1. only line comment tokens -> line comment
/// 2. each line block commented -> uncomment all lines
/// 3. whole selection block commented -> uncomment selection
/// 4. all lines not commented and block tokens -> comment uncommented lines
/// 5. no comment tokens and not block commented -> line comment
fn toggle_comments(cx: &mut Context) {
    toggle_comments_impl(cx, |line_token, block_tokens, doc, selection| {
        let text = doc.slice(..);

        // only have line comment tokens
        if line_token.is_some() && block_tokens.is_none() {
            return comment::toggle_line_comments(doc, selection, line_token);
        }

        let split_lines = comment::split_lines_of_selection(text, selection);

        let default_block_tokens = &[BlockCommentToken::default()];
        let block_comment_tokens = block_tokens.unwrap_or(default_block_tokens);

        let (line_commented, line_comment_changes) =
            comment::find_block_comments(block_comment_tokens, text, &split_lines);

        // block commented by line would also be block commented so check this first
        if line_commented {
            return comment::create_block_comment_transaction(
                doc,
                &split_lines,
                line_commented,
                line_comment_changes,
            )
            .0;
        }

        let (block_commented, comment_changes) =
            comment::find_block_comments(block_comment_tokens, text, selection);

        // check if selection has block comments
        if block_commented {
            return comment::create_block_comment_transaction(
                doc,
                selection,
                block_commented,
                comment_changes,
            )
            .0;
        }

        // not commented and only have block comment tokens
        if line_token.is_none() && block_tokens.is_some() {
            return comment::create_block_comment_transaction(
                doc,
                &split_lines,
                line_commented,
                line_comment_changes,
            )
            .0;
        }

        // not block commented at all and don't have any tokens
        comment::toggle_line_comments(doc, selection, line_token)
    })
}

fn toggle_line_comments(cx: &mut Context) {
    toggle_comments_impl(cx, |line_token, block_tokens, doc, selection| {
        if line_token.is_none() && block_tokens.is_some() {
            let default_block_tokens = &[BlockCommentToken::default()];
            let block_comment_tokens = block_tokens.unwrap_or(default_block_tokens);
            comment::toggle_block_comments(
                doc,
                &comment::split_lines_of_selection(doc.slice(..), selection),
                block_comment_tokens,
            )
        } else {
            comment::toggle_line_comments(doc, selection, line_token)
        }
    });
}

fn toggle_block_comments(cx: &mut Context) {
    toggle_comments_impl(cx, |line_token, block_tokens, doc, selection| {
        if line_token.is_some() && block_tokens.is_none() {
            comment::toggle_line_comments(doc, selection, line_token)
        } else {
            let default_block_tokens = &[BlockCommentToken::default()];
            let block_comment_tokens = block_tokens.unwrap_or(default_block_tokens);
            comment::toggle_block_comments(doc, selection, block_comment_tokens)
        }
    });
}

fn rotate_selections(cx: &mut Context, direction: Direction) {
    let count = cx.count();
    let (view, doc) = current!(cx.editor);
    let mut selection = doc.selection(view.id).clone();
    let index = selection.primary_index();
    let len = selection.len();
    selection.set_primary_index(match direction {
        Direction::Forward => (index + count) % len,
        Direction::Backward => (index + (len.saturating_sub(count) % len)) % len,
    });
    doc.set_selection(view.id, selection);
}
fn rotate_selections_forward(cx: &mut Context) {
    rotate_selections(cx, Direction::Forward)
}
fn rotate_selections_backward(cx: &mut Context) {
    rotate_selections(cx, Direction::Backward)
}

enum ReorderStrategy {
    RotateForward,
    RotateBackward,
    Reverse,
}

fn reorder_selection_contents(cx: &mut Context, strategy: ReorderStrategy) {
    let count = cx.count;
    let (view, doc) = current!(cx.editor);
    let text = doc.text().slice(..);

    let selection = doc.selection(view.id);
    let mut fragments: Vec<_> = selection
        .slices(text)
        .map(|fragment| fragment.chunks().collect())
        .collect();

    let group = count
        .map(|count| count.get())
        .unwrap_or(fragments.len()) // default to rotating everything as one group
        .min(fragments.len());

    for chunk in fragments.chunks_mut(group) {
        // TODO: also modify main index
        match strategy {
            ReorderStrategy::RotateForward => chunk.rotate_right(1),
            ReorderStrategy::RotateBackward => chunk.rotate_left(1),
            ReorderStrategy::Reverse => chunk.reverse(),
        };
    }

    let transaction = Transaction::change(
        doc.text(),
        selection
            .ranges()
            .iter()
            .zip(fragments)
            .map(|(range, fragment)| (range.from(), range.to(), Some(fragment))),
    );

    doc.apply(&transaction, view.id);
}

fn rotate_selection_contents_forward(cx: &mut Context) {
    reorder_selection_contents(cx, ReorderStrategy::RotateForward)
}
fn rotate_selection_contents_backward(cx: &mut Context) {
    reorder_selection_contents(cx, ReorderStrategy::RotateBackward)
}
fn reverse_selection_contents(cx: &mut Context) {
    reorder_selection_contents(cx, ReorderStrategy::Reverse)
}

// tree sitter node selection

fn expand_selection(cx: &mut Context) {
    let motion = |editor: &mut Editor| {
        let (view, doc) = current!(editor);

        if let Some(syntax) = doc.syntax() {
            let text = doc.text().slice(..);

            let current_selection = doc.selection(view.id);
            let selection = object::expand_selection(syntax, text, current_selection.clone());

            // check if selection is different from the last one
            if *current_selection != selection {
                // save current selection so it can be restored using shrink_selection
                view.object_selections.push(current_selection.clone());

                doc.set_selection(view.id, selection);
            }
        }
    };
    cx.editor.apply_motion(motion);
}

fn shrink_selection(cx: &mut Context) {
    let motion = |editor: &mut Editor| {
        let (view, doc) = current!(editor);
        let current_selection = doc.selection(view.id);
        // try to restore previous selection
        if let Some(prev_selection) = view.object_selections.pop() {
            if current_selection.contains(&prev_selection) {
                doc.set_selection(view.id, prev_selection);
                return;
            } else {
                // clear existing selection as they can't be shrunk to anyway
                view.object_selections.clear();
            }
        }
        // if not previous selection, shrink to first child
        if let Some(syntax) = doc.syntax() {
            let text = doc.text().slice(..);
            let selection = object::shrink_selection(syntax, text, current_selection.clone());
            doc.set_selection(view.id, selection);
        }
    };
    cx.editor.apply_motion(motion);
}

fn select_sibling_impl<F>(cx: &mut Context, sibling_fn: F)
where
    F: Fn(&helix_core::Syntax, RopeSlice, Selection) -> Selection + 'static,
{
    let motion = move |editor: &mut Editor| {
        let (view, doc) = current!(editor);

        if let Some(syntax) = doc.syntax() {
            let text = doc.text().slice(..);
            let current_selection = doc.selection(view.id);
            let selection = sibling_fn(syntax, text, current_selection.clone());
            doc.set_selection(view.id, selection);
        }
    };
    cx.editor.apply_motion(motion);
}

fn select_next_sibling(cx: &mut Context) {
    select_sibling_impl(cx, object::select_next_sibling)
}

fn select_prev_sibling(cx: &mut Context) {
    select_sibling_impl(cx, object::select_prev_sibling)
}

fn move_node_bound_impl(cx: &mut Context, dir: Direction, movement: Movement) {
    let motion = move |editor: &mut Editor| {
        let (view, doc) = current!(editor);

        if let Some(syntax) = doc.syntax() {
            let text = doc.text().slice(..);
            let current_selection = doc.selection(view.id);

            let selection = movement::move_parent_node_end(
                syntax,
                text,
                current_selection.clone(),
                dir,
                movement,
            );

            doc.set_selection(view.id, selection);
        }
    };

    cx.editor.apply_motion(motion);
}

pub fn move_parent_node_end(cx: &mut Context) {
    move_node_bound_impl(cx, Direction::Forward, Movement::Move)
}

pub fn move_parent_node_start(cx: &mut Context) {
    move_node_bound_impl(cx, Direction::Backward, Movement::Move)
}

pub fn extend_parent_node_end(cx: &mut Context) {
    move_node_bound_impl(cx, Direction::Forward, Movement::Extend)
}

pub fn extend_parent_node_start(cx: &mut Context) {
    move_node_bound_impl(cx, Direction::Backward, Movement::Extend)
}

fn select_all_impl<F>(editor: &mut Editor, select_fn: F)
where
    F: Fn(&Syntax, RopeSlice, Selection) -> Selection,
{
    let (view, doc) = current!(editor);

    if let Some(syntax) = doc.syntax() {
        let text = doc.text().slice(..);
        let current_selection = doc.selection(view.id);
        let selection = select_fn(syntax, text, current_selection.clone());
        doc.set_selection(view.id, selection);
    }
}

fn select_all_siblings(cx: &mut Context) {
    let motion = |editor: &mut Editor| {
        select_all_impl(editor, object::select_all_siblings);
    };

    cx.editor.apply_motion(motion);
}

fn select_all_children(cx: &mut Context) {
    let motion = |editor: &mut Editor| {
        select_all_impl(editor, object::select_all_children);
    };

    cx.editor.apply_motion(motion);
}

fn match_brackets(cx: &mut Context) {
    let (view, doc) = current!(cx.editor);
    let is_select = cx.editor.mode == Mode::Select;
    let text = doc.text();
    let text_slice = text.slice(..);

    let selection = doc.selection(view.id).clone().transform(|range| {
        let pos = range.cursor(text_slice);
        if let Some(matched_pos) = doc.syntax().map_or_else(
            || match_brackets::find_matching_bracket_plaintext(text.slice(..), pos),
            |syntax| match_brackets::find_matching_bracket_fuzzy(syntax, text.slice(..), pos),
        ) {
            range.put_cursor(text_slice, matched_pos, is_select)
        } else {
            range
        }
    });

    doc.set_selection(view.id, selection);
}

//

fn jump_forward(cx: &mut Context) {
    let count = cx.count();
    let config = cx.editor.config();
    let view = view_mut!(cx.editor);
    let doc_id = view.doc;

    if let Some((id, selection)) = view.jumps.forward(count) {
        view.doc = *id;
        let selection = selection.clone();
        let (view, doc) = current!(cx.editor); // refetch doc

        if doc.id() != doc_id {
            view.add_to_history(doc_id);
        }

        doc.set_selection(view.id, selection);
        // Document we switch to might not have been opened in the view before
        doc.ensure_view_init(view.id);
        view.ensure_cursor_in_view_center(doc, config.scrolloff);
    };
}

fn jump_backward(cx: &mut Context) {
    let count = cx.count();
    let config = cx.editor.config();
    let (view, doc) = current!(cx.editor);
    let doc_id = doc.id();

    if let Some((id, selection)) = view.jumps.backward(view.id, doc, count) {
        view.doc = *id;
        let selection = selection.clone();
        let (view, doc) = current!(cx.editor); // refetch doc

        if doc.id() != doc_id {
            view.add_to_history(doc_id);
        }

        doc.set_selection(view.id, selection);
        // Document we switch to might not have been opened in the view before
        doc.ensure_view_init(view.id);
        view.ensure_cursor_in_view_center(doc, config.scrolloff);
    };
}

fn save_selection(cx: &mut Context) {
    let (view, doc) = current!(cx.editor);
    push_jump(view, doc);
    cx.editor.set_status("Selection saved to jumplist");
}

fn rotate_view(cx: &mut Context) {
    cx.editor.focus_next()
}

fn rotate_view_reverse(cx: &mut Context) {
    cx.editor.focus_prev()
}

fn jump_view_right(cx: &mut Context) {
    cx.editor.focus_direction(tree::Direction::Right)
}

fn jump_view_left(cx: &mut Context) {
    cx.editor.focus_direction(tree::Direction::Left)
}

fn jump_view_up(cx: &mut Context) {
    cx.editor.focus_direction(tree::Direction::Up)
}

fn jump_view_down(cx: &mut Context) {
    cx.editor.focus_direction(tree::Direction::Down)
}

fn swap_view_right(cx: &mut Context) {
    cx.editor.swap_split_in_direction(tree::Direction::Right)
}

fn swap_view_left(cx: &mut Context) {
    cx.editor.swap_split_in_direction(tree::Direction::Left)
}

fn swap_view_up(cx: &mut Context) {
    cx.editor.swap_split_in_direction(tree::Direction::Up)
}

fn swap_view_down(cx: &mut Context) {
    cx.editor.swap_split_in_direction(tree::Direction::Down)
}

fn transpose_view(cx: &mut Context) {
    cx.editor.transpose_view()
}

/// Open a new split in the given direction specified by the action.
///
/// Maintain the current view (both the cursor's position and view in document).
fn split(editor: &mut Editor, action: Action) {
    let (view, doc) = current!(editor);
    let id = doc.id();
    let selection = doc.selection(view.id).clone();
    let offset = doc.view_offset(view.id);

    editor.switch(id, action);

    // match the selection in the previous view
    let (view, doc) = current!(editor);
    doc.set_selection(view.id, selection);
    // match the view scroll offset (switch doesn't handle this fully
    // since the selection is only matched after the split)
    doc.set_view_offset(view.id, offset);
}

fn hsplit(cx: &mut Context) {
    split(cx.editor, Action::HorizontalSplit);
}

fn hsplit_new(cx: &mut Context) {
    cx.editor.new_file(Action::HorizontalSplit);
}

fn vsplit(cx: &mut Context) {
    split(cx.editor, Action::VerticalSplit);
}

fn vsplit_new(cx: &mut Context) {
    cx.editor.new_file(Action::VerticalSplit);
}

fn wclose(cx: &mut Context) {
    if cx.editor.tree.views().count() == 1 {
        if let Err(err) = typed::buffers_remaining_impl(cx.editor) {
            cx.editor.set_error(err.to_string());
            return;
        }
    }
    let view_id = view!(cx.editor).id;
    // close current split
    cx.editor.close(view_id);
}

fn wonly(cx: &mut Context) {
    let views = cx
        .editor
        .tree
        .views()
        .map(|(v, focus)| (v.id, focus))
        .collect::<Vec<_>>();
    for (view_id, focus) in views {
        if !focus {
            cx.editor.close(view_id);
        }
    }
}

fn select_register(cx: &mut Context) {
    cx.editor.autoinfo = Some(Info::from_registers(
        "Select register",
        &cx.editor.registers,
    ));
    cx.on_next_key(move |cx, event| {
        cx.editor.autoinfo = None;
        if let Some(ch) = event.char() {
            cx.editor.selected_register = Some(ch);
        }
    })
}

fn insert_register(cx: &mut Context) {
    cx.editor.autoinfo = Some(Info::from_registers(
        "Insert register",
        &cx.editor.registers,
    ));
    cx.on_next_key(move |cx, event| {
        cx.editor.autoinfo = None;
        if let Some(ch) = event.char() {
            cx.register = Some(ch);
            paste(
                cx.editor,
                cx.register
                    .unwrap_or(cx.editor.config().default_yank_register),
                Paste::Cursor,
                cx.count(),
            );
        }
    })
}

fn copy_between_registers(cx: &mut Context) {
    cx.editor.autoinfo = Some(Info::from_registers(
        "Copy from register",
        &cx.editor.registers,
    ));
    cx.on_next_key(move |cx, event| {
        cx.editor.autoinfo = None;

        let Some(source) = event.char() else {
            return;
        };

        let Some(values) = cx.editor.registers.read(source, cx.editor) else {
            cx.editor.set_error(format!("register {source} is empty"));
            return;
        };
        let values: Vec<_> = values.map(|value| value.to_string()).collect();

        cx.editor.autoinfo = Some(Info::from_registers(
            "Copy into register",
            &cx.editor.registers,
        ));
        cx.on_next_key(move |cx, event| {
            cx.editor.autoinfo = None;

            let Some(dest) = event.char() else {
                return;
            };

            let n_values = values.len();
            match cx.editor.registers.write(dest, values) {
                Ok(_) => cx.editor.set_status(format!(
                    "yanked {n_values} value{} from register {source} to {dest}",
                    if n_values == 1 { "" } else { "s" }
                )),
                Err(err) => cx.editor.set_error(err.to_string()),
            }
        });
    });
}

fn align_view_top(cx: &mut Context) {
    let (view, doc) = current!(cx.editor);
    align_view(doc, view, Align::Top);
}

fn align_view_center(cx: &mut Context) {
    let (view, doc) = current!(cx.editor);
    align_view(doc, view, Align::Center);
}

fn align_view_bottom(cx: &mut Context) {
    let (view, doc) = current!(cx.editor);
    align_view(doc, view, Align::Bottom);
}

fn align_view_middle(cx: &mut Context) {
    let (view, doc) = current!(cx.editor);
    let inner_width = view.inner_width(doc);
    let text_fmt = doc.text_format(inner_width, None);
    // there is no horizontal position when softwrap is enabled
    if text_fmt.soft_wrap {
        return;
    }
    let doc_text = doc.text().slice(..);
    let pos = doc.selection(view.id).primary().cursor(doc_text);
    let pos = visual_offset_from_block(
        doc_text,
        doc.view_offset(view.id).anchor,
        pos,
        &text_fmt,
        &view.text_annotations(doc, None),
    )
    .0;

    let mut offset = doc.view_offset(view.id);
    offset.horizontal_offset = pos
        .col
        .saturating_sub((view.inner_area(doc).width as usize) / 2);
    doc.set_view_offset(view.id, offset);
}

fn scroll_up(cx: &mut Context) {
    scroll(cx, cx.count(), Direction::Backward, false);
}

fn scroll_down(cx: &mut Context) {
    scroll(cx, cx.count(), Direction::Forward, false);
}

fn goto_ts_object_impl(cx: &mut Context, object: &'static str, direction: Direction) {
    let count = cx.count();
    let motion = move |editor: &mut Editor| {
        let (view, doc) = current!(editor);
        if let Some((lang_config, syntax)) = doc.language_config().zip(doc.syntax()) {
            let text = doc.text().slice(..);
            let root = syntax.tree().root_node();

            let selection = doc.selection(view.id).clone().transform(|range| {
                let new_range = movement::goto_treesitter_object(
                    text,
                    range,
                    object,
                    direction,
                    root,
                    lang_config,
                    count,
                );

                if editor.mode == Mode::Select {
                    let head = if new_range.head < range.anchor {
                        new_range.anchor
                    } else {
                        new_range.head
                    };

                    Range::new(range.anchor, head)
                } else {
                    new_range.with_direction(direction)
                }
            });

            doc.set_selection(view.id, selection);
        } else {
            editor.set_status("Syntax-tree is not available in current buffer");
        }
    };
    cx.editor.apply_motion(motion);
}

fn goto_next_function(cx: &mut Context) {
    goto_ts_object_impl(cx, "function", Direction::Forward)
}

fn goto_prev_function(cx: &mut Context) {
    goto_ts_object_impl(cx, "function", Direction::Backward)
}

fn goto_next_class(cx: &mut Context) {
    goto_ts_object_impl(cx, "class", Direction::Forward)
}

fn goto_prev_class(cx: &mut Context) {
    goto_ts_object_impl(cx, "class", Direction::Backward)
}

fn goto_next_parameter(cx: &mut Context) {
    goto_ts_object_impl(cx, "parameter", Direction::Forward)
}

fn goto_prev_parameter(cx: &mut Context) {
    goto_ts_object_impl(cx, "parameter", Direction::Backward)
}

fn goto_next_comment(cx: &mut Context) {
    goto_ts_object_impl(cx, "comment", Direction::Forward)
}

fn goto_prev_comment(cx: &mut Context) {
    goto_ts_object_impl(cx, "comment", Direction::Backward)
}

fn goto_next_test(cx: &mut Context) {
    goto_ts_object_impl(cx, "test", Direction::Forward)
}

fn goto_prev_test(cx: &mut Context) {
    goto_ts_object_impl(cx, "test", Direction::Backward)
}

fn goto_next_entry(cx: &mut Context) {
    goto_ts_object_impl(cx, "entry", Direction::Forward)
}

fn goto_prev_entry(cx: &mut Context) {
    goto_ts_object_impl(cx, "entry", Direction::Backward)
}

fn select_textobject_around(cx: &mut Context) {
    select_textobject(cx, textobject::TextObject::Around);
}

fn select_textobject_inner(cx: &mut Context) {
    select_textobject(cx, textobject::TextObject::Inside);
}

fn select_textobject(cx: &mut Context, objtype: textobject::TextObject) {
    let count = cx.count();

    cx.on_next_key(move |cx, event| {
        cx.editor.autoinfo = None;
        if let Some(ch) = event.char() {
            let textobject = move |editor: &mut Editor| {
                let (view, doc) = current!(editor);
                let text = doc.text().slice(..);

                let textobject_treesitter = |obj_name: &str, range: Range| -> Range {
                    let (lang_config, syntax) = match doc.language_config().zip(doc.syntax()) {
                        Some(t) => t,
                        None => return range,
                    };
                    textobject::textobject_treesitter(
                        text,
                        range,
                        objtype,
                        obj_name,
                        syntax.tree().root_node(),
                        lang_config,
                        count,
                    )
                };

                if ch == 'g' && doc.diff_handle().is_none() {
                    editor.set_status("Diff is not available in current buffer");
                    return;
                }

                let textobject_change = |range: Range| -> Range {
                    let diff_handle = doc.diff_handle().unwrap();
                    let diff = diff_handle.load();
                    let line = range.cursor_line(text);
                    let hunk_idx = if let Some(hunk_idx) = diff.hunk_at(line as u32, false) {
                        hunk_idx
                    } else {
                        return range;
                    };
                    let hunk = diff.nth_hunk(hunk_idx).after;

                    let start = text.line_to_char(hunk.start as usize);
                    let end = text.line_to_char(hunk.end as usize);
                    Range::new(start, end).with_direction(range.direction())
                };

                let selection = doc.selection(view.id).clone().transform(|range| {
                    match ch {
                        'w' => textobject::textobject_word(text, range, objtype, count, false),
                        'W' => textobject::textobject_word(text, range, objtype, count, true),
                        't' => textobject_treesitter("class", range),
                        'f' => textobject_treesitter("function", range),
                        'a' => textobject_treesitter("parameter", range),
                        'c' => textobject_treesitter("comment", range),
                        'T' => textobject_treesitter("test", range),
                        'e' => textobject_treesitter("entry", range),
                        'p' => textobject::textobject_paragraph(text, range, objtype, count),
                        'm' => textobject::textobject_pair_surround_closest(
                            doc.syntax(),
                            text,
                            range,
                            objtype,
                            count,
                        ),
                        'g' => textobject_change(range),
                        // TODO: cancel new ranges if inconsistent surround matches across lines
                        ch if !ch.is_ascii_alphanumeric() => textobject::textobject_pair_surround(
                            doc.syntax(),
                            text,
                            range,
                            objtype,
                            ch,
                            count,
                        ),
                        _ => range,
                    }
                });
                doc.set_selection(view.id, selection);
            };
            cx.editor.apply_motion(textobject);
        }
    });

    let title = match objtype {
        textobject::TextObject::Inside => "Match inside",
        textobject::TextObject::Around => "Match around",
        _ => return,
    };
    let help_text = [
        ("w", "Word"),
        ("W", "WORD"),
        ("p", "Paragraph"),
        ("t", "Type definition (tree-sitter)"),
        ("f", "Function (tree-sitter)"),
        ("a", "Argument/parameter (tree-sitter)"),
        ("c", "Comment (tree-sitter)"),
        ("T", "Test (tree-sitter)"),
        ("e", "Data structure entry (tree-sitter)"),
        ("m", "Closest surrounding pair (tree-sitter)"),
        ("g", "Change"),
        (" ", "... or any character acting as a pair"),
    ];

    cx.editor.autoinfo = Some(Info::new(title, &help_text));
}

static SURROUND_HELP_TEXT: [(&str, &str); 6] = [
    ("m", "Nearest matching pair"),
    ("( or )", "Parentheses"),
    ("{ or }", "Curly braces"),
    ("< or >", "Angled brackets"),
    ("[ or ]", "Square brackets"),
    (" ", "... or any character"),
];

fn surround_add(cx: &mut Context) {
    cx.on_next_key(move |cx, event| {
        cx.editor.autoinfo = None;
        let (view, doc) = current!(cx.editor);
        // surround_len is the number of new characters being added.
        let (open, close, surround_len) = match event.char() {
            Some(ch) => {
                let (o, c) = match_brackets::get_pair(ch);
                let mut open = Tendril::new();
                open.push(o);
                let mut close = Tendril::new();
                close.push(c);
                (open, close, 2)
            }
            None if event.code == KeyCode::Enter => (
                doc.line_ending.as_str().into(),
                doc.line_ending.as_str().into(),
                2 * doc.line_ending.len_chars(),
            ),
            None => return,
        };

        let selection = doc.selection(view.id);
        let mut changes = Vec::with_capacity(selection.len() * 2);
        let mut ranges = SmallVec::with_capacity(selection.len());
        let mut offs = 0;

        for range in selection.iter() {
            changes.push((range.from(), range.from(), Some(open.clone())));
            changes.push((range.to(), range.to(), Some(close.clone())));

            ranges.push(
                Range::new(offs + range.from(), offs + range.to() + surround_len)
                    .with_direction(range.direction()),
            );

            offs += surround_len;
        }

        let transaction = Transaction::change(doc.text(), changes.into_iter())
            .with_selection(Selection::new(ranges, selection.primary_index()));
        doc.apply(&transaction, view.id);
        exit_select_mode(cx);
    });

    cx.editor.autoinfo = Some(Info::new(
        "Surround selections with",
        &SURROUND_HELP_TEXT[1..],
    ));
}

fn surround_replace(cx: &mut Context) {
    let count = cx.count();
    cx.on_next_key(move |cx, event| {
        cx.editor.autoinfo = None;
        let surround_ch = match event.char() {
            Some('m') => None, // m selects the closest surround pair
            Some(ch) => Some(ch),
            None => return,
        };
        let (view, doc) = current!(cx.editor);
        let text = doc.text().slice(..);
        let selection = doc.selection(view.id);

        let change_pos =
            match surround::get_surround_pos(doc.syntax(), text, selection, surround_ch, count) {
                Ok(c) => c,
                Err(err) => {
                    cx.editor.set_error(err.to_string());
                    return;
                }
            };

        let selection = selection.clone();
        let ranges: SmallVec<[Range; 1]> = change_pos.iter().map(|&p| Range::point(p)).collect();
        doc.set_selection(
            view.id,
            Selection::new(ranges, selection.primary_index() * 2),
        );

        cx.on_next_key(move |cx, event| {
            cx.editor.autoinfo = None;
            let (view, doc) = current!(cx.editor);
            let to = match event.char() {
                Some(to) => to,
                None => return doc.set_selection(view.id, selection),
            };
            let (open, close) = match_brackets::get_pair(to);

            // the changeset has to be sorted to allow nested surrounds
            let mut sorted_pos: Vec<(usize, char)> = Vec::new();
            for p in change_pos.chunks(2) {
                sorted_pos.push((p[0], open));
                sorted_pos.push((p[1], close));
            }
            sorted_pos.sort_unstable();

            let transaction = Transaction::change(
                doc.text(),
                sorted_pos.iter().map(|&pos| {
                    let mut t = Tendril::new();
                    t.push(pos.1);
                    (pos.0, pos.0 + 1, Some(t))
                }),
            );
            doc.set_selection(view.id, selection);
            doc.apply(&transaction, view.id);
            exit_select_mode(cx);
        });

        cx.editor.autoinfo = Some(Info::new(
            "Replace with a pair of",
            &SURROUND_HELP_TEXT[1..],
        ));
    });

    cx.editor.autoinfo = Some(Info::new(
        "Replace surrounding pair of",
        &SURROUND_HELP_TEXT,
    ));
}

fn surround_delete(cx: &mut Context) {
    let count = cx.count();
    cx.on_next_key(move |cx, event| {
        cx.editor.autoinfo = None;
        let surround_ch = match event.char() {
            Some('m') => None, // m selects the closest surround pair
            Some(ch) => Some(ch),
            None => return,
        };
        let (view, doc) = current!(cx.editor);
        let text = doc.text().slice(..);
        let selection = doc.selection(view.id);

        let mut change_pos =
            match surround::get_surround_pos(doc.syntax(), text, selection, surround_ch, count) {
                Ok(c) => c,
                Err(err) => {
                    cx.editor.set_error(err.to_string());
                    return;
                }
            };
        change_pos.sort_unstable(); // the changeset has to be sorted to allow nested surrounds
        let transaction =
            Transaction::change(doc.text(), change_pos.into_iter().map(|p| (p, p + 1, None)));
        doc.apply(&transaction, view.id);
        exit_select_mode(cx);
    });

    cx.editor.autoinfo = Some(Info::new("Delete surrounding pair of", &SURROUND_HELP_TEXT));
}

#[derive(Eq, PartialEq)]
enum ShellBehavior {
    Replace,
    Ignore,
    Insert,
    Append,
}

fn shell_pipe(cx: &mut Context) {
    shell_prompt(cx, "pipe:".into(), ShellBehavior::Replace);
}

fn shell_pipe_to(cx: &mut Context) {
    shell_prompt(cx, "pipe-to:".into(), ShellBehavior::Ignore);
}

fn shell_insert_output(cx: &mut Context) {
    shell_prompt(cx, "insert-output:".into(), ShellBehavior::Insert);
}

fn shell_append_output(cx: &mut Context) {
    shell_prompt(cx, "append-output:".into(), ShellBehavior::Append);
}

fn shell_keep_pipe(cx: &mut Context) {
    ui::prompt(
        cx,
        "keep-pipe:".into(),
        Some('|'),
        ui::completers::none,
        move |cx, input: &str, event: PromptEvent| {
            let shell = &cx.editor.config().shell;
            if event != PromptEvent::Validate {
                return;
            }
            if input.is_empty() {
                return;
            }
            let (view, doc) = current!(cx.editor);
            let selection = doc.selection(view.id);

            let mut ranges = SmallVec::with_capacity(selection.len());
            let old_index = selection.primary_index();
            let mut index: Option<usize> = None;
            let text = doc.text().slice(..);

            for (i, range) in selection.ranges().iter().enumerate() {
                let fragment = range.slice(text);
                if let Err(err) = shell_impl(shell, input, Some(fragment.into())) {
                    log::debug!("Shell command failed: {}", err);
                } else {
                    ranges.push(*range);
                    if i >= old_index && index.is_none() {
                        index = Some(ranges.len() - 1);
                    }
                }
            }

            if ranges.is_empty() {
                cx.editor.set_error("No selections remaining");
                return;
            }

            let index = index.unwrap_or_else(|| ranges.len() - 1);
            doc.set_selection(view.id, Selection::new(ranges, index));
        },
    );
}

fn shell_impl(shell: &[String], cmd: &str, input: Option<Rope>) -> anyhow::Result<Tendril> {
    tokio::task::block_in_place(|| helix_lsp::block_on(shell_impl_async(shell, cmd, input)))
}

async fn shell_impl_async(
    shell: &[String],
    cmd: &str,
    input: Option<Rope>,
) -> anyhow::Result<Tendril> {
    use std::process::Stdio;
    use tokio::process::Command;
    ensure!(!shell.is_empty(), "No shell set");

    let mut process = Command::new(&shell[0]);
    process
        .args(&shell[1..])
        .arg(cmd)
        .stdout(Stdio::piped())
        .stderr(Stdio::piped());

    if input.is_some() || cfg!(windows) {
        process.stdin(Stdio::piped());
    } else {
        process.stdin(Stdio::null());
    }

    let mut process = match process.spawn() {
        Ok(process) => process,
        Err(e) => {
            log::error!("Failed to start shell: {}", e);
            return Err(e.into());
        }
    };
    let output = if let Some(mut stdin) = process.stdin.take() {
        let input_task = tokio::spawn(async move {
            if let Some(input) = input {
                helix_view::document::to_writer(&mut stdin, (encoding::UTF_8, false), &input)
                    .await?;
            }
            anyhow::Ok(())
        });
        let (output, _) = tokio::join! {
            process.wait_with_output(),
            input_task,
        };
        output?
    } else {
        // Process has no stdin, so we just take the output
        process.wait_with_output().await?
    };

    let output = if !output.status.success() {
        if output.stderr.is_empty() {
            match output.status.code() {
                Some(exit_code) => bail!("Shell command failed: status {}", exit_code),
                None => bail!("Shell command failed"),
            }
        }
        String::from_utf8_lossy(&output.stderr)
        // Prioritize `stderr` output over `stdout`
    } else if !output.stderr.is_empty() {
        let stderr = String::from_utf8_lossy(&output.stderr);
        log::debug!("Command printed to stderr: {stderr}");
        stderr
    } else {
        String::from_utf8_lossy(&output.stdout)
    };

    Ok(Tendril::from(output))
}

fn shell(cx: &mut compositor::Context, cmd: &str, behavior: &ShellBehavior) {
    let pipe = match behavior {
        ShellBehavior::Replace | ShellBehavior::Ignore => true,
        ShellBehavior::Insert | ShellBehavior::Append => false,
    };

    let config = cx.editor.config();
    let shell = &config.shell;
    let (view, doc) = current!(cx.editor);
    let selection = doc.selection(view.id);

    let mut changes = Vec::with_capacity(selection.len());
    let mut ranges = SmallVec::with_capacity(selection.len());
    let text = doc.text().slice(..);

    let mut shell_output: Option<Tendril> = None;
    let mut offset = 0isize;
    for range in selection.ranges() {
        let output = if let Some(output) = shell_output.as_ref() {
            output.clone()
        } else {
            let input = range.slice(text);
            match shell_impl(shell, cmd, pipe.then(|| input.into())) {
                Ok(mut output) => {
                    if !input.ends_with("\n") && output.ends_with('\n') {
                        output.pop();
                        if output.ends_with('\r') {
                            output.pop();
                        }
                    }

                    if !pipe {
                        shell_output = Some(output.clone());
                    }
                    output
                }
                Err(err) => {
                    cx.editor.set_error(err.to_string());
                    return;
                }
            }
        };

        let output_len = output.chars().count();

        let (from, to, deleted_len) = match behavior {
            ShellBehavior::Replace => (range.from(), range.to(), range.len()),
            ShellBehavior::Insert => (range.from(), range.from(), 0),
            ShellBehavior::Append => (range.to(), range.to(), 0),
            _ => (range.from(), range.from(), 0),
        };

        // These `usize`s cannot underflow because selection ranges cannot overlap.
        let anchor = to
            .checked_add_signed(offset)
            .expect("Selection ranges cannot overlap")
            .checked_sub(deleted_len)
            .expect("Selection ranges cannot overlap");
        let new_range = Range::new(anchor, anchor + output_len).with_direction(range.direction());
        ranges.push(new_range);
        offset = offset
            .checked_add_unsigned(output_len)
            .expect("Selection ranges cannot overlap")
            .checked_sub_unsigned(deleted_len)
            .expect("Selection ranges cannot overlap");

        changes.push((from, to, Some(output)));
    }

    if behavior != &ShellBehavior::Ignore {
        let transaction = Transaction::change(doc.text(), changes.into_iter())
            .with_selection(Selection::new(ranges, selection.primary_index()));
        doc.apply(&transaction, view.id);
        doc.append_changes_to_history(view);
    }

    // after replace cursor may be out of bounds, do this to
    // make sure cursor is in view and update scroll as well
    view.ensure_cursor_in_view(doc, config.scrolloff);
}

fn shell_prompt(cx: &mut Context, prompt: Cow<'static, str>, behavior: ShellBehavior) {
    ui::prompt(
        cx,
        prompt,
        Some('|'),
        ui::completers::filename,
        move |cx, input: &str, event: PromptEvent| {
            if event != PromptEvent::Validate {
                return;
            }
            if input.is_empty() {
                return;
            }

            shell(cx, input, &behavior);
        },
    );
}

fn suspend(_cx: &mut Context) {
    #[cfg(not(windows))]
    {
        _cx.block_try_flush_writes().ok();
        signal_hook::low_level::raise(signal_hook::consts::signal::SIGTSTP).unwrap();
    }
}

fn add_newline_above(cx: &mut Context) {
    add_newline_impl(cx, Open::Above);
}

fn add_newline_below(cx: &mut Context) {
    add_newline_impl(cx, Open::Below)
}

fn add_newline_impl(cx: &mut Context, open: Open) {
    let count = cx.count();
    let (view, doc) = current!(cx.editor);
    let selection = doc.selection(view.id);
    let text = doc.text();
    let slice = text.slice(..);

    let changes = selection.into_iter().map(|range| {
        let (start, end) = range.line_range(slice);
        let line = match open {
            Open::Above => start,
            Open::Below => end + 1,
        };
        let pos = text.line_to_char(line);
        (
            pos,
            pos,
            Some(doc.line_ending.as_str().repeat(count).into()),
        )
    });

    let transaction = Transaction::change(text, changes);
    doc.apply(&transaction, view.id);
}

enum IncrementDirection {
    Increase,
    Decrease,
}

/// Increment objects within selections by count.
fn increment(cx: &mut Context) {
    increment_impl(cx, IncrementDirection::Increase);
}

/// Decrement objects within selections by count.
fn decrement(cx: &mut Context) {
    increment_impl(cx, IncrementDirection::Decrease);
}

/// Increment objects within selections by `amount`.
/// A negative `amount` will decrement objects within selections.
fn increment_impl(cx: &mut Context, increment_direction: IncrementDirection) {
    let sign = match increment_direction {
        IncrementDirection::Increase => 1,
        IncrementDirection::Decrease => -1,
    };
    let mut amount = sign * cx.count() as i64;
    // If the register is `#` then increase or decrease the `amount` by 1 per element
    let increase_by = if cx.register == Some('#') { sign } else { 0 };

    let (view, doc) = current!(cx.editor);
    let selection = doc.selection(view.id);
    let text = doc.text().slice(..);

    let mut new_selection_ranges = SmallVec::new();
    let mut cumulative_length_diff: i128 = 0;
    let mut changes = vec![];

    for range in selection {
        let selected_text: Cow<str> = range.fragment(text);
        let new_from = ((range.from() as i128) + cumulative_length_diff) as usize;
        let incremented = [increment::integer, increment::date_time]
            .iter()
            .find_map(|incrementor| incrementor(selected_text.as_ref(), amount));

        amount += increase_by;

        match incremented {
            None => {
                let new_range = Range::new(
                    new_from,
                    (range.to() as i128 + cumulative_length_diff) as usize,
                );
                new_selection_ranges.push(new_range);
            }
            Some(new_text) => {
                let new_range = Range::new(new_from, new_from + new_text.len());
                cumulative_length_diff += new_text.len() as i128 - selected_text.len() as i128;
                new_selection_ranges.push(new_range);
                changes.push((range.from(), range.to(), Some(new_text.into())));
            }
        }
    }

    if !changes.is_empty() {
        let new_selection = Selection::new(new_selection_ranges, selection.primary_index());
        let transaction = Transaction::change(doc.text(), changes.into_iter());
        let transaction = transaction.with_selection(new_selection);
        doc.apply(&transaction, view.id);
        exit_select_mode(cx);
    }
}

fn goto_next_tabstop(cx: &mut Context) {
    goto_next_tabstop_impl(cx, Direction::Forward)
}

fn goto_prev_tabstop(cx: &mut Context) {
    goto_next_tabstop_impl(cx, Direction::Backward)
}

fn goto_next_tabstop_impl(cx: &mut Context, direction: Direction) {
    let (view, doc) = current!(cx.editor);
    let view_id = view.id;
    let Some(mut snippet) = doc.active_snippet.take() else {
        cx.editor.set_error("no snippet is currently active");
        return;
    };
    let tabstop = match direction {
        Direction::Forward => Some(snippet.next_tabstop(doc.selection(view_id))),
        Direction::Backward => snippet
            .prev_tabstop(doc.selection(view_id))
            .map(|selection| (selection, false)),
    };
    let Some((selection, last_tabstop)) = tabstop else {
        return;
    };
    doc.set_selection(view_id, selection);
    if !last_tabstop {
        doc.active_snippet = Some(snippet)
    }
    if cx.editor.mode() == Mode::Insert {
        cx.on_next_key_fallback(|cx, key| {
            if let Some(c) = key.char() {
                let (view, doc) = current!(cx.editor);
                if let Some(snippet) = &doc.active_snippet {
                    doc.apply(&snippet.delete_placeholder(doc.text()), view.id);
                }
                insert_char(cx, c);
            }
        })
    }
}

fn record_macro(cx: &mut Context) {
    if let Some((reg, mut keys)) = cx.editor.macro_recording.take() {
        // Remove the keypress which ends the recording
        keys.pop();
        let s = keys
            .into_iter()
            .map(|key| {
                let s = key.to_string();
                if s.chars().count() == 1 {
                    s
                } else {
                    format!("<{}>", s)
                }
            })
            .collect::<String>();
        match cx.editor.registers.write(reg, vec![s]) {
            Ok(_) => cx
                .editor
                .set_status(format!("Recorded to register [{}]", reg)),
            Err(err) => cx.editor.set_error(err.to_string()),
        }
    } else {
        let reg = cx.register.take().unwrap_or('@');
        cx.editor.macro_recording = Some((reg, Vec::new()));
        cx.editor
            .set_status(format!("Recording to register [{}]", reg));
    }
}

fn replay_macro(cx: &mut Context) {
    let reg = cx.register.unwrap_or('@');

    if cx.editor.macro_replaying.contains(&reg) {
        cx.editor.set_error(format!(
            "Cannot replay from register [{}] because already replaying from same register",
            reg
        ));
        return;
    }

    let keys: Vec<KeyEvent> = if let Some(keys) = cx
        .editor
        .registers
        .read(reg, cx.editor)
        .filter(|values| values.len() == 1)
        .map(|mut values| values.next().unwrap())
    {
        match helix_view::input::parse_macro(&keys) {
            Ok(keys) => keys,
            Err(err) => {
                cx.editor.set_error(format!("Invalid macro: {}", err));
                return;
            }
        }
    } else {
        cx.editor.set_error(format!("Register [{}] empty", reg));
        return;
    };

    // Once the macro has been fully validated, it's marked as being under replay
    // to ensure we don't fall into infinite recursion.
    cx.editor.macro_replaying.push(reg);

    let count = cx.count();
    cx.callback.push(Box::new(move |compositor, cx| {
        for _ in 0..count {
            for &key in keys.iter() {
                compositor.handle_event(&compositor::Event::Key(key), cx);
            }
        }
        // The macro under replay is cleared at the end of the callback, not in the
        // macro replay context, or it will not correctly protect the user from
        // replaying recursively.
        cx.editor.macro_replaying.pop();
    }));
}

fn goto_word(cx: &mut Context) {
    jump_to_word(cx, Movement::Move)
}

fn extend_to_word(cx: &mut Context) {
    jump_to_word(cx, Movement::Extend)
}

fn jump_to_label(cx: &mut Context, labels: Vec<Range>, behaviour: Movement) {
    let doc = doc!(cx.editor);
    let alphabet = &cx.editor.config().jump_label_alphabet;
    if labels.is_empty() {
        return;
    }
    let alphabet_char = |i| {
        let mut res = Tendril::new();
        res.push(alphabet[i]);
        res
    };

    // Add label for each jump candidate to the View as virtual text.
    let text = doc.text().slice(..);
    let mut overlays: Vec<_> = labels
        .iter()
        .enumerate()
        .flat_map(|(i, range)| {
            [
                Overlay::new(range.from(), alphabet_char(i / alphabet.len())),
                Overlay::new(
                    graphemes::next_grapheme_boundary(text, range.from()),
                    alphabet_char(i % alphabet.len()),
                ),
            ]
        })
        .collect();
    overlays.sort_unstable_by_key(|overlay| overlay.char_idx);
    let (view, doc) = current!(cx.editor);
    doc.set_jump_labels(view.id, overlays);

    // Accept two characters matching a visible label. Jump to the candidate
    // for that label if it exists.
    let primary_selection = doc.selection(view.id).primary();
    let view = view.id;
    let doc = doc.id();
    cx.on_next_key(move |cx, event| {
        let alphabet = &cx.editor.config().jump_label_alphabet;
        let Some(i) = event
            .char()
            .filter(|_| event.modifiers.is_empty())
            .and_then(|ch| alphabet.iter().position(|&it| it == ch))
        else {
            doc_mut!(cx.editor, &doc).remove_jump_labels(view);
            return;
        };
        let outer = i * alphabet.len();
        // Bail if the given character cannot be a jump label.
        if outer > labels.len() {
            doc_mut!(cx.editor, &doc).remove_jump_labels(view);
            return;
        }
        cx.on_next_key(move |cx, event| {
            doc_mut!(cx.editor, &doc).remove_jump_labels(view);
            let alphabet = &cx.editor.config().jump_label_alphabet;
            let Some(inner) = event
                .char()
                .filter(|_| event.modifiers.is_empty())
                .and_then(|ch| alphabet.iter().position(|&it| it == ch))
            else {
                return;
            };
            if let Some(mut range) = labels.get(outer + inner).copied() {
                range = if behaviour == Movement::Extend {
                    let anchor = if range.anchor < range.head {
                        let from = primary_selection.from();
                        if range.anchor < from {
                            range.anchor
                        } else {
                            from
                        }
                    } else {
                        let to = primary_selection.to();
                        if range.anchor > to {
                            range.anchor
                        } else {
                            to
                        }
                    };
                    Range::new(anchor, range.head)
                } else {
                    range.with_direction(Direction::Forward)
                };
                doc_mut!(cx.editor, &doc).set_selection(view, range.into());
            }
        });
    });
}

fn jump_to_word(cx: &mut Context, behaviour: Movement) {
    // Calculate the jump candidates: ranges for any visible words with two or
    // more characters.
    let alphabet = &cx.editor.config().jump_label_alphabet;
    let jump_label_limit = alphabet.len() * alphabet.len();
    let mut words = Vec::with_capacity(jump_label_limit);
    let (view, doc) = current_ref!(cx.editor);
    let text = doc.text().slice(..);

    // This is not necessarily exact if there is virtual text like soft wrap.
    // It's ok though because the extra jump labels will not be rendered.
    let start = text.line_to_char(text.char_to_line(doc.view_offset(view.id).anchor));
    let end = text.line_to_char(view.estimate_last_doc_line(doc) + 1);

    let primary_selection = doc.selection(view.id).primary();
    let cursor = primary_selection.cursor(text);
    let mut cursor_fwd = Range::point(cursor);
    let mut cursor_rev = Range::point(cursor);
    if text.get_char(cursor).is_some_and(|c| !c.is_whitespace()) {
        let cursor_word_end = movement::move_next_word_end(text, cursor_fwd, 1);
        //  single grapheme words need a special case
        if cursor_word_end.anchor == cursor {
            cursor_fwd = cursor_word_end;
        }
        let cursor_word_start = movement::move_prev_word_start(text, cursor_rev, 1);
        if cursor_word_start.anchor == next_grapheme_boundary(text, cursor) {
            cursor_rev = cursor_word_start;
        }
    }
    'outer: loop {
        let mut changed = false;
        while cursor_fwd.head < end {
            cursor_fwd = movement::move_next_word_end(text, cursor_fwd, 1);
            // The cursor is on a word that is atleast two graphemes long and
            // madeup of word characters. The latter condition is needed because
            // move_next_word_end simply treats a sequence of characters from
            // the same char class as a word so `=<` would also count as a word.
            let add_label = text
                .slice(..cursor_fwd.head)
                .graphemes_rev()
                .take(2)
                .take_while(|g| g.chars().all(char_is_word))
                .count()
                == 2;
            if !add_label {
                continue;
            }
            changed = true;
            // skip any leading whitespace
            cursor_fwd.anchor += text
                .chars_at(cursor_fwd.anchor)
                .take_while(|&c| !char_is_word(c))
                .count();
            words.push(cursor_fwd);
            if words.len() == jump_label_limit {
                break 'outer;
            }
            break;
        }
        while cursor_rev.head > start {
            cursor_rev = movement::move_prev_word_start(text, cursor_rev, 1);
            // The cursor is on a word that is atleast two graphemes long and
            // madeup of word characters. The latter condition is needed because
            // move_prev_word_start simply treats a sequence of characters from
            // the same char class as a word so `=<` would also count as a word.
            let add_label = text
                .slice(cursor_rev.head..)
                .graphemes()
                .take(2)
                .take_while(|g| g.chars().all(char_is_word))
                .count()
                == 2;
            if !add_label {
                continue;
            }
            changed = true;
            cursor_rev.anchor -= text
                .chars_at(cursor_rev.anchor)
                .reversed()
                .take_while(|&c| !char_is_word(c))
                .count();
            words.push(cursor_rev);
            if words.len() == jump_label_limit {
                break 'outer;
            }
            break;
        }
        if !changed {
            break;
        }
    }
    jump_to_label(cx, words, behaviour)
}<|MERGE_RESOLUTION|>--- conflicted
+++ resolved
@@ -33,13 +33,8 @@
     object, pos_at_coords,
     regex::{self, Regex},
     search::{self, CharMatcher},
-<<<<<<< HEAD
     selection, shellwords, surround,
     syntax::{BlockCommentToken, LanguageServerFeature, SHEBANG},
-=======
-    selection, surround,
-    syntax::{BlockCommentToken, LanguageServerFeature},
->>>>>>> a3fa6588
     text_annotations::{Overlay, TextAnnotations},
     textobject,
     unicode::width::UnicodeWidthChar,
