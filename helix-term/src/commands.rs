pub(crate) mod dap;
pub(crate) mod lsp;
pub(crate) mod typed;

pub use dap::*;
pub use lsp::*;
use tui::text::Spans;
pub use typed::*;

use helix_core::{
    comment, coords_at_pos, encoding, find_first_non_whitespace_char, find_root, graphemes,
    history::UndoKind,
    increment::date_time::DateTimeIncrementor,
    increment::{number::NumberIncrementor, Increment},
    indent,
    indent::IndentStyle,
    line_ending::{get_line_ending_of_str, line_end_char_index, str_is_line_ending},
    match_brackets,
    movement::{self, Direction},
    object, pos_at_coords, pos_at_visual_coords,
    regex::{self, Regex, RegexBuilder},
    search::{self, CharMatcher},
    selection, shellwords, surround, textobject,
    tree_sitter::Node,
    unicode::width::UnicodeWidthChar,
    visual_coords_at_pos, LineEnding, Position, Range, Rope, RopeGraphemes, RopeSlice, Selection,
    SmallVec, Tendril, Transaction,
};
use helix_view::{
    apply_transaction,
    clipboard::ClipboardType,
    document::{FormatterError, Mode, SCRATCH_BUFFER_NAME},
    editor::{Action, Motion},
    info::Info,
    input::KeyEvent,
    keyboard::KeyCode,
    tree,
    view::View,
    Document, DocumentId, Editor, ViewId,
};

use anyhow::{anyhow, bail, ensure, Context as _};
use fuzzy_matcher::FuzzyMatcher;
use insert::*;
use movement::Movement;

use crate::{
    args,
    compositor::{self, Component, Compositor},
    job::Callback,
    keymap::ReverseKeymap,
    ui::{self, overlay::overlayed, FilePicker, Picker, Popup, Prompt, PromptEvent},
};

use crate::job::{self, Jobs};
use futures_util::StreamExt;
use std::{collections::HashMap, fmt, future::Future};
use std::{collections::HashSet, num::NonZeroUsize};

use std::{
    borrow::Cow,
    path::{Path, PathBuf},
};

use once_cell::sync::Lazy;
use serde::de::{self, Deserialize, Deserializer};

use grep_regex::RegexMatcherBuilder;
use grep_searcher::{sinks, BinaryDetection, SearcherBuilder};
use ignore::{DirEntry, WalkBuilder, WalkState};
use tokio_stream::wrappers::UnboundedReceiverStream;

pub struct Context<'a> {
    pub register: Option<char>,
    pub count: Option<NonZeroUsize>,
    pub editor: &'a mut Editor,

    pub callback: Option<crate::compositor::Callback>,
    pub on_next_key_callback: Option<Box<dyn FnOnce(&mut Context, KeyEvent)>>,
    pub jobs: &'a mut Jobs,
}

impl<'a> Context<'a> {
    /// Push a new component onto the compositor.
    pub fn push_layer(&mut self, component: Box<dyn Component>) {
        self.callback = Some(Box::new(|compositor: &mut Compositor, _| {
            compositor.push(component)
        }));
    }

    #[inline]
    pub fn on_next_key(
        &mut self,
        on_next_key_callback: impl FnOnce(&mut Context, KeyEvent) + 'static,
    ) {
        self.on_next_key_callback = Some(Box::new(on_next_key_callback));
    }

    #[inline]
    pub fn callback<T, F>(
        &mut self,
        call: impl Future<Output = helix_lsp::Result<serde_json::Value>> + 'static + Send,
        callback: F,
    ) where
        T: for<'de> serde::Deserialize<'de> + Send + 'static,
        F: FnOnce(&mut Editor, &mut Compositor, T) + Send + 'static,
    {
        let callback = Box::pin(async move {
            let json = call.await?;
            let response = serde_json::from_value(json)?;
            let call: job::Callback = Callback::EditorCompositor(Box::new(
                move |editor: &mut Editor, compositor: &mut Compositor| {
                    callback(editor, compositor, response)
                },
            ));
            Ok(call)
        });
        self.jobs.callback(callback);
    }

    /// Returns 1 if no explicit count was provided
    #[inline]
    pub fn count(&self) -> usize {
        self.count.map_or(1, |v| v.get())
    }
}

use helix_view::{align_view, Align};

/// A MappableCommand is either a static command like "jump_view_up" or a Typable command like
/// :format. It causes a side-effect on the state (usually by creating and applying a transaction).
/// Both of these types of commands can be mapped with keybindings in the config.toml.
#[derive(Clone)]
pub enum MappableCommand {
    Typable {
        name: String,
        args: Vec<String>,
        doc: String,
    },
    Static {
        name: &'static str,
        fun: fn(cx: &mut Context),
        doc: &'static str,
    },
}

macro_rules! static_commands {
    ( $($name:ident, $doc:literal,)* ) => {
        $(
            #[allow(non_upper_case_globals)]
            pub const $name: Self = Self::Static {
                name: stringify!($name),
                fun: $name,
                doc: $doc
            };
        )*

        pub const STATIC_COMMAND_LIST: &'static [Self] = &[
            $( Self::$name, )*
        ];
    }
}

impl MappableCommand {
    pub fn execute(&self, cx: &mut Context) {
        match &self {
            Self::Typable { name, args, doc: _ } => {
                let args: Vec<Cow<str>> = args.iter().map(Cow::from).collect();
                if let Some(command) = typed::TYPABLE_COMMAND_MAP.get(name.as_str()) {
                    let mut cx = compositor::Context {
                        editor: cx.editor,
                        jobs: cx.jobs,
                        scroll: None,
                    };
                    if let Err(e) = (command.fun)(&mut cx, &args[..], PromptEvent::Validate) {
                        cx.editor.set_error(format!("{}", e));
                    }
                }
            }
            Self::Static { fun, .. } => (fun)(cx),
        }
    }

    pub fn name(&self) -> &str {
        match &self {
            Self::Typable { name, .. } => name,
            Self::Static { name, .. } => name,
        }
    }

    pub fn doc(&self) -> &str {
        match &self {
            Self::Typable { doc, .. } => doc,
            Self::Static { doc, .. } => doc,
        }
    }

    #[rustfmt::skip]
    static_commands!(
        no_op, "Do nothing",
        move_char_left, "Move left",
        move_char_right, "Move right",
        move_line_up, "Move up",
        move_line_down, "Move down",
        extend_char_left, "Extend left",
        extend_char_right, "Extend right",
        extend_line_up, "Extend up",
        extend_line_down, "Extend down",
        copy_selection_on_next_line, "Copy selection on next line",
        copy_selection_on_prev_line, "Copy selection on previous line",
        move_next_word_start, "Move to start of next word",
        move_prev_word_start, "Move to start of previous word",
        move_next_word_end, "Move to end of next word",
        move_prev_word_end, "Move to end of previous word",
        move_next_long_word_start, "Move to start of next long word",
        move_prev_long_word_start, "Move to start of previous long word",
        move_next_long_word_end, "Move to end of next long word",
        extend_next_word_start, "Extend to start of next word",
        extend_prev_word_start, "Extend to start of previous word",
        extend_next_word_end, "Extend to end of next word",
        extend_prev_word_end, "Extend to end of previous word",
        extend_next_long_word_start, "Extend to start of next long word",
        extend_prev_long_word_start, "Extend to start of previous long word",
        extend_next_long_word_end, "Extend to end of next long word",
        find_till_char, "Move till next occurrence of char",
        find_next_char, "Move to next occurrence of char",
        extend_till_char, "Extend till next occurrence of char",
        extend_next_char, "Extend to next occurrence of char",
        till_prev_char, "Move till previous occurrence of char",
        find_prev_char, "Move to previous occurrence of char",
        extend_till_prev_char, "Extend till previous occurrence of char",
        extend_prev_char, "Extend to previous occurrence of char",
        repeat_last_motion, "Repeat last motion",
        replace, "Replace with new char",
        switch_case, "Switch (toggle) case",
        switch_to_uppercase, "Switch to uppercase",
        switch_to_lowercase, "Switch to lowercase",
        page_up, "Move page up",
        page_down, "Move page down",
        half_page_up, "Move half page up",
        half_page_down, "Move half page down",
        select_all, "Select whole document",
        select_regex, "Select all regex matches inside selections",
        split_selection, "Split selections on regex matches",
        split_selection_on_newline, "Split selection on newlines",
        search, "Search for regex pattern",
        rsearch, "Reverse search for regex pattern",
        search_next, "Select next search match",
        search_prev, "Select previous search match",
        extend_search_next, "Add next search match to selection",
        extend_search_prev, "Add previous search match to selection",
        search_selection, "Use current selection as search pattern",
        make_search_word_bounded, "Modify current search to make it word bounded",
        global_search, "Global search in workspace folder",
        extend_line, "Select current line, if already selected, extend to another line based on the anchor",
        extend_line_below, "Select current line, if already selected, extend to next line",
        extend_line_above, "Select current line, if already selected, extend to previous line",
        extend_to_line_bounds, "Extend selection to line bounds",
        shrink_to_line_bounds, "Shrink selection to line bounds",
        delete_selection, "Delete selection",
        delete_selection_noyank, "Delete selection without yanking",
        change_selection, "Change selection",
        change_selection_noyank, "Change selection without yanking",
        collapse_selection, "Collapse selection into single cursor",
        flip_selections, "Flip selection cursor and anchor",
        ensure_selections_forward, "Ensure all selections face forward",
        insert_mode, "Insert before selection",
        append_mode, "Append after selection",
        command_mode, "Enter command mode",
        file_picker, "Open file picker",
        file_picker_in_current_directory, "Open file picker at current working directory",
        code_action, "Perform code action",
        buffer_picker, "Open buffer picker",
        jumplist_picker, "Open jumplist picker",
        symbol_picker, "Open symbol picker",
        select_references_to_symbol_under_cursor, "Select symbol references",
        workspace_symbol_picker, "Open workspace symbol picker",
        diagnostics_picker, "Open diagnostic picker",
        workspace_diagnostics_picker, "Open workspace diagnostic picker",
        last_picker, "Open last picker",
        insert_at_line_start, "Insert at start of line",
        insert_at_line_end, "Insert at end of line",
        open_below, "Open new line below selection",
        open_above, "Open new line above selection",
        normal_mode, "Enter normal mode",
        select_mode, "Enter selection extend mode",
        exit_select_mode, "Exit selection mode",
        goto_definition, "Goto definition",
        add_newline_above, "Add newline above",
        add_newline_below, "Add newline below",
        goto_type_definition, "Goto type definition",
        goto_implementation, "Goto implementation",
        goto_file_start, "Goto line number <n> else file start",
        goto_file_end, "Goto file end",
        goto_file, "Goto files in selection",
        goto_file_hsplit, "Goto files in selection (hsplit)",
        goto_file_vsplit, "Goto files in selection (vsplit)",
        goto_reference, "Goto references",
        goto_window_top, "Goto window top",
        goto_window_center, "Goto window center",
        goto_window_bottom, "Goto window bottom",
        goto_last_accessed_file, "Goto last accessed file",
        goto_last_modified_file, "Goto last modified file",
        goto_last_modification, "Goto last modification",
        goto_line, "Goto line",
        goto_last_line, "Goto last line",
        goto_first_diag, "Goto first diagnostic",
        goto_last_diag, "Goto last diagnostic",
        goto_next_diag, "Goto next diagnostic",
        goto_prev_diag, "Goto previous diagnostic",
        goto_line_start, "Goto line start",
        goto_line_end, "Goto line end",
        goto_next_buffer, "Goto next buffer",
        goto_previous_buffer, "Goto previous buffer",
        goto_line_end_newline, "Goto newline at line end",
        goto_first_nonwhitespace, "Goto first non-blank in line",
        trim_selections, "Trim whitespace from selections",
        extend_to_line_start, "Extend to line start",
        extend_to_line_end, "Extend to line end",
        extend_to_line_end_newline, "Extend to line end",
        signature_help, "Show signature help",
        insert_tab, "Insert tab char",
        insert_newline, "Insert newline char",
        delete_char_backward, "Delete previous char",
        delete_char_forward, "Delete next char",
        delete_word_backward, "Delete previous word",
        delete_word_forward, "Delete next word",
        kill_to_line_start, "Delete till start of line",
        kill_to_line_end, "Delete till end of line",
        undo, "Undo change",
        redo, "Redo change",
        earlier, "Move backward in history",
        later, "Move forward in history",
        commit_undo_checkpoint, "Commit changes to new checkpoint",
        yank, "Yank selection",
        yank_joined_to_clipboard, "Join and yank selections to clipboard",
        yank_main_selection_to_clipboard, "Yank main selection to clipboard",
        yank_joined_to_primary_clipboard, "Join and yank selections to primary clipboard",
        yank_main_selection_to_primary_clipboard, "Yank main selection to primary clipboard",
        replace_with_yanked, "Replace with yanked text",
        replace_selections_with_clipboard, "Replace selections by clipboard content",
        replace_selections_with_primary_clipboard, "Replace selections by primary clipboard",
        paste_after, "Paste after selection",
        paste_before, "Paste before selection",
        paste_clipboard_after, "Paste clipboard after selections",
        paste_clipboard_before, "Paste clipboard before selections",
        paste_primary_clipboard_after, "Paste primary clipboard after selections",
        paste_primary_clipboard_before, "Paste primary clipboard before selections",
        indent, "Indent selection",
        unindent, "Unindent selection",
        format_selections, "Format selection",
        join_selections, "Join lines inside selection",
        join_selections_space, "Join lines inside selection and select spaces",
        keep_selections, "Keep selections matching regex",
        remove_selections, "Remove selections matching regex",
        align_selections, "Align selections in column",
        keep_primary_selection, "Keep primary selection",
        remove_primary_selection, "Remove primary selection",
        completion, "Invoke completion popup",
        hover, "Show docs for item under cursor",
        toggle_comments, "Comment/uncomment selections",
        rotate_selections_forward, "Rotate selections forward",
        rotate_selections_backward, "Rotate selections backward",
        rotate_selection_contents_forward, "Rotate selection contents forward",
        rotate_selection_contents_backward, "Rotate selections contents backward",
        expand_selection, "Expand selection to parent syntax node",
        shrink_selection, "Shrink selection to previously expanded syntax node",
        select_next_sibling, "Select next sibling in syntax tree",
        select_prev_sibling, "Select previous sibling in syntax tree",
        jump_forward, "Jump forward on jumplist",
        jump_backward, "Jump backward on jumplist",
        save_selection, "Save current selection to jumplist",
        jump_view_right, "Jump to right split",
        jump_view_left, "Jump to left split",
        jump_view_up, "Jump to split above",
        jump_view_down, "Jump to split below",
        swap_view_right, "Swap with right split",
        swap_view_left, "Swap with left split",
        swap_view_up, "Swap with split above",
        swap_view_down, "Swap with split below",
        transpose_view, "Transpose splits",
        rotate_view, "Goto next window",
        hsplit, "Horizontal bottom split",
        hsplit_new, "Horizontal bottom split scratch buffer",
        vsplit, "Vertical right split",
        vsplit_new, "Vertical right split scratch buffer",
        wclose, "Close window",
        wonly, "Close windows except current",
        select_register, "Select register",
        insert_register, "Insert register",
        align_view_middle, "Align view middle",
        align_view_top, "Align view top",
        align_view_center, "Align view center",
        align_view_bottom, "Align view bottom",
        scroll_up, "Scroll view up",
        scroll_down, "Scroll view down",
        match_brackets, "Goto matching bracket",
        surround_add, "Surround add",
        surround_replace, "Surround replace",
        surround_delete, "Surround delete",
        select_textobject_around, "Select around object",
        select_textobject_inner, "Select inside object",
        goto_next_function, "Goto next function",
        goto_prev_function, "Goto previous function",
        goto_next_class, "Goto next class",
        goto_prev_class, "Goto previous class",
        goto_next_parameter, "Goto next parameter",
        goto_prev_parameter, "Goto previous parameter",
        goto_next_comment, "Goto next comment",
        goto_prev_comment, "Goto previous comment",
        goto_next_test, "Goto next test",
        goto_prev_test, "Goto previous test",
        goto_next_paragraph, "Goto next paragraph",
        goto_prev_paragraph, "Goto previous paragraph",
        dap_launch, "Launch debug target",
        dap_toggle_breakpoint, "Toggle breakpoint",
        dap_continue, "Continue program execution",
        dap_pause, "Pause program execution",
        dap_step_in, "Step in",
        dap_step_out, "Step out",
        dap_next, "Step to next",
        dap_variables, "List variables",
        dap_terminate, "End debug session",
        dap_edit_condition, "Edit breakpoint condition on current line",
        dap_edit_log, "Edit breakpoint log message on current line",
        dap_switch_thread, "Switch current thread",
        dap_switch_stack_frame, "Switch stack frame",
        dap_enable_exceptions, "Enable exception breakpoints",
        dap_disable_exceptions, "Disable exception breakpoints",
        shell_pipe, "Pipe selections through shell command",
        shell_pipe_to, "Pipe selections into shell command ignoring output",
        shell_insert_output, "Insert shell command output before selections",
        shell_append_output, "Append shell command output after selections",
        shell_keep_pipe, "Filter selections with shell predicate",
        suspend, "Suspend and return to shell",
        rename_symbol, "Rename symbol",
        increment, "Increment item under cursor",
        decrement, "Decrement item under cursor",
        record_macro, "Record macro",
        replay_macro, "Replay macro",
        command_palette, "Open command palette",
    );
}

impl fmt::Debug for MappableCommand {
    fn fmt(&self, f: &mut std::fmt::Formatter<'_>) -> std::fmt::Result {
        f.debug_tuple("MappableCommand")
            .field(&self.name())
            .finish()
    }
}

impl fmt::Display for MappableCommand {
    fn fmt(&self, f: &mut std::fmt::Formatter<'_>) -> std::fmt::Result {
        f.write_str(self.name())
    }
}

impl std::str::FromStr for MappableCommand {
    type Err = anyhow::Error;

    fn from_str(s: &str) -> Result<Self, Self::Err> {
        if let Some(suffix) = s.strip_prefix(':') {
            let mut typable_command = suffix.split(' ').into_iter().map(|arg| arg.trim());
            let name = typable_command
                .next()
                .ok_or_else(|| anyhow!("Expected typable command name"))?;
            let args = typable_command
                .map(|s| s.to_owned())
                .collect::<Vec<String>>();
            typed::TYPABLE_COMMAND_MAP
                .get(name)
                .map(|cmd| MappableCommand::Typable {
                    name: cmd.name.to_owned(),
                    doc: format!(":{} {:?}", cmd.name, args),
                    args,
                })
                .ok_or_else(|| anyhow!("No TypableCommand named '{}'", s))
        } else {
            MappableCommand::STATIC_COMMAND_LIST
                .iter()
                .find(|cmd| cmd.name() == s)
                .cloned()
                .ok_or_else(|| anyhow!("No command named '{}'", s))
        }
    }
}

impl<'de> Deserialize<'de> for MappableCommand {
    fn deserialize<D>(deserializer: D) -> Result<Self, D::Error>
    where
        D: Deserializer<'de>,
    {
        let s = String::deserialize(deserializer)?;
        s.parse().map_err(de::Error::custom)
    }
}

impl PartialEq for MappableCommand {
    fn eq(&self, other: &Self) -> bool {
        match (self, other) {
            (
                MappableCommand::Typable {
                    name: first_name, ..
                },
                MappableCommand::Typable {
                    name: second_name, ..
                },
            ) => first_name == second_name,
            (
                MappableCommand::Static {
                    name: first_name, ..
                },
                MappableCommand::Static {
                    name: second_name, ..
                },
            ) => first_name == second_name,
            _ => false,
        }
    }
}

fn no_op(_cx: &mut Context) {}

fn move_impl<F>(cx: &mut Context, move_fn: F, dir: Direction, behaviour: Movement)
where
    F: Fn(RopeSlice, Range, Direction, usize, Movement, usize) -> Range,
{
    let count = cx.count();
    let (view, doc) = current!(cx.editor);
    let text = doc.text().slice(..);

    let selection = doc
        .selection(view.id)
        .clone()
        .transform(|range| move_fn(text, range, dir, count, behaviour, doc.tab_width()));
    doc.set_selection(view.id, selection);
}

use helix_core::movement::{move_horizontally, move_vertically};

fn move_char_left(cx: &mut Context) {
    move_impl(cx, move_horizontally, Direction::Backward, Movement::Move)
}

fn move_char_right(cx: &mut Context) {
    move_impl(cx, move_horizontally, Direction::Forward, Movement::Move)
}

fn move_line_up(cx: &mut Context) {
    move_impl(cx, move_vertically, Direction::Backward, Movement::Move)
}

fn move_line_down(cx: &mut Context) {
    move_impl(cx, move_vertically, Direction::Forward, Movement::Move)
}

fn extend_char_left(cx: &mut Context) {
    move_impl(cx, move_horizontally, Direction::Backward, Movement::Extend)
}

fn extend_char_right(cx: &mut Context) {
    move_impl(cx, move_horizontally, Direction::Forward, Movement::Extend)
}

fn extend_line_up(cx: &mut Context) {
    move_impl(cx, move_vertically, Direction::Backward, Movement::Extend)
}

fn extend_line_down(cx: &mut Context) {
    move_impl(cx, move_vertically, Direction::Forward, Movement::Extend)
}

fn goto_line_end_impl(view: &mut View, doc: &mut Document, movement: Movement) {
    let text = doc.text().slice(..);

    let selection = doc.selection(view.id).clone().transform(|range| {
        let line = range.cursor_line(text);
        let line_start = text.line_to_char(line);

        let pos = graphemes::prev_grapheme_boundary(text, line_end_char_index(&text, line))
            .max(line_start);

        range.put_cursor(text, pos, movement == Movement::Extend)
    });
    doc.set_selection(view.id, selection);
}

fn goto_line_end(cx: &mut Context) {
    let (view, doc) = current!(cx.editor);
    goto_line_end_impl(
        view,
        doc,
        if cx.editor.mode == Mode::Select {
            Movement::Extend
        } else {
            Movement::Move
        },
    )
}

fn extend_to_line_end(cx: &mut Context) {
    let (view, doc) = current!(cx.editor);
    goto_line_end_impl(view, doc, Movement::Extend)
}

fn goto_line_end_newline_impl(view: &mut View, doc: &mut Document, movement: Movement) {
    let text = doc.text().slice(..);

    let selection = doc.selection(view.id).clone().transform(|range| {
        let line = range.cursor_line(text);
        let pos = line_end_char_index(&text, line);

        range.put_cursor(text, pos, movement == Movement::Extend)
    });
    doc.set_selection(view.id, selection);
}

fn goto_line_end_newline(cx: &mut Context) {
    let (view, doc) = current!(cx.editor);
    goto_line_end_newline_impl(
        view,
        doc,
        if cx.editor.mode == Mode::Select {
            Movement::Extend
        } else {
            Movement::Move
        },
    )
}

fn extend_to_line_end_newline(cx: &mut Context) {
    let (view, doc) = current!(cx.editor);
    goto_line_end_newline_impl(view, doc, Movement::Extend)
}

fn goto_line_start_impl(view: &mut View, doc: &mut Document, movement: Movement) {
    let text = doc.text().slice(..);

    let selection = doc.selection(view.id).clone().transform(|range| {
        let line = range.cursor_line(text);

        // adjust to start of the line
        let pos = text.line_to_char(line);
        range.put_cursor(text, pos, movement == Movement::Extend)
    });
    doc.set_selection(view.id, selection);
}

fn goto_line_start(cx: &mut Context) {
    let (view, doc) = current!(cx.editor);
    goto_line_start_impl(
        view,
        doc,
        if cx.editor.mode == Mode::Select {
            Movement::Extend
        } else {
            Movement::Move
        },
    )
}

fn goto_next_buffer(cx: &mut Context) {
    goto_buffer(cx.editor, Direction::Forward);
}

fn goto_previous_buffer(cx: &mut Context) {
    goto_buffer(cx.editor, Direction::Backward);
}

fn goto_buffer(editor: &mut Editor, direction: Direction) {
    let current = view!(editor).doc;

    let id = match direction {
        Direction::Forward => {
            let iter = editor.documents.keys();
            let mut iter = iter.skip_while(|id| *id != &current);
            iter.next(); // skip current item
            iter.next().or_else(|| editor.documents.keys().next())
        }
        Direction::Backward => {
            let iter = editor.documents.keys();
            let mut iter = iter.rev().skip_while(|id| *id != &current);
            iter.next(); // skip current item
            iter.next().or_else(|| editor.documents.keys().rev().next())
        }
    }
    .unwrap();

    let id = *id;

    editor.switch(id, Action::Replace);
}

fn extend_to_line_start(cx: &mut Context) {
    let (view, doc) = current!(cx.editor);
    goto_line_start_impl(view, doc, Movement::Extend)
}

fn kill_to_line_start(cx: &mut Context) {
    let (view, doc) = current!(cx.editor);
    let text = doc.text().slice(..);

    let selection = doc.selection(view.id).clone().transform(|range| {
        let line = range.cursor_line(text);
        let first_char = text.line_to_char(line);
        let anchor = range.cursor(text);
        let head = if anchor == first_char && line != 0 {
            // select until previous line
            line_end_char_index(&text, line - 1)
        } else if let Some(pos) = find_first_non_whitespace_char(text.line(line)) {
            if first_char + pos < anchor {
                // select until first non-blank in line if cursor is after it
                first_char + pos
            } else {
                // select until start of line
                first_char
            }
        } else {
            // select until start of line
            first_char
        };
        Range::new(head, anchor)
    });
    delete_selection_insert_mode(doc, view, &selection);

    lsp::signature_help_impl(cx, SignatureHelpInvoked::Automatic);
}

fn kill_to_line_end(cx: &mut Context) {
    let (view, doc) = current!(cx.editor);
    let text = doc.text().slice(..);

    let selection = doc.selection(view.id).clone().transform(|range| {
        let line = range.cursor_line(text);
        let line_end_pos = line_end_char_index(&text, line);
        let pos = range.cursor(text);

        let mut new_range = range.put_cursor(text, line_end_pos, true);
        // don't want to remove the line separator itself if the cursor doesn't reach the end of line.
        if pos != line_end_pos {
            new_range.head = line_end_pos;
        }
        new_range
    });
    delete_selection_insert_mode(doc, view, &selection);

    lsp::signature_help_impl(cx, SignatureHelpInvoked::Automatic);
}

fn goto_first_nonwhitespace(cx: &mut Context) {
    let (view, doc) = current!(cx.editor);
    let text = doc.text().slice(..);

    let selection = doc.selection(view.id).clone().transform(|range| {
        let line = range.cursor_line(text);

        if let Some(pos) = find_first_non_whitespace_char(text.line(line)) {
            let pos = pos + text.line_to_char(line);
            range.put_cursor(text, pos, cx.editor.mode == Mode::Select)
        } else {
            range
        }
    });
    doc.set_selection(view.id, selection);
}

fn trim_selections(cx: &mut Context) {
    let (view, doc) = current!(cx.editor);
    let text = doc.text().slice(..);

    let ranges: SmallVec<[Range; 1]> = doc
        .selection(view.id)
        .iter()
        .filter_map(|range| {
            if range.is_empty() || range.slice(text).chars().all(|ch| ch.is_whitespace()) {
                return None;
            }
            let mut start = range.from();
            let mut end = range.to();
            start = movement::skip_while(text, start, |x| x.is_whitespace()).unwrap_or(start);
            end = movement::backwards_skip_while(text, end, |x| x.is_whitespace()).unwrap_or(end);
            Some(Range::new(start, end).with_direction(range.direction()))
        })
        .collect();

    if !ranges.is_empty() {
        let primary = doc.selection(view.id).primary();
        let idx = ranges
            .iter()
            .position(|range| range.overlaps(&primary))
            .unwrap_or(ranges.len() - 1);
        doc.set_selection(view.id, Selection::new(ranges, idx));
    } else {
        collapse_selection(cx);
        keep_primary_selection(cx);
    };
}

// align text in selection
fn align_selections(cx: &mut Context) {
    let (view, doc) = current!(cx.editor);
    let text = doc.text().slice(..);
    let selection = doc.selection(view.id);

    let tab_width = doc.tab_width();
    let mut column_widths: Vec<Vec<_>> = Vec::new();
    let mut last_line = text.len_lines() + 1;
    let mut col = 0;

    for range in selection {
        let coords = visual_coords_at_pos(text, range.head, tab_width);
        let anchor_coords = visual_coords_at_pos(text, range.anchor, tab_width);

        if coords.row != anchor_coords.row {
            cx.editor
                .set_error("align cannot work with multi line selections");
            return;
        }

        col = if coords.row == last_line { col + 1 } else { 0 };

        if col >= column_widths.len() {
            column_widths.push(Vec::new());
        }
        column_widths[col].push((range.from(), coords.col));

        last_line = coords.row;
    }

    let mut changes = Vec::with_capacity(selection.len());

    // Account for changes on each row
    let len = column_widths.first().map(|cols| cols.len()).unwrap_or(0);
    let mut offs = vec![0; len];

    for col in column_widths {
        let max_col = col
            .iter()
            .enumerate()
            .map(|(row, (_, cursor))| *cursor + offs[row])
            .max()
            .unwrap_or(0);

        for (row, (insert_pos, last_col)) in col.into_iter().enumerate() {
            let ins_count = max_col - (last_col + offs[row]);

            if ins_count == 0 {
                continue;
            }

            offs[row] += ins_count;

            changes.push((insert_pos, insert_pos, Some(" ".repeat(ins_count).into())));
        }
    }

    // The changeset has to be sorted
    changes.sort_unstable_by_key(|(from, _, _)| *from);

    let transaction = Transaction::change(doc.text(), changes.into_iter());
    apply_transaction(&transaction, doc, view);
}

fn goto_window(cx: &mut Context, align: Align) {
    let count = cx.count() - 1;
    let config = cx.editor.config();
    let (view, doc) = current!(cx.editor);

    let height = view.inner_height();

    // respect user given count if any
    // - 1 so we have at least one gap in the middle.
    // a height of 6 with padding of 3 on each side will keep shifting the view back and forth
    // as we type
    let scrolloff = config.scrolloff.min(height.saturating_sub(1) / 2);

    let last_line = view.last_line(doc);

    let line = match align {
        Align::Top => view.offset.row + scrolloff + count,
        Align::Center => view.offset.row + ((last_line - view.offset.row) / 2),
        Align::Bottom => last_line.saturating_sub(scrolloff + count),
    }
    .max(view.offset.row + scrolloff)
    .min(last_line.saturating_sub(scrolloff));

    let pos = doc.text().line_to_char(line);
    let text = doc.text().slice(..);
    let selection = doc
        .selection(view.id)
        .clone()
        .transform(|range| range.put_cursor(text, pos, cx.editor.mode == Mode::Select));
    doc.set_selection(view.id, selection);
}

fn goto_window_top(cx: &mut Context) {
    goto_window(cx, Align::Top)
}

fn goto_window_center(cx: &mut Context) {
    goto_window(cx, Align::Center)
}

fn goto_window_bottom(cx: &mut Context) {
    goto_window(cx, Align::Bottom)
}

fn move_word_impl<F>(cx: &mut Context, move_fn: F)
where
    F: Fn(RopeSlice, Range, usize) -> Range,
{
    let count = cx.count();
    let (view, doc) = current!(cx.editor);
    let text = doc.text().slice(..);

    let selection = doc
        .selection(view.id)
        .clone()
        .transform(|range| move_fn(text, range, count));
    doc.set_selection(view.id, selection);
}

fn move_next_word_start(cx: &mut Context) {
    move_word_impl(cx, movement::move_next_word_start)
}

fn move_prev_word_start(cx: &mut Context) {
    move_word_impl(cx, movement::move_prev_word_start)
}

fn move_prev_word_end(cx: &mut Context) {
    move_word_impl(cx, movement::move_prev_word_end)
}

fn move_next_word_end(cx: &mut Context) {
    move_word_impl(cx, movement::move_next_word_end)
}

fn move_next_long_word_start(cx: &mut Context) {
    move_word_impl(cx, movement::move_next_long_word_start)
}

fn move_prev_long_word_start(cx: &mut Context) {
    move_word_impl(cx, movement::move_prev_long_word_start)
}

fn move_next_long_word_end(cx: &mut Context) {
    move_word_impl(cx, movement::move_next_long_word_end)
}

fn goto_para_impl<F>(cx: &mut Context, move_fn: F)
where
    F: Fn(RopeSlice, Range, usize, Movement) -> Range + 'static,
{
    let count = cx.count();
    let motion = move |editor: &mut Editor| {
        let (view, doc) = current!(editor);
        let text = doc.text().slice(..);
        let behavior = if editor.mode == Mode::Select {
            Movement::Extend
        } else {
            Movement::Move
        };

        let selection = doc
            .selection(view.id)
            .clone()
            .transform(|range| move_fn(text, range, count, behavior));
        doc.set_selection(view.id, selection);
    };
    motion(cx.editor);
    cx.editor.last_motion = Some(Motion(Box::new(motion)));
}

fn goto_prev_paragraph(cx: &mut Context) {
    goto_para_impl(cx, movement::move_prev_paragraph)
}

fn goto_next_paragraph(cx: &mut Context) {
    goto_para_impl(cx, movement::move_next_paragraph)
}

fn goto_file_start(cx: &mut Context) {
    if cx.count.is_some() {
        goto_line(cx);
    } else {
        let (view, doc) = current!(cx.editor);
        let text = doc.text().slice(..);
        let selection = doc
            .selection(view.id)
            .clone()
            .transform(|range| range.put_cursor(text, 0, cx.editor.mode == Mode::Select));
        push_jump(view, doc);
        doc.set_selection(view.id, selection);
    }
}

fn goto_file_end(cx: &mut Context) {
    let (view, doc) = current!(cx.editor);
    let text = doc.text().slice(..);
    let pos = doc.text().len_chars();
    let selection = doc
        .selection(view.id)
        .clone()
        .transform(|range| range.put_cursor(text, pos, cx.editor.mode == Mode::Select));
    push_jump(view, doc);
    doc.set_selection(view.id, selection);
}

fn goto_file(cx: &mut Context) {
    goto_file_impl(cx, Action::Replace);
}

fn goto_file_hsplit(cx: &mut Context) {
    goto_file_impl(cx, Action::HorizontalSplit);
}

fn goto_file_vsplit(cx: &mut Context) {
    goto_file_impl(cx, Action::VerticalSplit);
}

/// Goto files in selection.
fn goto_file_impl(cx: &mut Context, action: Action) {
    let (view, doc) = current_ref!(cx.editor);
    let text = doc.text();
    let selections = doc.selection(view.id);
    let mut paths: Vec<_> = selections
        .iter()
        .map(|r| text.slice(r.from()..r.to()).to_string())
        .collect();
    let primary = selections.primary();
    // Checks whether there is only one selection with a width of 1
    if selections.len() == 1 && primary.len() == 1 {
        let count = cx.count();
        let text_slice = text.slice(..);
        // In this case it selects the WORD under the cursor
        let current_word = textobject::textobject_word(
            text_slice,
            primary,
            textobject::TextObject::Inside,
            count,
            true,
        );
        // Trims some surrounding chars so that the actual file is opened.
        let surrounding_chars: &[_] = &['\'', '"', '(', ')'];
        paths.clear();
        paths.push(
            current_word
                .fragment(text_slice)
                .trim_matches(surrounding_chars)
                .to_string(),
        );
    }
    for sel in paths {
        let p = sel.trim();
        if !p.is_empty() {
            if let Err(e) = cx.editor.open(&PathBuf::from(p), action) {
                cx.editor.set_error(format!("Open file failed: {:?}", e));
            }
        }
    }
}

fn extend_word_impl<F>(cx: &mut Context, extend_fn: F)
where
    F: Fn(RopeSlice, Range, usize) -> Range,
{
    let count = cx.count();
    let (view, doc) = current!(cx.editor);
    let text = doc.text().slice(..);

    let selection = doc.selection(view.id).clone().transform(|range| {
        let word = extend_fn(text, range, count);
        let pos = word.cursor(text);
        range.put_cursor(text, pos, true)
    });
    doc.set_selection(view.id, selection);
}

fn extend_next_word_start(cx: &mut Context) {
    extend_word_impl(cx, movement::move_next_word_start)
}

fn extend_prev_word_start(cx: &mut Context) {
    extend_word_impl(cx, movement::move_prev_word_start)
}

fn extend_next_word_end(cx: &mut Context) {
    extend_word_impl(cx, movement::move_next_word_end)
}

fn extend_prev_word_end(cx: &mut Context) {
    extend_word_impl(cx, movement::move_prev_word_end)
}

fn extend_next_long_word_start(cx: &mut Context) {
    extend_word_impl(cx, movement::move_next_long_word_start)
}

fn extend_prev_long_word_start(cx: &mut Context) {
    extend_word_impl(cx, movement::move_prev_long_word_start)
}

fn extend_next_long_word_end(cx: &mut Context) {
    extend_word_impl(cx, movement::move_next_long_word_end)
}

fn will_find_char<F>(cx: &mut Context, search_fn: F, inclusive: bool, extend: bool)
where
    F: Fn(RopeSlice, char, usize, usize, bool) -> Option<usize> + 'static,
{
    // TODO: count is reset to 1 before next key so we move it into the closure here.
    // Would be nice to carry over.
    let count = cx.count();

    // need to wait for next key
    // TODO: should this be done by grapheme rather than char?  For example,
    // we can't properly handle the line-ending CRLF case here in terms of char.
    cx.on_next_key(move |cx, event| {
        let ch = match event {
            KeyEvent {
                code: KeyCode::Enter,
                ..
            } =>
            // TODO: this isn't quite correct when CRLF is involved.
            // This hack will work in most cases, since documents don't
            // usually mix line endings.  But we should fix it eventually
            // anyway.
            {
                doc!(cx.editor).line_ending.as_str().chars().next().unwrap()
            }

            KeyEvent {
                code: KeyCode::Char(ch),
                ..
            } => ch,
            _ => return,
        };

        find_char_impl(cx.editor, &search_fn, inclusive, extend, ch, count);
        cx.editor.last_motion = Some(Motion(Box::new(move |editor: &mut Editor| {
            find_char_impl(editor, &search_fn, inclusive, true, ch, 1);
        })));
    })
}

//

#[inline]
fn find_char_impl<F, M: CharMatcher + Clone + Copy>(
    editor: &mut Editor,
    search_fn: &F,
    inclusive: bool,
    extend: bool,
    char_matcher: M,
    count: usize,
) where
    F: Fn(RopeSlice, M, usize, usize, bool) -> Option<usize> + 'static,
{
    let (view, doc) = current!(editor);
    let text = doc.text().slice(..);

    let selection = doc.selection(view.id).clone().transform(|range| {
        // TODO: use `Range::cursor()` here instead.  However, that works in terms of
        // graphemes, whereas this function doesn't yet.  So we're doing the same logic
        // here, but just in terms of chars instead.
        let search_start_pos = if range.anchor < range.head {
            range.head - 1
        } else {
            range.head
        };

        search_fn(text, char_matcher, search_start_pos, count, inclusive).map_or(range, |pos| {
            if extend {
                range.put_cursor(text, pos, true)
            } else {
                Range::point(range.cursor(text)).put_cursor(text, pos, true)
            }
        })
    });
    doc.set_selection(view.id, selection);
}

fn find_next_char_impl(
    text: RopeSlice,
    ch: char,
    pos: usize,
    n: usize,
    inclusive: bool,
) -> Option<usize> {
    let pos = (pos + 1).min(text.len_chars());
    if inclusive {
        search::find_nth_next(text, ch, pos, n)
    } else {
        let n = match text.get_char(pos) {
            Some(next_ch) if next_ch == ch => n + 1,
            _ => n,
        };
        search::find_nth_next(text, ch, pos, n).map(|n| n.saturating_sub(1))
    }
}

fn find_prev_char_impl(
    text: RopeSlice,
    ch: char,
    pos: usize,
    n: usize,
    inclusive: bool,
) -> Option<usize> {
    if inclusive {
        search::find_nth_prev(text, ch, pos, n)
    } else {
        let n = match text.get_char(pos.saturating_sub(1)) {
            Some(next_ch) if next_ch == ch => n + 1,
            _ => n,
        };
        search::find_nth_prev(text, ch, pos, n).map(|n| (n + 1).min(text.len_chars()))
    }
}

fn find_till_char(cx: &mut Context) {
    will_find_char(cx, find_next_char_impl, false, false)
}

fn find_next_char(cx: &mut Context) {
    will_find_char(cx, find_next_char_impl, true, false)
}

fn extend_till_char(cx: &mut Context) {
    will_find_char(cx, find_next_char_impl, false, true)
}

fn extend_next_char(cx: &mut Context) {
    will_find_char(cx, find_next_char_impl, true, true)
}

fn till_prev_char(cx: &mut Context) {
    will_find_char(cx, find_prev_char_impl, false, false)
}

fn find_prev_char(cx: &mut Context) {
    will_find_char(cx, find_prev_char_impl, true, false)
}

fn extend_till_prev_char(cx: &mut Context) {
    will_find_char(cx, find_prev_char_impl, false, true)
}

fn extend_prev_char(cx: &mut Context) {
    will_find_char(cx, find_prev_char_impl, true, true)
}

fn repeat_last_motion(cx: &mut Context) {
    let count = cx.count();
    let last_motion = cx.editor.last_motion.take();
    if let Some(m) = &last_motion {
        for _ in 0..count {
            m.run(cx.editor);
        }
        cx.editor.last_motion = last_motion;
    }
}

fn replace(cx: &mut Context) {
    let mut buf = [0u8; 4]; // To hold utf8 encoded char.

    // need to wait for next key
    cx.on_next_key(move |cx, event| {
        let (view, doc) = current!(cx.editor);
        let ch: Option<&str> = match event {
            KeyEvent {
                code: KeyCode::Char(ch),
                ..
            } => Some(ch.encode_utf8(&mut buf[..])),
            KeyEvent {
                code: KeyCode::Enter,
                ..
            } => Some(doc.line_ending.as_str()),
            _ => None,
        };

        let selection = doc.selection(view.id);

        if let Some(ch) = ch {
            let transaction = Transaction::change_by_selection(doc.text(), selection, |range| {
                if !range.is_empty() {
                    let text: String =
                        RopeGraphemes::new(doc.text().slice(range.from()..range.to()))
                            .map(|g| {
                                let cow: Cow<str> = g.into();
                                if str_is_line_ending(&cow) {
                                    cow
                                } else {
                                    ch.into()
                                }
                            })
                            .collect();

                    (range.from(), range.to(), Some(text.into()))
                } else {
                    // No change.
                    (range.from(), range.to(), None)
                }
            });

            apply_transaction(&transaction, doc, view);
            exit_select_mode(cx);
        }
    })
}

fn switch_case_impl<F>(cx: &mut Context, change_fn: F)
where
    F: Fn(RopeSlice) -> Tendril,
{
    let (view, doc) = current!(cx.editor);
    let selection = doc.selection(view.id);
    let transaction = Transaction::change_by_selection(doc.text(), selection, |range| {
        let text: Tendril = change_fn(range.slice(doc.text().slice(..)));

        (range.from(), range.to(), Some(text))
    });

    apply_transaction(&transaction, doc, view);
}

fn switch_case(cx: &mut Context) {
    switch_case_impl(cx, |string| {
        string
            .chars()
            .flat_map(|ch| {
                if ch.is_lowercase() {
                    ch.to_uppercase().collect()
                } else if ch.is_uppercase() {
                    ch.to_lowercase().collect()
                } else {
                    vec![ch]
                }
            })
            .collect()
    });
}

fn switch_to_uppercase(cx: &mut Context) {
    switch_case_impl(cx, |string| {
        string.chunks().map(|chunk| chunk.to_uppercase()).collect()
    });
}

fn switch_to_lowercase(cx: &mut Context) {
    switch_case_impl(cx, |string| {
        string.chunks().map(|chunk| chunk.to_lowercase()).collect()
    });
}

pub fn scroll(cx: &mut Context, offset: usize, direction: Direction) {
    use Direction::*;
    let config = cx.editor.config();
    let (view, doc) = current!(cx.editor);

    let range = doc.selection(view.id).primary();
    let text = doc.text().slice(..);

    let cursor = visual_coords_at_pos(text, range.cursor(text), doc.tab_width());
    let doc_last_line = doc.text().len_lines().saturating_sub(1);

    let last_line = view.last_line(doc);

    if direction == Backward && view.offset.row == 0
        || direction == Forward && last_line == doc_last_line
    {
        return;
    }

    let height = view.inner_height();

    let scrolloff = config.scrolloff.min(height / 2);

    view.offset.row = match direction {
        Forward => view.offset.row + offset,
        Backward => view.offset.row.saturating_sub(offset),
    }
    .min(doc_last_line);

    // recalculate last line
    let last_line = view.last_line(doc);

    // clamp into viewport
    let line = cursor
        .row
        .max(view.offset.row + scrolloff)
        .min(last_line.saturating_sub(scrolloff));

    // If cursor needs moving, replace primary selection
    if line != cursor.row {
        let head = pos_at_visual_coords(text, Position::new(line, cursor.col), doc.tab_width()); // this func will properly truncate to line end

        let anchor = if cx.editor.mode == Mode::Select {
            range.anchor
        } else {
            head
        };

        // replace primary selection with an empty selection at cursor pos
        let prim_sel = Range::new(anchor, head);
        let mut sel = doc.selection(view.id).clone();
        let idx = sel.primary_index();
        sel = sel.replace(idx, prim_sel);
        doc.set_selection(view.id, sel);
    }
}

fn page_up(cx: &mut Context) {
    let view = view!(cx.editor);
    let offset = view.inner_height();
    scroll(cx, offset, Direction::Backward);
}

fn page_down(cx: &mut Context) {
    let view = view!(cx.editor);
    let offset = view.inner_height();
    scroll(cx, offset, Direction::Forward);
}

fn half_page_up(cx: &mut Context) {
    let view = view!(cx.editor);
    let offset = view.inner_height() / 2;
    scroll(cx, offset, Direction::Backward);
}

fn half_page_down(cx: &mut Context) {
    let view = view!(cx.editor);
    let offset = view.inner_height() / 2;
    scroll(cx, offset, Direction::Forward);
}

fn copy_selection_on_line(cx: &mut Context, direction: Direction) {
    let count = cx.count();
    let (view, doc) = current!(cx.editor);
    let text = doc.text().slice(..);
    let selection = doc.selection(view.id);
    let mut ranges = SmallVec::with_capacity(selection.ranges().len() * (count + 1));
    ranges.extend_from_slice(selection.ranges());
    let mut primary_index = 0;
    for range in selection.iter() {
        let is_primary = *range == selection.primary();

        // The range is always head exclusive
        let (head, anchor) = if range.anchor < range.head {
            (range.head - 1, range.anchor)
        } else {
            (range.head, range.anchor.saturating_sub(1))
        };

        let tab_width = doc.tab_width();

        let head_pos = visual_coords_at_pos(text, head, tab_width);
        let anchor_pos = visual_coords_at_pos(text, anchor, tab_width);

        let height = std::cmp::max(head_pos.row, anchor_pos.row)
            - std::cmp::min(head_pos.row, anchor_pos.row)
            + 1;

        if is_primary {
            primary_index = ranges.len();
        }
        ranges.push(*range);

        let mut sels = 0;
        let mut i = 0;
        while sels < count {
            let offset = (i + 1) * height;

            let anchor_row = match direction {
                Direction::Forward => anchor_pos.row + offset,
                Direction::Backward => anchor_pos.row.saturating_sub(offset),
            };

            let head_row = match direction {
                Direction::Forward => head_pos.row + offset,
                Direction::Backward => head_pos.row.saturating_sub(offset),
            };

            if anchor_row >= text.len_lines() || head_row >= text.len_lines() {
                break;
            }

            let anchor =
                pos_at_visual_coords(text, Position::new(anchor_row, anchor_pos.col), tab_width);
            let head = pos_at_visual_coords(text, Position::new(head_row, head_pos.col), tab_width);

            // skip lines that are too short
            if visual_coords_at_pos(text, anchor, tab_width).col == anchor_pos.col
                && visual_coords_at_pos(text, head, tab_width).col == head_pos.col
            {
                if is_primary {
                    primary_index = ranges.len();
                }
                // This is Range::new(anchor, head), but it will place the cursor on the correct column
                ranges.push(Range::point(anchor).put_cursor(text, head, true));
                sels += 1;
            }

            i += 1;
        }
    }

    let selection = Selection::new(ranges, primary_index);
    doc.set_selection(view.id, selection);
}

fn copy_selection_on_prev_line(cx: &mut Context) {
    copy_selection_on_line(cx, Direction::Backward)
}

fn copy_selection_on_next_line(cx: &mut Context) {
    copy_selection_on_line(cx, Direction::Forward)
}

fn select_all(cx: &mut Context) {
    let (view, doc) = current!(cx.editor);

    let end = doc.text().len_chars();
    doc.set_selection(view.id, Selection::single(0, end))
}

fn select_regex(cx: &mut Context) {
    let reg = cx.register.unwrap_or('/');
    ui::regex_prompt(
        cx,
        "select:".into(),
        Some(reg),
        ui::completers::none,
        move |editor, regex, event| {
            let (view, doc) = current!(editor);
            if !matches!(event, PromptEvent::Update | PromptEvent::Validate) {
                return;
            }
            let text = doc.text().slice(..);
            if let Some(selection) =
                selection::select_on_matches(text, doc.selection(view.id), &regex)
            {
                doc.set_selection(view.id, selection);
            }
        },
    );
}

fn split_selection(cx: &mut Context) {
    let reg = cx.register.unwrap_or('/');
    ui::regex_prompt(
        cx,
        "split:".into(),
        Some(reg),
        ui::completers::none,
        move |editor, regex, event| {
            let (view, doc) = current!(editor);
            if !matches!(event, PromptEvent::Update | PromptEvent::Validate) {
                return;
            }
            let text = doc.text().slice(..);
            let selection = selection::split_on_matches(text, doc.selection(view.id), &regex);
            doc.set_selection(view.id, selection);
        },
    );
}

fn split_selection_on_newline(cx: &mut Context) {
    let (view, doc) = current!(cx.editor);
    let text = doc.text().slice(..);
    // only compile the regex once
    #[allow(clippy::trivial_regex)]
    static REGEX: Lazy<Regex> =
        Lazy::new(|| Regex::new(r"\r\n|[\n\r\u{000B}\u{000C}\u{0085}\u{2028}\u{2029}]").unwrap());
    let selection = selection::split_on_matches(text, doc.selection(view.id), &REGEX);
    doc.set_selection(view.id, selection);
}

#[allow(clippy::too_many_arguments)]
fn search_impl(
    editor: &mut Editor,
    contents: &str,
    regex: &Regex,
    movement: Movement,
    direction: Direction,
    scrolloff: usize,
    wrap_around: bool,
    show_warnings: bool,
) {
    let (view, doc) = current!(editor);
    let text = doc.text().slice(..);
    let selection = doc.selection(view.id);

    // Get the right side of the primary block cursor for forward search, or the
    // grapheme before the start of the selection for reverse search.
    let start = match direction {
        Direction::Forward => text.char_to_byte(graphemes::ensure_grapheme_boundary_next(
            text,
            selection.primary().to(),
        )),
        Direction::Backward => text.char_to_byte(graphemes::ensure_grapheme_boundary_prev(
            text,
            selection.primary().from(),
        )),
    };

    // A regex::Match returns byte-positions in the str. In the case where we
    // do a reverse search and wraparound to the end, we don't need to search
    // the text before the current cursor position for matches, but by slicing
    // it out, we need to add it back to the position of the selection.
    let mut offset = 0;

    // use find_at to find the next match after the cursor, loop around the end
    // Careful, `Regex` uses `bytes` as offsets, not character indices!
    let mut mat = match direction {
        Direction::Forward => regex.find_at(contents, start),
        Direction::Backward => regex.find_iter(&contents[..start]).last(),
    };

    if mat.is_none() {
        if wrap_around {
            mat = match direction {
                Direction::Forward => regex.find(contents),
                Direction::Backward => {
                    offset = start;
                    regex.find_iter(&contents[start..]).last()
                }
            };
        }
        if show_warnings {
            if wrap_around && mat.is_some() {
                editor.set_status("Wrapped around document");
            } else {
                editor.set_error("No more matches");
            }
        }
    }

    let (view, doc) = current!(editor);
    let text = doc.text().slice(..);
    let selection = doc.selection(view.id);

    if let Some(mat) = mat {
        let start = text.byte_to_char(mat.start() + offset);
        let end = text.byte_to_char(mat.end() + offset);

        if end == 0 {
            // skip empty matches that don't make sense
            return;
        }

        // Determine range direction based on the primary range
        let primary = selection.primary();
        let range = Range::new(start, end).with_direction(primary.direction());

        let selection = match movement {
            Movement::Extend => selection.clone().push(range),
            Movement::Move => selection.clone().replace(selection.primary_index(), range),
        };

        doc.set_selection(view.id, selection);
        // TODO: is_cursor_in_view does the same calculation as ensure_cursor_in_view
        if view.is_cursor_in_view(doc, 0) {
            view.ensure_cursor_in_view(doc, scrolloff);
        } else {
            align_view(doc, view, Align::Center)
        }
    };
}

fn search_completions(cx: &mut Context, reg: Option<char>) -> Vec<String> {
    let mut items = reg
        .and_then(|reg| cx.editor.registers.get(reg))
        .map_or(Vec::new(), |reg| reg.read().iter().take(200).collect());
    items.sort_unstable();
    items.dedup();
    items.into_iter().cloned().collect()
}

fn search(cx: &mut Context) {
    searcher(cx, Direction::Forward)
}

fn rsearch(cx: &mut Context) {
    searcher(cx, Direction::Backward)
}

fn searcher(cx: &mut Context, direction: Direction) {
    let reg = cx.register.unwrap_or('/');
    let config = cx.editor.config();
    let scrolloff = config.scrolloff;
    let wrap_around = config.search.wrap_around;

    let doc = doc!(cx.editor);

    // TODO: could probably share with select_on_matches?

    // HAXX: sadly we can't avoid allocating a single string for the whole buffer since we can't
    // feed chunks into the regex yet
    let contents = doc.text().slice(..).to_string();
    let completions = search_completions(cx, Some(reg));

    ui::regex_prompt(
        cx,
        "search:".into(),
        Some(reg),
        move |_editor: &Editor, input: &str| {
            completions
                .iter()
                .filter(|comp| comp.starts_with(input))
                .map(|comp| (0.., std::borrow::Cow::Owned(comp.clone())))
                .collect()
        },
        move |editor, regex, event| {
            if !matches!(event, PromptEvent::Update | PromptEvent::Validate) {
                return;
            }
            search_impl(
                editor,
                &contents,
                &regex,
                Movement::Move,
                direction,
                scrolloff,
                wrap_around,
                false,
            );
        },
    );
}

fn search_next_or_prev_impl(cx: &mut Context, movement: Movement, direction: Direction) {
    let count = cx.count();
    let config = cx.editor.config();
    let scrolloff = config.scrolloff;
    let (_, doc) = current!(cx.editor);
    let registers = &cx.editor.registers;
    if let Some(query) = registers.read('/').and_then(|query| query.last()) {
        let contents = doc.text().slice(..).to_string();
        let search_config = &config.search;
        let case_insensitive = if search_config.smart_case {
            !query.chars().any(char::is_uppercase)
        } else {
            false
        };
        let wrap_around = search_config.wrap_around;
        if let Ok(regex) = RegexBuilder::new(query)
            .case_insensitive(case_insensitive)
            .multi_line(true)
            .build()
        {
            for _ in 0..count {
                search_impl(
                    cx.editor,
                    &contents,
                    &regex,
                    movement,
                    direction,
                    scrolloff,
                    wrap_around,
                    true,
                );
            }
        } else {
            let error = format!("Invalid regex: {}", query);
            cx.editor.set_error(error);
        }
    }
}

fn search_next(cx: &mut Context) {
    search_next_or_prev_impl(cx, Movement::Move, Direction::Forward);
}

fn search_prev(cx: &mut Context) {
    search_next_or_prev_impl(cx, Movement::Move, Direction::Backward);
}
fn extend_search_next(cx: &mut Context) {
    search_next_or_prev_impl(cx, Movement::Extend, Direction::Forward);
}

fn extend_search_prev(cx: &mut Context) {
    search_next_or_prev_impl(cx, Movement::Extend, Direction::Backward);
}

fn search_selection(cx: &mut Context) {
    let (view, doc) = current!(cx.editor);
    let contents = doc.text().slice(..);

    let regex = doc
        .selection(view.id)
        .iter()
        .map(|selection| regex::escape(&selection.fragment(contents)))
        .collect::<HashSet<_>>() // Collect into hashset to deduplicate identical regexes
        .into_iter()
        .collect::<Vec<_>>()
        .join("|");

    let msg = format!("register '{}' set to '{}'", '/', &regex);
    cx.editor.registers.push('/', regex);
    cx.editor.set_status(msg);
}

fn make_search_word_bounded(cx: &mut Context) {
    let regex = match cx.editor.registers.last('/') {
        Some(regex) => regex,
        None => return,
    };
    let start_anchored = regex.starts_with("\\b");
    let end_anchored = regex.ends_with("\\b");

    if start_anchored && end_anchored {
        return;
    }

    let mut new_regex = String::with_capacity(
        regex.len() + if start_anchored { 0 } else { 2 } + if end_anchored { 0 } else { 2 },
    );

    if !start_anchored {
        new_regex.push_str("\\b");
    }
    new_regex.push_str(regex);
    if !end_anchored {
        new_regex.push_str("\\b");
    }

    let msg = format!("register '{}' set to '{}'", '/', &new_regex);
    cx.editor.registers.push('/', new_regex);
    cx.editor.set_status(msg);
}

fn global_search(cx: &mut Context) {
    #[derive(Debug)]
    struct FileResult {
        path: PathBuf,
        /// 0 indexed lines
        line_num: usize,
    }

    impl FileResult {
        fn new(path: &Path, line_num: usize) -> Self {
            Self {
                path: path.to_path_buf(),
                line_num,
            }
        }
    }

    impl ui::menu::Item for FileResult {
        type Data = Option<PathBuf>;

        fn label(&self, current_path: &Self::Data) -> Spans {
            let relative_path = helix_core::path::get_relative_path(&self.path)
                .to_string_lossy()
                .into_owned();
            if current_path
                .as_ref()
                .map(|p| p == &self.path)
                .unwrap_or(false)
            {
                format!("{} (*)", relative_path).into()
            } else {
                relative_path.into()
            }
        }
    }

    let (all_matches_sx, all_matches_rx) = tokio::sync::mpsc::unbounded_channel::<FileResult>();
    let config = cx.editor.config();
    let smart_case = config.search.smart_case;
    let file_picker_config = config.file_picker.clone();

    let reg = cx.register.unwrap_or('/');

    let completions = search_completions(cx, Some(reg));
    ui::regex_prompt(
        cx,
        "global-search:".into(),
        Some(reg),
        move |_editor: &Editor, input: &str| {
            completions
                .iter()
                .filter(|comp| comp.starts_with(input))
                .map(|comp| (0.., std::borrow::Cow::Owned(comp.clone())))
                .collect()
        },
        move |_editor, regex, event| {
            if event != PromptEvent::Validate {
                return;
            }

            if let Ok(matcher) = RegexMatcherBuilder::new()
                .case_smart(smart_case)
                .build(regex.as_str())
            {
                let searcher = SearcherBuilder::new()
                    .binary_detection(BinaryDetection::quit(b'\x00'))
                    .build();

                let search_root = std::env::current_dir()
                    .expect("Global search error: Failed to get current dir");
                WalkBuilder::new(search_root)
                    .hidden(file_picker_config.hidden)
                    .parents(file_picker_config.parents)
                    .ignore(file_picker_config.ignore)
                    .follow_links(file_picker_config.follow_symlinks)
                    .git_ignore(file_picker_config.git_ignore)
                    .git_global(file_picker_config.git_global)
                    .git_exclude(file_picker_config.git_exclude)
                    .max_depth(file_picker_config.max_depth)
                    // We always want to ignore the .git directory, otherwise if
                    // `ignore` is turned off above, we end up with a lot of noise
                    // in our picker.
                    .filter_entry(|entry| entry.file_name() != ".git")
                    .build_parallel()
                    .run(|| {
                        let mut searcher = searcher.clone();
                        let matcher = matcher.clone();
                        let all_matches_sx = all_matches_sx.clone();
                        Box::new(move |entry: Result<DirEntry, ignore::Error>| -> WalkState {
                            let entry = match entry {
                                Ok(entry) => entry,
                                Err(_) => return WalkState::Continue,
                            };

                            match entry.file_type() {
                                Some(entry) if entry.is_file() => {}
                                // skip everything else
                                _ => return WalkState::Continue,
                            };

                            let result = searcher.search_path(
                                &matcher,
                                entry.path(),
                                sinks::UTF8(|line_num, _| {
                                    all_matches_sx
                                        .send(FileResult::new(entry.path(), line_num as usize - 1))
                                        .unwrap();

                                    Ok(true)
                                }),
                            );

                            if let Err(err) = result {
                                log::error!(
                                    "Global search error: {}, {}",
                                    entry.path().display(),
                                    err
                                );
                            }
                            WalkState::Continue
                        })
                    });
            } else {
                // Otherwise do nothing
                // log::warn!("Global Search Invalid Pattern")
            }
        },
    );

    let current_path = doc_mut!(cx.editor).path().cloned();

    let show_picker = async move {
        let all_matches: Vec<FileResult> =
            UnboundedReceiverStream::new(all_matches_rx).collect().await;
        let call: job::Callback = Callback::EditorCompositor(Box::new(
            move |editor: &mut Editor, compositor: &mut Compositor| {
                if all_matches.is_empty() {
                    editor.set_status("No matches found");
                    return;
                }

                let picker = FilePicker::new(
                    all_matches,
                    current_path,
                    move |cx, FileResult { path, line_num }, action| {
                        match cx.editor.open(path, action) {
                            Ok(_) => {}
                            Err(e) => {
                                cx.editor.set_error(format!(
                                    "Failed to open file '{}': {}",
                                    path.display(),
                                    e
                                ));
                                return;
                            }
                        }

                        let line_num = *line_num;
                        let (view, doc) = current!(cx.editor);
                        let text = doc.text();
                        let start = text.line_to_char(line_num);
                        let end = text.line_to_char((line_num + 1).min(text.len_lines()));

                        doc.set_selection(view.id, Selection::single(start, end));
                        align_view(doc, view, Align::Center);
                    },
                    |_editor, FileResult { path, line_num }| {
                        Some((path.clone(), Some((*line_num, *line_num))))
                    },
                );
                compositor.push(Box::new(overlayed(picker)));
            },
        ));
        Ok(call)
    };
    cx.jobs.callback(show_picker);
}

enum Extend {
    Above,
    Below,
}

fn extend_line(cx: &mut Context) {
    let (view, doc) = current_ref!(cx.editor);
    let extend = match doc.selection(view.id).primary().direction() {
        Direction::Forward => Extend::Below,
        Direction::Backward => Extend::Above,
    };
    extend_line_impl(cx, extend);
}

fn extend_line_below(cx: &mut Context) {
    extend_line_impl(cx, Extend::Below);
}

fn extend_line_above(cx: &mut Context) {
    extend_line_impl(cx, Extend::Above);
}

fn extend_line_impl(cx: &mut Context, extend: Extend) {
    let count = cx.count();
    let (view, doc) = current!(cx.editor);

    let text = doc.text();
    let selection = doc.selection(view.id).clone().transform(|range| {
        let (start_line, end_line) = range.line_range(text.slice(..));

        let start = text.line_to_char(match extend {
            Extend::Above => start_line.saturating_sub(count - 1),
            Extend::Below => start_line,
        });
        let end = text.line_to_char(
            match extend {
                Extend::Above => end_line + 1, // the start of next line
                Extend::Below => end_line + count,
            }
            .min(text.len_lines()),
        );

        // extend to previous/next line if current line is selected
        let (anchor, head) = if range.from() == start && range.to() == end {
            match extend {
                Extend::Above => (end, text.line_to_char(start_line.saturating_sub(count))),
                Extend::Below => (
                    start,
                    text.line_to_char((end_line + count + 1).min(text.len_lines())),
                ),
            }
        } else {
            match extend {
                Extend::Above => (end, start),
                Extend::Below => (start, end),
            }
        };

        Range::new(anchor, head)
    });

    doc.set_selection(view.id, selection);
}

fn extend_to_line_bounds(cx: &mut Context) {
    let (view, doc) = current!(cx.editor);

    doc.set_selection(
        view.id,
        doc.selection(view.id).clone().transform(|range| {
            let text = doc.text();

            let (start_line, end_line) = range.line_range(text.slice(..));
            let start = text.line_to_char(start_line);
            let end = text.line_to_char((end_line + 1).min(text.len_lines()));

            Range::new(start, end).with_direction(range.direction())
        }),
    );
}

fn shrink_to_line_bounds(cx: &mut Context) {
    let (view, doc) = current!(cx.editor);

    doc.set_selection(
        view.id,
        doc.selection(view.id).clone().transform(|range| {
            let text = doc.text();

            let (start_line, end_line) = range.line_range(text.slice(..));

            // Do nothing if the selection is within one line to prevent
            // conditional logic for the behavior of this command
            if start_line == end_line {
                return range;
            }

            let mut start = text.line_to_char(start_line);

            // line_to_char gives us the start position of the line, so
            // we need to get the start position of the next line. In
            // the editor, this will correspond to the cursor being on
            // the EOL whitespace character, which is what we want.
            let mut end = text.line_to_char((end_line + 1).min(text.len_lines()));

            if start != range.from() {
                start = text.line_to_char((start_line + 1).min(text.len_lines()));
            }

            if end != range.to() {
                end = text.line_to_char(end_line);
            }

            Range::new(start, end).with_direction(range.direction())
        }),
    );
}

enum Operation {
    Delete,
    Change,
}

fn delete_selection_impl(cx: &mut Context, op: Operation) {
    let (view, doc) = current!(cx.editor);

    let selection = doc.selection(view.id);

    if cx.register != Some('_') {
        // first yank the selection
        let text = doc.text().slice(..);
        let values: Vec<String> = selection.fragments(text).map(Cow::into_owned).collect();
        let reg_name = cx.register.unwrap_or('"');
        cx.editor.registers.write(reg_name, values);
    };

    // then delete
    let transaction = Transaction::change_by_selection(doc.text(), selection, |range| {
        (range.from(), range.to(), None)
    });
    apply_transaction(&transaction, doc, view);

    match op {
        Operation::Delete => {
            // exit select mode, if currently in select mode
            exit_select_mode(cx);
        }
        Operation::Change => {
            enter_insert_mode(cx);
        }
    }
}

#[inline]
fn delete_selection_insert_mode(doc: &mut Document, view: &mut View, selection: &Selection) {
    let transaction = Transaction::change_by_selection(doc.text(), selection, |range| {
        (range.from(), range.to(), None)
    });
    apply_transaction(&transaction, doc, view);
}

fn delete_selection(cx: &mut Context) {
    delete_selection_impl(cx, Operation::Delete);
}

fn delete_selection_noyank(cx: &mut Context) {
    cx.register = Some('_');
    delete_selection_impl(cx, Operation::Delete);
}

fn change_selection(cx: &mut Context) {
    delete_selection_impl(cx, Operation::Change);
}

fn change_selection_noyank(cx: &mut Context) {
    cx.register = Some('_');
    delete_selection_impl(cx, Operation::Change);
}

fn collapse_selection(cx: &mut Context) {
    let (view, doc) = current!(cx.editor);
    let text = doc.text().slice(..);

    let selection = doc.selection(view.id).clone().transform(|range| {
        let pos = range.cursor(text);
        Range::new(pos, pos)
    });
    doc.set_selection(view.id, selection);
}

fn flip_selections(cx: &mut Context) {
    let (view, doc) = current!(cx.editor);

    let selection = doc
        .selection(view.id)
        .clone()
        .transform(|range| range.flip());
    doc.set_selection(view.id, selection);
}

fn ensure_selections_forward(cx: &mut Context) {
    let (view, doc) = current!(cx.editor);

    let selection = doc
        .selection(view.id)
        .clone()
        .transform(|r| r.with_direction(Direction::Forward));

    doc.set_selection(view.id, selection);
}

fn enter_insert_mode(cx: &mut Context) {
    cx.editor.mode = Mode::Insert;
}

// inserts at the start of each selection
fn insert_mode(cx: &mut Context) {
    enter_insert_mode(cx);
    let (view, doc) = current!(cx.editor);

    log::trace!(
        "entering insert mode with sel: {:?}, text: {:?}",
        doc.selection(view.id),
        doc.text().to_string()
    );

    let selection = doc
        .selection(view.id)
        .clone()
        .transform(|range| Range::new(range.to(), range.from()));

    doc.set_selection(view.id, selection);
}

// inserts at the end of each selection
fn append_mode(cx: &mut Context) {
    enter_insert_mode(cx);
    let (view, doc) = current!(cx.editor);
    doc.restore_cursor = true;
    let text = doc.text().slice(..);

    // Make sure there's room at the end of the document if the last
    // selection butts up against it.
    let end = text.len_chars();
    let last_range = doc
        .selection(view.id)
        .iter()
        .last()
        .expect("selection should always have at least one range");
    if !last_range.is_empty() && last_range.to() == end {
        let transaction = Transaction::change(
            doc.text(),
            [(end, end, Some(doc.line_ending.as_str().into()))].into_iter(),
        );
        apply_transaction(&transaction, doc, view);
    }

    let selection = doc.selection(view.id).clone().transform(|range| {
        Range::new(
            range.from(),
            graphemes::next_grapheme_boundary(doc.text().slice(..), range.to()),
        )
    });
    doc.set_selection(view.id, selection);
}

fn file_picker(cx: &mut Context) {
    // We don't specify language markers, root will be the root of the current
    // git repo or the current dir if we're not in a repo
    let root = find_root(None, &[]);
    let picker = ui::file_picker(root, &cx.editor.config());
    cx.push_layer(Box::new(overlayed(picker)));
}

fn file_picker_in_current_directory(cx: &mut Context) {
    let cwd = std::env::current_dir().unwrap_or_else(|_| PathBuf::from("./"));
    let picker = ui::file_picker(cwd, &cx.editor.config());
    cx.push_layer(Box::new(overlayed(picker)));
}

fn buffer_picker(cx: &mut Context) {
    let current = view!(cx.editor).doc;

    struct BufferMeta {
        id: DocumentId,
        path: Option<PathBuf>,
        is_modified: bool,
        is_current: bool,
    }

    impl ui::menu::Item for BufferMeta {
        type Data = ();

        fn label(&self, _data: &Self::Data) -> Spans {
            let path = self
                .path
                .as_deref()
                .map(helix_core::path::get_relative_path);
            let path = match path.as_deref().and_then(Path::to_str) {
                Some(path) => path,
                None => SCRATCH_BUFFER_NAME,
            };

            let mut flags = Vec::new();
            if self.is_modified {
                flags.push("+");
            }
            if self.is_current {
                flags.push("*");
            }

            let flag = if flags.is_empty() {
                "".into()
            } else {
                format!(" ({})", flags.join(""))
            };
            format!("{} {}{}", self.id, path, flag).into()
        }
    }

    let new_meta = |doc: &Document| BufferMeta {
        id: doc.id(),
        path: doc.path().cloned(),
        is_modified: doc.is_modified(),
        is_current: doc.id() == current,
    };

    let picker = FilePicker::new(
        cx.editor
            .documents
            .iter()
            .map(|(_, doc)| new_meta(doc))
            .collect(),
        (),
        |cx, meta, action| {
            cx.editor.switch(meta.id, action);
        },
        |editor, meta| {
            let doc = &editor.documents.get(&meta.id)?;
            let &view_id = doc.selections().keys().next()?;
            let line = doc
                .selection(view_id)
                .primary()
                .cursor_line(doc.text().slice(..));
            Some((meta.path.clone()?, Some((line, line))))
        },
    );
    cx.push_layer(Box::new(overlayed(picker)));
}

fn jumplist_picker(cx: &mut Context) {
    struct JumpMeta {
        id: DocumentId,
        path: Option<PathBuf>,
        selection: Selection,
        text: String,
        is_current: bool,
    }

    impl ui::menu::Item for JumpMeta {
        type Data = ();

        fn label(&self, _data: &Self::Data) -> Spans {
            let path = self
                .path
                .as_deref()
                .map(helix_core::path::get_relative_path);
            let path = match path.as_deref().and_then(Path::to_str) {
                Some(path) => path,
                None => SCRATCH_BUFFER_NAME,
            };

            let mut flags = Vec::new();
            if self.is_current {
                flags.push("*");
            }

            let flag = if flags.is_empty() {
                "".into()
            } else {
                format!(" ({})", flags.join(""))
            };
            format!("{} {}{} {}", self.id, path, flag, self.text).into()
        }
    }

    let new_meta = |view: &View, doc_id: DocumentId, selection: Selection| {
        let doc = &cx.editor.documents.get(&doc_id);
        let text = doc.map_or("".into(), |d| {
            selection
                .fragments(d.text().slice(..))
                .map(Cow::into_owned)
                .collect::<Vec<_>>()
                .join(" ")
        });

        JumpMeta {
            id: doc_id,
            path: doc.and_then(|d| d.path().cloned()),
            selection,
            text,
            is_current: view.doc == doc_id,
        }
    };

    let picker = FilePicker::new(
        cx.editor
            .tree
            .views()
            .flat_map(|(view, _)| {
                view.jumps
                    .get()
                    .iter()
                    .map(|(doc_id, selection)| new_meta(view, *doc_id, selection.clone()))
            })
            .collect(),
        (),
        |cx, meta, action| {
            cx.editor.switch(meta.id, action);
            let (view, doc) = current!(cx.editor);
            doc.set_selection(view.id, meta.selection.clone());
        },
        |editor, meta| {
            let doc = &editor.documents.get(&meta.id)?;
            let line = meta.selection.primary().cursor_line(doc.text().slice(..));
            Some((meta.path.clone()?, Some((line, line))))
        },
    );
    cx.push_layer(Box::new(overlayed(picker)));
}

impl ui::menu::Item for MappableCommand {
    type Data = ReverseKeymap;

    fn label(&self, keymap: &Self::Data) -> Spans {
        let fmt_binding = |bindings: &Vec<Vec<KeyEvent>>| -> String {
            bindings.iter().fold(String::new(), |mut acc, bind| {
                if !acc.is_empty() {
                    acc.push(' ');
                }
                for key in bind {
                    acc.push_str(&key.key_sequence_format());
                }
                acc
            })
        };

        match self {
            MappableCommand::Typable { doc, name, .. } => match keymap.get(name as &String) {
                Some(bindings) => format!("{} ({}) [:{}]", doc, fmt_binding(bindings), name).into(),
                None => format!("{} [:{}]", doc, name).into(),
            },
            MappableCommand::Static { doc, name, .. } => match keymap.get(*name) {
                Some(bindings) => format!("{} ({}) [{}]", doc, fmt_binding(bindings), name).into(),
                None => format!("{} [{}]", doc, name).into(),
            },
        }
    }
}

pub fn command_palette(cx: &mut Context) {
    cx.callback = Some(Box::new(
        move |compositor: &mut Compositor, cx: &mut compositor::Context| {
            let keymap = compositor.find::<ui::EditorView>().unwrap().keymaps.map()
                [&cx.editor.mode]
                .reverse_map();

            let mut commands: Vec<MappableCommand> = MappableCommand::STATIC_COMMAND_LIST.into();
            commands.extend(typed::TYPABLE_COMMAND_LIST.iter().map(|cmd| {
                MappableCommand::Typable {
                    name: cmd.name.to_owned(),
                    doc: cmd.doc.to_owned(),
                    args: Vec::new(),
                }
            }));

            let picker = Picker::new(commands, keymap, move |cx, command, _action| {
                let mut ctx = Context {
                    register: None,
                    count: std::num::NonZeroUsize::new(1),
                    editor: cx.editor,
                    callback: None,
                    on_next_key_callback: None,
                    jobs: cx.jobs,
                };
                command.execute(&mut ctx);
            });
            compositor.push(Box::new(overlayed(picker)));
        },
    ));
}

fn last_picker(cx: &mut Context) {
    // TODO: last picker does not seem to work well with buffer_picker
    cx.callback = Some(Box::new(|compositor, cx| {
        if let Some(picker) = compositor.last_picker.take() {
            compositor.push(picker);
        } else {
            cx.editor.set_error("no last picker")
        }
    }));
}

// I inserts at the first nonwhitespace character of each line with a selection
fn insert_at_line_start(cx: &mut Context) {
    goto_first_nonwhitespace(cx);
    enter_insert_mode(cx);
}

// A inserts at the end of each line with a selection
fn insert_at_line_end(cx: &mut Context) {
    enter_insert_mode(cx);
    let (view, doc) = current!(cx.editor);

    let selection = doc.selection(view.id).clone().transform(|range| {
        let text = doc.text().slice(..);
        let line = range.cursor_line(text);
        let pos = line_end_char_index(&text, line);
        Range::new(pos, pos)
    });
    doc.set_selection(view.id, selection);
}

// Creates an LspCallback that waits for formatting changes to be computed. When they're done,
// it applies them, but only if the doc hasn't changed.
//
// TODO: provide some way to cancel this, probably as part of a more general job cancellation
// scheme
async fn make_format_callback(
    doc_id: DocumentId,
    doc_version: i32,
    view_id: ViewId,
    format: impl Future<Output = Result<Transaction, FormatterError>> + Send + 'static,
    write: Option<(Option<PathBuf>, bool)>,
) -> anyhow::Result<job::Callback> {
    let format = format.await;

    let call: job::Callback = Callback::Editor(Box::new(move |editor| {
        if !editor.documents.contains_key(&doc_id) || !editor.tree.contains(view_id) {
            return;
        }

        let scrolloff = editor.config().scrolloff;
        let doc = doc_mut!(editor, &doc_id);
        let view = view_mut!(editor, view_id);

        if let Ok(format) = format {
            if doc.version() == doc_version {
                apply_transaction(&format, doc, view);
                doc.append_changes_to_history(view.id);
                doc.detect_indent_and_line_ending();
                view.ensure_cursor_in_view(doc, scrolloff);
            } else {
                log::info!("discarded formatting changes because the document changed");
            }
        }

        if let Some((path, force)) = write {
            let id = doc.id();
            if let Err(err) = editor.save(id, path, force) {
                editor.set_error(format!("Error saving: {}", err));
            }
        }
    }));

    Ok(call)
}

#[derive(PartialEq, Eq)]
pub enum Open {
    Below,
    Above,
}

fn open(cx: &mut Context, open: Open) {
    let count = cx.count();
    enter_insert_mode(cx);
    let (view, doc) = current!(cx.editor);

    let text = doc.text().slice(..);
    let contents = doc.text();
    let selection = doc.selection(view.id);

    let mut ranges = SmallVec::with_capacity(selection.len());
    let mut offs = 0;

    let mut transaction = Transaction::change_by_selection(contents, selection, |range| {
        let cursor_line = text.char_to_line(match open {
            Open::Below => graphemes::prev_grapheme_boundary(text, range.to()),
            Open::Above => range.from(),
        });
        let new_line = match open {
            // adjust position to the end of the line (next line - 1)
            Open::Below => cursor_line + 1,
            // adjust position to the end of the previous line (current line - 1)
            Open::Above => cursor_line,
        };

        // Index to insert newlines after, as well as the char width
        // to use to compensate for those inserted newlines.
        let (line_end_index, line_end_offset_width) = if new_line == 0 {
            (0, 0)
        } else {
            (
                line_end_char_index(&doc.text().slice(..), new_line.saturating_sub(1)),
                doc.line_ending.len_chars(),
            )
        };

        let indent = indent::indent_for_newline(
            doc.language_config(),
            doc.syntax(),
            &doc.indent_style,
            doc.tab_width(),
            text,
            new_line.saturating_sub(1),
            line_end_index,
            cursor_line,
        );
        let indent_len = indent.len();
        let mut text = String::with_capacity(1 + indent_len);
        text.push_str(doc.line_ending.as_str());
        text.push_str(&indent);
        let text = text.repeat(count);

        // calculate new selection ranges
        let pos = offs + line_end_index + line_end_offset_width;
        for i in 0..count {
            // pos                    -> beginning of reference line,
            // + (i * (1+indent_len)) -> beginning of i'th line from pos
            // + indent_len ->        -> indent for i'th line
            ranges.push(Range::point(pos + (i * (1 + indent_len)) + indent_len));
        }

        offs += text.chars().count();

        (line_end_index, line_end_index, Some(text.into()))
    });

    transaction = transaction.with_selection(Selection::new(ranges, selection.primary_index()));

    apply_transaction(&transaction, doc, view);
}

// o inserts a new line after each line with a selection
fn open_below(cx: &mut Context) {
    open(cx, Open::Below)
}

// O inserts a new line before each line with a selection
fn open_above(cx: &mut Context) {
    open(cx, Open::Above)
}

fn normal_mode(cx: &mut Context) {
    if cx.editor.mode == Mode::Normal {
        return;
    }

    cx.editor.mode = Mode::Normal;
    let (view, doc) = current!(cx.editor);

    try_restore_indent(doc, view);

    // if leaving append mode, move cursor back by 1
    if doc.restore_cursor {
        let text = doc.text().slice(..);
        let selection = doc.selection(view.id).clone().transform(|range| {
            Range::new(
                range.from(),
                graphemes::prev_grapheme_boundary(text, range.to()),
            )
        });

        doc.set_selection(view.id, selection);
        doc.restore_cursor = false;
    }
}

fn try_restore_indent(doc: &mut Document, view: &mut View) {
    use helix_core::chars::char_is_whitespace;
    use helix_core::Operation;

    fn inserted_a_new_blank_line(changes: &[Operation], pos: usize, line_end_pos: usize) -> bool {
        if let [Operation::Retain(move_pos), Operation::Insert(ref inserted_str), Operation::Retain(_)] =
            changes
        {
            move_pos + inserted_str.len() == pos
                && inserted_str.starts_with('\n')
                && inserted_str.chars().skip(1).all(char_is_whitespace)
                && pos == line_end_pos // ensure no characters exists after current position
        } else {
            false
        }
    }

    let doc_changes = doc.changes().changes();
    let text = doc.text().slice(..);
    let range = doc.selection(view.id).primary();
    let pos = range.cursor(text);
    let line_end_pos = line_end_char_index(&text, range.cursor_line(text));

    if inserted_a_new_blank_line(doc_changes, pos, line_end_pos) {
        // Removes tailing whitespaces.
        let transaction =
            Transaction::change_by_selection(doc.text(), doc.selection(view.id), |range| {
                let line_start_pos = text.line_to_char(range.cursor_line(text));
                (line_start_pos, pos, None)
            });
        apply_transaction(&transaction, doc, view);
    }
}

// Store a jump on the jumplist.
fn push_jump(view: &mut View, doc: &Document) {
    let jump = (doc.id(), doc.selection(view.id).clone());
    view.jumps.push(jump);
}

fn goto_line(cx: &mut Context) {
    goto_line_impl(cx.editor, cx.count)
}

fn goto_line_impl(editor: &mut Editor, count: Option<NonZeroUsize>) {
    if let Some(count) = count {
        let (view, doc) = current!(editor);
        let text = doc.text().slice(..);
        let max_line = if text.line(text.len_lines() - 1).len_chars() == 0 {
            // If the last line is blank, don't jump to it.
            text.len_lines().saturating_sub(2)
        } else {
            text.len_lines() - 1
        };
        let line_idx = std::cmp::min(count.get() - 1, max_line);
        let pos = text.line_to_char(line_idx);
        let selection = doc
            .selection(view.id)
            .clone()
            .transform(|range| range.put_cursor(text, pos, editor.mode == Mode::Select));

        push_jump(view, doc);
        doc.set_selection(view.id, selection);
    }
}

fn goto_last_line(cx: &mut Context) {
    let (view, doc) = current!(cx.editor);
    let text = doc.text().slice(..);
    let line_idx = if text.line(text.len_lines() - 1).len_chars() == 0 {
        // If the last line is blank, don't jump to it.
        text.len_lines().saturating_sub(2)
    } else {
        text.len_lines() - 1
    };
    let pos = text.line_to_char(line_idx);
    let selection = doc
        .selection(view.id)
        .clone()
        .transform(|range| range.put_cursor(text, pos, cx.editor.mode == Mode::Select));

    push_jump(view, doc);
    doc.set_selection(view.id, selection);
}

fn goto_last_accessed_file(cx: &mut Context) {
    let view = view_mut!(cx.editor);
    if let Some(alt) = view.docs_access_history.pop() {
        cx.editor.switch(alt, Action::Replace);
    } else {
        cx.editor.set_error("no last accessed buffer")
    }
}

fn goto_last_modification(cx: &mut Context) {
    let (view, doc) = current!(cx.editor);
    let pos = doc.history.get_mut().last_edit_pos();
    let text = doc.text().slice(..);
    if let Some(pos) = pos {
        let selection = doc
            .selection(view.id)
            .clone()
            .transform(|range| range.put_cursor(text, pos, cx.editor.mode == Mode::Select));
        doc.set_selection(view.id, selection);
    }
}

fn goto_last_modified_file(cx: &mut Context) {
    let view = view!(cx.editor);
    let alternate_file = view
        .last_modified_docs
        .into_iter()
        .flatten()
        .find(|&id| id != view.doc);
    if let Some(alt) = alternate_file {
        cx.editor.switch(alt, Action::Replace);
    } else {
        cx.editor.set_error("no last modified buffer")
    }
}

fn select_mode(cx: &mut Context) {
    let (view, doc) = current!(cx.editor);
    let text = doc.text().slice(..);

    // Make sure end-of-document selections are also 1-width.
    // (With the exception of being in an empty document, of course.)
    let selection = doc.selection(view.id).clone().transform(|range| {
        if range.is_empty() && range.head == text.len_chars() {
            Range::new(
                graphemes::prev_grapheme_boundary(text, range.anchor),
                range.head,
            )
        } else {
            range
        }
    });
    doc.set_selection(view.id, selection);

    cx.editor.mode = Mode::Select;
}

fn exit_select_mode(cx: &mut Context) {
    if cx.editor.mode == Mode::Select {
        cx.editor.mode = Mode::Normal;
    }
}

fn goto_pos(editor: &mut Editor, pos: usize) {
    let (view, doc) = current!(editor);

    push_jump(view, doc);
    doc.set_selection(view.id, Selection::point(pos));
    align_view(doc, view, Align::Center);
}

fn goto_first_diag(cx: &mut Context) {
    let doc = doc!(cx.editor);
    let pos = match doc.diagnostics().first() {
        Some(diag) => diag.range.start,
        None => return,
    };
    goto_pos(cx.editor, pos);
}

fn goto_last_diag(cx: &mut Context) {
    let doc = doc!(cx.editor);
    let pos = match doc.diagnostics().last() {
        Some(diag) => diag.range.start,
        None => return,
    };
    goto_pos(cx.editor, pos);
}

fn goto_next_diag(cx: &mut Context) {
    let editor = &mut cx.editor;
    let (view, doc) = current!(editor);

    let cursor_pos = doc
        .selection(view.id)
        .primary()
        .cursor(doc.text().slice(..));

    let diag = doc
        .diagnostics()
        .iter()
        .find(|diag| diag.range.start > cursor_pos)
        .or_else(|| doc.diagnostics().first());

    let pos = match diag {
        Some(diag) => diag.range.start,
        None => return,
    };

    goto_pos(editor, pos);
}

fn goto_prev_diag(cx: &mut Context) {
    let editor = &mut cx.editor;
    let (view, doc) = current!(editor);

    let cursor_pos = doc
        .selection(view.id)
        .primary()
        .cursor(doc.text().slice(..));

    let diag = doc
        .diagnostics()
        .iter()
        .rev()
        .find(|diag| diag.range.start < cursor_pos)
        .or_else(|| doc.diagnostics().last());

    let pos = match diag {
        Some(diag) => diag.range.start,
        None => return,
    };

    goto_pos(editor, pos);
}

pub mod insert {
    use super::*;
    pub type Hook = fn(&Rope, &Selection, char) -> Option<Transaction>;
    pub type PostHook = fn(&mut Context, char);

    /// Exclude the cursor in range.
    fn exclude_cursor(text: RopeSlice, range: Range, cursor: Range) -> Range {
        if range.to() == cursor.to() && text.len_chars() != cursor.to() {
            Range::new(
                range.from(),
                graphemes::prev_grapheme_boundary(text, cursor.to()),
            )
        } else {
            range
        }
    }

    // It trigger completion when idle timer reaches deadline
    // Only trigger completion if the word under cursor is longer than n characters
    pub fn idle_completion(cx: &mut Context) {
        let config = cx.editor.config();
        let (view, doc) = current!(cx.editor);
        let text = doc.text().slice(..);
        let cursor = doc.selection(view.id).primary().cursor(text);

        use helix_core::chars::char_is_word;
        let mut iter = text.chars_at(cursor);
        iter.reverse();
        for _ in 0..config.completion_trigger_len {
            match iter.next() {
                Some(c) if char_is_word(c) => {}
                _ => return,
            }
        }
        super::completion(cx);
    }

    fn language_server_completion(cx: &mut Context, ch: char) {
        use helix_lsp::lsp;
        // if ch matches completion char, trigger completion
        let doc = doc_mut!(cx.editor);
        let language_server = match doc.language_server() {
            Some(language_server) => language_server,
            None => return,
        };

        let capabilities = language_server.capabilities();

        if let Some(lsp::CompletionOptions {
            trigger_characters: Some(triggers),
            ..
        }) = &capabilities.completion_provider
        {
            // TODO: what if trigger is multiple chars long
            if triggers.iter().any(|trigger| trigger.contains(ch)) {
                cx.editor.clear_idle_timer();
                super::completion(cx);
            }
        }
    }

    fn signature_help(cx: &mut Context, ch: char) {
        use helix_lsp::lsp;
        // if ch matches signature_help char, trigger
        let doc = doc_mut!(cx.editor);
        // The language_server!() macro is not used here since it will
        // print an "LSP not active for current buffer" message on
        // every keypress.
        let language_server = match doc.language_server() {
            Some(language_server) => language_server,
            None => return,
        };

        let capabilities = language_server.capabilities();

        if let lsp::ServerCapabilities {
            signature_help_provider:
                Some(lsp::SignatureHelpOptions {
                    trigger_characters: Some(triggers),
                    // TODO: retrigger_characters
                    ..
                }),
            ..
        } = capabilities
        {
            // TODO: what if trigger is multiple chars long
            let is_trigger = triggers.iter().any(|trigger| trigger.contains(ch));
            // lsp doesn't tell us when to close the signature help, so we request
            // the help information again after common close triggers which should
            // return None, which in turn closes the popup.
            let close_triggers = &[')', ';', '.'];

            if is_trigger || close_triggers.contains(&ch) {
                super::signature_help_impl(cx, SignatureHelpInvoked::Automatic);
            }
        }
    }

    // The default insert hook: simply insert the character
    #[allow(clippy::unnecessary_wraps)] // need to use Option<> because of the Hook signature
    fn insert(doc: &Rope, selection: &Selection, ch: char) -> Option<Transaction> {
        let cursors = selection.clone().cursors(doc.slice(..));
        let mut t = Tendril::new();
        t.push(ch);
        let transaction = Transaction::insert(doc, &cursors, t);
        Some(transaction)
    }

    use helix_core::auto_pairs;

    pub fn insert_char(cx: &mut Context, c: char) {
        let (view, doc) = current_ref!(cx.editor);
        let text = doc.text();
        let selection = doc.selection(view.id);
        let auto_pairs = doc.auto_pairs(cx.editor);

        let transaction = auto_pairs
            .as_ref()
            .and_then(|ap| auto_pairs::hook(text, selection, c, ap))
            .or_else(|| insert(text, selection, c));

        let (view, doc) = current!(cx.editor);
        if let Some(t) = transaction {
            apply_transaction(&t, doc, view);
        }

        // TODO: need a post insert hook too for certain triggers (autocomplete, signature help, etc)
        // this could also generically look at Transaction, but it's a bit annoying to look at
        // Operation instead of Change.
        for hook in &[language_server_completion, signature_help] {
            hook(cx, c);
        }
    }

    pub fn insert_tab(cx: &mut Context) {
        let (view, doc) = current!(cx.editor);
        // TODO: round out to nearest indentation level (for example a line with 3 spaces should
        // indent by one to reach 4 spaces).

        let indent = Tendril::from(doc.indent_style.as_str());
        let transaction = Transaction::insert(
            doc.text(),
            &doc.selection(view.id).clone().cursors(doc.text().slice(..)),
            indent,
        );
        apply_transaction(&transaction, doc, view);
    }

    pub fn insert_newline(cx: &mut Context) {
        let (view, doc) = current_ref!(cx.editor);
        let text = doc.text().slice(..);

        let contents = doc.text();
        let selection = doc.selection(view.id).clone();
        let mut ranges = SmallVec::with_capacity(selection.len());

        // TODO: this is annoying, but we need to do it to properly calculate pos after edits
        let mut global_offs = 0;

        let mut transaction = Transaction::change_by_selection(contents, &selection, |range| {
            let pos = range.cursor(text);

            let prev = if pos == 0 {
                ' '
            } else {
                contents.char(pos - 1)
            };
            let curr = contents.get_char(pos).unwrap_or(' ');

            let current_line = text.char_to_line(pos);
            let indent = indent::indent_for_newline(
                doc.language_config(),
                doc.syntax(),
                &doc.indent_style,
                doc.tab_width(),
                text,
                current_line,
                pos,
                current_line,
            );
            let mut text = String::new();
            // If we are between pairs (such as brackets), we want to
            // insert an additional line which is indented one level
            // more and place the cursor there
            let on_auto_pair = doc
                .auto_pairs(cx.editor)
                .and_then(|pairs| pairs.get(prev))
                .and_then(|pair| if pair.close == curr { Some(pair) } else { None })
                .is_some();

            let local_offs = if on_auto_pair {
                let inner_indent = indent.clone() + doc.indent_style.as_str();
                text.reserve_exact(2 + indent.len() + inner_indent.len());
                text.push_str(doc.line_ending.as_str());
                text.push_str(&inner_indent);
                let local_offs = text.chars().count();
                text.push_str(doc.line_ending.as_str());
                text.push_str(&indent);
                local_offs
            } else {
                text.reserve_exact(1 + indent.len());
                text.push_str(doc.line_ending.as_str());
                text.push_str(&indent);
                text.chars().count()
            };

            let new_range = if doc.restore_cursor {
                // when appending, extend the range by local_offs
                Range::new(
                    range.anchor + global_offs,
                    range.head + local_offs + global_offs,
                )
            } else {
                // when inserting, slide the range by local_offs
                Range::new(
                    range.anchor + local_offs + global_offs,
                    range.head + local_offs + global_offs,
                )
            };

            // TODO: range replace or extend
            // range.replace(|range| range.is_empty(), head); -> fn extend if cond true, new head pos
            // can be used with cx.mode to do replace or extend on most changes
            ranges.push(new_range);
            global_offs += text.chars().count();

            (pos, pos, Some(text.into()))
        });

        transaction = transaction.with_selection(Selection::new(ranges, selection.primary_index()));

        let (view, doc) = current!(cx.editor);
        apply_transaction(&transaction, doc, view);
    }

    pub fn delete_char_backward(cx: &mut Context) {
        let count = cx.count();
        let (view, doc) = current_ref!(cx.editor);
        let text = doc.text().slice(..);
        let indent_unit = doc.indent_style.as_str();
        let tab_size = doc.tab_width();
        let auto_pairs = doc.auto_pairs(cx.editor);

        let transaction =
            Transaction::change_by_selection(doc.text(), doc.selection(view.id), |range| {
                let pos = range.cursor(text);
                if pos == 0 {
                    return (pos, pos, None);
                }
                let line_start_pos = text.line_to_char(range.cursor_line(text));
                // consider to delete by indent level if all characters before `pos` are indent units.
                let fragment = Cow::from(text.slice(line_start_pos..pos));
                if !fragment.is_empty() && fragment.chars().all(|ch| ch == ' ' || ch == '\t') {
                    if text.get_char(pos.saturating_sub(1)) == Some('\t') {
                        // fast path, delete one char
                        (
                            graphemes::nth_prev_grapheme_boundary(text, pos, 1),
                            pos,
                            None,
                        )
                    } else {
                        let unit_len = indent_unit.chars().count();
                        // NOTE: indent_unit always contains 'only spaces' or 'only tab' according to `IndentStyle` definition.
                        let unit_size = if indent_unit.starts_with('\t') {
                            tab_size * unit_len
                        } else {
                            unit_len
                        };
                        let width: usize = fragment
                            .chars()
                            .map(|ch| {
                                if ch == '\t' {
                                    tab_size
                                } else {
                                    // it can be none if it still meet control characters other than '\t'
                                    // here just set the width to 1 (or some value better?).
                                    ch.width().unwrap_or(1)
                                }
                            })
                            .sum();
                        let mut drop = width % unit_size; // round down to nearest unit
                        if drop == 0 {
                            drop = unit_size
                        }; // if it's already at a unit, consume a whole unit
                        let mut chars = fragment.chars().rev();
                        let mut start = pos;
                        for _ in 0..drop {
                            // delete up to `drop` spaces
                            match chars.next() {
                                Some(' ') => start -= 1,
                                _ => break,
                            }
                        }
                        (start, pos, None) // delete!
                    }
                } else {
                    match (
                        text.get_char(pos.saturating_sub(1)),
                        text.get_char(pos),
                        auto_pairs,
                    ) {
                        (Some(_x), Some(_y), Some(ap))
                            if range.is_single_grapheme(text)
                                && ap.get(_x).is_some()
                                && ap.get(_x).unwrap().open == _x
                                && ap.get(_x).unwrap().close == _y =>
                        // delete both autopaired characters
                        {
                            (
                                graphemes::nth_prev_grapheme_boundary(text, pos, count),
                                graphemes::nth_next_grapheme_boundary(text, pos, count),
                                None,
                            )
                        }
                        _ =>
                        // delete 1 char
                        {
                            (
                                graphemes::nth_prev_grapheme_boundary(text, pos, count),
                                pos,
                                None,
                            )
                        }
                    }
                }
            });
        let (view, doc) = current!(cx.editor);
        apply_transaction(&transaction, doc, view);

        lsp::signature_help_impl(cx, SignatureHelpInvoked::Automatic);
    }

    pub fn delete_char_forward(cx: &mut Context) {
        let count = cx.count();
        let (view, doc) = current!(cx.editor);
        let text = doc.text().slice(..);
        let transaction =
            Transaction::change_by_selection(doc.text(), doc.selection(view.id), |range| {
                let pos = range.cursor(text);
                (
                    pos,
                    graphemes::nth_next_grapheme_boundary(text, pos, count),
                    None,
                )
            });
        apply_transaction(&transaction, doc, view);

        lsp::signature_help_impl(cx, SignatureHelpInvoked::Automatic);
    }

    pub fn delete_word_backward(cx: &mut Context) {
        let count = cx.count();
        let (view, doc) = current!(cx.editor);
        let text = doc.text().slice(..);

        let selection = doc.selection(view.id).clone().transform(|range| {
            let anchor = movement::move_prev_word_start(text, range, count).from();
            let next = Range::new(anchor, range.cursor(text));
            exclude_cursor(text, next, range)
        });
        delete_selection_insert_mode(doc, view, &selection);

        lsp::signature_help_impl(cx, SignatureHelpInvoked::Automatic);
    }

    pub fn delete_word_forward(cx: &mut Context) {
        let count = cx.count();
        let (view, doc) = current!(cx.editor);
        let text = doc.text().slice(..);

        let selection = doc.selection(view.id).clone().transform(|range| {
            let head = movement::move_next_word_end(text, range, count).to();
            Range::new(range.cursor(text), head)
        });

        delete_selection_insert_mode(doc, view, &selection);

        lsp::signature_help_impl(cx, SignatureHelpInvoked::Automatic);
    }
}

// Undo / Redo

fn undo(cx: &mut Context) {
    let count = cx.count();
    let (view, doc) = current!(cx.editor);
    for _ in 0..count {
        if !doc.undo(view) {
            cx.editor.set_status("Already at oldest change");
            break;
        }
    }
}

fn redo(cx: &mut Context) {
    let count = cx.count();
    let (view, doc) = current!(cx.editor);
    for _ in 0..count {
        if !doc.redo(view) {
            cx.editor.set_status("Already at newest change");
            break;
        }
    }
}

fn earlier(cx: &mut Context) {
    let count = cx.count();
    let (view, doc) = current!(cx.editor);
    for _ in 0..count {
        // rather than doing in batch we do this so get error halfway
        if !doc.earlier(view, UndoKind::Steps(1)) {
            cx.editor.set_status("Already at oldest change");
            break;
        }
    }
}

fn later(cx: &mut Context) {
    let count = cx.count();
    let (view, doc) = current!(cx.editor);
    for _ in 0..count {
        // rather than doing in batch we do this so get error halfway
        if !doc.later(view, UndoKind::Steps(1)) {
            cx.editor.set_status("Already at newest change");
            break;
        }
    }
}

fn commit_undo_checkpoint(cx: &mut Context) {
    let (view, doc) = current!(cx.editor);
    doc.append_changes_to_history(view.id);
}

// Yank / Paste

fn yank(cx: &mut Context) {
    let (view, doc) = current!(cx.editor);
    let text = doc.text().slice(..);

    let values: Vec<String> = doc
        .selection(view.id)
        .fragments(text)
        .map(Cow::into_owned)
        .collect();

    let msg = format!(
        "yanked {} selection(s) to register {}",
        values.len(),
        cx.register.unwrap_or('"')
    );

    cx.editor
        .registers
        .write(cx.register.unwrap_or('"'), values);

    cx.editor.set_status(msg);
    exit_select_mode(cx);
}

fn yank_joined_to_clipboard_impl(
    editor: &mut Editor,
    separator: &str,
    clipboard_type: ClipboardType,
) -> anyhow::Result<()> {
    let (view, doc) = current!(editor);
    let text = doc.text().slice(..);

    let values: Vec<String> = doc
        .selection(view.id)
        .fragments(text)
        .map(Cow::into_owned)
        .collect();

    let clipboard_text = match clipboard_type {
        ClipboardType::Clipboard => "system clipboard",
        ClipboardType::Selection => "primary clipboard",
    };

    let msg = format!(
        "joined and yanked {} selection(s) to {}",
        values.len(),
        clipboard_text,
    );

    let joined = values.join(separator);

    editor
        .clipboard_provider
        .set_contents(joined, clipboard_type)
        .context("Couldn't set system clipboard content")?;

    editor.set_status(msg);

    Ok(())
}

fn yank_joined_to_clipboard(cx: &mut Context) {
    let line_ending = doc!(cx.editor).line_ending;
    let _ =
        yank_joined_to_clipboard_impl(cx.editor, line_ending.as_str(), ClipboardType::Clipboard);
    exit_select_mode(cx);
}

fn yank_main_selection_to_clipboard_impl(
    editor: &mut Editor,
    clipboard_type: ClipboardType,
) -> anyhow::Result<()> {
    let (view, doc) = current!(editor);
    let text = doc.text().slice(..);

    let message_text = match clipboard_type {
        ClipboardType::Clipboard => "yanked main selection to system clipboard",
        ClipboardType::Selection => "yanked main selection to primary clipboard",
    };

    let value = doc.selection(view.id).primary().fragment(text);

    if let Err(e) = editor
        .clipboard_provider
        .set_contents(value.into_owned(), clipboard_type)
    {
        bail!("Couldn't set system clipboard content: {}", e);
    }

    editor.set_status(message_text);
    Ok(())
}

fn yank_main_selection_to_clipboard(cx: &mut Context) {
    let _ = yank_main_selection_to_clipboard_impl(cx.editor, ClipboardType::Clipboard);
}

fn yank_joined_to_primary_clipboard(cx: &mut Context) {
    let line_ending = doc!(cx.editor).line_ending;
    let _ =
        yank_joined_to_clipboard_impl(cx.editor, line_ending.as_str(), ClipboardType::Selection);
}

fn yank_main_selection_to_primary_clipboard(cx: &mut Context) {
    let _ = yank_main_selection_to_clipboard_impl(cx.editor, ClipboardType::Selection);
    exit_select_mode(cx);
}

#[derive(Copy, Clone)]
enum Paste {
    Before,
    After,
    Cursor,
}

fn paste_impl(values: &[String], doc: &mut Document, view: &mut View, action: Paste, count: usize) {
    if values.is_empty() {
        return;
    }

    let repeat = std::iter::repeat(
        // `values` is asserted to have at least one entry above.
        values
            .last()
            .map(|value| Tendril::from(value.repeat(count)))
            .unwrap(),
    );

    // if any of values ends with a line ending, it's linewise paste
    let linewise = values
        .iter()
        .any(|value| get_line_ending_of_str(value).is_some());

    // Only compiled once.
    static REGEX: Lazy<Regex> = Lazy::new(|| Regex::new(r"\r\n|\r|\n").unwrap());
    let mut values = values
        .iter()
        .map(|value| REGEX.replace_all(value, doc.line_ending.as_str()))
        .map(|value| Tendril::from(value.as_ref().repeat(count)))
        .chain(repeat);

    let text = doc.text();
    let selection = doc.selection(view.id);

    let mut offset = 0;
    let mut ranges = SmallVec::with_capacity(selection.len());

    let transaction = Transaction::change_by_selection(text, selection, |range| {
        let pos = match (action, linewise) {
            // paste linewise before
            (Paste::Before, true) => text.line_to_char(text.char_to_line(range.from())),
            // paste linewise after
            (Paste::After, true) => {
                let line = range.line_range(text.slice(..)).1;
                text.line_to_char((line + 1).min(text.len_lines()))
            }
            // paste insert
            (Paste::Before, false) => range.from(),
            // paste append
            (Paste::After, false) => range.to(),
            // paste at cursor
            (Paste::Cursor, _) => range.cursor(text.slice(..)),
        };

        let value = values.next();

        let value_len = value
            .as_ref()
            .map(|content| content.chars().count())
            .unwrap_or_default();
        let anchor = offset + pos;

        let new_range = Range::new(anchor, anchor + value_len).with_direction(range.direction());
        ranges.push(new_range);
        offset += value_len;

        (pos, pos, value)
    });

    let transaction = transaction.with_selection(Selection::new(ranges, selection.primary_index()));

    apply_transaction(&transaction, doc, view);
}

pub(crate) fn paste_bracketed_value(cx: &mut Context, contents: String) {
    let count = cx.count();
    let paste = match cx.editor.mode {
        Mode::Insert | Mode::Select => Paste::Cursor,
        Mode::Normal => Paste::Before,
    };
    let (view, doc) = current!(cx.editor);
    paste_impl(&[contents], doc, view, paste, count);
}

fn paste_clipboard_impl(
    editor: &mut Editor,
    action: Paste,
    clipboard_type: ClipboardType,
    count: usize,
) -> anyhow::Result<()> {
    let (view, doc) = current!(editor);
    match editor.clipboard_provider.get_contents(clipboard_type) {
        Ok(contents) => {
            paste_impl(&[contents], doc, view, action, count);
            Ok(())
        }
        Err(e) => Err(e.context("Couldn't get system clipboard contents")),
    }
}

fn paste_clipboard_after(cx: &mut Context) {
    let _ = paste_clipboard_impl(
        cx.editor,
        Paste::After,
        ClipboardType::Clipboard,
        cx.count(),
    );
}

fn paste_clipboard_before(cx: &mut Context) {
    let _ = paste_clipboard_impl(
        cx.editor,
        Paste::Before,
        ClipboardType::Clipboard,
        cx.count(),
    );
}

fn paste_primary_clipboard_after(cx: &mut Context) {
    let _ = paste_clipboard_impl(
        cx.editor,
        Paste::After,
        ClipboardType::Selection,
        cx.count(),
    );
}

fn paste_primary_clipboard_before(cx: &mut Context) {
    let _ = paste_clipboard_impl(
        cx.editor,
        Paste::Before,
        ClipboardType::Selection,
        cx.count(),
    );
}

fn replace_with_yanked(cx: &mut Context) {
    let count = cx.count();
    let reg_name = cx.register.unwrap_or('"');
    let (view, doc) = current!(cx.editor);
    let registers = &mut cx.editor.registers;

    if let Some(values) = registers.read(reg_name) {
        if !values.is_empty() {
            let repeat = std::iter::repeat(
                values
                    .last()
                    .map(|value| Tendril::from(&value.repeat(count)))
                    .unwrap(),
            );
            let mut values = values
                .iter()
                .map(|value| Tendril::from(&value.repeat(count)))
                .chain(repeat);
            let selection = doc.selection(view.id);
            let transaction = Transaction::change_by_selection(doc.text(), selection, |range| {
                if !range.is_empty() {
                    (range.from(), range.to(), Some(values.next().unwrap()))
                } else {
                    (range.from(), range.to(), None)
                }
            });

            apply_transaction(&transaction, doc, view);
            exit_select_mode(cx);
        }
    }
}

fn replace_selections_with_clipboard_impl(
    cx: &mut Context,
    clipboard_type: ClipboardType,
) -> anyhow::Result<()> {
    let count = cx.count();
    let (view, doc) = current!(cx.editor);

    match cx.editor.clipboard_provider.get_contents(clipboard_type) {
        Ok(contents) => {
            let selection = doc.selection(view.id);
            let transaction = Transaction::change_by_selection(doc.text(), selection, |range| {
                (
                    range.from(),
                    range.to(),
                    Some(contents.repeat(count).as_str().into()),
                )
            });

            apply_transaction(&transaction, doc, view);
            doc.append_changes_to_history(view.id);
        }
        Err(e) => return Err(e.context("Couldn't get system clipboard contents")),
    }

    exit_select_mode(cx);
    Ok(())
}

fn replace_selections_with_clipboard(cx: &mut Context) {
    let _ = replace_selections_with_clipboard_impl(cx, ClipboardType::Clipboard);
}

fn replace_selections_with_primary_clipboard(cx: &mut Context) {
    let _ = replace_selections_with_clipboard_impl(cx, ClipboardType::Selection);
}

fn paste(cx: &mut Context, pos: Paste) {
    let count = cx.count();
    let reg_name = cx.register.unwrap_or('"');
    let (view, doc) = current!(cx.editor);
    let registers = &mut cx.editor.registers;

    if let Some(values) = registers.read(reg_name) {
        paste_impl(values, doc, view, pos, count);
    }
}

fn paste_after(cx: &mut Context) {
    paste(cx, Paste::After)
}

fn paste_before(cx: &mut Context) {
    paste(cx, Paste::Before)
}

fn get_lines(doc: &Document, view_id: ViewId) -> Vec<usize> {
    let mut lines = Vec::new();

    // Get all line numbers
    for range in doc.selection(view_id) {
        let (start, end) = range.line_range(doc.text().slice(..));

        for line in start..=end {
            lines.push(line)
        }
    }
    lines.sort_unstable(); // sorting by usize so _unstable is preferred
    lines.dedup();
    lines
}

fn indent(cx: &mut Context) {
    let count = cx.count();
    let (view, doc) = current!(cx.editor);
    let lines = get_lines(doc, view.id);

    // Indent by one level
    let indent = Tendril::from(doc.indent_style.as_str().repeat(count));

    let transaction = Transaction::change(
        doc.text(),
        lines.into_iter().filter_map(|line| {
            let is_blank = doc.text().line(line).chunks().all(|s| s.trim().is_empty());
            if is_blank {
                return None;
            }
            let pos = doc.text().line_to_char(line);
            Some((pos, pos, Some(indent.clone())))
        }),
    );
    apply_transaction(&transaction, doc, view);
}

fn unindent(cx: &mut Context) {
    let count = cx.count();
    let (view, doc) = current!(cx.editor);
    let lines = get_lines(doc, view.id);
    let mut changes = Vec::with_capacity(lines.len());
    let tab_width = doc.tab_width();
    let indent_width = count * tab_width;

    for line_idx in lines {
        let line = doc.text().line(line_idx);
        let mut width = 0;
        let mut pos = 0;

        for ch in line.chars() {
            match ch {
                ' ' => width += 1,
                '\t' => width = (width / tab_width + 1) * tab_width,
                _ => break,
            }

            pos += 1;

            if width >= indent_width {
                break;
            }
        }

        // now delete from start to first non-blank
        if pos > 0 {
            let start = doc.text().line_to_char(line_idx);
            changes.push((start, start + pos, None))
        }
    }

    let transaction = Transaction::change(doc.text(), changes.into_iter());

    apply_transaction(&transaction, doc, view);
}

fn format_selections(cx: &mut Context) {
    use helix_lsp::{lsp, util::range_to_lsp_range};

    let (view, doc) = current!(cx.editor);

    // via lsp if available
    // TODO: else via tree-sitter indentation calculations

    let language_server = match doc.language_server() {
        Some(language_server) => language_server,
        None => return,
    };

    let ranges: Vec<lsp::Range> = doc
        .selection(view.id)
        .iter()
        .map(|range| range_to_lsp_range(doc.text(), *range, language_server.offset_encoding()))
        .collect();

    if ranges.len() != 1 {
        cx.editor
            .set_error("format_selections only supports a single selection for now");
        return;
    }

    // TODO: handle fails
    // TODO: concurrent map over all ranges

    let range = ranges[0];

    let edits = tokio::task::block_in_place(|| {
        helix_lsp::block_on(language_server.text_document_range_formatting(
            doc.identifier(),
            range,
            lsp::FormattingOptions::default(),
            None,
        ))
    })
    .unwrap_or_default();

    let transaction = helix_lsp::util::generate_transaction_from_edits(
        doc.text(),
        edits,
        language_server.offset_encoding(),
    );

    apply_transaction(&transaction, doc, view);
}

fn join_selections_impl(cx: &mut Context, select_space: bool) {
    use movement::skip_while;
    let (view, doc) = current!(cx.editor);
    let text = doc.text();
    let slice = doc.text().slice(..);

    let mut changes = Vec::new();
    let fragment = Tendril::from(" ");

    for selection in doc.selection(view.id) {
        let (start, mut end) = selection.line_range(slice);
        if start == end {
            end = (end + 1).min(text.len_lines() - 1);
        }
        let lines = start..end;

        changes.reserve(lines.len());

        for line in lines {
            let start = line_end_char_index(&slice, line);
            let mut end = text.line_to_char(line + 1);
            end = skip_while(slice, end, |ch| matches!(ch, ' ' | '\t')).unwrap_or(end);

            // need to skip from start, not end
            let change = (start, end, Some(fragment.clone()));
            changes.push(change);
        }
    }

    changes.sort_unstable_by_key(|(from, _to, _text)| *from);
    changes.dedup();

    // TODO: joining multiple empty lines should be replaced by a single space.
    // need to merge change ranges that touch

    // select inserted spaces
    let transaction = if select_space {
        let ranges: SmallVec<_> = changes
            .iter()
            .scan(0, |offset, change| {
                let range = Range::point(change.0 - *offset);
                *offset += change.1 - change.0 - 1; // -1 because cursor is 0-sized
                Some(range)
            })
            .collect();
        let selection = Selection::new(ranges, 0);
        Transaction::change(doc.text(), changes.into_iter()).with_selection(selection)
    } else {
        Transaction::change(doc.text(), changes.into_iter())
    };

    apply_transaction(&transaction, doc, view);
}

fn keep_or_remove_selections_impl(cx: &mut Context, remove: bool) {
    // keep or remove selections matching regex
    let reg = cx.register.unwrap_or('/');
    ui::regex_prompt(
        cx,
        if remove { "remove:" } else { "keep:" }.into(),
        Some(reg),
        ui::completers::none,
        move |editor, regex, event| {
            let (view, doc) = current!(editor);
            if !matches!(event, PromptEvent::Update | PromptEvent::Validate) {
                return;
            }
            let text = doc.text().slice(..);

            if let Some(selection) =
                selection::keep_or_remove_matches(text, doc.selection(view.id), &regex, remove)
            {
                doc.set_selection(view.id, selection);
            }
        },
    )
}

fn join_selections(cx: &mut Context) {
    join_selections_impl(cx, false)
}

fn join_selections_space(cx: &mut Context) {
    join_selections_impl(cx, true)
}

fn keep_selections(cx: &mut Context) {
    keep_or_remove_selections_impl(cx, false)
}

fn remove_selections(cx: &mut Context) {
    keep_or_remove_selections_impl(cx, true)
}

fn keep_primary_selection(cx: &mut Context) {
    let (view, doc) = current!(cx.editor);
    // TODO: handle count

    let range = doc.selection(view.id).primary();
    doc.set_selection(view.id, Selection::single(range.anchor, range.head));
}

fn remove_primary_selection(cx: &mut Context) {
    let (view, doc) = current!(cx.editor);
    // TODO: handle count

    let selection = doc.selection(view.id);
    if selection.len() == 1 {
        cx.editor.set_error("no selections remaining");
        return;
    }
    let index = selection.primary_index();
    let selection = selection.clone().remove(index);

    doc.set_selection(view.id, selection);
}

pub fn completion(cx: &mut Context) {
    use helix_lsp::{lsp, util::pos_to_lsp_pos};

    let (view, doc) = current!(cx.editor);

    let language_server = match doc.language_server() {
        Some(language_server) => language_server,
        None => return,
    };

    let offset_encoding = language_server.offset_encoding();
    let text = doc.text().slice(..);
    let cursor = doc.selection(view.id).primary().cursor(text);

    let pos = pos_to_lsp_pos(doc.text(), cursor, offset_encoding);

    let future = language_server.completion(doc.identifier(), pos, None);

    let trigger_offset = cursor;

    // TODO: trigger_offset should be the cursor offset but we also need a starting offset from where we want to apply
    // completion filtering. For example logger.te| should filter the initial suggestion list with "te".

    use helix_core::chars;
    let mut iter = text.chars_at(cursor);
    iter.reverse();
    let offset = iter.take_while(|ch| chars::char_is_word(*ch)).count();
    let start_offset = cursor.saturating_sub(offset);

    cx.callback(
        future,
        move |editor, compositor, response: Option<lsp::CompletionResponse>| {
            if editor.mode != Mode::Insert {
                // we're not in insert mode anymore
                return;
            }

            let items = match response {
                Some(lsp::CompletionResponse::Array(items)) => items,
                // TODO: do something with is_incomplete
                Some(lsp::CompletionResponse::List(lsp::CompletionList {
                    is_incomplete: _is_incomplete,
                    items,
                })) => items,
                None => Vec::new(),
            };

<<<<<<< HEAD
=======
            if !prefix.is_empty() {
                items.retain(|item| {
                    item.filter_text
                        .as_ref()
                        .unwrap_or(&item.label)
                        .starts_with(&prefix)
                });
            }

>>>>>>> c6b83368
            if items.is_empty() {
                // editor.set_error("No completion available");
                return;
            }
            let size = compositor.size();
            let ui = compositor.find::<ui::EditorView>().unwrap();
            ui.set_completion(
                editor,
                items,
                offset_encoding,
                start_offset,
                trigger_offset,
                size,
            );
        },
    );
}

// comments
fn toggle_comments(cx: &mut Context) {
    let (view, doc) = current!(cx.editor);
    let token = doc
        .language_config()
        .and_then(|lc| lc.comment_token.as_ref())
        .map(|tc| tc.as_ref());
    let transaction = comment::toggle_line_comments(doc.text(), doc.selection(view.id), token);

    apply_transaction(&transaction, doc, view);
    exit_select_mode(cx);
}

fn rotate_selections(cx: &mut Context, direction: Direction) {
    let count = cx.count();
    let (view, doc) = current!(cx.editor);
    let mut selection = doc.selection(view.id).clone();
    let index = selection.primary_index();
    let len = selection.len();
    selection.set_primary_index(match direction {
        Direction::Forward => (index + count) % len,
        Direction::Backward => (index + (len.saturating_sub(count) % len)) % len,
    });
    doc.set_selection(view.id, selection);
}
fn rotate_selections_forward(cx: &mut Context) {
    rotate_selections(cx, Direction::Forward)
}
fn rotate_selections_backward(cx: &mut Context) {
    rotate_selections(cx, Direction::Backward)
}

fn rotate_selection_contents(cx: &mut Context, direction: Direction) {
    let count = cx.count;
    let (view, doc) = current!(cx.editor);
    let text = doc.text().slice(..);

    let selection = doc.selection(view.id);
    let mut fragments: Vec<_> = selection
        .slices(text)
        .map(|fragment| fragment.chunks().collect())
        .collect();

    let group = count
        .map(|count| count.get())
        .unwrap_or(fragments.len()) // default to rotating everything as one group
        .min(fragments.len());

    for chunk in fragments.chunks_mut(group) {
        // TODO: also modify main index
        match direction {
            Direction::Forward => chunk.rotate_right(1),
            Direction::Backward => chunk.rotate_left(1),
        };
    }

    let transaction = Transaction::change(
        doc.text(),
        selection
            .ranges()
            .iter()
            .zip(fragments)
            .map(|(range, fragment)| (range.from(), range.to(), Some(fragment))),
    );

    apply_transaction(&transaction, doc, view);
}

fn rotate_selection_contents_forward(cx: &mut Context) {
    rotate_selection_contents(cx, Direction::Forward)
}
fn rotate_selection_contents_backward(cx: &mut Context) {
    rotate_selection_contents(cx, Direction::Backward)
}

// tree sitter node selection

fn expand_selection(cx: &mut Context) {
    let motion = |editor: &mut Editor| {
        let (view, doc) = current!(editor);

        if let Some(syntax) = doc.syntax() {
            let text = doc.text().slice(..);

            let current_selection = doc.selection(view.id);
            let selection = object::expand_selection(syntax, text, current_selection.clone());

            // check if selection is different from the last one
            if *current_selection != selection {
                // save current selection so it can be restored using shrink_selection
                view.object_selections.push(current_selection.clone());

                doc.set_selection(view.id, selection);
            }
        }
    };
    motion(cx.editor);
    cx.editor.last_motion = Some(Motion(Box::new(motion)));
}

fn shrink_selection(cx: &mut Context) {
    let motion = |editor: &mut Editor| {
        let (view, doc) = current!(editor);
        let current_selection = doc.selection(view.id);
        // try to restore previous selection
        if let Some(prev_selection) = view.object_selections.pop() {
            if current_selection.contains(&prev_selection) {
                // allow shrinking the selection only if current selection contains the previous object selection
                doc.set_selection(view.id, prev_selection);
                return;
            } else {
                // clear existing selection as they can't be shrunk to anyway
                view.object_selections.clear();
            }
        }
        // if not previous selection, shrink to first child
        if let Some(syntax) = doc.syntax() {
            let text = doc.text().slice(..);
            let selection = object::shrink_selection(syntax, text, current_selection.clone());
            doc.set_selection(view.id, selection);
        }
    };
    motion(cx.editor);
    cx.editor.last_motion = Some(Motion(Box::new(motion)));
}

fn select_sibling_impl<F>(cx: &mut Context, sibling_fn: &'static F)
where
    F: Fn(Node) -> Option<Node>,
{
    let motion = |editor: &mut Editor| {
        let (view, doc) = current!(editor);

        if let Some(syntax) = doc.syntax() {
            let text = doc.text().slice(..);
            let current_selection = doc.selection(view.id);
            let selection =
                object::select_sibling(syntax, text, current_selection.clone(), sibling_fn);
            doc.set_selection(view.id, selection);
        }
    };
    motion(cx.editor);
    cx.editor.last_motion = Some(Motion(Box::new(motion)));
}

fn select_next_sibling(cx: &mut Context) {
    select_sibling_impl(cx, &|node| Node::next_sibling(&node))
}

fn select_prev_sibling(cx: &mut Context) {
    select_sibling_impl(cx, &|node| Node::prev_sibling(&node))
}

fn match_brackets(cx: &mut Context) {
    let (view, doc) = current!(cx.editor);

    if let Some(syntax) = doc.syntax() {
        let text = doc.text().slice(..);
        let selection = doc.selection(view.id).clone().transform(|range| {
            if let Some(pos) =
                match_brackets::find_matching_bracket_fuzzy(syntax, doc.text(), range.cursor(text))
            {
                range.put_cursor(text, pos, cx.editor.mode == Mode::Select)
            } else {
                range
            }
        });
        doc.set_selection(view.id, selection);
    }
}

//

fn jump_forward(cx: &mut Context) {
    let count = cx.count();
    let view = view_mut!(cx.editor);
    let doc_id = view.doc;

    if let Some((id, selection)) = view.jumps.forward(count) {
        view.doc = *id;
        let selection = selection.clone();
        let (view, doc) = current!(cx.editor); // refetch doc

        if doc.id() != doc_id {
            view.add_to_history(doc_id);
        }

        doc.set_selection(view.id, selection);
        align_view(doc, view, Align::Center);
    };
}

fn jump_backward(cx: &mut Context) {
    let count = cx.count();
    let (view, doc) = current!(cx.editor);
    let doc_id = doc.id();

    if let Some((id, selection)) = view.jumps.backward(view.id, doc, count) {
        view.doc = *id;
        let selection = selection.clone();
        let (view, doc) = current!(cx.editor); // refetch doc

        if doc.id() != doc_id {
            view.add_to_history(doc_id);
        }

        doc.set_selection(view.id, selection);
        align_view(doc, view, Align::Center);
    };
}

fn save_selection(cx: &mut Context) {
    let (view, doc) = current!(cx.editor);
    push_jump(view, doc);
    cx.editor.set_status("Selection saved to jumplist");
}

fn rotate_view(cx: &mut Context) {
    cx.editor.focus_next()
}

fn jump_view_right(cx: &mut Context) {
    cx.editor.focus_direction(tree::Direction::Right)
}

fn jump_view_left(cx: &mut Context) {
    cx.editor.focus_direction(tree::Direction::Left)
}

fn jump_view_up(cx: &mut Context) {
    cx.editor.focus_direction(tree::Direction::Up)
}

fn jump_view_down(cx: &mut Context) {
    cx.editor.focus_direction(tree::Direction::Down)
}

fn swap_view_right(cx: &mut Context) {
    cx.editor.swap_split_in_direction(tree::Direction::Right)
}

fn swap_view_left(cx: &mut Context) {
    cx.editor.swap_split_in_direction(tree::Direction::Left)
}

fn swap_view_up(cx: &mut Context) {
    cx.editor.swap_split_in_direction(tree::Direction::Up)
}

fn swap_view_down(cx: &mut Context) {
    cx.editor.swap_split_in_direction(tree::Direction::Down)
}

fn transpose_view(cx: &mut Context) {
    cx.editor.transpose_view()
}

// split helper, clear it later
fn split(cx: &mut Context, action: Action) {
    let (view, doc) = current!(cx.editor);
    let id = doc.id();
    let selection = doc.selection(view.id).clone();
    let offset = view.offset;

    cx.editor.switch(id, action);

    // match the selection in the previous view
    let (view, doc) = current!(cx.editor);
    doc.set_selection(view.id, selection);
    // match the view scroll offset (switch doesn't handle this fully
    // since the selection is only matched after the split)
    view.offset = offset;
}

fn hsplit(cx: &mut Context) {
    split(cx, Action::HorizontalSplit);
}

fn hsplit_new(cx: &mut Context) {
    cx.editor.new_file(Action::HorizontalSplit);
}

fn vsplit(cx: &mut Context) {
    split(cx, Action::VerticalSplit);
}

fn vsplit_new(cx: &mut Context) {
    cx.editor.new_file(Action::VerticalSplit);
}

fn wclose(cx: &mut Context) {
    if cx.editor.tree.views().count() == 1 {
        if let Err(err) = typed::buffers_remaining_impl(cx.editor) {
            cx.editor.set_error(err.to_string());
            return;
        }
    }
    let view_id = view!(cx.editor).id;
    // close current split
    cx.editor.close(view_id);
}

fn wonly(cx: &mut Context) {
    let views = cx
        .editor
        .tree
        .views()
        .map(|(v, focus)| (v.id, focus))
        .collect::<Vec<_>>();
    for (view_id, focus) in views {
        if !focus {
            cx.editor.close(view_id);
        }
    }
}

fn select_register(cx: &mut Context) {
    cx.editor.autoinfo = Some(Info::from_registers(&cx.editor.registers));
    cx.on_next_key(move |cx, event| {
        if let Some(ch) = event.char() {
            cx.editor.autoinfo = None;
            cx.editor.selected_register = Some(ch);
        }
    })
}

fn insert_register(cx: &mut Context) {
    cx.editor.autoinfo = Some(Info::from_registers(&cx.editor.registers));
    cx.on_next_key(move |cx, event| {
        if let Some(ch) = event.char() {
            cx.editor.autoinfo = None;
            cx.register = Some(ch);
            paste(cx, Paste::Cursor);
        }
    })
}

fn align_view_top(cx: &mut Context) {
    let (view, doc) = current!(cx.editor);
    align_view(doc, view, Align::Top);
}

fn align_view_center(cx: &mut Context) {
    let (view, doc) = current!(cx.editor);
    align_view(doc, view, Align::Center);
}

fn align_view_bottom(cx: &mut Context) {
    let (view, doc) = current!(cx.editor);
    align_view(doc, view, Align::Bottom);
}

fn align_view_middle(cx: &mut Context) {
    let (view, doc) = current!(cx.editor);
    let text = doc.text().slice(..);
    let pos = doc.selection(view.id).primary().cursor(text);
    let pos = coords_at_pos(text, pos);

    view.offset.col = pos
        .col
        .saturating_sub((view.inner_area(doc).width as usize) / 2);
}

fn scroll_up(cx: &mut Context) {
    scroll(cx, cx.count(), Direction::Backward);
}

fn scroll_down(cx: &mut Context) {
    scroll(cx, cx.count(), Direction::Forward);
}

fn goto_ts_object_impl(cx: &mut Context, object: &'static str, direction: Direction) {
    let count = cx.count();
    let motion = move |editor: &mut Editor| {
        let (view, doc) = current!(editor);
        if let Some((lang_config, syntax)) = doc.language_config().zip(doc.syntax()) {
            let text = doc.text().slice(..);
            let root = syntax.tree().root_node();

            let selection = doc.selection(view.id).clone().transform(|range| {
                let new_range = movement::goto_treesitter_object(
                    text,
                    range,
                    object,
                    direction,
                    root,
                    lang_config,
                    count,
                );

                if editor.mode == Mode::Select {
                    let head = if new_range.head < range.anchor {
                        new_range.anchor
                    } else {
                        new_range.head
                    };

                    Range::new(range.anchor, head)
                } else {
                    new_range.with_direction(direction)
                }
            });

            doc.set_selection(view.id, selection);
        } else {
            editor.set_status("Syntax-tree is not available in current buffer");
        }
    };
    motion(cx.editor);
    cx.editor.last_motion = Some(Motion(Box::new(motion)));
}

fn goto_next_function(cx: &mut Context) {
    goto_ts_object_impl(cx, "function", Direction::Forward)
}

fn goto_prev_function(cx: &mut Context) {
    goto_ts_object_impl(cx, "function", Direction::Backward)
}

fn goto_next_class(cx: &mut Context) {
    goto_ts_object_impl(cx, "class", Direction::Forward)
}

fn goto_prev_class(cx: &mut Context) {
    goto_ts_object_impl(cx, "class", Direction::Backward)
}

fn goto_next_parameter(cx: &mut Context) {
    goto_ts_object_impl(cx, "parameter", Direction::Forward)
}

fn goto_prev_parameter(cx: &mut Context) {
    goto_ts_object_impl(cx, "parameter", Direction::Backward)
}

fn goto_next_comment(cx: &mut Context) {
    goto_ts_object_impl(cx, "comment", Direction::Forward)
}

fn goto_prev_comment(cx: &mut Context) {
    goto_ts_object_impl(cx, "comment", Direction::Backward)
}

fn goto_next_test(cx: &mut Context) {
    goto_ts_object_impl(cx, "test", Direction::Forward)
}

fn goto_prev_test(cx: &mut Context) {
    goto_ts_object_impl(cx, "test", Direction::Backward)
}

fn select_textobject_around(cx: &mut Context) {
    select_textobject(cx, textobject::TextObject::Around);
}

fn select_textobject_inner(cx: &mut Context) {
    select_textobject(cx, textobject::TextObject::Inside);
}

fn select_textobject(cx: &mut Context, objtype: textobject::TextObject) {
    let count = cx.count();

    cx.on_next_key(move |cx, event| {
        cx.editor.autoinfo = None;
        if let Some(ch) = event.char() {
            let textobject = move |editor: &mut Editor| {
                let (view, doc) = current!(editor);
                let text = doc.text().slice(..);

                let textobject_treesitter = |obj_name: &str, range: Range| -> Range {
                    let (lang_config, syntax) = match doc.language_config().zip(doc.syntax()) {
                        Some(t) => t,
                        None => return range,
                    };
                    textobject::textobject_treesitter(
                        text,
                        range,
                        objtype,
                        obj_name,
                        syntax.tree().root_node(),
                        lang_config,
                        count,
                    )
                };

                let selection = doc.selection(view.id).clone().transform(|range| {
                    match ch {
                        'w' => textobject::textobject_word(text, range, objtype, count, false),
                        'W' => textobject::textobject_word(text, range, objtype, count, true),
                        'c' => textobject_treesitter("class", range),
                        'f' => textobject_treesitter("function", range),
                        'a' => textobject_treesitter("parameter", range),
                        'o' => textobject_treesitter("comment", range),
                        't' => textobject_treesitter("test", range),
                        'p' => textobject::textobject_paragraph(text, range, objtype, count),
                        'm' => textobject::textobject_pair_surround_closest(
                            text, range, objtype, count,
                        ),
                        // TODO: cancel new ranges if inconsistent surround matches across lines
                        ch if !ch.is_ascii_alphanumeric() => {
                            textobject::textobject_pair_surround(text, range, objtype, ch, count)
                        }
                        _ => range,
                    }
                });
                doc.set_selection(view.id, selection);
            };
            textobject(cx.editor);
            cx.editor.last_motion = Some(Motion(Box::new(textobject)));
        }
    });

    let title = match objtype {
        textobject::TextObject::Inside => "Match inside",
        textobject::TextObject::Around => "Match around",
        _ => return,
    };
    let help_text = [
        ("w", "Word"),
        ("W", "WORD"),
        ("p", "Paragraph"),
        ("c", "Class (tree-sitter)"),
        ("f", "Function (tree-sitter)"),
        ("a", "Argument/parameter (tree-sitter)"),
        ("o", "Comment (tree-sitter)"),
        ("t", "Test (tree-sitter)"),
        ("m", "Closest surrounding pair to cursor"),
        (" ", "... or any character acting as a pair"),
    ];

    cx.editor.autoinfo = Some(Info::new(title, &help_text));
}

fn surround_add(cx: &mut Context) {
    cx.on_next_key(move |cx, event| {
        let ch = match event.char() {
            Some(ch) => ch,
            None => return,
        };
        let (view, doc) = current!(cx.editor);
        let selection = doc.selection(view.id);
        let (open, close) = surround::get_pair(ch);

        let mut changes = Vec::with_capacity(selection.len() * 2);
        for range in selection.iter() {
            let mut o = Tendril::new();
            o.push(open);
            let mut c = Tendril::new();
            c.push(close);
            changes.push((range.from(), range.from(), Some(o)));
            changes.push((range.to(), range.to(), Some(c)));
        }

        let transaction = Transaction::change(doc.text(), changes.into_iter());
        apply_transaction(&transaction, doc, view);
    })
}

fn surround_replace(cx: &mut Context) {
    let count = cx.count();
    cx.on_next_key(move |cx, event| {
        let surround_ch = match event.char() {
            Some('m') => None, // m selects the closest surround pair
            Some(ch) => Some(ch),
            None => return,
        };
        let (view, doc) = current!(cx.editor);
        let text = doc.text().slice(..);
        let selection = doc.selection(view.id);

        let change_pos = match surround::get_surround_pos(text, selection, surround_ch, count) {
            Ok(c) => c,
            Err(err) => {
                cx.editor.set_error(err.to_string());
                return;
            }
        };

        cx.on_next_key(move |cx, event| {
            let (view, doc) = current!(cx.editor);
            let to = match event.char() {
                Some(to) => to,
                None => return,
            };
            let (open, close) = surround::get_pair(to);
            let transaction = Transaction::change(
                doc.text(),
                change_pos.iter().enumerate().map(|(i, &pos)| {
                    let mut t = Tendril::new();
                    t.push(if i % 2 == 0 { open } else { close });
                    (pos, pos + 1, Some(t))
                }),
            );
            apply_transaction(&transaction, doc, view);
        });
    })
}

fn surround_delete(cx: &mut Context) {
    let count = cx.count();
    cx.on_next_key(move |cx, event| {
        let surround_ch = match event.char() {
            Some('m') => None, // m selects the closest surround pair
            Some(ch) => Some(ch),
            None => return,
        };
        let (view, doc) = current!(cx.editor);
        let text = doc.text().slice(..);
        let selection = doc.selection(view.id);

        let change_pos = match surround::get_surround_pos(text, selection, surround_ch, count) {
            Ok(c) => c,
            Err(err) => {
                cx.editor.set_error(err.to_string());
                return;
            }
        };

        let transaction =
            Transaction::change(doc.text(), change_pos.into_iter().map(|p| (p, p + 1, None)));
        apply_transaction(&transaction, doc, view);
    })
}

#[derive(Eq, PartialEq)]
enum ShellBehavior {
    Replace,
    Ignore,
    Insert,
    Append,
}

fn shell_pipe(cx: &mut Context) {
    shell_prompt(cx, "pipe:".into(), ShellBehavior::Replace);
}

fn shell_pipe_to(cx: &mut Context) {
    shell_prompt(cx, "pipe-to:".into(), ShellBehavior::Ignore);
}

fn shell_insert_output(cx: &mut Context) {
    shell_prompt(cx, "insert-output:".into(), ShellBehavior::Insert);
}

fn shell_append_output(cx: &mut Context) {
    shell_prompt(cx, "append-output:".into(), ShellBehavior::Append);
}

fn shell_keep_pipe(cx: &mut Context) {
    ui::prompt(
        cx,
        "keep-pipe:".into(),
        Some('|'),
        ui::completers::none,
        move |cx, input: &str, event: PromptEvent| {
            let shell = &cx.editor.config().shell;
            if event != PromptEvent::Validate {
                return;
            }
            if input.is_empty() {
                return;
            }
            let (view, doc) = current!(cx.editor);
            let selection = doc.selection(view.id);

            let mut ranges = SmallVec::with_capacity(selection.len());
            let old_index = selection.primary_index();
            let mut index: Option<usize> = None;
            let text = doc.text().slice(..);

            for (i, range) in selection.ranges().iter().enumerate() {
                let fragment = range.slice(text);
                let (_output, success) = match shell_impl(shell, input, Some(fragment.into())) {
                    Ok(result) => result,
                    Err(err) => {
                        cx.editor.set_error(err.to_string());
                        return;
                    }
                };

                // if the process exits successfully, keep the selection
                if success {
                    ranges.push(*range);
                    if i >= old_index && index.is_none() {
                        index = Some(ranges.len() - 1);
                    }
                }
            }

            if ranges.is_empty() {
                cx.editor.set_error("No selections remaining");
                return;
            }

            let index = index.unwrap_or_else(|| ranges.len() - 1);
            doc.set_selection(view.id, Selection::new(ranges, index));
        },
    );
}

fn shell_impl(shell: &[String], cmd: &str, input: Option<Rope>) -> anyhow::Result<(Tendril, bool)> {
    tokio::task::block_in_place(|| helix_lsp::block_on(shell_impl_async(shell, cmd, input)))
}

async fn shell_impl_async(
    shell: &[String],
    cmd: &str,
    input: Option<Rope>,
) -> anyhow::Result<(Tendril, bool)> {
    use std::process::Stdio;
    use tokio::process::Command;
    ensure!(!shell.is_empty(), "No shell set");

    let mut process = Command::new(&shell[0]);
    process
        .args(&shell[1..])
        .arg(cmd)
        .stdout(Stdio::piped())
        .stderr(Stdio::piped());

    if input.is_some() || cfg!(windows) {
        process.stdin(Stdio::piped());
    } else {
        process.stdin(Stdio::null());
    }

    let mut process = match process.spawn() {
        Ok(process) => process,
        Err(e) => {
            log::error!("Failed to start shell: {}", e);
            return Err(e.into());
        }
    };
    let output = if let Some(mut stdin) = process.stdin.take() {
        let input_task = tokio::spawn(async move {
            if let Some(input) = input {
                helix_view::document::to_writer(&mut stdin, encoding::UTF_8, &input).await?;
            }
            Ok::<_, anyhow::Error>(())
        });
        let (output, _) = tokio::join! {
            process.wait_with_output(),
            input_task,
        };
        output?
    } else {
        // Process has no stdin, so we just take the output
        process.wait_with_output().await?
    };

    if !output.status.success() {
        if !output.stderr.is_empty() {
            let err = String::from_utf8_lossy(&output.stderr).to_string();
            log::error!("Shell error: {}", err);
            bail!("Shell error: {}", err);
        }
        bail!("Shell command failed");
    } else if !output.stderr.is_empty() {
        log::debug!(
            "Command printed to stderr: {}",
            String::from_utf8_lossy(&output.stderr).to_string()
        );
    }

    let str = std::str::from_utf8(&output.stdout)
        .map_err(|_| anyhow!("Process did not output valid UTF-8"))?;
    let tendril = Tendril::from(str);
    Ok((tendril, output.status.success()))
}

fn shell(cx: &mut compositor::Context, cmd: &str, behavior: &ShellBehavior) {
    let pipe = match behavior {
        ShellBehavior::Replace | ShellBehavior::Ignore => true,
        ShellBehavior::Insert | ShellBehavior::Append => false,
    };

    let config = cx.editor.config();
    let shell = &config.shell;
    let (view, doc) = current!(cx.editor);
    let selection = doc.selection(view.id);

    let mut changes = Vec::with_capacity(selection.len());
    let mut ranges = SmallVec::with_capacity(selection.len());
    let text = doc.text().slice(..);

    let mut offset = 0isize;

    for range in selection.ranges() {
        let fragment = range.slice(text);
        let (output, success) = match shell_impl(shell, cmd, pipe.then(|| fragment.into())) {
            Ok(result) => result,
            Err(err) => {
                cx.editor.set_error(err.to_string());
                return;
            }
        };

        if !success {
            cx.editor.set_error("Command failed");
            return;
        }

        let output_len = output.chars().count();

        let (from, to, deleted_len) = match behavior {
            ShellBehavior::Replace => (range.from(), range.to(), range.len()),
            ShellBehavior::Insert => (range.from(), range.from(), 0),
            ShellBehavior::Append => (range.to(), range.to(), 0),
            _ => (range.from(), range.from(), 0),
        };

        // These `usize`s cannot underflow because selection ranges cannot overlap.
        // Once the MSRV is 1.66.0 (mixed_integer_ops is stabilized), we can use checked
        // arithmetic to assert this.
        let anchor = (to as isize + offset - deleted_len as isize) as usize;
        let new_range = Range::new(anchor, anchor + output_len).with_direction(range.direction());
        ranges.push(new_range);
        offset = offset + output_len as isize - deleted_len as isize;

        changes.push((from, to, Some(output)));
    }

    if behavior != &ShellBehavior::Ignore {
        let transaction = Transaction::change(doc.text(), changes.into_iter())
            .with_selection(Selection::new(ranges, selection.primary_index()));
        apply_transaction(&transaction, doc, view);
        doc.append_changes_to_history(view.id);
    }

    // after replace cursor may be out of bounds, do this to
    // make sure cursor is in view and update scroll as well
    view.ensure_cursor_in_view(doc, config.scrolloff);
}

fn shell_prompt(cx: &mut Context, prompt: Cow<'static, str>, behavior: ShellBehavior) {
    ui::prompt(
        cx,
        prompt,
        Some('|'),
        ui::completers::none,
        move |cx, input: &str, event: PromptEvent| {
            if event != PromptEvent::Validate {
                return;
            }
            if input.is_empty() {
                return;
            }

            shell(cx, input, &behavior);
        },
    );
}

fn suspend(_cx: &mut Context) {
    #[cfg(not(windows))]
    signal_hook::low_level::raise(signal_hook::consts::signal::SIGTSTP).unwrap();
}

fn add_newline_above(cx: &mut Context) {
    add_newline_impl(cx, Open::Above);
}

fn add_newline_below(cx: &mut Context) {
    add_newline_impl(cx, Open::Below)
}

fn add_newline_impl(cx: &mut Context, open: Open) {
    let count = cx.count();
    let (view, doc) = current!(cx.editor);
    let selection = doc.selection(view.id);
    let text = doc.text();
    let slice = text.slice(..);

    let changes = selection.into_iter().map(|range| {
        let (start, end) = range.line_range(slice);
        let line = match open {
            Open::Above => start,
            Open::Below => end + 1,
        };
        let pos = text.line_to_char(line);
        (
            pos,
            pos,
            Some(doc.line_ending.as_str().repeat(count).into()),
        )
    });

    let transaction = Transaction::change(text, changes);
    apply_transaction(&transaction, doc, view);
}

enum IncrementDirection {
    Increase,
    Decrease,
}
/// Increment object under cursor by count.
fn increment(cx: &mut Context) {
    increment_impl(cx, IncrementDirection::Increase);
}

/// Decrement object under cursor by count.
fn decrement(cx: &mut Context) {
    increment_impl(cx, IncrementDirection::Decrease);
}

/// This function differs from find_next_char_impl in that it stops searching at the newline, but also
/// starts searching at the current character, instead of the next.
/// It does not want to start at the next character because this function is used for incrementing
/// number and we don't want to move forward if we're already on a digit.
fn find_next_char_until_newline<M: CharMatcher>(
    text: RopeSlice,
    char_matcher: M,
    pos: usize,
    _count: usize,
    _inclusive: bool,
) -> Option<usize> {
    // Since we send the current line to find_nth_next instead of the whole text, we need to adjust
    // the position we send to this function so that it's relative to that line and its returned
    // position since it's expected this function returns a global position.
    let line_index = text.char_to_line(pos);
    let pos_delta = text.line_to_char(line_index);
    let pos = pos - pos_delta;
    search::find_nth_next(text.line(line_index), char_matcher, pos, 1).map(|pos| pos + pos_delta)
}

/// Decrement object under cursor by `amount`.
fn increment_impl(cx: &mut Context, increment_direction: IncrementDirection) {
    // TODO: when incrementing or decrementing a number that gets a new digit or lose one, the
    // selection is updated improperly.
    find_char_impl(
        cx.editor,
        &find_next_char_until_newline,
        true,
        true,
        char::is_ascii_digit,
        1,
    );

    // Increase by 1 if `IncrementDirection` is `Increase`
    // Decrease by 1 if `IncrementDirection` is `Decrease`
    let sign = match increment_direction {
        IncrementDirection::Increase => 1,
        IncrementDirection::Decrease => -1,
    };
    let mut amount = sign * cx.count() as i64;

    // If the register is `#` then increase or decrease the `amount` by 1 per element
    let increase_by = if cx.register == Some('#') { sign } else { 0 };

    let (view, doc) = current!(cx.editor);
    let selection = doc.selection(view.id);
    let text = doc.text().slice(..);

    let changes: Vec<_> = selection
        .ranges()
        .iter()
        .filter_map(|range| {
            let incrementor: Box<dyn Increment> =
                if let Some(incrementor) = DateTimeIncrementor::from_range(text, *range) {
                    Box::new(incrementor)
                } else if let Some(incrementor) = NumberIncrementor::from_range(text, *range) {
                    Box::new(incrementor)
                } else {
                    return None;
                };

            let (range, new_text) = incrementor.increment(amount);

            amount += increase_by;

            Some((range.from(), range.to(), Some(new_text)))
        })
        .collect();

    // Overlapping changes in a transaction will panic, so we need to find and remove them.
    // For example, if there are cursors on each of the year, month, and day of `2021-11-29`,
    // incrementing will give overlapping changes, with each change incrementing a different part of
    // the date. Since these conflict with each other we remove these changes from the transaction
    // so nothing happens.
    let mut overlapping_indexes = HashSet::new();
    for (i, changes) in changes.windows(2).enumerate() {
        if changes[0].1 > changes[1].0 {
            overlapping_indexes.insert(i);
            overlapping_indexes.insert(i + 1);
        }
    }
    let changes: Vec<_> = changes
        .into_iter()
        .enumerate()
        .filter_map(|(i, change)| {
            if overlapping_indexes.contains(&i) {
                None
            } else {
                Some(change)
            }
        })
        .collect();

    if !changes.is_empty() {
        let transaction = Transaction::change(doc.text(), changes.into_iter());
        let transaction = transaction.with_selection(selection.clone());

        apply_transaction(&transaction, doc, view);
    }
}

fn record_macro(cx: &mut Context) {
    if let Some((reg, mut keys)) = cx.editor.macro_recording.take() {
        // Remove the keypress which ends the recording
        keys.pop();
        let s = keys
            .into_iter()
            .map(|key| {
                let s = key.to_string();
                if s.chars().count() == 1 {
                    s
                } else {
                    format!("<{}>", s)
                }
            })
            .collect::<String>();
        cx.editor.registers.write(reg, vec![s]);
        cx.editor
            .set_status(format!("Recorded to register [{}]", reg));
    } else {
        let reg = cx.register.take().unwrap_or('@');
        cx.editor.macro_recording = Some((reg, Vec::new()));
        cx.editor
            .set_status(format!("Recording to register [{}]", reg));
    }
}

fn replay_macro(cx: &mut Context) {
    let reg = cx.register.unwrap_or('@');

    if cx.editor.macro_replaying.contains(&reg) {
        cx.editor.set_error(format!(
            "Cannot replay from register [{}] because already replaying from same register",
            reg
        ));
        return;
    }

    let keys: Vec<KeyEvent> = if let Some([keys_str]) = cx.editor.registers.read(reg) {
        match helix_view::input::parse_macro(keys_str) {
            Ok(keys) => keys,
            Err(err) => {
                cx.editor.set_error(format!("Invalid macro: {}", err));
                return;
            }
        }
    } else {
        cx.editor.set_error(format!("Register [{}] empty", reg));
        return;
    };

    // Once the macro has been fully validated, it's marked as being under replay
    // to ensure we don't fall into infinite recursion.
    cx.editor.macro_replaying.push(reg);

    let count = cx.count();
    cx.callback = Some(Box::new(move |compositor, cx| {
        for _ in 0..count {
            for &key in keys.iter() {
                compositor.handle_event(&compositor::Event::Key(key), cx);
            }
        }
        // The macro under replay is cleared at the end of the callback, not in the
        // macro replay context, or it will not correctly protect the user from
        // replaying recursively.
        cx.editor.macro_replaying.pop();
    }));
}<|MERGE_RESOLUTION|>--- conflicted
+++ resolved
@@ -3969,18 +3969,6 @@
                 None => Vec::new(),
             };
 
-<<<<<<< HEAD
-=======
-            if !prefix.is_empty() {
-                items.retain(|item| {
-                    item.filter_text
-                        .as_ref()
-                        .unwrap_or(&item.label)
-                        .starts_with(&prefix)
-                });
-            }
-
->>>>>>> c6b83368
             if items.is_empty() {
                 // editor.set_error("No completion available");
                 return;
