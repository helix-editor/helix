use helix_core::{
    comment, coords_at_pos, find_first_non_whitespace_char, find_root, graphemes, indent,
    line_ending::{
        get_line_ending_of_str, line_end_char_index, rope_end_without_line_ending,
        str_is_line_ending,
    },
    match_brackets,
    movement::{self, Direction},
    object, pos_at_coords,
    regex::{self, Regex},
    register::Register,
    search, selection, surround, textobject, Change, LineEnding, Position, Range, Rope,
    RopeGraphemes, RopeSlice, Selection, SmallVec, Tendril, Transaction,
};

use helix_view::{
    document::{IndentStyle, Mode},
    editor::Action,
    info::Info,
    input::KeyEvent,
    keyboard::KeyCode,
    view::{View, PADDING},
    Document, DocumentId, Editor, ViewId,
};

use anyhow::{anyhow, bail, Context as _};
use helix_lsp::{
    lsp,
    util::{lsp_pos_to_pos, lsp_range_to_range, pos_to_lsp_pos, range_to_lsp_range},
    OffsetEncoding,
};
use insert::*;
use movement::Movement;

use crate::{
    compositor::{self, Component, Compositor},
    ui::{self, Picker, Popup, Prompt, PromptEvent},
};

use crate::job::{self, Job, Jobs};
use futures_util::{FutureExt, TryFutureExt};
use std::collections::HashMap;
use std::num::NonZeroUsize;
use std::{fmt, future::Future};

use std::{
    borrow::Cow,
    path::{Path, PathBuf},
};

use once_cell::sync::{Lazy, OnceCell};
use serde::de::{self, Deserialize, Deserializer};

pub struct Context<'a> {
    pub selected_register: helix_view::RegisterSelection,
    pub count: Option<NonZeroUsize>,
    pub editor: &'a mut Editor,

    pub callback: Option<crate::compositor::Callback>,
    pub on_next_key_callback: Option<Box<dyn FnOnce(&mut Context, KeyEvent)>>,
    pub jobs: &'a mut Jobs,
}

impl<'a> Context<'a> {
    /// Push a new component onto the compositor.
    pub fn push_layer(&mut self, component: Box<dyn Component>) {
        self.callback = Some(Box::new(|compositor: &mut Compositor| {
            compositor.push(component)
        }));
    }

    #[inline]
    pub fn on_next_key(
        &mut self,
        on_next_key_callback: impl FnOnce(&mut Context, KeyEvent) + 'static,
    ) {
        self.on_next_key_callback = Some(Box::new(on_next_key_callback));
    }

    #[inline]
    pub fn on_next_key_mode(&mut self, map: HashMap<KeyEvent, fn(&mut Context)>) {
        let count = self.count;
        self.on_next_key(move |cx, event| {
            cx.count = count;
            cx.editor.autoinfo = None;
            if let Some(func) = map.get(&event) {
                func(cx);
            }
        });
    }

    #[inline]
    pub fn callback<T, F>(
        &mut self,
        call: impl Future<Output = helix_lsp::Result<serde_json::Value>> + 'static + Send,
        callback: F,
    ) where
        T: for<'de> serde::Deserialize<'de> + Send + 'static,
        F: FnOnce(&mut Editor, &mut Compositor, T) + Send + 'static,
    {
        let callback = Box::pin(async move {
            let json = call.await?;
            let response = serde_json::from_value(json)?;
            let call: job::Callback =
                Box::new(move |editor: &mut Editor, compositor: &mut Compositor| {
                    callback(editor, compositor, response)
                });
            Ok(call)
        });
        self.jobs.callback(callback);
    }

    /// Returns 1 if no explicit count was provided
    #[inline]
    pub fn count(&self) -> usize {
        self.count.map_or(1, |v| v.get())
    }
}

enum Align {
    Top,
    Center,
    Bottom,
}

fn align_view(doc: &Document, view: &mut View, align: Align) {
    let pos = doc.selection(view.id).cursor();
    let line = doc.text().char_to_line(pos);

    let relative = match align {
        Align::Center => view.area.height as usize / 2,
        Align::Top => 0,
        Align::Bottom => view.area.height as usize,
    };

    view.first_line = line.saturating_sub(relative);
}

/// A command is composed of a static name, and a function that takes the current state plus a count,
/// and does a side-effect on the state (usually by creating and applying a transaction).
#[derive(Copy, Clone)]
pub struct Command(&'static str, fn(cx: &mut Context));

macro_rules! commands {
    ( $($name:ident),* ) => {
        $(
            #[allow(non_upper_case_globals)]
            pub const $name: Self = Self(stringify!($name), $name);
        )*

        pub const COMMAND_LIST: &'static [Self] = &[
            $( Self::$name, )*
        ];
    }
}

impl Command {
    pub fn execute(&self, cx: &mut Context) {
        (self.1)(cx);
    }

    pub fn name(&self) -> &'static str {
        self.0
    }

    commands!(
        move_char_left,
        move_char_right,
        move_line_up,
        move_line_down,
        move_next_word_start,
        move_prev_word_start,
        move_next_word_end,
        move_next_long_word_start,
        move_prev_long_word_start,
        move_next_long_word_end,
        extend_next_word_start,
        extend_prev_word_start,
        extend_next_word_end,
        find_till_char,
        find_next_char,
        extend_till_char,
        extend_next_char,
        till_prev_char,
        find_prev_char,
        extend_till_prev_char,
        extend_prev_char,
        replace,
        switch_case,
        switch_to_uppercase,
        switch_to_lowercase,
        page_up,
        page_down,
        half_page_up,
        half_page_down,
        extend_char_left,
        extend_char_right,
        extend_line_up,
        extend_line_down,
        select_all,
        select_regex,
        split_selection,
        split_selection_on_newline,
        search,
        search_next,
        extend_search_next,
        search_selection,
        extend_line,
        extend_to_line_bounds,
        delete_selection,
        change_selection,
        collapse_selection,
        flip_selections,
        insert_mode,
        append_mode,
        command_mode,
        file_picker,
        code_action,
        buffer_picker,
        symbol_picker,
        last_picker,
        prepend_to_line,
        append_to_line,
        open_below,
        open_above,
        normal_mode,
        goto_mode,
        select_mode,
        exit_select_mode,
        goto_definition,
        goto_type_definition,
        goto_implementation,
        goto_file_start,
        goto_file_end,
        goto_reference,
        goto_first_diag,
        goto_last_diag,
        goto_next_diag,
        goto_prev_diag,
        goto_line_start,
        goto_line_end,
        goto_line_end_newline,
        goto_first_nonwhitespace,
        signature_help,
        insert_tab,
        insert_newline,
        delete_char_backward,
        delete_char_forward,
        delete_word_backward,
        undo,
        redo,
        yank,
        yank_joined_to_clipboard,
        yank_main_selection_to_clipboard,
        replace_with_yanked,
        replace_selections_with_clipboard,
        paste_after,
        paste_before,
        paste_clipboard_after,
        paste_clipboard_before,
        indent,
        unindent,
        format_selections,
        join_selections,
        keep_selections,
        keep_primary_selection,
        completion,
        hover,
        toggle_comments,
        expand_selection,
        match_brackets,
        jump_forward,
        jump_backward,
        window_mode,
        rotate_view,
        hsplit,
        vsplit,
        wclose,
        select_register,
        space_mode,
        view_mode,
        left_bracket_mode,
        right_bracket_mode,
        match_mode
    );
}

impl fmt::Debug for Command {
    fn fmt(&self, f: &mut std::fmt::Formatter<'_>) -> std::fmt::Result {
        let Command(name, _) = self;
        f.debug_tuple("Command").field(name).finish()
    }
}

impl fmt::Display for Command {
    fn fmt(&self, f: &mut std::fmt::Formatter<'_>) -> std::fmt::Result {
        let Command(name, _) = self;
        f.write_str(name)
    }
}

impl std::str::FromStr for Command {
    type Err = anyhow::Error;

    fn from_str(s: &str) -> Result<Self, Self::Err> {
        Command::COMMAND_LIST
            .iter()
            .copied()
            .find(|cmd| cmd.0 == s)
            .ok_or_else(|| anyhow!("No command named '{}'", s))
    }
}

impl<'de> Deserialize<'de> for Command {
    fn deserialize<D>(deserializer: D) -> Result<Self, D::Error>
    where
        D: Deserializer<'de>,
    {
        let s = String::deserialize(deserializer)?;
        s.parse().map_err(de::Error::custom)
    }
}

impl PartialEq for Command {
    fn eq(&self, other: &Self) -> bool {
        self.name() == other.name()
    }
}

fn move_char_left(cx: &mut Context) {
    let count = cx.count();
    let (view, doc) = current!(cx.editor);
    let text = doc.text().slice(..);
    let selection = doc.selection(view.id).transform(|range| {
        movement::move_horizontally(text, range, Direction::Backward, count, Movement::Move)
    });
    doc.set_selection(view.id, selection);
}

fn move_char_right(cx: &mut Context) {
    let count = cx.count();
    let (view, doc) = current!(cx.editor);
    let text = doc.text().slice(..);
    let selection = doc.selection(view.id).transform(|range| {
        movement::move_horizontally(text, range, Direction::Forward, count, Movement::Move)
    });
    doc.set_selection(view.id, selection);
}

fn move_line_up(cx: &mut Context) {
    let count = cx.count();
    let (view, doc) = current!(cx.editor);
    let text = doc.text().slice(..);
    let selection = doc.selection(view.id).transform(|range| {
        movement::move_vertically(text, range, Direction::Backward, count, Movement::Move)
    });
    doc.set_selection(view.id, selection);
}

fn move_line_down(cx: &mut Context) {
    let count = cx.count();
    let (view, doc) = current!(cx.editor);
    let text = doc.text().slice(..);
    let selection = doc.selection(view.id).transform(|range| {
        movement::move_vertically(text, range, Direction::Forward, count, Movement::Move)
    });
    doc.set_selection(view.id, selection);
}

fn goto_line_end(cx: &mut Context) {
    let (view, doc) = current!(cx.editor);

    let selection = doc.selection(view.id).transform(|range| {
        let text = doc.text();
        let line = text.char_to_line(range.head);

        let pos = line_end_char_index(&text.slice(..), line);
        let pos = graphemes::nth_prev_grapheme_boundary(text.slice(..), pos, 1);
        let pos = range.head.max(pos).max(text.line_to_char(line));

        Range::new(
            match doc.mode {
                Mode::Normal | Mode::Insert => pos,
                Mode::Select => range.anchor,
            },
            pos,
        )
    });

    doc.set_selection(view.id, selection);
}

fn goto_line_end_newline(cx: &mut Context) {
    let (view, doc) = current!(cx.editor);

    let selection = doc.selection(view.id).transform(|range| {
        let text = doc.text();
        let line = text.char_to_line(range.head);

        let pos = line_end_char_index(&text.slice(..), line);
        Range::new(pos, pos)
    });

    doc.set_selection(view.id, selection);
}

fn goto_line_start(cx: &mut Context) {
    let (view, doc) = current!(cx.editor);

    let selection = doc.selection(view.id).transform(|range| {
        let text = doc.text();
        let line = text.char_to_line(range.head);

        // adjust to start of the line
        let pos = text.line_to_char(line);
        Range::new(
            match doc.mode {
                Mode::Normal => range.anchor,
                Mode::Select | Mode::Insert => pos,
            },
            pos,
        )
    });

    doc.set_selection(view.id, selection);
}

fn goto_first_nonwhitespace(cx: &mut Context) {
    let (view, doc) = current!(cx.editor);

    let selection = doc.selection(view.id).transform(|range| {
        let text = doc.text();
        let line_idx = text.char_to_line(range.head);

        if let Some(pos) = find_first_non_whitespace_char(text.line(line_idx)) {
            let pos = pos + text.line_to_char(line_idx);
            Range::new(
                match doc.mode {
                    Mode::Normal => pos,
                    Mode::Select => range.anchor,
                    Mode::Insert => unreachable!(),
                },
                pos,
            )
        } else {
            range
        }
    });

    doc.set_selection(view.id, selection);
}

fn goto_window(cx: &mut Context, align: Align) {
    let (view, doc) = current!(cx.editor);

    let scrolloff = PADDING.min(view.area.height as usize / 2); // TODO: user pref

    let last_line = view.last_line(doc);

    let line = match align {
        Align::Top => (view.first_line + scrolloff),
        Align::Center => (view.first_line + (view.area.height as usize / 2)),
        Align::Bottom => last_line.saturating_sub(scrolloff),
    }
    .min(last_line.saturating_sub(scrolloff));

    let pos = doc.text().line_to_char(line);

    doc.set_selection(view.id, Selection::point(pos));
}

fn goto_window_top(cx: &mut Context) {
    goto_window(cx, Align::Top)
}

fn goto_window_middle(cx: &mut Context) {
    goto_window(cx, Align::Center)
}

fn goto_window_bottom(cx: &mut Context) {
    goto_window(cx, Align::Bottom)
}

// TODO: move vs extend could take an extra type Extend/Move that would
// Range::new(if Move { pos } if Extend { range.anchor }, pos)
// since these all really do the same thing

fn move_next_word_start(cx: &mut Context) {
    let count = cx.count();
    let (view, doc) = current!(cx.editor);
    let text = doc.text().slice(..);

    let selection = doc
        .selection(view.id)
        .transform(|range| movement::move_next_word_start(text, range, count));

    doc.set_selection(view.id, selection);
}

fn move_prev_word_start(cx: &mut Context) {
    let count = cx.count();
    let (view, doc) = current!(cx.editor);
    let text = doc.text().slice(..);

    let selection = doc
        .selection(view.id)
        .transform(|range| movement::move_prev_word_start(text, range, count));

    doc.set_selection(view.id, selection);
}

fn move_next_word_end(cx: &mut Context) {
    let count = cx.count();
    let (view, doc) = current!(cx.editor);
    let text = doc.text().slice(..);

    let selection = doc
        .selection(view.id)
        .transform(|range| movement::move_next_word_end(text, range, count));

    doc.set_selection(view.id, selection);
}

fn move_next_long_word_start(cx: &mut Context) {
    let count = cx.count();
    let (view, doc) = current!(cx.editor);
    let text = doc.text().slice(..);

    let selection = doc
        .selection(view.id)
        .transform(|range| movement::move_next_long_word_start(text, range, count));

    doc.set_selection(view.id, selection);
}

fn move_prev_long_word_start(cx: &mut Context) {
    let count = cx.count();
    let (view, doc) = current!(cx.editor);
    let text = doc.text().slice(..);

    let selection = doc
        .selection(view.id)
        .transform(|range| movement::move_prev_long_word_start(text, range, count));

    doc.set_selection(view.id, selection);
}

fn move_next_long_word_end(cx: &mut Context) {
    let count = cx.count();
    let (view, doc) = current!(cx.editor);
    let text = doc.text().slice(..);

    let selection = doc
        .selection(view.id)
        .transform(|range| movement::move_next_long_word_end(text, range, count));

    doc.set_selection(view.id, selection);
}

fn goto_file_start(cx: &mut Context) {
    push_jump(cx.editor);
    let (view, doc) = current!(cx.editor);
    doc.set_selection(view.id, Selection::point(0));
}

fn goto_file_end(cx: &mut Context) {
    push_jump(cx.editor);
    let (view, doc) = current!(cx.editor);
    let text = doc.text();
    let last_line = text.line_to_char(text.len_lines().saturating_sub(2));
    doc.set_selection(view.id, Selection::point(last_line));
}

fn extend_next_word_start(cx: &mut Context) {
    let count = cx.count();
    let (view, doc) = current!(cx.editor);
    let text = doc.text().slice(..);

    let selection = doc.selection(view.id).transform(|range| {
        let word = movement::move_next_word_start(text, range, count);
        let pos = word.head;
        Range::new(range.anchor, pos)
    });

    doc.set_selection(view.id, selection);
}

fn extend_prev_word_start(cx: &mut Context) {
    let count = cx.count();
    let (view, doc) = current!(cx.editor);
    let text = doc.text().slice(..);

    let selection = doc.selection(view.id).transform(|range| {
        let word = movement::move_prev_word_start(text, range, count);
        let pos = word.head;
        Range::new(range.anchor, pos)
    });
    doc.set_selection(view.id, selection);
}

fn extend_next_word_end(cx: &mut Context) {
    let count = cx.count();
    let (view, doc) = current!(cx.editor);
    let text = doc.text().slice(..);

    let selection = doc.selection(view.id).transform(|range| {
        let word = movement::move_next_word_end(text, range, count);
        let pos = word.head;
        Range::new(range.anchor, pos)
    });

    doc.set_selection(view.id, selection);
}

#[inline]
fn find_char_impl<F>(cx: &mut Context, search_fn: F, inclusive: bool, extend: bool)
where
    F: Fn(RopeSlice, char, usize, usize, bool) -> Option<usize> + 'static,
{
    // TODO: count is reset to 1 before next key so we move it into the closure here.
    // Would be nice to carry over.
    let count = cx.count();

    // need to wait for next key
    // TODO: should this be done by grapheme rather than char?  For example,
    // we can't properly handle the line-ending CRLF case here in terms of char.
    cx.on_next_key(move |cx, event| {
        let ch = match event {
            KeyEvent {
                code: KeyCode::Enter,
                ..
            } =>
            // TODO: this isn't quite correct when CRLF is involved.
            // This hack will work in most cases, since documents don't
            // usually mix line endings.  But we should fix it eventually
            // anyway.
            {
                current!(cx.editor)
                    .1
                    .line_ending
                    .as_str()
                    .chars()
                    .next()
                    .unwrap()
            }

            KeyEvent {
                code: KeyCode::Char(ch),
                ..
            } => ch,
            _ => return,
        };

        let (view, doc) = current!(cx.editor);
        let text = doc.text().slice(..);

        let selection = doc.selection(view.id).transform(|range| {
            search_fn(text, ch, range.head, count, inclusive).map_or(range, |pos| {
                if extend {
                    Range::new(range.anchor, pos)
                } else {
                    // select
                    Range::new(range.head, pos)
                }
                // or (pos, pos) to move to found val
            })
        });

        doc.set_selection(view.id, selection);
    })
}

fn find_till_char(cx: &mut Context) {
    find_char_impl(
        cx,
        search::find_nth_next,
        false, /* inclusive */
        false, /* extend */
    )
}

fn find_next_char(cx: &mut Context) {
    find_char_impl(
        cx,
        search::find_nth_next,
        true,  /* inclusive */
        false, /* extend */
    )
}

fn extend_till_char(cx: &mut Context) {
    find_char_impl(
        cx,
        search::find_nth_next,
        false, /* inclusive */
        true,  /* extend */
    )
}

fn extend_next_char(cx: &mut Context) {
    find_char_impl(
        cx,
        search::find_nth_next,
        true, /* inclusive */
        true, /* extend */
    )
}

fn till_prev_char(cx: &mut Context) {
    find_char_impl(
        cx,
        search::find_nth_prev,
        false, /* inclusive */
        false, /* extend */
    )
}

fn find_prev_char(cx: &mut Context) {
    find_char_impl(
        cx,
        search::find_nth_prev,
        true,  /* inclusive */
        false, /* extend */
    )
}

fn extend_till_prev_char(cx: &mut Context) {
    find_char_impl(
        cx,
        search::find_nth_prev,
        false, /* inclusive */
        true,  /* extend */
    )
}

fn extend_prev_char(cx: &mut Context) {
    find_char_impl(
        cx,
        search::find_nth_prev,
        true, /* inclusive */
        true, /* extend */
    )
}

fn replace(cx: &mut Context) {
    let mut buf = [0u8; 4]; // To hold utf8 encoded char.

    // need to wait for next key
    cx.on_next_key(move |cx, event| {
        let (view, doc) = current!(cx.editor);
        let ch = match event {
            KeyEvent {
                code: KeyCode::Char(ch),
                ..
            } => Some(&ch.encode_utf8(&mut buf[..])[..]),
            KeyEvent {
                code: KeyCode::Enter,
                ..
            } => Some(doc.line_ending.as_str()),
            _ => None,
        };

        if let Some(ch) = ch {
            let transaction =
                Transaction::change_by_selection(doc.text(), doc.selection(view.id), |range| {
                    let max_to = rope_end_without_line_ending(&doc.text().slice(..));
                    let to = std::cmp::min(max_to, range.to() + 1);
                    let text: String = RopeGraphemes::new(doc.text().slice(range.from()..to))
                        .map(|g| {
                            let cow: Cow<str> = g.into();
                            if str_is_line_ending(&cow) {
                                cow
                            } else {
                                ch.into()
                            }
                        })
                        .collect();

                    (range.from(), to, Some(text.into()))
                });

            doc.apply(&transaction, view.id);
            doc.append_changes_to_history(view.id);
        }
    })
}

fn switch_case(cx: &mut Context) {
    let (view, doc) = current!(cx.editor);
    let transaction =
        Transaction::change_by_selection(doc.text(), doc.selection(view.id), |range| {
            let text: Tendril = range
                .fragment(doc.text().slice(..))
                .chars()
                .flat_map(|ch| {
                    if ch.is_lowercase() {
                        ch.to_uppercase().collect()
                    } else if ch.is_uppercase() {
                        ch.to_lowercase().collect()
                    } else {
                        vec![ch]
                    }
                })
                .collect();

            (range.from(), range.to() + 1, Some(text))
        });

    doc.apply(&transaction, view.id);
    doc.append_changes_to_history(view.id);
}

fn switch_to_uppercase(cx: &mut Context) {
    let (view, doc) = current!(cx.editor);
    let transaction =
        Transaction::change_by_selection(doc.text(), doc.selection(view.id), |range| {
            let text: Tendril = range.fragment(doc.text().slice(..)).to_uppercase().into();

            (range.from(), range.to() + 1, Some(text))
        });

    doc.apply(&transaction, view.id);
    doc.append_changes_to_history(view.id);
}

fn switch_to_lowercase(cx: &mut Context) {
    let (view, doc) = current!(cx.editor);
    let transaction =
        Transaction::change_by_selection(doc.text(), doc.selection(view.id), |range| {
            let text: Tendril = range.fragment(doc.text().slice(..)).to_lowercase().into();

            (range.from(), range.to() + 1, Some(text))
        });

    doc.apply(&transaction, view.id);
    doc.append_changes_to_history(view.id);
}

fn scroll(cx: &mut Context, offset: usize, direction: Direction) {
    use Direction::*;
    let (view, doc) = current!(cx.editor);
    let cursor = coords_at_pos(doc.text().slice(..), doc.selection(view.id).cursor());
    let doc_last_line = doc.text().len_lines() - 1;

    let last_line = view.last_line(doc);

    if direction == Backward && view.first_line == 0
        || direction == Forward && last_line == doc_last_line
    {
        return;
    }

    let scrolloff = PADDING.min(view.area.height as usize / 2); // TODO: user pref

    view.first_line = match direction {
        Forward => view.first_line + offset,
        Backward => view.first_line.saturating_sub(offset),
    }
    .min(doc_last_line);

    // recalculate last line
    let last_line = view.last_line(doc);

    // clamp into viewport
    let line = cursor
        .row
        .max(view.first_line + scrolloff)
        .min(last_line.saturating_sub(scrolloff));

    let text = doc.text().slice(..);
    let pos = pos_at_coords(text, Position::new(line, cursor.col)); // this func will properly truncate to line end

    // TODO: only manipulate main selection
    doc.set_selection(view.id, Selection::point(pos));
}

fn page_up(cx: &mut Context) {
    let view = view!(cx.editor);
    let offset = view.area.height as usize;
    scroll(cx, offset, Direction::Backward);
}

fn page_down(cx: &mut Context) {
    let view = view!(cx.editor);
    let offset = view.area.height as usize;
    scroll(cx, offset, Direction::Forward);
}

fn half_page_up(cx: &mut Context) {
    let view = view!(cx.editor);
    let offset = view.area.height as usize / 2;
    scroll(cx, offset, Direction::Backward);
}

fn half_page_down(cx: &mut Context) {
    let view = view!(cx.editor);
    let offset = view.area.height as usize / 2;
    scroll(cx, offset, Direction::Forward);
}

fn extend_char_left(cx: &mut Context) {
    let count = cx.count();
    let (view, doc) = current!(cx.editor);
    let text = doc.text().slice(..);
    let selection = doc.selection(view.id).transform(|range| {
        movement::move_horizontally(text, range, Direction::Backward, count, Movement::Extend)
    });
    doc.set_selection(view.id, selection);
}

fn extend_char_right(cx: &mut Context) {
    let count = cx.count();
    let (view, doc) = current!(cx.editor);
    let text = doc.text().slice(..);
    let selection = doc.selection(view.id).transform(|range| {
        movement::move_horizontally(text, range, Direction::Forward, count, Movement::Extend)
    });
    doc.set_selection(view.id, selection);
}

fn extend_line_up(cx: &mut Context) {
    let count = cx.count();
    let (view, doc) = current!(cx.editor);
    let text = doc.text().slice(..);
    let selection = doc.selection(view.id).transform(|range| {
        movement::move_vertically(text, range, Direction::Backward, count, Movement::Extend)
    });
    doc.set_selection(view.id, selection);
}

fn extend_line_down(cx: &mut Context) {
    let count = cx.count();
    let (view, doc) = current!(cx.editor);
    let text = doc.text().slice(..);
    let selection = doc.selection(view.id).transform(|range| {
        movement::move_vertically(text, range, Direction::Forward, count, Movement::Extend)
    });
    doc.set_selection(view.id, selection);
}

fn select_all(cx: &mut Context) {
    let (view, doc) = current!(cx.editor);

    let end = rope_end_without_line_ending(&doc.text().slice(..));
    doc.set_selection(view.id, Selection::single(0, end))
}

fn select_regex(cx: &mut Context) {
    let prompt = ui::regex_prompt(cx, "select:".to_string(), move |view, doc, _, regex| {
        let text = doc.text().slice(..);
        if let Some(selection) = selection::select_on_matches(text, doc.selection(view.id), &regex)
        {
            doc.set_selection(view.id, selection);
        }
    });

    cx.push_layer(Box::new(prompt));
}

fn split_selection(cx: &mut Context) {
    let prompt = ui::regex_prompt(cx, "split:".to_string(), move |view, doc, _, regex| {
        let text = doc.text().slice(..);
        let selection = selection::split_on_matches(text, doc.selection(view.id), &regex);
        doc.set_selection(view.id, selection);
    });

    cx.push_layer(Box::new(prompt));
}

fn split_selection_on_newline(cx: &mut Context) {
    let (view, doc) = current!(cx.editor);
    let text = doc.text().slice(..);
    // only compile the regex once
    #[allow(clippy::trivial_regex)]
    static REGEX: Lazy<Regex> =
        Lazy::new(|| Regex::new(r"\r\n|[\n\r\u{000B}\u{000C}\u{0085}\u{2028}\u{2029}]").unwrap());
    let selection = selection::split_on_matches(text, doc.selection(view.id), &REGEX);
    doc.set_selection(view.id, selection);
}

fn search_impl(doc: &mut Document, view: &mut View, contents: &str, regex: &Regex, extend: bool) {
    let text = doc.text();
    let selection = doc.selection(view.id);
    let start = text.char_to_byte(selection.cursor());

    // use find_at to find the next match after the cursor, loop around the end
    // Careful, `Regex` uses `bytes` as offsets, not character indices!
    let mat = regex
        .find_at(contents, start)
        .or_else(|| regex.find(contents));
    // TODO: message on wraparound
    if let Some(mat) = mat {
        let start = text.byte_to_char(mat.start());
        let end = text.byte_to_char(mat.end());

        if end == 0 {
            // skip empty matches that don't make sense
            return;
        }

        let head = end - 1;

        let selection = if extend {
            selection.clone().push(Range::new(start, head))
        } else {
            Selection::single(start, head)
        };

        doc.set_selection(view.id, selection);
        align_view(doc, view, Align::Center);
    };
}

// TODO: use one function for search vs extend
fn search(cx: &mut Context) {
    let (_, doc) = current!(cx.editor);

    // TODO: could probably share with select_on_matches?

    // HAXX: sadly we can't avoid allocating a single string for the whole buffer since we can't
    // feed chunks into the regex yet
    let contents = doc.text().slice(..).to_string();

    let prompt = ui::regex_prompt(
        cx,
        "search:".to_string(),
        move |view, doc, registers, regex| {
            search_impl(doc, view, &contents, &regex, false);
            // TODO: only store on enter (accept), not update
            registers.write('\\', vec![regex.as_str().to_string()]);
        },
    );

    cx.push_layer(Box::new(prompt));
}

fn search_next_impl(cx: &mut Context, extend: bool) {
    let (view, doc) = current!(cx.editor);
    let registers = &mut cx.editor.registers;
    if let Some(query) = registers.read('\\') {
        let query = query.first().unwrap();
        let contents = doc.text().slice(..).to_string();
        let regex = Regex::new(query).unwrap();
        search_impl(doc, view, &contents, &regex, extend);
    }
}

fn search_next(cx: &mut Context) {
    search_next_impl(cx, false);
}

fn extend_search_next(cx: &mut Context) {
    search_next_impl(cx, true);
}

fn search_selection(cx: &mut Context) {
    let (view, doc) = current!(cx.editor);
    let contents = doc.text().slice(..);
    let query = doc.selection(view.id).primary().fragment(contents);
    let regex = regex::escape(&query);
    cx.editor.registers.write('\\', vec![regex]);
    search_next(cx);
}

fn extend_line(cx: &mut Context) {
    let count = cx.count();
    let (view, doc) = current!(cx.editor);

    let pos = doc.selection(view.id).primary();
    let text = doc.text();

    let line_start = text.char_to_line(pos.anchor);
    let start = text.line_to_char(line_start);
    let line_end = text.char_to_line(pos.head);
    let mut end = line_end_char_index(&text.slice(..), line_end + count.saturating_sub(1));

    if pos.anchor == start && pos.head == end && line_end < (text.len_lines() - 2) {
        end = line_end_char_index(&text.slice(..), line_end + 1);
    }

    doc.set_selection(view.id, Selection::single(start, end));
}

fn extend_to_line_bounds(cx: &mut Context) {
    let (view, doc) = current!(cx.editor);

    let text = doc.text();
    let selection = doc.selection(view.id).transform(|range| {
        let start = text.line_to_char(text.char_to_line(range.from()));
        let end = text
            .line_to_char(text.char_to_line(range.to()) + 1)
            .saturating_sub(1);

        if range.anchor < range.head {
            Range::new(start, end)
        } else {
            Range::new(end, start)
        }
    });

    doc.set_selection(view.id, selection);
}

fn delete_selection_impl(reg: &mut Register, doc: &mut Document, view_id: ViewId) {
    // first yank the selection
    let values: Vec<String> = doc
        .selection(view_id)
        .fragments(doc.text().slice(..))
        .map(Cow::into_owned)
        .collect();

    reg.write(values);

    // then delete
    let transaction =
        Transaction::change_by_selection(doc.text(), doc.selection(view_id), |range| {
            let alltext = doc.text().slice(..);
            let max_to = rope_end_without_line_ending(&alltext);
            let to = std::cmp::min(max_to, range.to() + 1);
            (range.from(), to, None)
        });
    doc.apply(&transaction, view_id);
}

fn delete_selection(cx: &mut Context) {
    let reg_name = cx.selected_register.name();
    let (view, doc) = current!(cx.editor);
    let registers = &mut cx.editor.registers;
    let reg = registers.get_or_insert(reg_name);
    delete_selection_impl(reg, doc, view.id);

    doc.append_changes_to_history(view.id);

    // exit select mode, if currently in select mode
    exit_select_mode(cx);
}

fn change_selection(cx: &mut Context) {
    let reg_name = cx.selected_register.name();
    let (view, doc) = current!(cx.editor);
    let registers = &mut cx.editor.registers;
    let reg = registers.get_or_insert(reg_name);
    delete_selection_impl(reg, doc, view.id);
    enter_insert_mode(doc);
}

fn collapse_selection(cx: &mut Context) {
    let (view, doc) = current!(cx.editor);
    let selection = doc
        .selection(view.id)
        .transform(|range| Range::new(range.head, range.head));

    doc.set_selection(view.id, selection);
}

fn flip_selections(cx: &mut Context) {
    let (view, doc) = current!(cx.editor);
    let selection = doc
        .selection(view.id)
        .transform(|range| Range::new(range.head, range.anchor));

    doc.set_selection(view.id, selection);
}

fn enter_insert_mode(doc: &mut Document) {
    doc.mode = Mode::Insert;
}

// inserts at the start of each selection
fn insert_mode(cx: &mut Context) {
    let (view, doc) = current!(cx.editor);
    enter_insert_mode(doc);

    let selection = doc
        .selection(view.id)
        .transform(|range| Range::new(range.to(), range.from()));
    doc.set_selection(view.id, selection);
}

// inserts at the end of each selection
fn append_mode(cx: &mut Context) {
    let (view, doc) = current!(cx.editor);
    enter_insert_mode(doc);
    doc.restore_cursor = true;

    let text = doc.text().slice(..);
    let selection = doc.selection(view.id).transform(|range| {
        Range::new(
            range.from(),
            graphemes::next_grapheme_boundary(text, range.to()), // to() + next char
        )
    });

    let end = text.len_chars();

    if selection.iter().any(|range| range.head == end) {
        let transaction = Transaction::change(
            doc.text(),
            std::array::IntoIter::new([(end, end, Some(doc.line_ending.as_str().into()))]),
        );
        doc.apply(&transaction, view.id);
    }

    doc.set_selection(view.id, selection);
}

mod cmd {
    use super::*;
    use std::collections::HashMap;

    use helix_view::editor::Action;
    use ui::completers::{self, Completer};

    #[derive(Clone)]
    pub struct TypableCommand {
        pub name: &'static str,
        pub alias: Option<&'static str>,
        pub doc: &'static str,
        // params, flags, helper, completer
        pub fun: fn(&mut compositor::Context, &[&str], PromptEvent) -> anyhow::Result<()>,
        pub completer: Option<Completer>,
    }

    fn quit(
        cx: &mut compositor::Context,
        _args: &[&str],
        _event: PromptEvent,
    ) -> anyhow::Result<()> {
        // last view and we have unsaved changes
        if cx.editor.tree.views().count() == 1 {
            buffers_remaining_impl(cx.editor)?
        }

        cx.editor
            .close(view!(cx.editor).id, /* close_buffer */ false);

        Ok(())
    }

    fn force_quit(
        cx: &mut compositor::Context,
        _args: &[&str],
        _event: PromptEvent,
    ) -> anyhow::Result<()> {
        cx.editor
            .close(view!(cx.editor).id, /* close_buffer */ false);

        Ok(())
    }

    fn open(
        cx: &mut compositor::Context,
        args: &[&str],
        _event: PromptEvent,
    ) -> anyhow::Result<()> {
        let path = args.get(0).context("wrong argument count")?;
        let _ = cx.editor.open(path.into(), Action::Replace)?;
        Ok(())
    }

    fn write_impl<P: AsRef<Path>>(
        cx: &mut compositor::Context,
        path: Option<P>,
    ) -> Result<tokio::task::JoinHandle<Result<(), anyhow::Error>>, anyhow::Error> {
        let jobs = &mut cx.jobs;
        let (_, doc) = current!(cx.editor);

        if let Some(path) = path {
            doc.set_path(path.as_ref()).context("invalid filepath")?;
        }
        if doc.path().is_none() {
            bail!("cannot write a buffer without a filename");
        }
        let fmt = doc.auto_format().map(|fmt| {
            let shared = fmt.shared();
            let callback = make_format_callback(
                doc.id(),
                doc.version(),
                Modified::SetUnmodified,
                shared.clone(),
            );
            jobs.callback(callback);
            shared
        });
        Ok(tokio::spawn(doc.format_and_save(fmt)))
    }

    fn write(
        cx: &mut compositor::Context,
        args: &[&str],
        _event: PromptEvent,
    ) -> anyhow::Result<()> {
        let handle = write_impl(cx, args.first())?;
        cx.jobs
            .add(Job::new(handle.unwrap_or_else(|e| Err(e.into()))).wait_before_exiting());

        Ok(())
    }

    fn new_file(
        cx: &mut compositor::Context,
        _args: &[&str],
        _event: PromptEvent,
    ) -> anyhow::Result<()> {
        cx.editor.new_file(Action::Replace);

        Ok(())
    }

    fn format(
        cx: &mut compositor::Context,
        _args: &[&str],
        _event: PromptEvent,
    ) -> anyhow::Result<()> {
        let (_, doc) = current!(cx.editor);

        if let Some(format) = doc.format() {
            let callback =
                make_format_callback(doc.id(), doc.version(), Modified::LeaveModified, format);
            cx.jobs.callback(callback);
        }

        Ok(())
    }
    fn set_indent_style(
        cx: &mut compositor::Context,
        args: &[&str],
        _event: PromptEvent,
    ) -> anyhow::Result<()> {
        use IndentStyle::*;

        // If no argument, report current indent style.
        if args.is_empty() {
            let style = current!(cx.editor).1.indent_style;
            cx.editor.set_status(match style {
                Tabs => "tabs".into(),
                Spaces(1) => "1 space".into(),
                Spaces(n) if (2..=8).contains(&n) => format!("{} spaces", n),
                _ => "error".into(), // Shouldn't happen.
            });
            return Ok(());
        }

        // Attempt to parse argument as an indent style.
        let style = match args.get(0) {
            Some(arg) if "tabs".starts_with(&arg.to_lowercase()) => Some(Tabs),
            Some(&"0") => Some(Tabs),
            Some(arg) => arg
                .parse::<u8>()
                .ok()
                .filter(|n| (1..=8).contains(n))
                .map(Spaces),
            _ => None,
        };

        let style = style.context("invalid indent style")?;
        let doc = doc_mut!(cx.editor);
        doc.indent_style = style;

        Ok(())
    }

    /// Sets or reports the current document's line ending setting.
    fn set_line_ending(
        cx: &mut compositor::Context,
        args: &[&str],
        _event: PromptEvent,
    ) -> anyhow::Result<()> {
        use LineEnding::*;

        // If no argument, report current line ending setting.
        if args.is_empty() {
            let line_ending = current!(cx.editor).1.line_ending;
            cx.editor.set_status(match line_ending {
                Crlf => "crlf".into(),
                LF => "line feed".into(),
                FF => "form feed".into(),
                CR => "carriage return".into(),
                Nel => "next line".into(),

                // These should never be a document's default line ending.
                VT | LS | PS => "error".into(),
            });

            return Ok(());
        }

        // Attempt to parse argument as a line ending.
        let line_ending = match args.get(0) {
            // We check for CR first because it shares a common prefix with CRLF.
            Some(arg) if "cr".starts_with(&arg.to_lowercase()) => Some(CR),
            Some(arg) if "crlf".starts_with(&arg.to_lowercase()) => Some(Crlf),
            Some(arg) if "lf".starts_with(&arg.to_lowercase()) => Some(LF),
            Some(arg) if "ff".starts_with(&arg.to_lowercase()) => Some(FF),
            Some(arg) if "nel".starts_with(&arg.to_lowercase()) => Some(Nel),
            _ => None,
        };

        let line_ending = line_ending.context("invalid line ending")?;
        doc_mut!(cx.editor).line_ending = line_ending;
        Ok(())
    }

    fn earlier(
        cx: &mut compositor::Context,
        args: &[&str],
        _event: PromptEvent,
    ) -> anyhow::Result<()> {
        let uk = args
            .join(" ")
            .parse::<helix_core::history::UndoKind>()
            .map_err(|s| anyhow!(s))?;

        let (view, doc) = current!(cx.editor);
        doc.earlier(view.id, uk);

        Ok(())
    }

    fn later(
        cx: &mut compositor::Context,
        args: &[&str],
        _event: PromptEvent,
    ) -> anyhow::Result<()> {
        let uk = args
            .join(" ")
            .parse::<helix_core::history::UndoKind>()
            .map_err(|s| anyhow!(s))?;
        let (view, doc) = current!(cx.editor);
        doc.later(view.id, uk);

        Ok(())
    }

    fn write_quit(
        cx: &mut compositor::Context,
        args: &[&str],
        event: PromptEvent,
    ) -> anyhow::Result<()> {
        let handle = write_impl(cx, args.first())?;
        let _ = helix_lsp::block_on(handle)?;
        quit(cx, &[], event)
    }

    fn force_write_quit(
        cx: &mut compositor::Context,
        args: &[&str],
        event: PromptEvent,
    ) -> anyhow::Result<()> {
        let handle = write_impl(cx, args.first())?;
        let _ = helix_lsp::block_on(handle)?;
        force_quit(cx, &[], event)
    }

    /// Results an error if there are modified buffers remaining and sets editor error,
    /// otherwise returns `Ok(())`
    fn buffers_remaining_impl(editor: &mut Editor) -> anyhow::Result<()> {
        let modified: Vec<_> = editor
            .documents()
            .filter(|doc| doc.is_modified())
            .map(|doc| {
                doc.relative_path()
                    .map(|path| path.to_string_lossy().to_string())
                    .unwrap_or_else(|| "[scratch]".into())
            })
            .collect();
        if !modified.is_empty() {
            bail!(
                "{} unsaved buffer(s) remaining: {:?}",
                modified.len(),
                modified
            );
        }
        Ok(())
    }

    fn write_all_impl(
        editor: &mut Editor,
        _args: &[&str],
        _event: PromptEvent,
        quit: bool,
        force: bool,
    ) -> anyhow::Result<()> {
        let mut errors = String::new();

        // save all documents
        for (_, doc) in &mut editor.documents {
            if doc.path().is_none() {
                errors.push_str("cannot write a buffer without a filename\n");
                continue;
            }

            // TODO: handle error.
            let _ = helix_lsp::block_on(tokio::spawn(doc.save()));
        }

        if quit {
            if !force {
                buffers_remaining_impl(editor)?;
            }

            // close all views
            let views: Vec<_> = editor.tree.views().map(|(view, _)| view.id).collect();
            for view_id in views {
                editor.close(view_id, false);
            }
        }

        bail!(errors)
    }

    fn write_all(
        cx: &mut compositor::Context,
        args: &[&str],
        event: PromptEvent,
    ) -> anyhow::Result<()> {
        write_all_impl(&mut cx.editor, args, event, false, false)
    }

    fn write_all_quit(
        cx: &mut compositor::Context,
        args: &[&str],
        event: PromptEvent,
    ) -> anyhow::Result<()> {
        write_all_impl(&mut cx.editor, args, event, true, false)
    }

    fn force_write_all_quit(
        cx: &mut compositor::Context,
        args: &[&str],
        event: PromptEvent,
    ) -> anyhow::Result<()> {
        write_all_impl(&mut cx.editor, args, event, true, true)
    }

    fn quit_all_impl(
        editor: &mut Editor,
        _args: &[&str],
        _event: PromptEvent,
        force: bool,
    ) -> anyhow::Result<()> {
        if !force {
            buffers_remaining_impl(editor)?;
        }

        // close all views
        let views: Vec<_> = editor.tree.views().map(|(view, _)| view.id).collect();
        for view_id in views {
            editor.close(view_id, false);
        }

        Ok(())
    }

    fn quit_all(
        cx: &mut compositor::Context,
        args: &[&str],
        event: PromptEvent,
    ) -> anyhow::Result<()> {
        quit_all_impl(&mut cx.editor, args, event, false)
    }

    fn force_quit_all(
        cx: &mut compositor::Context,
        args: &[&str],
        event: PromptEvent,
    ) -> anyhow::Result<()> {
        quit_all_impl(&mut cx.editor, args, event, true)
    }

    fn theme(
        cx: &mut compositor::Context,
        args: &[&str],
        _event: PromptEvent,
    ) -> anyhow::Result<()> {
        let theme = args.first().context("theme not provided")?;
        cx.editor.set_theme_from_name(theme)
    }

    fn yank_main_selection_to_clipboard(
        cx: &mut compositor::Context,
        _args: &[&str],
        _event: PromptEvent,
    ) -> anyhow::Result<()> {
        yank_main_selection_to_clipboard_impl(&mut cx.editor)
    }

    fn yank_joined_to_clipboard(
        cx: &mut compositor::Context,
        args: &[&str],
        _event: PromptEvent,
    ) -> anyhow::Result<()> {
        let (_, doc) = current!(cx.editor);
        let separator = args
            .first()
            .copied()
            .unwrap_or_else(|| doc.line_ending.as_str());
        yank_joined_to_clipboard_impl(&mut cx.editor, separator)
    }

    fn paste_clipboard_after(
        cx: &mut compositor::Context,
        _args: &[&str],
        _event: PromptEvent,
    ) -> anyhow::Result<()> {
        paste_clipboard_impl(&mut cx.editor, Paste::After)
    }

    fn paste_clipboard_before(
        cx: &mut compositor::Context,
        _args: &[&str],
        _event: PromptEvent,
    ) -> anyhow::Result<()> {
        paste_clipboard_impl(&mut cx.editor, Paste::After)
    }

    fn replace_selections_with_clipboard(
        cx: &mut compositor::Context,
        _args: &[&str],
        _event: PromptEvent,
    ) -> anyhow::Result<()> {
        let (view, doc) = current!(cx.editor);

        match cx.editor.clipboard_provider.get_contents() {
            Ok(contents) => {
                let transaction =
                    Transaction::change_by_selection(doc.text(), doc.selection(view.id), |range| {
                        let max_to = rope_end_without_line_ending(&doc.text().slice(..));
                        let to = std::cmp::min(max_to, range.to() + 1);
                        (range.from(), to, Some(contents.as_str().into()))
                    });

                doc.apply(&transaction, view.id);
                doc.append_changes_to_history(view.id);
                Ok(())
            }
            Err(e) => Err(e.context("Couldn't get system clipboard contents")),
        }
    }

    fn show_clipboard_provider(
        cx: &mut compositor::Context,
        _args: &[&str],
        _event: PromptEvent,
    ) -> anyhow::Result<()> {
        cx.editor
            .set_status(cx.editor.clipboard_provider.name().into());
        Ok(())
    }

    fn change_current_directory(
        cx: &mut compositor::Context,
        args: &[&str],
        _event: PromptEvent,
    ) -> anyhow::Result<()> {
        let dir = args.first().context("target directory not provided")?;

        if let Err(e) = std::env::set_current_dir(dir) {
            bail!("Couldn't change the current working directory: {:?}", e);
        }

        let cwd = std::env::current_dir().context("Couldn't get the new working directory")?;
        cx.editor.set_status(format!(
            "Current working directory is now {}",
            cwd.display()
        ));
        Ok(())
    }

    fn show_current_directory(
        cx: &mut compositor::Context,
        _args: &[&str],
        _event: PromptEvent,
    ) -> anyhow::Result<()> {
        let cwd = std::env::current_dir().context("Couldn't get the new working directory")?;
        cx.editor
            .set_status(format!("Current working directory is {}", cwd.display()));
        Ok(())
    }

    /// Sets the [`Document`]'s encoding..
    fn set_encoding(
        cx: &mut compositor::Context,
        args: &[&str],
        _event: PromptEvent,
    ) -> anyhow::Result<()> {
        let (_, doc) = current!(cx.editor);
        if let Some(label) = args.first() {
            doc.set_encoding(label)
        } else {
            let encoding = doc.encoding().name().to_string();
            cx.editor.set_status(encoding);
            Ok(())
        }
    }

    /// Reload the [`Document`] from its source file.
    fn reload(
        cx: &mut compositor::Context,
        _args: &[&str],
        _event: PromptEvent,
    ) -> anyhow::Result<()> {
        let (view, doc) = current!(cx.editor);
        doc.reload(view.id)
    }

    pub const TYPABLE_COMMAND_LIST: &[TypableCommand] = &[
        TypableCommand {
            name: "quit",
            alias: Some("q"),
            doc: "Close the current view.",
            fun: quit,
            completer: None,
        },
        TypableCommand {
            name: "quit!",
            alias: Some("q!"),
            doc: "Close the current view.",
            fun: force_quit,
            completer: None,
        },
        TypableCommand {
            name: "open",
            alias: Some("o"),
            doc: "Open a file from disk into the current view.",
            fun: open,
            completer: Some(completers::filename),
        },
        TypableCommand {
            name: "write",
            alias: Some("w"),
            doc: "Write changes to disk. Accepts an optional path (:write some/path.txt)",
            fun: write,
            completer: Some(completers::filename),
        },
        TypableCommand {
            name: "new",
            alias: Some("n"),
            doc: "Create a new scratch buffer.",
            fun: new_file,
            completer: Some(completers::filename),
        },
        TypableCommand {
            name: "format",
            alias: Some("fmt"),
            doc: "Format the file using a formatter.",
            fun: format,
            completer: None,
        },
        TypableCommand {
            name: "indent-style",
            alias: None,
            doc: "Set the indentation style for editing. ('t' for tabs or 1-8 for number of spaces.)",
            fun: set_indent_style,
            completer: None,
        },
        TypableCommand {
            name: "line-ending",
            alias: None,
            doc: "Set the document's default line ending. Options: crlf, lf, cr, ff, nel.",
            fun: set_line_ending,
            completer: None,
        },
        TypableCommand {
            name: "earlier",
            alias: Some("ear"),
            doc: "Jump back to an earlier point in edit history. Accepts a number of steps or a time span.",
            fun: earlier,
            completer: None,
        },
        TypableCommand {
            name: "later",
            alias: Some("lat"),
            doc: "Jump to a later point in edit history. Accepts a number of steps or a time span.",
            fun: later,
            completer: None,
        },
        TypableCommand {
            name: "write-quit",
            alias: Some("wq"),
            doc: "Writes changes to disk and closes the current view. Accepts an optional path (:wq some/path.txt)",
            fun: write_quit,
            completer: Some(completers::filename),
        },
        TypableCommand {
            name: "write-quit!",
            alias: Some("wq!"),
            doc: "Writes changes to disk and closes the current view forcefully. Accepts an optional path (:wq! some/path.txt)",
            fun: force_write_quit,
            completer: Some(completers::filename),
        },
        TypableCommand {
            name: "write-all",
            alias: Some("wa"),
            doc: "Writes changes from all views to disk.",
            fun: write_all,
            completer: None,
        },
        TypableCommand {
            name: "write-quit-all",
            alias: Some("wqa"),
            doc: "Writes changes from all views to disk and close all views.",
            fun: write_all_quit,
            completer: None,
        },
        TypableCommand {
            name: "write-quit-all!",
            alias: Some("wqa!"),
            doc: "Writes changes from all views to disk and close all views forcefully (ignoring unsaved changes).",
            fun: force_write_all_quit,
            completer: None,
        },
        TypableCommand {
            name: "quit-all",
            alias: Some("qa"),
            doc: "Close all views.",
            fun: quit_all,
            completer: None,
        },
        TypableCommand {
            name: "quit-all!",
            alias: Some("qa!"),
            doc: "Close all views forcefully (ignoring unsaved changes).",
            fun: force_quit_all,
            completer: None,
        },
        TypableCommand {
            name: "theme",
            alias: None,
            doc: "Change the theme of current view. Requires theme name as argument (:theme <name>)",
            fun: theme,
            completer: Some(completers::theme),
        },
        TypableCommand {
            name: "clipboard-yank",
            alias: None,
            doc: "Yank main selection into system clipboard.",
            fun: yank_main_selection_to_clipboard,
            completer: None,
        },
        TypableCommand {
            name: "clipboard-yank-join",
            alias: None,
            doc: "Yank joined selections into system clipboard. A separator can be provided as first argument. Default value is newline.", // FIXME: current UI can't display long doc.
            fun: yank_joined_to_clipboard,
            completer: None,
        },
        TypableCommand {
            name: "clipboard-paste-after",
            alias: None,
            doc: "Paste system clipboard after selections.",
            fun: paste_clipboard_after,
            completer: None,
        },
        TypableCommand {
            name: "clipboard-paste-before",
            alias: None,
            doc: "Paste system clipboard before selections.",
            fun: paste_clipboard_before,
            completer: None,
        },
        TypableCommand {
            name: "clipboard-paste-replace",
            alias: None,
            doc: "Replace selections with content of system clipboard.",
            fun: replace_selections_with_clipboard,
            completer: None,
        },
        TypableCommand {
            name: "show-clipboard-provider",
            alias: None,
            doc: "Show clipboard provider name in status bar.",
            fun: show_clipboard_provider,
            completer: None,
        },
        TypableCommand {
            name: "change-current-directory",
            alias: Some("cd"),
            doc: "Change the current working directory (:cd <dir>).",
            fun: change_current_directory,
            completer: Some(completers::directory),
        },
        TypableCommand {
            name: "show-directory",
            alias: Some("pwd"),
            doc: "Show the current working directory.",
            fun: show_current_directory,
            completer: None,
        },
        TypableCommand {
            name: "encoding",
            alias: None,
            doc: "Set encoding based on `https://encoding.spec.whatwg.org`",
            fun: set_encoding,
            completer: None,
        },
        TypableCommand {
            name: "reload",
            alias: None,
            doc: "Discard changes and reload from the source file.",
            fun: reload,
            completer: None,
        }
    ];

    pub static COMMANDS: Lazy<HashMap<&'static str, &'static TypableCommand>> = Lazy::new(|| {
        let mut map = HashMap::new();

        for cmd in TYPABLE_COMMAND_LIST {
            map.insert(cmd.name, cmd);
            if let Some(alias) = cmd.alias {
                map.insert(alias, cmd);
            }
        }

        map
    });
}

fn command_mode(cx: &mut Context) {
    let mut prompt = Prompt::new(
        ":".to_owned(),
        |input: &str| {
            // we use .this over split_whitespace() because we care about empty segments
            let parts = input.split(' ').collect::<Vec<&str>>();

            // simple heuristic: if there's no just one part, complete command name.
            // if there's a space, per command completion kicks in.
            if parts.len() <= 1 {
                let end = 0..;
                cmd::TYPABLE_COMMAND_LIST
                    .iter()
                    .filter(|command| command.name.contains(input))
                    .map(|command| (end.clone(), Cow::Borrowed(command.name)))
                    .collect()
            } else {
                let part = parts.last().unwrap();

                if let Some(cmd::TypableCommand {
                    completer: Some(completer),
                    ..
                }) = cmd::COMMANDS.get(parts[0])
                {
                    completer(part)
                        .into_iter()
                        .map(|(range, file)| {
                            // offset ranges to input
                            let offset = input.len() - part.len();
                            let range = (range.start + offset)..;
                            (range, file)
                        })
                        .collect()
                } else {
                    Vec::new()
                }
            }
        }, // completion
        move |cx: &mut compositor::Context, input: &str, event: PromptEvent| {
            if event != PromptEvent::Validate {
                return;
            }

            let parts = input.split_whitespace().collect::<Vec<&str>>();
            if parts.is_empty() {
                return;
            }

            if let Some(cmd) = cmd::COMMANDS.get(parts[0]) {
                if let Err(e) = (cmd.fun)(cx, &parts[1..], event) {
                    cx.editor.set_error(format!("{}", e));
                }
            } else {
                cx.editor
                    .set_error(format!("no such command: '{}'", parts[0]));
            };
        },
    );
    prompt.doc_fn = Box::new(|input: &str| {
        let part = input.split(' ').next().unwrap_or_default();

        if let Some(cmd::TypableCommand { doc, .. }) = cmd::COMMANDS.get(part) {
            return Some(doc);
        }

        None
    });

    cx.push_layer(Box::new(prompt));
}

fn file_picker(cx: &mut Context) {
    let root = find_root(None).unwrap_or_else(|| PathBuf::from("./"));
    let picker = ui::file_picker(root);
    cx.push_layer(Box::new(picker));
}

fn buffer_picker(cx: &mut Context) {
    let current = view!(cx.editor).doc;

    let picker = Picker::new(
        cx.editor
            .documents
            .iter()
            .map(|(id, doc)| (id, doc.relative_path()))
            .collect(),
        move |(id, path): &(DocumentId, Option<PathBuf>)| {
            // format_fn
            match path.as_ref().and_then(|path| path.to_str()) {
                Some(path) => {
                    if *id == current {
                        format!("{} (*)", path).into()
                    } else {
                        path.into()
                    }
                }
                None => "[scratch buffer]".into(),
            }
        },
        |editor: &mut Editor, (id, _path): &(DocumentId, Option<PathBuf>), _action| {
            editor.switch(*id, Action::Replace);
        },
    );
    cx.push_layer(Box::new(picker));
}

fn symbol_picker(cx: &mut Context) {
    fn nested_to_flat(
        list: &mut Vec<lsp::SymbolInformation>,
        file: &lsp::TextDocumentIdentifier,
        symbol: lsp::DocumentSymbol,
    ) {
        #[allow(deprecated)]
        list.push(lsp::SymbolInformation {
            name: symbol.name,
            kind: symbol.kind,
            tags: symbol.tags,
            deprecated: symbol.deprecated,
            location: lsp::Location::new(file.uri.clone(), symbol.selection_range),
            container_name: None,
        });
        for child in symbol.children.into_iter().flatten() {
            nested_to_flat(list, file, child);
        }
    }
    let (_, doc) = current!(cx.editor);

    let language_server = match doc.language_server() {
        Some(language_server) => language_server,
        None => return,
    };
    let offset_encoding = language_server.offset_encoding();

    let future = language_server.document_symbols(doc.identifier());

    cx.callback(
        future,
        move |editor: &mut Editor,
              compositor: &mut Compositor,
              response: Option<lsp::DocumentSymbolResponse>| {
            if let Some(symbols) = response {
                // lsp has two ways to represent symbols (flat/nested)
                // convert the nested variant to flat, so that we have a homogeneous list
                let symbols = match symbols {
                    lsp::DocumentSymbolResponse::Flat(symbols) => symbols,
                    lsp::DocumentSymbolResponse::Nested(symbols) => {
                        let (_view, doc) = current!(editor);
                        let mut flat_symbols = Vec::new();
                        for symbol in symbols {
                            nested_to_flat(&mut flat_symbols, &doc.identifier(), symbol)
                        }
                        flat_symbols
                    }
                };

                let picker = Picker::new(
                    symbols,
                    |symbol| (&symbol.name).into(),
                    move |editor: &mut Editor, symbol, _action| {
                        push_jump(editor);
                        let (view, doc) = current!(editor);

                        if let Some(range) =
                            lsp_range_to_range(doc.text(), symbol.location.range, offset_encoding)
                        {
                            doc.set_selection(view.id, Selection::single(range.to(), range.from()));
                            align_view(doc, view, Align::Center);
                        }
                    },
                );
                compositor.push(Box::new(picker))
            }
        },
    )
}

<<<<<<< HEAD
pub fn workspace_symbol_picker(cx: &mut Context) {
    let (view, doc) = current!(cx.editor);

    let language_server = match doc.language_server() {
        Some(language_server) => language_server,
        None => return,
    };
    let offset_encoding = language_server.offset_encoding();

    let future = language_server.workspace_symbols("".to_string());

    cx.callback(
        future,
        move |editor: &mut Editor,
              compositor: &mut Compositor,
              response: Option<Vec<lsp::SymbolInformation>>| {
            if let Some(symbols) = response {
                let picker = Picker::new(
                    symbols,
                    |symbol| (&symbol.name).into(),
                    move |editor: &mut Editor, symbol, _action| {
                        push_jump(editor);
                        let (view, doc) = current!(editor);

                        // if let Some(range) =
                        //     lsp_range_to_range(doc.text(), symbol.location.range, offset_encoding)
                        // {
                        //     doc.set_selection(view.id, Selection::single(range.to(), range.from()));
                        //     align_view(doc, view, Align::Center);
                        // }
                    },
                );
                compositor.push(Box::new(picker))
            }
        },
    )
}

pub fn code_action(cx: &mut Context) {
    let (view, doc) = current!(cx.editor);

    let language_server = match doc.language_server() {
        Some(language_server) => language_server,
        None => return,
    };

    let range = range_to_lsp_range(
        doc.text(),
        doc.selection(view.id).primary(),
        language_server.offset_encoding(),
    );

    let future = language_server.code_actions(doc.identifier(), range);
    let offset_encoding = language_server.offset_encoding().clone();

    cx.callback(
        future,
        move |_editor: &mut Editor,
              compositor: &mut Compositor,
              response: Option<lsp::CodeActionResponse>| {
            if let Some(actions) = response {
                let picker = Picker::new(
                    actions,
                    |action| match action {
                        lsp::CodeActionOrCommand::CodeAction(action) => {
                            action.title.as_str().into()
                        }
                        lsp::CodeActionOrCommand::Command(command) => command.title.as_str().into(),
                    },
                    move |editor, code_action, _action| {
                        make_code_action_callback(editor, code_action, offset_encoding)
                    },
                );
                compositor.push(Box::new(picker))
            }
        },
    )
}

fn make_code_action_callback(
    editor: &mut Editor,
    code_action: &lsp::CodeActionOrCommand,
    offset_encoding: OffsetEncoding,
) {
    match code_action {
        lsp::CodeActionOrCommand::Command(command) => {
            todo!("command: {:?}", command);
        }
        lsp::CodeActionOrCommand::CodeAction(code_action) => {
            log::debug!("code action: {:?}", code_action);
            if let Some(ref edit) = code_action.edit {
                if let Some(ref changes) = edit.document_changes {
                    match changes {
                        lsp::DocumentChanges::Edits(document_edits) => {
                            for document_edit in document_edits {
                                apply_edits(
                                    editor,
                                    &document_edit.text_document,
                                    offset_encoding,
                                    &document_edit.edits,
                                );
                            }
                        }
                        lsp::DocumentChanges::Operations(operations) => {
                            todo!("operations: {:?}", operations)
                        }
                    }
                }
            }
        }
    }
}

fn apply_edits(
    editor: &mut Editor,
    edited_document: &lsp::OptionalVersionedTextDocumentIdentifier,
    offset_encoding: OffsetEncoding,
    edits: &Vec<lsp::OneOf<lsp::TextEdit, lsp::AnnotatedTextEdit>>,
) {
    let (view, doc) = current!(editor);
    assert_eq!(doc.url().unwrap(), edited_document.uri);
    let lsp_pos_to_pos = |lsp_pos| lsp_pos_to_pos(doc.text(), lsp_pos, offset_encoding).unwrap();

    let changes = edits
        .iter()
        .map(|edit| match edit {
            lsp::OneOf::Left(text_edit) => text_edit,
            lsp::OneOf::Right(annotated_text_edit) => &annotated_text_edit.text_edit, // TODO: Handle annotations
        })
        .map(|edit| -> Change {
            log::debug!("text edit: {:?}", edit);
            // This clone probably could be optimized if Picker::new would give T instead of &T
            let text_replacement = Tendril::from(edit.new_text.clone());
            (
                lsp_pos_to_pos(edit.range.start),
                lsp_pos_to_pos(edit.range.end),
                Some(text_replacement.clone().into()),
            )
        });
    let transaction = Transaction::change(doc.text(), changes);
    doc.apply(&transaction, view.id);
=======
fn last_picker(cx: &mut Context) {
    // TODO: last picker does not seemed to work well with buffer_picker
    cx.callback = Some(Box::new(|compositor: &mut Compositor| {
        if let Some(picker) = compositor.last_picker.take() {
            compositor.push(picker);
        }
        // XXX: figure out how to show error when no last picker lifetime
        // cx.editor.set_error("no last picker".to_owned())
    }));
>>>>>>> eba0bbda
}

// I inserts at the first nonwhitespace character of each line with a selection
fn prepend_to_line(cx: &mut Context) {
    goto_first_nonwhitespace(cx);
    let doc = doc_mut!(cx.editor);
    enter_insert_mode(doc);
}

// A inserts at the end of each line with a selection
fn append_to_line(cx: &mut Context) {
    let (view, doc) = current!(cx.editor);
    enter_insert_mode(doc);

    let selection = doc.selection(view.id).transform(|range| {
        let text = doc.text();
        let line = text.char_to_line(range.head);
        let pos = line_end_char_index(&text.slice(..), line);
        Range::new(pos, pos)
    });
    doc.set_selection(view.id, selection);
}

/// Sometimes when applying formatting changes we want to mark the buffer as unmodified, for
/// example because we just applied the same changes while saving.
enum Modified {
    SetUnmodified,
    LeaveModified,
}

// Creates an LspCallback that waits for formatting changes to be computed. When they're done,
// it applies them, but only if the doc hasn't changed.
//
// TODO: provide some way to cancel this, probably as part of a more general job cancellation
// scheme
async fn make_format_callback(
    doc_id: DocumentId,
    doc_version: i32,
    modified: Modified,
    format: impl Future<Output = helix_lsp::util::LspFormatting> + Send + 'static,
) -> anyhow::Result<job::Callback> {
    let format = format.await;
    let call: job::Callback = Box::new(move |editor: &mut Editor, _compositor: &mut Compositor| {
        let view_id = view!(editor).id;
        if let Some(doc) = editor.document_mut(doc_id) {
            if doc.version() == doc_version {
                doc.apply(&Transaction::from(format), view_id);
                doc.append_changes_to_history(view_id);
                if let Modified::SetUnmodified = modified {
                    doc.reset_modified();
                }
            } else {
                log::info!("discarded formatting changes because the document changed");
            }
        }
    });
    Ok(call)
}

enum Open {
    Below,
    Above,
}

fn open(cx: &mut Context, open: Open) {
    let count = cx.count();
    let (view, doc) = current!(cx.editor);
    enter_insert_mode(doc);

    let text = doc.text().slice(..);
    let contents = doc.text();
    let selection = doc.selection(view.id);

    let mut ranges = SmallVec::with_capacity(selection.len());
    let mut offs = 0;

    let mut transaction = Transaction::change_by_selection(contents, selection, |range| {
        let line = text.char_to_line(range.head);

        let line = match open {
            // adjust position to the end of the line (next line - 1)
            Open::Below => line + 1,
            // adjust position to the end of the previous line (current line - 1)
            Open::Above => line,
        };

        // Index to insert newlines after, as well as the char width
        // to use to compensate for those inserted newlines.
        let (line_end_index, line_end_offset_width) = if line == 0 {
            (0, 0)
        } else {
            (
                line_end_char_index(&doc.text().slice(..), line.saturating_sub(1)),
                doc.line_ending.len_chars(),
            )
        };

        // TODO: share logic with insert_newline for indentation
        let indent_level = indent::suggested_indent_for_pos(
            doc.language_config(),
            doc.syntax(),
            text,
            line_end_index,
            true,
        );
        let indent = doc.indent_unit().repeat(indent_level);
        let indent_len = indent.len();
        let mut text = String::with_capacity(1 + indent_len);
        text.push_str(doc.line_ending.as_str());
        text.push_str(&indent);
        let text = text.repeat(count);

        // calculate new selection ranges
        let pos = offs + line_end_index + line_end_offset_width;
        for i in 0..count {
            // pos                    -> beginning of reference line,
            // + (i * (1+indent_len)) -> beginning of i'th line from pos
            // + indent_len ->        -> indent for i'th line
            ranges.push(Range::point(pos + (i * (1 + indent_len)) + indent_len));
        }

        offs += text.chars().count();

        (line_end_index, line_end_index, Some(text.into()))
    });

    transaction = transaction.with_selection(Selection::new(ranges, selection.primary_index()));

    doc.apply(&transaction, view.id);
}

// o inserts a new line after each line with a selection
fn open_below(cx: &mut Context) {
    open(cx, Open::Below)
}

// O inserts a new line before each line with a selection
fn open_above(cx: &mut Context) {
    open(cx, Open::Above)
}

fn normal_mode(cx: &mut Context) {
    let (view, doc) = current!(cx.editor);

    doc.mode = Mode::Normal;

    doc.append_changes_to_history(view.id);

    // if leaving append mode, move cursor back by 1
    if doc.restore_cursor {
        let text = doc.text().slice(..);
        let selection = doc.selection(view.id).transform(|range| {
            Range::new(
                range.from(),
                graphemes::prev_grapheme_boundary(text, range.to()),
            )
        });
        doc.set_selection(view.id, selection);

        doc.restore_cursor = false;
    }
}

// Store a jump on the jumplist.
fn push_jump(editor: &mut Editor) {
    let (view, doc) = current!(editor);
    let jump = (doc.id(), doc.selection(view.id).clone());
    view.jumps.push(jump);
}

fn goto_last_accessed_file(cx: &mut Context) {
    let alternate_file = view!(cx.editor).last_accessed_doc;
    if let Some(alt) = alternate_file {
        cx.editor.switch(alt, Action::Replace);
    } else {
        cx.editor.set_error("no last accessed buffer".to_owned())
    }
}

fn select_mode(cx: &mut Context) {
    doc_mut!(cx.editor).mode = Mode::Select;
}

fn exit_select_mode(cx: &mut Context) {
    doc_mut!(cx.editor).mode = Mode::Normal;
}

fn goto_prehook(cx: &mut Context) -> bool {
    if let Some(count) = cx.count {
        push_jump(cx.editor);

        let (view, doc) = current!(cx.editor);
        let line_idx = std::cmp::min(count.get() - 1, doc.text().len_lines().saturating_sub(2));
        let pos = doc.text().line_to_char(line_idx);
        doc.set_selection(view.id, Selection::point(pos));
        true
    } else {
        false
    }
}

fn goto_impl(
    editor: &mut Editor,
    compositor: &mut Compositor,
    locations: Vec<lsp::Location>,
    offset_encoding: OffsetEncoding,
) {
    push_jump(editor);

    fn jump_to(
        editor: &mut Editor,
        location: &lsp::Location,
        offset_encoding: OffsetEncoding,
        action: Action,
    ) {
        let path = location
            .uri
            .to_file_path()
            .expect("unable to convert URI to filepath");
        let _id = editor.open(path, action).expect("editor.open failed");
        let (view, doc) = current!(editor);
        let definition_pos = location.range.start;
        // TODO: convert inside server
        let new_pos =
            if let Some(new_pos) = lsp_pos_to_pos(doc.text(), definition_pos, offset_encoding) {
                new_pos
            } else {
                return;
            };
        doc.set_selection(view.id, Selection::point(new_pos));
        align_view(doc, view, Align::Center);
    }

    match locations.as_slice() {
        [location] => {
            jump_to(editor, location, offset_encoding, Action::Replace);
        }
        [] => {
            editor.set_error("No definition found.".to_string());
        }
        _locations => {
            let picker = ui::Picker::new(
                locations,
                |location| {
                    let file = location.uri.as_str();
                    let line = location.range.start.line;
                    format!("{}:{}", file, line).into()
                },
                move |editor: &mut Editor, location, action| {
                    jump_to(editor, location, offset_encoding, action)
                },
            );
            compositor.push(Box::new(picker));
        }
    }
}

fn goto_definition(cx: &mut Context) {
    let (view, doc) = current!(cx.editor);
    let language_server = match doc.language_server() {
        Some(language_server) => language_server,
        None => return,
    };

    let offset_encoding = language_server.offset_encoding();

    let pos = pos_to_lsp_pos(doc.text(), doc.selection(view.id).cursor(), offset_encoding);

    // TODO: handle fails
    let future = language_server.goto_definition(doc.identifier(), pos, None);

    cx.callback(
        future,
        move |editor: &mut Editor,
              compositor: &mut Compositor,
              response: Option<lsp::GotoDefinitionResponse>| {
            let items = match response {
                Some(lsp::GotoDefinitionResponse::Scalar(location)) => vec![location],
                Some(lsp::GotoDefinitionResponse::Array(locations)) => locations,
                Some(lsp::GotoDefinitionResponse::Link(locations)) => locations
                    .into_iter()
                    .map(|location_link| lsp::Location {
                        uri: location_link.target_uri,
                        range: location_link.target_range,
                    })
                    .collect(),
                None => Vec::new(),
            };

            goto_impl(editor, compositor, items, offset_encoding);
        },
    );
}

fn goto_type_definition(cx: &mut Context) {
    let (view, doc) = current!(cx.editor);
    let language_server = match doc.language_server() {
        Some(language_server) => language_server,
        None => return,
    };

    let offset_encoding = language_server.offset_encoding();

    let pos = pos_to_lsp_pos(doc.text(), doc.selection(view.id).cursor(), offset_encoding);

    // TODO: handle fails
    let future = language_server.goto_type_definition(doc.identifier(), pos, None);

    cx.callback(
        future,
        move |editor: &mut Editor,
              compositor: &mut Compositor,
              response: Option<lsp::GotoDefinitionResponse>| {
            let items = match response {
                Some(lsp::GotoDefinitionResponse::Scalar(location)) => vec![location],
                Some(lsp::GotoDefinitionResponse::Array(locations)) => locations,
                Some(lsp::GotoDefinitionResponse::Link(locations)) => locations
                    .into_iter()
                    .map(|location_link| lsp::Location {
                        uri: location_link.target_uri,
                        range: location_link.target_range,
                    })
                    .collect(),
                None => Vec::new(),
            };

            goto_impl(editor, compositor, items, offset_encoding);
        },
    );
}

fn goto_implementation(cx: &mut Context) {
    let (view, doc) = current!(cx.editor);
    let language_server = match doc.language_server() {
        Some(language_server) => language_server,
        None => return,
    };

    let offset_encoding = language_server.offset_encoding();

    let pos = pos_to_lsp_pos(doc.text(), doc.selection(view.id).cursor(), offset_encoding);

    // TODO: handle fails
    let future = language_server.goto_implementation(doc.identifier(), pos, None);

    cx.callback(
        future,
        move |editor: &mut Editor,
              compositor: &mut Compositor,
              response: Option<lsp::GotoDefinitionResponse>| {
            let items = match response {
                Some(lsp::GotoDefinitionResponse::Scalar(location)) => vec![location],
                Some(lsp::GotoDefinitionResponse::Array(locations)) => locations,
                Some(lsp::GotoDefinitionResponse::Link(locations)) => locations
                    .into_iter()
                    .map(|location_link| lsp::Location {
                        uri: location_link.target_uri,
                        range: location_link.target_range,
                    })
                    .collect(),
                None => Vec::new(),
            };

            goto_impl(editor, compositor, items, offset_encoding);
        },
    );
}

fn goto_reference(cx: &mut Context) {
    let (view, doc) = current!(cx.editor);
    let language_server = match doc.language_server() {
        Some(language_server) => language_server,
        None => return,
    };

    let offset_encoding = language_server.offset_encoding();

    let pos = pos_to_lsp_pos(doc.text(), doc.selection(view.id).cursor(), offset_encoding);

    // TODO: handle fails
    let future = language_server.goto_reference(doc.identifier(), pos, None);

    cx.callback(
        future,
        move |editor: &mut Editor,
              compositor: &mut Compositor,
              items: Option<Vec<lsp::Location>>| {
            goto_impl(
                editor,
                compositor,
                items.unwrap_or_default(),
                offset_encoding,
            );
        },
    );
}

fn goto_pos(editor: &mut Editor, pos: usize) {
    push_jump(editor);

    let (view, doc) = current!(editor);

    doc.set_selection(view.id, Selection::point(pos));
    align_view(doc, view, Align::Center);
}

fn goto_first_diag(cx: &mut Context) {
    let editor = &mut cx.editor;
    let (_, doc) = current!(editor);

    let diag = if let Some(diag) = doc.diagnostics().first() {
        diag.range.start
    } else {
        return;
    };

    goto_pos(editor, diag);
}

fn goto_last_diag(cx: &mut Context) {
    let editor = &mut cx.editor;
    let (_, doc) = current!(editor);

    let diag = if let Some(diag) = doc.diagnostics().last() {
        diag.range.start
    } else {
        return;
    };

    goto_pos(editor, diag);
}

fn goto_next_diag(cx: &mut Context) {
    let editor = &mut cx.editor;
    let (view, doc) = current!(editor);

    let cursor_pos = doc.selection(view.id).cursor();
    let diag = if let Some(diag) = doc
        .diagnostics()
        .iter()
        .map(|diag| diag.range.start)
        .find(|&pos| pos > cursor_pos)
    {
        diag
    } else if let Some(diag) = doc.diagnostics().first() {
        diag.range.start
    } else {
        return;
    };

    goto_pos(editor, diag);
}

fn goto_prev_diag(cx: &mut Context) {
    let editor = &mut cx.editor;
    let (view, doc) = current!(editor);

    let cursor_pos = doc.selection(view.id).cursor();
    let diag = if let Some(diag) = doc
        .diagnostics()
        .iter()
        .rev()
        .map(|diag| diag.range.start)
        .find(|&pos| pos < cursor_pos)
    {
        diag
    } else if let Some(diag) = doc.diagnostics().last() {
        diag.range.start
    } else {
        return;
    };

    goto_pos(editor, diag);
}

fn signature_help(cx: &mut Context) {
    let (view, doc) = current!(cx.editor);

    let language_server = match doc.language_server() {
        Some(language_server) => language_server,
        None => return,
    };

    let pos = pos_to_lsp_pos(
        doc.text(),
        doc.selection(view.id).cursor(),
        language_server.offset_encoding(),
    );

    // TODO: handle fails
    let future = language_server.text_document_signature_help(doc.identifier(), pos, None);

    cx.callback(
        future,
        move |_editor: &mut Editor,
              _compositor: &mut Compositor,
              response: Option<lsp::SignatureHelp>| {
            if let Some(signature_help) = response {
                log::info!("{:?}", signature_help);
                // signatures
                // active_signature
                // active_parameter
                // render as:

                // signature
                // ----------
                // doc

                // with active param highlighted
            }
        },
    );
}

// NOTE: Transactions in this module get appended to history when we switch back to normal mode.
pub mod insert {
    use super::*;
    pub type Hook = fn(&Rope, &Selection, char) -> Option<Transaction>;
    pub type PostHook = fn(&mut Context, char);

    fn completion(cx: &mut Context, ch: char) {
        // if ch matches completion char, trigger completion
        let doc = doc_mut!(cx.editor);
        let language_server = match doc.language_server() {
            Some(language_server) => language_server,
            None => return,
        };

        let capabilities = language_server.capabilities();

        if let lsp::ServerCapabilities {
            completion_provider:
                Some(lsp::CompletionOptions {
                    trigger_characters: Some(triggers),
                    ..
                }),
            ..
        } = capabilities
        {
            // TODO: what if trigger is multiple chars long
            let is_trigger = triggers.iter().any(|trigger| trigger.contains(ch));

            if is_trigger {
                super::completion(cx);
            }
        }
    }

    fn signature_help(cx: &mut Context, ch: char) {
        // if ch matches signature_help char, trigger
        let doc = doc_mut!(cx.editor);
        let language_server = match doc.language_server() {
            Some(language_server) => language_server,
            None => return,
        };

        let capabilities = language_server.capabilities();

        if let lsp::ServerCapabilities {
            signature_help_provider:
                Some(lsp::SignatureHelpOptions {
                    trigger_characters: Some(triggers),
                    // TODO: retrigger_characters
                    ..
                }),
            ..
        } = capabilities
        {
            // TODO: what if trigger is multiple chars long
            let is_trigger = triggers.iter().any(|trigger| trigger.contains(ch));

            if is_trigger {
                super::signature_help(cx);
            }
        }

        // SignatureHelp {
        // signatures: [
        //  SignatureInformation {
        //      label: "fn open(&mut self, path: PathBuf, action: Action) -> Result<DocumentId, Error>",
        //      documentation: None,
        //      parameters: Some(
        //          [ParameterInformation { label: Simple("path: PathBuf"), documentation: None },
        //          ParameterInformation { label: Simple("action: Action"), documentation: None }]
        //      ),
        //      active_parameter: Some(0)
        //  }
        // ],
        // active_signature: None, active_parameter: Some(0)
        // }
    }

    // The default insert hook: simply insert the character
    #[allow(clippy::unnecessary_wraps)] // need to use Option<> because of the Hook signature
    fn insert(doc: &Rope, selection: &Selection, ch: char) -> Option<Transaction> {
        let t = Tendril::from_char(ch);
        let transaction = Transaction::insert(doc, selection, t);
        Some(transaction)
    }

    use helix_core::auto_pairs;
    const HOOKS: &[Hook] = &[auto_pairs::hook, insert];
    const POST_HOOKS: &[PostHook] = &[completion, signature_help];

    pub fn insert_char(cx: &mut Context, c: char) {
        let (view, doc) = current!(cx.editor);

        let text = doc.text();
        let selection = doc.selection(view.id);

        // run through insert hooks, stopping on the first one that returns Some(t)
        for hook in HOOKS {
            if let Some(transaction) = hook(text, selection, c) {
                doc.apply(&transaction, view.id);
                break;
            }
        }

        // TODO: need a post insert hook too for certain triggers (autocomplete, signature help, etc)
        // this could also generically look at Transaction, but it's a bit annoying to look at
        // Operation instead of Change.
        for hook in POST_HOOKS {
            hook(cx, c);
        }
    }

    pub fn insert_tab(cx: &mut Context) {
        let (view, doc) = current!(cx.editor);
        // TODO: round out to nearest indentation level (for example a line with 3 spaces should
        // indent by one to reach 4 spaces).

        let indent = Tendril::from(doc.indent_unit());
        let transaction = Transaction::insert(doc.text(), doc.selection(view.id), indent);
        doc.apply(&transaction, view.id);
    }

    pub fn insert_newline(cx: &mut Context) {
        let (view, doc) = current!(cx.editor);
        let text = doc.text().slice(..);

        let contents = doc.text();
        let selection = doc.selection(view.id);
        let mut ranges = SmallVec::with_capacity(selection.len());

        // TODO: this is annoying, but we need to do it to properly calculate pos after edits
        let mut offs = 0;

        let mut transaction = Transaction::change_by_selection(contents, selection, |range| {
            let pos = range.head;

            let prev = if pos == 0 {
                ' '
            } else {
                contents.char(pos - 1)
            };
            let curr = contents.get_char(pos).unwrap_or(' ');

            // TODO: offset range.head by 1? when calculating?
            let indent_level = indent::suggested_indent_for_pos(
                doc.language_config(),
                doc.syntax(),
                text,
                pos.saturating_sub(1),
                true,
            );
            let indent = doc.indent_unit().repeat(indent_level);
            let mut text = String::with_capacity(1 + indent.len());
            text.push_str(doc.line_ending.as_str());
            text.push_str(&indent);

            let head = pos + offs + text.chars().count();

            // TODO: range replace or extend
            // range.replace(|range| range.is_empty(), head); -> fn extend if cond true, new head pos
            // can be used with cx.mode to do replace or extend on most changes
            ranges.push(Range::new(
                if range.is_empty() {
                    head
                } else {
                    range.anchor + offs
                },
                head,
            ));

            // if between a bracket pair
            if helix_core::auto_pairs::PAIRS.contains(&(prev, curr)) {
                // another newline, indent the end bracket one level less
                let indent = doc.indent_unit().repeat(indent_level.saturating_sub(1));
                text.push_str(doc.line_ending.as_str());
                text.push_str(&indent);
            }

            offs += text.chars().count();

            (pos, pos, Some(text.into()))
        });

        transaction = transaction.with_selection(Selection::new(ranges, selection.primary_index()));
        //

        doc.apply(&transaction, view.id);
    }

    // TODO: handle indent-aware delete
    pub fn delete_char_backward(cx: &mut Context) {
        let count = cx.count();
        let (view, doc) = current!(cx.editor);
        let text = doc.text().slice(..);
        let transaction =
            Transaction::change_by_selection(doc.text(), doc.selection(view.id), |range| {
                (
                    graphemes::nth_prev_grapheme_boundary(text, range.head, count),
                    range.head,
                    None,
                )
            });
        doc.apply(&transaction, view.id);
    }

    pub fn delete_char_forward(cx: &mut Context) {
        let count = cx.count();
        let (view, doc) = current!(cx.editor);
        let text = doc.text().slice(..);
        let transaction =
            Transaction::change_by_selection(doc.text(), doc.selection(view.id), |range| {
                (
                    range.head,
                    graphemes::nth_next_grapheme_boundary(text, range.head, count),
                    None,
                )
            });
        doc.apply(&transaction, view.id);
    }

    pub fn delete_word_backward(cx: &mut Context) {
        let count = cx.count();
        let (view, doc) = current!(cx.editor);
        let text = doc.text().slice(..);
        let selection = doc
            .selection(view.id)
            .transform(|range| movement::move_prev_word_start(text, range, count));
        doc.set_selection(view.id, selection);
        delete_selection(cx)
    }
}

// Undo / Redo

// TODO: each command could simply return a Option<transaction>, then the higher level handles
// storing it?

fn undo(cx: &mut Context) {
    let (view, doc) = current!(cx.editor);
    let view_id = view.id;
    doc.undo(view_id);
}

fn redo(cx: &mut Context) {
    let (view, doc) = current!(cx.editor);
    let view_id = view.id;
    doc.redo(view_id);
}

// Yank / Paste

fn yank(cx: &mut Context) {
    let (view, doc) = current!(cx.editor);
    let values: Vec<String> = doc
        .selection(view.id)
        .fragments(doc.text().slice(..))
        .map(Cow::into_owned)
        .collect();

    let msg = format!(
        "yanked {} selection(s) to register {}",
        values.len(),
        cx.selected_register.name()
    );

    cx.editor
        .registers
        .write(cx.selected_register.name(), values);

    cx.editor.set_status(msg)
}

fn yank_joined_to_clipboard_impl(editor: &mut Editor, separator: &str) -> anyhow::Result<()> {
    let (view, doc) = current!(editor);

    let values: Vec<String> = doc
        .selection(view.id)
        .fragments(doc.text().slice(..))
        .map(Cow::into_owned)
        .collect();

    let msg = format!(
        "joined and yanked {} selection(s) to system clipboard",
        values.len(),
    );

    let joined = values.join(separator);

    editor
        .clipboard_provider
        .set_contents(joined)
        .context("Couldn't set system clipboard content")?;

    editor.set_status(msg);

    Ok(())
}

fn yank_joined_to_clipboard(cx: &mut Context) {
    let line_ending = current!(cx.editor).1.line_ending;
    let _ = yank_joined_to_clipboard_impl(&mut cx.editor, line_ending.as_str());
}

fn yank_main_selection_to_clipboard_impl(editor: &mut Editor) -> anyhow::Result<()> {
    let (view, doc) = current!(editor);

    let value = doc
        .selection(view.id)
        .primary()
        .fragment(doc.text().slice(..));

    if let Err(e) = editor.clipboard_provider.set_contents(value.into_owned()) {
        bail!("Couldn't set system clipboard content: {:?}", e);
    }

    editor.set_status("yanked main selection to system clipboard".to_owned());
    Ok(())
}

fn yank_main_selection_to_clipboard(cx: &mut Context) {
    let _ = yank_main_selection_to_clipboard_impl(&mut cx.editor);
}

#[derive(Copy, Clone)]
enum Paste {
    Before,
    After,
}

fn paste_impl(
    values: &[String],
    doc: &mut Document,
    view: &View,
    action: Paste,
) -> Option<Transaction> {
    let repeat = std::iter::repeat(
        values
            .last()
            .map(|value| Tendril::from_slice(value))
            .unwrap(),
    );

    // if any of values ends with a line ending, it's linewise paste
    let linewise = values
        .iter()
        .any(|value| get_line_ending_of_str(value).is_some());

    let mut values = values.iter().cloned().map(Tendril::from).chain(repeat);

    let text = doc.text();

    let transaction = Transaction::change_by_selection(text, doc.selection(view.id), |range| {
        let pos = match (action, linewise) {
            // paste linewise before
            (Paste::Before, true) => text.line_to_char(text.char_to_line(range.from())),
            // paste linewise after
            (Paste::After, true) => text.line_to_char(text.char_to_line(range.to()) + 1),
            // paste insert
            (Paste::Before, false) => range.from(),
            // paste append
            (Paste::After, false) => range.to() + 1,
        };
        (pos, pos, Some(values.next().unwrap()))
    });

    Some(transaction)
}

fn paste_clipboard_impl(editor: &mut Editor, action: Paste) -> anyhow::Result<()> {
    let (view, doc) = current!(editor);

    match editor
        .clipboard_provider
        .get_contents()
        .map(|contents| paste_impl(&[contents], doc, view, action))
    {
        Ok(Some(transaction)) => {
            doc.apply(&transaction, view.id);
            doc.append_changes_to_history(view.id);
            Ok(())
        }
        Ok(None) => Ok(()),
        Err(e) => Err(e.context("Couldn't get system clipboard contents")),
    }
}

fn paste_clipboard_after(cx: &mut Context) {
    let _ = paste_clipboard_impl(&mut cx.editor, Paste::After);
}

fn paste_clipboard_before(cx: &mut Context) {
    let _ = paste_clipboard_impl(&mut cx.editor, Paste::Before);
}

fn replace_with_yanked(cx: &mut Context) {
    let reg_name = cx.selected_register.name();
    let (view, doc) = current!(cx.editor);
    let registers = &mut cx.editor.registers;

    if let Some(values) = registers.read(reg_name) {
        if let Some(yank) = values.first() {
            let transaction =
                Transaction::change_by_selection(doc.text(), doc.selection(view.id), |range| {
                    let max_to = rope_end_without_line_ending(&doc.text().slice(..));
                    let to = std::cmp::min(max_to, range.to() + 1);
                    (range.from(), to, Some(yank.as_str().into()))
                });

            doc.apply(&transaction, view.id);
            doc.append_changes_to_history(view.id);
        }
    }
}

fn replace_selections_with_clipboard_impl(editor: &mut Editor) -> anyhow::Result<()> {
    let (view, doc) = current!(editor);

    match editor.clipboard_provider.get_contents() {
        Ok(contents) => {
            let transaction =
                Transaction::change_by_selection(doc.text(), doc.selection(view.id), |range| {
                    let max_to = rope_end_without_line_ending(&doc.text().slice(..));
                    let to = std::cmp::min(max_to, range.to() + 1);
                    (range.from(), to, Some(contents.as_str().into()))
                });

            doc.apply(&transaction, view.id);
            doc.append_changes_to_history(view.id);
            Ok(())
        }
        Err(e) => Err(e.context("Couldn't get system clipboard contents")),
    }
}

fn replace_selections_with_clipboard(cx: &mut Context) {
    let _ = replace_selections_with_clipboard_impl(&mut cx.editor);
}

fn paste_after(cx: &mut Context) {
    let reg_name = cx.selected_register.name();
    let (view, doc) = current!(cx.editor);
    let registers = &mut cx.editor.registers;

    if let Some(transaction) = registers
        .read(reg_name)
        .and_then(|values| paste_impl(values, doc, view, Paste::After))
    {
        doc.apply(&transaction, view.id);
        doc.append_changes_to_history(view.id);
    }
}

fn paste_before(cx: &mut Context) {
    let reg_name = cx.selected_register.name();
    let (view, doc) = current!(cx.editor);
    let registers = &mut cx.editor.registers;

    if let Some(transaction) = registers
        .read(reg_name)
        .and_then(|values| paste_impl(values, doc, view, Paste::Before))
    {
        doc.apply(&transaction, view.id);
        doc.append_changes_to_history(view.id);
    }
}

fn get_lines(doc: &Document, view_id: ViewId) -> Vec<usize> {
    let mut lines = Vec::new();

    // Get all line numbers
    for range in doc.selection(view_id) {
        let start = doc.text().char_to_line(range.from());
        let end = doc.text().char_to_line(range.to());

        for line in start..=end {
            lines.push(line)
        }
    }
    lines.sort_unstable(); // sorting by usize so _unstable is preferred
    lines.dedup();
    lines
}

fn indent(cx: &mut Context) {
    let count = cx.count();
    let (view, doc) = current!(cx.editor);
    let lines = get_lines(doc, view.id);

    // Indent by one level
    let indent = Tendril::from(doc.indent_unit().repeat(count));

    let transaction = Transaction::change(
        doc.text(),
        lines.into_iter().map(|line| {
            let pos = doc.text().line_to_char(line);
            (pos, pos, Some(indent.clone()))
        }),
    );
    doc.apply(&transaction, view.id);
    doc.append_changes_to_history(view.id);
}

fn unindent(cx: &mut Context) {
    let count = cx.count();
    let (view, doc) = current!(cx.editor);
    let lines = get_lines(doc, view.id);
    let mut changes = Vec::with_capacity(lines.len());
    let tab_width = doc.tab_width();
    let indent_width = count * tab_width;

    for line_idx in lines {
        let line = doc.text().line(line_idx);
        let mut width = 0;
        let mut pos = 0;

        for ch in line.chars() {
            match ch {
                ' ' => width += 1,
                '\t' => width = (width / tab_width + 1) * tab_width,
                _ => break,
            }

            pos += 1;

            if width >= indent_width {
                break;
            }
        }

        // now delete from start to first non-blank
        if pos > 0 {
            let start = doc.text().line_to_char(line_idx);
            changes.push((start, start + pos, None))
        }
    }

    let transaction = Transaction::change(doc.text(), changes.into_iter());

    doc.apply(&transaction, view.id);
    doc.append_changes_to_history(view.id);
}

fn format_selections(cx: &mut Context) {
    let (view, doc) = current!(cx.editor);

    // via lsp if available
    // else via tree-sitter indentation calculations

    let language_server = match doc.language_server() {
        Some(language_server) => language_server,
        None => return,
    };

    let ranges: Vec<lsp::Range> = doc
        .selection(view.id)
        .iter()
        .map(|range| range_to_lsp_range(doc.text(), *range, language_server.offset_encoding()))
        .collect();

    // TODO: all of the TODO's and commented code inside the loop,
    // to make this actually work.
    for _range in ranges {
        let _language_server = match doc.language_server() {
            Some(language_server) => language_server,
            None => return,
        };
        // TODO: handle fails
        // TODO: concurrent map

        // TODO: need to block to get the formatting

        // let edits = block_on(language_server.text_document_range_formatting(
        //     doc.identifier(),
        //     range,
        //     lsp::FormattingOptions::default(),
        // ))
        // .unwrap_or_default();

        // let transaction = helix_lsp::util::generate_transaction_from_edits(
        //     doc.text(),
        //     edits,
        //     language_server.offset_encoding(),
        // );

        // doc.apply(&transaction, view.id);
    }

    doc.append_changes_to_history(view.id);
}

fn join_selections(cx: &mut Context) {
    use movement::skip_while;
    let (view, doc) = current!(cx.editor);
    let text = doc.text();
    let slice = doc.text().slice(..);

    let mut changes = Vec::new();
    let fragment = Tendril::from(" ");

    for selection in doc.selection(view.id) {
        let start = text.char_to_line(selection.from());
        let mut end = text.char_to_line(selection.to());
        if start == end {
            end += 1
        }
        let lines = start..end;

        changes.reserve(lines.len());

        for line in lines {
            let start = line_end_char_index(&slice, line);
            let mut end = text.line_to_char(line + 1);
            end = skip_while(slice, end, |ch| matches!(ch, ' ' | '\t')).unwrap_or(end);

            // need to skip from start, not end
            let change = (start, end, Some(fragment.clone()));
            changes.push(change);
        }
    }

    changes.sort_unstable_by_key(|(from, _to, _text)| *from);
    changes.dedup();

    // TODO: joining multiple empty lines should be replaced by a single space.
    // need to merge change ranges that touch

    let transaction = Transaction::change(doc.text(), changes.into_iter());
    // TODO: select inserted spaces
    // .with_selection(selection);

    doc.apply(&transaction, view.id);
    doc.append_changes_to_history(view.id);
}

fn keep_selections(cx: &mut Context) {
    // keep selections matching regex
    let prompt = ui::regex_prompt(cx, "keep:".to_string(), move |view, doc, _, regex| {
        let text = doc.text().slice(..);

        if let Some(selection) = selection::keep_matches(text, doc.selection(view.id), &regex) {
            doc.set_selection(view.id, selection);
        }
    });

    cx.push_layer(Box::new(prompt));
}

fn keep_primary_selection(cx: &mut Context) {
    let (view, doc) = current!(cx.editor);

    let range = doc.selection(view.id).primary();
    let selection = Selection::single(range.anchor, range.head);
    doc.set_selection(view.id, selection);
}

fn completion(cx: &mut Context) {
    // trigger on trigger char, or if user calls it
    // (or on word char typing??)
    // after it's triggered, if response marked is_incomplete, update on every subsequent keypress
    //
    // lsp calls are done via a callback: it sends a request and doesn't block.
    // when we get the response similarly to notification, trigger a call to the completion popup
    //
    // language_server.completion(params, |cx: &mut Context, _meta, response| {
    //    // called at response time
    //    // compositor, lookup completion layer
    //    // downcast dyn Component to Completion component
    //    // emit response to completion (completion.complete/handle(response))
    // })
    //
    // typing after prompt opens: usually start offset is tracked and everything between
    // start_offset..cursor is replaced. For our purposes we could keep the start state (doc,
    // selection) and revert to them before applying. This needs to properly reset changes/history
    // though...
    //
    // company-mode does this by matching the prefix of the completion and removing it.

    // ignore isIncomplete for now
    // keep state while typing
    // the behavior should be, filter the menu based on input
    // if items returns empty at any point, remove the popup
    // if backspace past initial offset point, remove the popup
    //
    // debounce requests!
    //
    // need an idle timeout thing.
    // https://github.com/company-mode/company-mode/blob/master/company.el#L620-L622
    //
    //  "The idle delay in seconds until completion starts automatically.
    // The prefix still has to satisfy `company-minimum-prefix-length' before that
    // happens.  The value of nil means no idle completion."

    let (view, doc) = current!(cx.editor);

    let language_server = match doc.language_server() {
        Some(language_server) => language_server,
        None => return,
    };

    let offset_encoding = language_server.offset_encoding();

    let pos = pos_to_lsp_pos(doc.text(), doc.selection(view.id).cursor(), offset_encoding);

    // TODO: handle fails
    let future = language_server.completion(doc.identifier(), pos, None);

    let trigger_offset = doc.selection(view.id).cursor();

    cx.callback(
        future,
        move |editor: &mut Editor,
              compositor: &mut Compositor,
              response: Option<lsp::CompletionResponse>| {
            let (_, doc) = current!(editor);
            if doc.mode() != Mode::Insert {
                // we're not in insert mode anymore
                return;
            }

            let items = match response {
                Some(lsp::CompletionResponse::Array(items)) => items,
                // TODO: do something with is_incomplete
                Some(lsp::CompletionResponse::List(lsp::CompletionList {
                    is_incomplete: _is_incomplete,
                    items,
                })) => items,
                None => Vec::new(),
            };

            // TODO: if no completion, show some message or something
            if items.is_empty() {
                return;
            }
            let size = compositor.size();
            let ui = compositor
                .find(std::any::type_name::<ui::EditorView>())
                .unwrap();
            if let Some(ui) = ui.as_any_mut().downcast_mut::<ui::EditorView>() {
                ui.set_completion(items, offset_encoding, trigger_offset, size);
            };
        },
    );
}

fn hover(cx: &mut Context) {
    let (view, doc) = current!(cx.editor);

    let language_server = match doc.language_server() {
        Some(language_server) => language_server,
        None => return,
    };

    // TODO: factor out a doc.position_identifier() that returns lsp::TextDocumentPositionIdentifier

    let pos = pos_to_lsp_pos(
        doc.text(),
        doc.selection(view.id).cursor(),
        language_server.offset_encoding(),
    );

    // TODO: handle fails
    let future = language_server.text_document_hover(doc.identifier(), pos, None);

    cx.callback(
        future,
        move |editor: &mut Editor, compositor: &mut Compositor, response: Option<lsp::Hover>| {
            if let Some(hover) = response {
                // hover.contents / .range <- used for visualizing
                let contents = match hover.contents {
                    lsp::HoverContents::Scalar(contents) => {
                        // markedstring(string/languagestring to be highlighted)
                        // TODO
                        log::error!("hover contents {:?}", contents);
                        return;
                    }
                    lsp::HoverContents::Array(contents) => {
                        log::error!("hover contents {:?}", contents);
                        return;
                    }
                    // TODO: render markdown
                    lsp::HoverContents::Markup(contents) => contents.value,
                };

                // skip if contents empty

                let contents = ui::Markdown::new(contents, editor.syn_loader.clone());
                let popup = Popup::new(contents);
                compositor.push(Box::new(popup));
            }
        },
    );
}

// comments
fn toggle_comments(cx: &mut Context) {
    let (view, doc) = current!(cx.editor);
    let token = doc
        .language_config()
        .and_then(|lc| lc.comment_token.as_ref())
        .map(|tc| tc.as_ref());
    let transaction = comment::toggle_line_comments(doc.text(), doc.selection(view.id), token);

    doc.apply(&transaction, view.id);
    doc.append_changes_to_history(view.id);
}

// tree sitter node selection

fn expand_selection(cx: &mut Context) {
    let (view, doc) = current!(cx.editor);

    if let Some(syntax) = doc.syntax() {
        let text = doc.text().slice(..);
        let selection = object::expand_selection(syntax, text, doc.selection(view.id));
        doc.set_selection(view.id, selection);
    }
}

fn match_brackets(cx: &mut Context) {
    let (view, doc) = current!(cx.editor);

    if let Some(syntax) = doc.syntax() {
        let pos = doc.selection(view.id).cursor();
        if let Some(pos) = match_brackets::find(syntax, doc.text(), pos) {
            let selection = Selection::point(pos);
            doc.set_selection(view.id, selection);
        };
    }
}

//

fn jump_forward(cx: &mut Context) {
    let count = cx.count();
    let (view, _doc) = current!(cx.editor);

    if let Some((id, selection)) = view.jumps.forward(count) {
        view.doc = *id;
        let selection = selection.clone();
        let (view, doc) = current!(cx.editor); // refetch doc
        doc.set_selection(view.id, selection);

        align_view(doc, view, Align::Center);
    };
}

fn jump_backward(cx: &mut Context) {
    let count = cx.count();
    let (view, doc) = current!(cx.editor);

    if let Some((id, selection)) = view.jumps.backward(view.id, doc, count) {
        // manually set the alternate_file as we cannot use the Editor::switch function here.
        if view.doc != *id {
            view.last_accessed_doc = Some(view.doc)
        }
        view.doc = *id;
        let selection = selection.clone();
        let (view, doc) = current!(cx.editor); // refetch doc
        doc.set_selection(view.id, selection);

        align_view(doc, view, Align::Center);
    };
}

fn rotate_view(cx: &mut Context) {
    cx.editor.focus_next()
}

// split helper, clear it later
fn split(cx: &mut Context, action: Action) {
    let (view, doc) = current!(cx.editor);
    let id = doc.id();
    let selection = doc.selection(view.id).clone();
    let first_line = view.first_line;

    cx.editor.switch(id, action);

    // match the selection in the previous view
    let (view, doc) = current!(cx.editor);
    view.first_line = first_line;
    doc.set_selection(view.id, selection);
}

fn hsplit(cx: &mut Context) {
    split(cx, Action::HorizontalSplit);
}

fn vsplit(cx: &mut Context) {
    split(cx, Action::VerticalSplit);
}

fn wclose(cx: &mut Context) {
    let view_id = view!(cx.editor).id;
    // close current split
    cx.editor.close(view_id, /* close_buffer */ false);
}

fn select_register(cx: &mut Context) {
    cx.on_next_key(move |cx, event| {
        if let KeyEvent {
            code: KeyCode::Char(ch),
            ..
        } = event
        {
            cx.editor.selected_register.select(ch);
        }
    })
}

fn align_view_top(cx: &mut Context) {
    let (view, doc) = current!(cx.editor);
    align_view(doc, view, Align::Top);
}

fn align_view_center(cx: &mut Context) {
    let (view, doc) = current!(cx.editor);
    align_view(doc, view, Align::Center);
}

fn align_view_bottom(cx: &mut Context) {
    let (view, doc) = current!(cx.editor);
    align_view(doc, view, Align::Bottom);
}

fn align_view_middle(cx: &mut Context) {
    let (view, doc) = current!(cx.editor);
    let pos = doc.selection(view.id).cursor();
    let pos = coords_at_pos(doc.text().slice(..), pos);

    const OFFSET: usize = 7; // gutters
    view.first_col = pos
        .col
        .saturating_sub(((view.area.width as usize).saturating_sub(OFFSET)) / 2);
}

fn scroll_up(cx: &mut Context) {
    scroll(cx, cx.count(), Direction::Backward);
}

fn scroll_down(cx: &mut Context) {
    scroll(cx, cx.count(), Direction::Forward);
}

fn select_textobject_around(cx: &mut Context) {
    select_textobject(cx, textobject::TextObject::Around);
}

fn select_textobject_inner(cx: &mut Context) {
    select_textobject(cx, textobject::TextObject::Inside);
}

fn select_textobject(cx: &mut Context, objtype: textobject::TextObject) {
    let count = cx.count();
    cx.on_next_key(move |cx, event| {
        if let KeyEvent {
            code: KeyCode::Char(ch),
            ..
        } = event
        {
            let (view, doc) = current!(cx.editor);
            let text = doc.text().slice(..);

            let selection = doc.selection(view.id).transform(|range| {
                match ch {
                    'w' => textobject::textobject_word(text, range, objtype, count),
                    // TODO: cancel new ranges if inconsistent surround matches across lines
                    ch if !ch.is_ascii_alphanumeric() => {
                        textobject::textobject_surround(text, range, objtype, ch, count)
                    }
                    _ => range,
                }
            });

            doc.set_selection(view.id, selection);
        }
    })
}

fn surround_add(cx: &mut Context) {
    cx.on_next_key(move |cx, event| {
        if let KeyEvent {
            code: KeyCode::Char(ch),
            ..
        } = event
        {
            let (view, doc) = current!(cx.editor);
            let text = doc.text().slice(..);
            let selection = doc.selection(view.id);
            let (open, close) = surround::get_pair(ch);

            let mut changes = Vec::new();
            for range in selection.iter() {
                let from = range.from();
                let max_to = rope_end_without_line_ending(&text);
                let to = std::cmp::min(range.to() + 1, max_to);

                changes.push((from, from, Some(Tendril::from_char(open))));
                changes.push((to, to, Some(Tendril::from_char(close))));
            }

            let transaction = Transaction::change(doc.text(), changes.into_iter());
            doc.apply(&transaction, view.id);
            doc.append_changes_to_history(view.id);
        }
    })
}

fn surround_replace(cx: &mut Context) {
    let count = cx.count();
    cx.on_next_key(move |cx, event| {
        if let KeyEvent {
            code: KeyCode::Char(from),
            ..
        } = event
        {
            cx.on_next_key(move |cx, event| {
                if let KeyEvent {
                    code: KeyCode::Char(to),
                    ..
                } = event
                {
                    let (view, doc) = current!(cx.editor);
                    let text = doc.text().slice(..);
                    let selection = doc.selection(view.id);

                    let change_pos = match surround::get_surround_pos(text, selection, from, count)
                    {
                        Some(c) => c,
                        None => return,
                    };

                    let (open, close) = surround::get_pair(to);
                    let transaction = Transaction::change(
                        doc.text(),
                        change_pos.iter().enumerate().map(|(i, &pos)| {
                            let ch = if i % 2 == 0 { open } else { close };
                            (pos, pos + 1, Some(Tendril::from_char(ch)))
                        }),
                    );
                    doc.apply(&transaction, view.id);
                    doc.append_changes_to_history(view.id);
                }
            });
        }
    })
}

fn surround_delete(cx: &mut Context) {
    let count = cx.count();
    cx.on_next_key(move |cx, event| {
        if let KeyEvent {
            code: KeyCode::Char(ch),
            ..
        } = event
        {
            let (view, doc) = current!(cx.editor);
            let text = doc.text().slice(..);
            let selection = doc.selection(view.id);

            let change_pos = match surround::get_surround_pos(text, selection, ch, count) {
                Some(c) => c,
                None => return,
            };

            let transaction =
                Transaction::change(doc.text(), change_pos.into_iter().map(|p| (p, p + 1, None)));
            doc.apply(&transaction, view.id);
            doc.append_changes_to_history(view.id);
        }
    })
}

/// Do nothing, just for modeinfo.
fn noop(_cx: &mut Context) -> bool {
    false
}

/// Generate modeinfo.
///
/// If prehook returns true then it will stop the rest.
macro_rules! mode_info {
    // TODO: reuse $mode for $stat
    (@join $first:expr $(,$rest:expr)*) => {
        concat!($first, $(", ", $rest),*)
    };
    (@name #[doc = $name:literal] $(#[$rest:meta])*) => {
        $name
    };
    {
        #[doc = $name:literal] $(#[$doc:meta])* $mode:ident, $stat:ident,
        $(#[doc = $desc:literal] $($key:tt)|+ => $func:expr),+,
    } => {
        mode_info! {
            #[doc = $name]
            $(#[$doc])*
            $mode, $stat, noop,
            $(
            #[doc = $desc]
            $($key)|+ => $func
            ),+,
        }
    };
    {
        #[doc = $name:literal] $(#[$doc:meta])* $mode:ident, $stat:ident, $prehook:expr,
        $(#[doc = $desc:literal] $($key:tt)|+ => $func:expr),+,
    } => {
        #[doc = $name]
        $(#[$doc])*
        #[doc = ""]
        #[doc = "<table><tr><th>key</th><th>desc</th></tr><tbody>"]
        $(
        #[doc = "<tr><td>"]
        // TODO switch to this once we use rust 1.54
        // right now it will produce multiple rows
        // #[doc = mode_info!(@join $($key),+)]
        $(
        #[doc = $key]
        )+
        // <-
        #[doc = "</td><td>"]
        #[doc = $desc]
        #[doc = "</td></tr>"]
        )+
        #[doc = "</tbody></table>"]
        pub fn $mode(cx: &mut Context) {
            if $prehook(cx) {
                return;
            }
            static $stat: OnceCell<Info> = OnceCell::new();
            cx.editor.autoinfo = Some($stat.get_or_init(|| Info::key(
                $name.trim(),
                vec![$((&[$($key.parse().unwrap()),+], $desc)),+],
            )));
            use helix_core::hashmap;
            // TODO: try and convert this to match later
            let map = hashmap! {
                $($($key.parse::<KeyEvent>().unwrap() => $func as for<'r, 's> fn(&'r mut Context<'s>)),+),*
            };
            cx.on_next_key_mode(map);
        }
    };
}

mode_info! {
    /// space mode
    space_mode, SPACE_MODE,
    /// resume last picker
    "'" => last_picker,
    /// file picker
    "f" => file_picker,
    /// buffer picker
    "b" => buffer_picker,
    /// symbol picker
    "s" => symbol_picker,
    /// window mode
    "w" => window_mode,
    /// yank joined to clipboard
    "y" => yank_joined_to_clipboard,
    /// yank main selection to clipboard
    "Y" => yank_main_selection_to_clipboard,
    /// paste system clipboard after selections
    "p" => paste_clipboard_after,
    /// paste system clipboard before selections
    "P" => paste_clipboard_before,
    /// replace selections with clipboard
    "R" => replace_selections_with_clipboard,
    /// perform code action
    "a" => code_action,
    /// keep primary selection
    "space" => keep_primary_selection,
}

mode_info! {
    /// goto
    ///
    /// When specified with a count, it will go to that line without entering the mode.
    goto_mode, GOTO_MODE, goto_prehook,
    /// file start
    "g" => goto_file_start,
    /// file end
    "e" => goto_file_end,
    /// line start
    "h" => goto_line_start,
    /// line end
    "l" => goto_line_end,
    /// line first non blank
    "s" => goto_first_nonwhitespace,
    /// definition
    "d" => goto_definition,
    /// type references
    "y" => goto_type_definition,
    /// references
    "r" => goto_reference,
    /// implementation
    "i" => goto_implementation,
    /// window top
    "t" => goto_window_top,
    /// window middle
    "m" => goto_window_middle,
    /// window bottom
    "b" => goto_window_bottom,
    /// last accessed file
    "a" => goto_last_accessed_file,
}

mode_info! {
   /// window
   window_mode, WINDOW_MODE,
   /// rotate
   "w" | "C-w" => rotate_view,
   /// horizontal split
   "h" => hsplit,
   /// vertical split
   "v" => vsplit,
   /// close
   "q" => wclose,
}

mode_info! {
    /// match
    match_mode, MATCH_MODE,
    /// matching character
    "m" => match_brackets,
    /// surround add
    "s" => surround_add,
    /// surround replace
    "r" => surround_replace,
    /// surround delete
    "d" => surround_delete,
    /// around object
    "a" => select_textobject_around,
    /// inside object
    "i" => select_textobject_inner,
}

mode_info! {
    /// select to previous
    left_bracket_mode, LEFT_BRACKET_MODE,
    /// previous diagnostic
    "d" => goto_prev_diag,
    /// diagnostic (first)
    "D" => goto_first_diag,
}

mode_info! {
    /// select to next
    right_bracket_mode, RIGHT_BRACKET_MODE,
    /// diagnostic
    "d" => goto_next_diag,
    /// diagnostic (last)
    "D" => goto_last_diag,
}

mode_info! {
    /// view
    view_mode, VIEW_MODE,
    /// align view top
    "t" => align_view_top,
    /// align view center
    "z" | "c" => align_view_center,
    /// align view bottom
    "b" => align_view_bottom,
    /// align view middle
    "m" => align_view_middle,
    /// scroll up
    "k" => scroll_up,
    /// scroll down
    "j" => scroll_down,
}<|MERGE_RESOLUTION|>--- conflicted
+++ resolved
@@ -2093,7 +2093,6 @@
     )
 }
 
-<<<<<<< HEAD
 pub fn workspace_symbol_picker(cx: &mut Context) {
     let (view, doc) = current!(cx.editor);
 
@@ -2235,7 +2234,7 @@
         });
     let transaction = Transaction::change(doc.text(), changes);
     doc.apply(&transaction, view.id);
-=======
+  
 fn last_picker(cx: &mut Context) {
     // TODO: last picker does not seemed to work well with buffer_picker
     cx.callback = Some(Box::new(|compositor: &mut Compositor| {
@@ -2245,7 +2244,6 @@
         // XXX: figure out how to show error when no last picker lifetime
         // cx.editor.set_error("no last picker".to_owned())
     }));
->>>>>>> eba0bbda
 }
 
 // I inserts at the first nonwhitespace character of each line with a selection
