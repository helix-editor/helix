pub(crate) mod dap;
pub(crate) mod engine;
pub(crate) mod lsp;
pub(crate) mod typed;

pub use dap::*;
use helix_event::status;
use helix_stdx::{
    path::expand_tilde,
    rope::{self, RopeSliceExt},
};
use helix_vcs::{FileChange, Hunk};
pub use lsp::*;
<<<<<<< HEAD

pub use engine::ScriptingEngine;
use tui::widgets::Row;
=======
use tui::{
    text::Span,
    widgets::{Cell, Row},
};
>>>>>>> 7e13213e
pub use typed::*;

use helix_core::{
    char_idx_at_visual_offset,
    chars::char_is_word,
    comment,
    doc_formatter::TextFormat,
    encoding, find_workspace,
    graphemes::{self, next_grapheme_boundary, RevRopeGraphemes},
    history::UndoKind,
    increment, indent,
    indent::IndentStyle,
    line_ending::{get_line_ending_of_str, line_end_char_index, str_is_line_ending},
    match_brackets,
    movement::{self, move_vertically_visual, Direction},
    object, pos_at_coords,
    regex::{self, Regex},
    search::{self, CharMatcher},
    selection, shellwords, surround,
    syntax::{BlockCommentToken, LanguageServerFeature},
    text_annotations::{Overlay, TextAnnotations},
    textobject,
    unicode::width::UnicodeWidthChar,
    visual_offset_from_block, Deletion, LineEnding, Position, Range, Rope, RopeGraphemes,
    RopeReader, RopeSlice, Selection, SmallVec, Syntax, Tendril, Transaction,
};
use helix_view::{
    document::{FormatterError, Mode, SCRATCH_BUFFER_NAME},
    editor::Action,
    info::Info,
    input::KeyEvent,
    keyboard::KeyCode,
    theme::Style,
    tree,
    view::View,
    Document, DocumentId, Editor, ViewId,
};

use anyhow::{anyhow, bail, ensure, Context as _};
use insert::*;
use movement::Movement;

use crate::{
    args,
    compositor::{self, Component, Compositor},
    filter_picker_entry,
    job::Callback,
    keymap::ReverseKeymap,
    ui::{self, menu::Item, overlay::overlaid, Picker, Popup, Prompt, PromptEvent},
};

use crate::job::{self, Jobs};
use std::{
    cmp::Ordering,
    collections::{HashMap, HashSet},
    fmt,
    future::Future,
    io::Read,
    num::NonZeroUsize,
};

use std::{
    borrow::Cow,
    path::{Path, PathBuf},
};

use once_cell::sync::Lazy;
use serde::de::{self, Deserialize, Deserializer};
use url::Url;

use grep_regex::RegexMatcherBuilder;
use grep_searcher::{sinks, BinaryDetection, SearcherBuilder};
use ignore::{DirEntry, WalkBuilder, WalkState};

pub type OnKeyCallback = Box<dyn FnOnce(&mut Context, KeyEvent)>;

pub struct Context<'a> {
    pub register: Option<char>,
    pub count: Option<NonZeroUsize>,
    pub editor: &'a mut Editor,

    pub callback: Vec<crate::compositor::Callback>,
    pub on_next_key_callback: Option<OnKeyCallback>,
    pub jobs: &'a mut Jobs,
}

impl<'a> Context<'a> {
    /// Push a new component onto the compositor.
    pub fn push_layer(&mut self, component: Box<dyn Component>) {
        self.callback
            .push(Box::new(|compositor: &mut Compositor, _| {
                compositor.push(component)
            }));
    }

    /// Call `replace_or_push` on the Compositor
    pub fn replace_or_push_layer<T: Component>(&mut self, id: &'static str, component: T) {
        self.callback
            .push(Box::new(move |compositor: &mut Compositor, _| {
                compositor.replace_or_push(id, component);
            }));
    }

    #[inline]
    pub fn on_next_key(
        &mut self,
        on_next_key_callback: impl FnOnce(&mut Context, KeyEvent) + 'static,
    ) {
        self.on_next_key_callback = Some(Box::new(on_next_key_callback));
    }

    #[inline]
    pub fn callback<T, F>(
        &mut self,
        call: impl Future<Output = helix_lsp::Result<serde_json::Value>> + 'static + Send,
        callback: F,
    ) where
        T: for<'de> serde::Deserialize<'de> + Send + 'static,
        F: FnOnce(&mut Editor, &mut Compositor, T) + Send + 'static,
    {
        self.jobs.callback(make_job_callback(call, callback));
    }

    /// Returns 1 if no explicit count was provided
    #[inline]
    pub fn count(&self) -> usize {
        self.count.map_or(1, |v| v.get())
    }
}

#[inline]
fn make_job_callback<T, F>(
    call: impl Future<Output = helix_lsp::Result<serde_json::Value>> + 'static + Send,
    callback: F,
) -> std::pin::Pin<Box<impl Future<Output = Result<Callback, anyhow::Error>>>>
where
    T: for<'de> serde::Deserialize<'de> + Send + 'static,
    F: FnOnce(&mut Editor, &mut Compositor, T) + Send + 'static,
{
    Box::pin(async move {
        let json = call.await?;
        let response = serde_json::from_value(json)?;
        let call: job::Callback = Callback::EditorCompositor(Box::new(
            move |editor: &mut Editor, compositor: &mut Compositor| {
                callback(editor, compositor, response)
            },
        ));
        Ok(call)
    })
}

use helix_view::{align_view, Align};

/// A MappableCommand is either a static command like "jump_view_up" or a Typable command like
/// :format. It causes a side-effect on the state (usually by creating and applying a transaction).
/// Both of these types of commands can be mapped with keybindings in the config.toml.
#[derive(Clone)]
pub enum MappableCommand {
    Typable {
        name: String,
        args: Vec<String>,
        doc: String,
    },
    Static {
        name: &'static str,
        fun: fn(cx: &mut Context),
        doc: &'static str,
    },
}

macro_rules! static_commands {
    ( $($name:ident, $doc:literal,)* ) => {
        $(
            #[allow(non_upper_case_globals)]
            pub const $name: Self = Self::Static {
                name: stringify!($name),
                fun: $name,
                doc: $doc
            };
        )*

        pub const STATIC_COMMAND_LIST: &'static [Self] = &[
            $( Self::$name, )*
        ];
    }
}

impl MappableCommand {
    pub fn execute(&self, cx: &mut Context) {
        match &self {
            Self::Typable { name, args, doc: _ } => {
                let args: Vec<Cow<str>> = args.iter().map(Cow::from).collect();
                // TODO: Swap the order to allow overriding the existing commands?
                if let Some(command) = typed::TYPABLE_COMMAND_MAP.get(name.as_str()) {
                    let mut cx = compositor::Context {
                        editor: cx.editor,
                        jobs: cx.jobs,
                        scroll: None,
                    };
                    if let Err(e) = (command.fun)(&mut cx, &args[..], PromptEvent::Validate) {
                        cx.editor.set_error(format!("{}", e));
                    }
                } else {
                    ScriptingEngine::call_function_by_name(cx, name, args);
                }
            }
            Self::Static { fun, .. } => (fun)(cx),
        }
    }

    pub fn name(&self) -> &str {
        match &self {
            Self::Typable { name, .. } => name,
            Self::Static { name, .. } => name,
        }
    }

    pub fn doc(&self) -> &str {
        match &self {
            Self::Typable { doc, .. } => doc,
            Self::Static { doc, .. } => doc,
        }
    }

    #[rustfmt::skip]
    static_commands!(
        no_op, "Do nothing",
        move_char_left, "Move left",
        move_char_right, "Move right",
        move_line_up, "Move up",
        move_line_down, "Move down",
        move_visual_line_up, "Move up",
        move_visual_line_down, "Move down",
        extend_char_left, "Extend left",
        extend_char_right, "Extend right",
        extend_line_up, "Extend up",
        extend_line_down, "Extend down",
        extend_visual_line_up, "Extend up",
        extend_visual_line_down, "Extend down",
        copy_selection_on_next_line, "Copy selection on next line",
        copy_selection_on_prev_line, "Copy selection on previous line",
        move_next_word_start, "Move to start of next word",
        move_prev_word_start, "Move to start of previous word",
        move_next_word_end, "Move to end of next word",
        move_prev_word_end, "Move to end of previous word",
        move_next_long_word_start, "Move to start of next long word",
        move_prev_long_word_start, "Move to start of previous long word",
        move_next_long_word_end, "Move to end of next long word",
        move_prev_long_word_end, "Move to end of previous long word",
        move_parent_node_end, "Move to end of the parent node",
        move_parent_node_start, "Move to beginning of the parent node",
        extend_next_word_start, "Extend to start of next word",
        extend_prev_word_start, "Extend to start of previous word",
        extend_next_word_end, "Extend to end of next word",
        extend_prev_word_end, "Extend to end of previous word",
        extend_next_long_word_start, "Extend to start of next long word",
        extend_prev_long_word_start, "Extend to start of previous long word",
        extend_next_long_word_end, "Extend to end of next long word",
        extend_prev_long_word_end, "Extend to end of prev long word",
        extend_parent_node_end, "Extend to end of the parent node",
        extend_parent_node_start, "Extend to beginning of the parent node",
        find_till_char, "Move till next occurrence of char",
        find_next_char, "Move to next occurrence of char",
        extend_till_char, "Extend till next occurrence of char",
        extend_next_char, "Extend to next occurrence of char",
        till_prev_char, "Move till previous occurrence of char",
        find_prev_char, "Move to previous occurrence of char",
        extend_till_prev_char, "Extend till previous occurrence of char",
        extend_prev_char, "Extend to previous occurrence of char",
        repeat_last_motion, "Repeat last motion",
        replace, "Replace with new char",
        switch_case, "Switch (toggle) case",
        switch_to_uppercase, "Switch to uppercase",
        switch_to_lowercase, "Switch to lowercase",
        page_up, "Move page up",
        page_down, "Move page down",
        half_page_up, "Move half page up",
        half_page_down, "Move half page down",
        page_cursor_up, "Move page and cursor up",
        page_cursor_down, "Move page and cursor down",
        page_cursor_half_up, "Move page and cursor half up",
        page_cursor_half_down, "Move page and cursor half down",
        select_all, "Select whole document",
        select_regex, "Select all regex matches inside selections",
        split_selection, "Split selections on regex matches",
        split_selection_on_newline, "Split selection on newlines",
        merge_selections, "Merge selections",
        merge_consecutive_selections, "Merge consecutive selections",
        search, "Search for regex pattern",
        rsearch, "Reverse search for regex pattern",
        search_next, "Select next search match",
        search_prev, "Select previous search match",
        extend_search_next, "Add next search match to selection",
        extend_search_prev, "Add previous search match to selection",
        search_selection, "Use current selection as search pattern",
        make_search_word_bounded, "Modify current search to make it word bounded",
        global_search, "Global search in workspace folder",
        extend_line, "Select current line, if already selected, extend to another line based on the anchor",
        extend_line_below, "Select current line, if already selected, extend to next line",
        extend_line_above, "Select current line, if already selected, extend to previous line",
        select_line_above, "Select current line, if already selected, extend or shrink line above based on the anchor",
        select_line_below, "Select current line, if already selected, extend or shrink line below based on the anchor",
        extend_to_line_bounds, "Extend selection to line bounds",
        shrink_to_line_bounds, "Shrink selection to line bounds",
        delete_selection, "Delete selection",
        delete_selection_noyank, "Delete selection without yanking",
        change_selection, "Change selection",
        change_selection_noyank, "Change selection without yanking",
        collapse_selection, "Collapse selection into single cursor",
        flip_selections, "Flip selection cursor and anchor",
        ensure_selections_forward, "Ensure all selections face forward",
        insert_mode, "Insert before selection",
        append_mode, "Append after selection",
        command_mode, "Enter command mode",
        file_picker, "Open file picker",
        file_picker_in_current_buffer_directory, "Open file picker at current buffers's directory",
        file_picker_in_current_directory, "Open file picker at current working directory",
        code_action, "Perform code action",
        buffer_picker, "Open buffer picker",
        jumplist_picker, "Open jumplist picker",
        symbol_picker, "Open symbol picker",
        changed_file_picker, "Open changed file picker",
        select_references_to_symbol_under_cursor, "Select symbol references",
        workspace_symbol_picker, "Open workspace symbol picker",
        diagnostics_picker, "Open diagnostic picker",
        workspace_diagnostics_picker, "Open workspace diagnostic picker",
        last_picker, "Open last picker",
        insert_at_line_start, "Insert at start of line",
        insert_at_line_end, "Insert at end of line",
        open_below, "Open new line below selection",
        open_above, "Open new line above selection",
        normal_mode, "Enter normal mode",
        select_mode, "Enter selection extend mode",
        exit_select_mode, "Exit selection mode",
        goto_definition, "Goto definition",
        goto_declaration, "Goto declaration",
        add_newline_above, "Add newline above",
        add_newline_below, "Add newline below",
        goto_type_definition, "Goto type definition",
        goto_implementation, "Goto implementation",
        goto_file_start, "Goto line number <n> else file start",
        goto_file_end, "Goto file end",
        goto_file, "Goto files/URLs in selections",
        goto_file_hsplit, "Goto files in selections (hsplit)",
        goto_file_vsplit, "Goto files in selections (vsplit)",
        goto_reference, "Goto references",
        goto_window_top, "Goto window top",
        goto_window_center, "Goto window center",
        goto_window_bottom, "Goto window bottom",
        goto_last_accessed_file, "Goto last accessed file",
        goto_last_modified_file, "Goto last modified file",
        goto_last_modification, "Goto last modification",
        goto_line, "Goto line",
        goto_last_line, "Goto last line",
        goto_first_diag, "Goto first diagnostic",
        goto_last_diag, "Goto last diagnostic",
        goto_next_diag, "Goto next diagnostic",
        goto_prev_diag, "Goto previous diagnostic",
        goto_next_change, "Goto next change",
        goto_prev_change, "Goto previous change",
        goto_first_change, "Goto first change",
        goto_last_change, "Goto last change",
        goto_line_start, "Goto line start",
        goto_line_end, "Goto line end",
        goto_next_buffer, "Goto next buffer",
        goto_previous_buffer, "Goto previous buffer",
        goto_line_end_newline, "Goto newline at line end",
        goto_first_nonwhitespace, "Goto first non-blank in line",
        trim_selections, "Trim whitespace from selections",
        extend_to_line_start, "Extend to line start",
        extend_to_first_nonwhitespace, "Extend to first non-blank in line",
        extend_to_line_end, "Extend to line end",
        extend_to_line_end_newline, "Extend to line end",
        signature_help, "Show signature help",
        smart_tab, "Insert tab if all cursors have all whitespace to their left; otherwise, run a separate command.",
        insert_tab, "Insert tab char",
        insert_newline, "Insert newline char",
        delete_char_backward, "Delete previous char",
        delete_char_forward, "Delete next char",
        delete_word_backward, "Delete previous word",
        delete_word_forward, "Delete next word",
        kill_to_line_start, "Delete till start of line",
        kill_to_line_end, "Delete till end of line",
        undo, "Undo change",
        redo, "Redo change",
        earlier, "Move backward in history",
        later, "Move forward in history",
        commit_undo_checkpoint, "Commit changes to new checkpoint",
        yank, "Yank selection",
        yank_to_clipboard, "Yank selections to clipboard",
        yank_to_primary_clipboard, "Yank selections to primary clipboard",
        yank_joined, "Join and yank selections",
        yank_joined_to_clipboard, "Join and yank selections to clipboard",
        yank_main_selection_to_clipboard, "Yank main selection to clipboard",
        yank_joined_to_primary_clipboard, "Join and yank selections to primary clipboard",
        yank_main_selection_to_primary_clipboard, "Yank main selection to primary clipboard",
        replace_with_yanked, "Replace with yanked text",
        replace_selections_with_clipboard, "Replace selections by clipboard content",
        replace_selections_with_primary_clipboard, "Replace selections by primary clipboard",
        paste_after, "Paste after selection",
        paste_before, "Paste before selection",
        paste_clipboard_after, "Paste clipboard after selections",
        paste_clipboard_before, "Paste clipboard before selections",
        paste_primary_clipboard_after, "Paste primary clipboard after selections",
        paste_primary_clipboard_before, "Paste primary clipboard before selections",
        indent, "Indent selection",
        unindent, "Unindent selection",
        format_selections, "Format selection",
        join_selections, "Join lines inside selection",
        join_selections_space, "Join lines inside selection and select spaces",
        keep_selections, "Keep selections matching regex",
        remove_selections, "Remove selections matching regex",
        align_selections, "Align selections in column",
        keep_primary_selection, "Keep primary selection",
        remove_primary_selection, "Remove primary selection",
        completion, "Invoke completion popup",
        hover, "Show docs for item under cursor",
        toggle_comments, "Comment/uncomment selections",
        toggle_line_comments, "Line comment/uncomment selections",
        toggle_block_comments, "Block comment/uncomment selections",
        rotate_selections_forward, "Rotate selections forward",
        rotate_selections_backward, "Rotate selections backward",
        rotate_selection_contents_forward, "Rotate selection contents forward",
        rotate_selection_contents_backward, "Rotate selections contents backward",
        reverse_selection_contents, "Reverse selections contents",
        expand_selection, "Expand selection to parent syntax node",
        shrink_selection, "Shrink selection to previously expanded syntax node",
        select_next_sibling, "Select next sibling in the syntax tree",
        select_prev_sibling, "Select previous sibling the in syntax tree",
        select_all_siblings, "Select all siblings of the current node",
        select_all_children, "Select all children of the current node",
        jump_forward, "Jump forward on jumplist",
        jump_backward, "Jump backward on jumplist",
        save_selection, "Save current selection to jumplist",
        jump_view_right, "Jump to right split",
        jump_view_left, "Jump to left split",
        jump_view_up, "Jump to split above",
        jump_view_down, "Jump to split below",
        swap_view_right, "Swap with right split",
        swap_view_left, "Swap with left split",
        swap_view_up, "Swap with split above",
        swap_view_down, "Swap with split below",
        transpose_view, "Transpose splits",
        rotate_view, "Goto next window",
        rotate_view_reverse, "Goto previous window",
        hsplit, "Horizontal bottom split",
        hsplit_new, "Horizontal bottom split scratch buffer",
        vsplit, "Vertical right split",
        vsplit_new, "Vertical right split scratch buffer",
        wclose, "Close window",
        wonly, "Close windows except current",
        select_register, "Select register",
        insert_register, "Insert register",
        align_view_middle, "Align view middle",
        align_view_top, "Align view top",
        align_view_center, "Align view center",
        align_view_bottom, "Align view bottom",
        scroll_up, "Scroll view up",
        scroll_down, "Scroll view down",
        match_brackets, "Goto matching bracket",
        surround_add, "Surround add",
        surround_replace, "Surround replace",
        surround_delete, "Surround delete",
        select_textobject_around, "Select around object",
        select_textobject_inner, "Select inside object",
        goto_next_function, "Goto next function",
        goto_prev_function, "Goto previous function",
        goto_next_class, "Goto next type definition",
        goto_prev_class, "Goto previous type definition",
        goto_next_parameter, "Goto next parameter",
        goto_prev_parameter, "Goto previous parameter",
        goto_next_comment, "Goto next comment",
        goto_prev_comment, "Goto previous comment",
        goto_next_test, "Goto next test",
        goto_prev_test, "Goto previous test",
        goto_next_entry, "Goto next pairing",
        goto_prev_entry, "Goto previous pairing",
        goto_next_paragraph, "Goto next paragraph",
        goto_prev_paragraph, "Goto previous paragraph",
        dap_launch, "Launch debug target",
        dap_restart, "Restart debugging session",
        dap_toggle_breakpoint, "Toggle breakpoint",
        dap_continue, "Continue program execution",
        dap_pause, "Pause program execution",
        dap_step_in, "Step in",
        dap_step_out, "Step out",
        dap_next, "Step to next",
        dap_variables, "List variables",
        dap_terminate, "End debug session",
        dap_edit_condition, "Edit breakpoint condition on current line",
        dap_edit_log, "Edit breakpoint log message on current line",
        dap_switch_thread, "Switch current thread",
        dap_switch_stack_frame, "Switch stack frame",
        dap_enable_exceptions, "Enable exception breakpoints",
        dap_disable_exceptions, "Disable exception breakpoints",
        shell_pipe, "Pipe selections through shell command",
        shell_pipe_to, "Pipe selections into shell command ignoring output",
        shell_insert_output, "Insert shell command output before selections",
        shell_append_output, "Append shell command output after selections",
        shell_keep_pipe, "Filter selections with shell predicate",
        suspend, "Suspend and return to shell",
        rename_symbol, "Rename symbol",
        increment, "Increment item under cursor",
        decrement, "Decrement item under cursor",
        record_macro, "Record macro",
        replay_macro, "Replay macro",
        command_palette, "Open command palette",
        goto_word, "Jump to a two-character label",
        extend_to_word, "Extend to a two-character label",
    );
}

impl fmt::Debug for MappableCommand {
    fn fmt(&self, f: &mut std::fmt::Formatter<'_>) -> std::fmt::Result {
        match self {
            MappableCommand::Static { name, .. } => {
                f.debug_tuple("MappableCommand").field(name).finish()
            }
            MappableCommand::Typable { name, args, .. } => f
                .debug_tuple("MappableCommand")
                .field(name)
                .field(args)
                .finish(),
        }
    }
}

impl fmt::Display for MappableCommand {
    fn fmt(&self, f: &mut std::fmt::Formatter<'_>) -> std::fmt::Result {
        f.write_str(self.name())
    }
}

impl std::str::FromStr for MappableCommand {
    type Err = anyhow::Error;

    fn from_str(s: &str) -> Result<Self, Self::Err> {
        if let Some(suffix) = s.strip_prefix(':') {
            let mut typable_command = suffix.split(' ').map(|arg| arg.trim());
            let name = typable_command
                .next()
                .ok_or_else(|| anyhow!("Expected typable command name"))?;
            let args = typable_command
                .map(|s| s.to_owned())
                .collect::<Vec<String>>();
            typed::TYPABLE_COMMAND_MAP
                .get(name)
                .map(|cmd| MappableCommand::Typable {
                    name: cmd.name.to_owned(),
                    doc: format!(":{} {:?}", cmd.name, args),
                    args: args.clone(),
                })
                .or_else(|| {
                    if let Some(doc) = self::engine::ScriptingEngine::get_doc_for_identifier(name) {
                        Some(MappableCommand::Typable {
                            name: name.to_owned(),
                            args,
                            doc,
                        })
                    } else {
                        None
                    }
                })
                .ok_or_else(|| anyhow!("No TypableCommand named '{}'", s))
        } else {
            MappableCommand::STATIC_COMMAND_LIST
                .iter()
                .find(|cmd| cmd.name() == s)
                .cloned()
                .ok_or_else(|| anyhow!("No command named '{}'", s))
        }
    }
}

impl<'de> Deserialize<'de> for MappableCommand {
    fn deserialize<D>(deserializer: D) -> Result<Self, D::Error>
    where
        D: Deserializer<'de>,
    {
        let s = String::deserialize(deserializer)?;
        s.parse().map_err(de::Error::custom)
    }
}

impl PartialEq for MappableCommand {
    fn eq(&self, other: &Self) -> bool {
        match (self, other) {
            (
                MappableCommand::Typable {
                    name: first_name,
                    args: first_args,
                    ..
                },
                MappableCommand::Typable {
                    name: second_name,
                    args: second_args,
                    ..
                },
            ) => first_name == second_name && first_args == second_args,
            (
                MappableCommand::Static {
                    name: first_name, ..
                },
                MappableCommand::Static {
                    name: second_name, ..
                },
            ) => first_name == second_name,
            _ => false,
        }
    }
}

fn no_op(_cx: &mut Context) {}

type MoveFn =
    fn(RopeSlice, Range, Direction, usize, Movement, &TextFormat, &mut TextAnnotations) -> Range;

fn move_impl(cx: &mut Context, move_fn: MoveFn, dir: Direction, behaviour: Movement) {
    let count = cx.count();
    let (view, doc) = current!(cx.editor);
    let text = doc.text().slice(..);
    let text_fmt = doc.text_format(view.inner_area(doc).width, None);
    let mut annotations = view.text_annotations(doc, None);

    let selection = doc.selection(view.id).clone().transform(|range| {
        move_fn(
            text,
            range,
            dir,
            count,
            behaviour,
            &text_fmt,
            &mut annotations,
        )
    });
    drop(annotations);
    doc.set_selection(view.id, selection);
}

use helix_core::movement::{move_horizontally, move_vertically};

fn move_char_left(cx: &mut Context) {
    move_impl(cx, move_horizontally, Direction::Backward, Movement::Move)
}

fn move_char_right(cx: &mut Context) {
    move_impl(cx, move_horizontally, Direction::Forward, Movement::Move)
}

fn move_line_up(cx: &mut Context) {
    move_impl(cx, move_vertically, Direction::Backward, Movement::Move)
}

fn move_line_down(cx: &mut Context) {
    move_impl(cx, move_vertically, Direction::Forward, Movement::Move)
}

fn move_visual_line_up(cx: &mut Context) {
    move_impl(
        cx,
        move_vertically_visual,
        Direction::Backward,
        Movement::Move,
    )
}

fn move_visual_line_down(cx: &mut Context) {
    move_impl(
        cx,
        move_vertically_visual,
        Direction::Forward,
        Movement::Move,
    )
}

fn extend_char_left(cx: &mut Context) {
    move_impl(cx, move_horizontally, Direction::Backward, Movement::Extend)
}

fn extend_char_right(cx: &mut Context) {
    move_impl(cx, move_horizontally, Direction::Forward, Movement::Extend)
}

fn extend_line_up(cx: &mut Context) {
    move_impl(cx, move_vertically, Direction::Backward, Movement::Extend)
}

fn extend_line_down(cx: &mut Context) {
    move_impl(cx, move_vertically, Direction::Forward, Movement::Extend)
}

fn extend_visual_line_up(cx: &mut Context) {
    move_impl(
        cx,
        move_vertically_visual,
        Direction::Backward,
        Movement::Extend,
    )
}

fn extend_visual_line_down(cx: &mut Context) {
    move_impl(
        cx,
        move_vertically_visual,
        Direction::Forward,
        Movement::Extend,
    )
}

fn goto_line_end_impl(view: &mut View, doc: &mut Document, movement: Movement) {
    let text = doc.text().slice(..);

    let selection = doc.selection(view.id).clone().transform(|range| {
        let line = range.cursor_line(text);
        let line_start = text.line_to_char(line);

        let pos = graphemes::prev_grapheme_boundary(text, line_end_char_index(&text, line))
            .max(line_start);

        range.put_cursor(text, pos, movement == Movement::Extend)
    });
    doc.set_selection(view.id, selection);
}

fn goto_line_end(cx: &mut Context) {
    let (view, doc) = current!(cx.editor);
    goto_line_end_impl(
        view,
        doc,
        if cx.editor.mode == Mode::Select {
            Movement::Extend
        } else {
            Movement::Move
        },
    )
}

fn extend_to_line_end(cx: &mut Context) {
    let (view, doc) = current!(cx.editor);
    goto_line_end_impl(view, doc, Movement::Extend)
}

fn goto_line_end_newline_impl(view: &mut View, doc: &mut Document, movement: Movement) {
    let text = doc.text().slice(..);

    let selection = doc.selection(view.id).clone().transform(|range| {
        let line = range.cursor_line(text);
        let pos = line_end_char_index(&text, line);

        range.put_cursor(text, pos, movement == Movement::Extend)
    });
    doc.set_selection(view.id, selection);
}

fn goto_line_end_newline(cx: &mut Context) {
    let (view, doc) = current!(cx.editor);
    goto_line_end_newline_impl(
        view,
        doc,
        if cx.editor.mode == Mode::Select {
            Movement::Extend
        } else {
            Movement::Move
        },
    )
}

fn extend_to_line_end_newline(cx: &mut Context) {
    let (view, doc) = current!(cx.editor);
    goto_line_end_newline_impl(view, doc, Movement::Extend)
}

fn goto_line_start_impl(view: &mut View, doc: &mut Document, movement: Movement) {
    let text = doc.text().slice(..);

    let selection = doc.selection(view.id).clone().transform(|range| {
        let line = range.cursor_line(text);

        // adjust to start of the line
        let pos = text.line_to_char(line);
        range.put_cursor(text, pos, movement == Movement::Extend)
    });
    doc.set_selection(view.id, selection);
}

fn goto_line_start(cx: &mut Context) {
    let (view, doc) = current!(cx.editor);
    goto_line_start_impl(
        view,
        doc,
        if cx.editor.mode == Mode::Select {
            Movement::Extend
        } else {
            Movement::Move
        },
    )
}

fn goto_next_buffer(cx: &mut Context) {
    goto_buffer(cx.editor, Direction::Forward, cx.count());
}

fn goto_previous_buffer(cx: &mut Context) {
    goto_buffer(cx.editor, Direction::Backward, cx.count());
}

fn goto_buffer(editor: &mut Editor, direction: Direction, count: usize) {
    let current = view!(editor).doc;

    let id = match direction {
        Direction::Forward => {
            let iter = editor.documents.keys();
            // skip 'count' times past current buffer
            iter.cycle().skip_while(|id| *id != &current).nth(count)
        }
        Direction::Backward => {
            let iter = editor.documents.keys();
            // skip 'count' times past current buffer
            iter.rev()
                .cycle()
                .skip_while(|id| *id != &current)
                .nth(count)
        }
    }
    .unwrap();

    let id = *id;

    editor.switch(id, Action::Replace);
}

fn extend_to_line_start(cx: &mut Context) {
    let (view, doc) = current!(cx.editor);
    goto_line_start_impl(view, doc, Movement::Extend)
}

fn kill_to_line_start(cx: &mut Context) {
    delete_by_selection_insert_mode(
        cx,
        move |text, range| {
            let line = range.cursor_line(text);
            let first_char = text.line_to_char(line);
            let anchor = range.cursor(text);
            let head = if anchor == first_char && line != 0 {
                // select until previous line
                line_end_char_index(&text, line - 1)
            } else if let Some(pos) = text.line(line).first_non_whitespace_char() {
                if first_char + pos < anchor {
                    // select until first non-blank in line if cursor is after it
                    first_char + pos
                } else {
                    // select until start of line
                    first_char
                }
            } else {
                // select until start of line
                first_char
            };
            (head, anchor)
        },
        Direction::Backward,
    );
}

fn kill_to_line_end(cx: &mut Context) {
    delete_by_selection_insert_mode(
        cx,
        |text, range| {
            let line = range.cursor_line(text);
            let line_end_pos = line_end_char_index(&text, line);
            let pos = range.cursor(text);

            // if the cursor is on the newline char delete that
            if pos == line_end_pos {
                (pos, text.line_to_char(line + 1))
            } else {
                (pos, line_end_pos)
            }
        },
        Direction::Forward,
    );
}

fn goto_first_nonwhitespace(cx: &mut Context) {
    let (view, doc) = current!(cx.editor);

    goto_first_nonwhitespace_impl(
        view,
        doc,
        if cx.editor.mode == Mode::Select {
            Movement::Extend
        } else {
            Movement::Move
        },
    )
}

fn extend_to_first_nonwhitespace(cx: &mut Context) {
    let (view, doc) = current!(cx.editor);
    goto_first_nonwhitespace_impl(view, doc, Movement::Extend)
}

fn goto_first_nonwhitespace_impl(view: &mut View, doc: &mut Document, movement: Movement) {
    let text = doc.text().slice(..);

    let selection = doc.selection(view.id).clone().transform(|range| {
        let line = range.cursor_line(text);

        if let Some(pos) = text.line(line).first_non_whitespace_char() {
            let pos = pos + text.line_to_char(line);
            range.put_cursor(text, pos, movement == Movement::Extend)
        } else {
            range
        }
    });
    doc.set_selection(view.id, selection);
}

fn trim_selections(cx: &mut Context) {
    let (view, doc) = current!(cx.editor);
    let text = doc.text().slice(..);

    let ranges: SmallVec<[Range; 1]> = doc
        .selection(view.id)
        .iter()
        .filter_map(|range| {
            if range.is_empty() || range.slice(text).chars().all(|ch| ch.is_whitespace()) {
                return None;
            }
            let mut start = range.from();
            let mut end = range.to();
            start = movement::skip_while(text, start, |x| x.is_whitespace()).unwrap_or(start);
            end = movement::backwards_skip_while(text, end, |x| x.is_whitespace()).unwrap_or(end);
            Some(Range::new(start, end).with_direction(range.direction()))
        })
        .collect();

    if !ranges.is_empty() {
        let primary = doc.selection(view.id).primary();
        let idx = ranges
            .iter()
            .position(|range| range.overlaps(&primary))
            .unwrap_or(ranges.len() - 1);
        doc.set_selection(view.id, Selection::new(ranges, idx));
    } else {
        collapse_selection(cx);
        keep_primary_selection(cx);
    };
}

// align text in selection
#[allow(deprecated)]
fn align_selections(cx: &mut Context) {
    use helix_core::visual_coords_at_pos;

    let (view, doc) = current!(cx.editor);
    let text = doc.text().slice(..);
    let selection = doc.selection(view.id);

    let tab_width = doc.tab_width();
    let mut column_widths: Vec<Vec<_>> = Vec::new();
    let mut last_line = text.len_lines() + 1;
    let mut col = 0;

    for range in selection {
        let coords = visual_coords_at_pos(text, range.head, tab_width);
        let anchor_coords = visual_coords_at_pos(text, range.anchor, tab_width);

        if coords.row != anchor_coords.row {
            cx.editor
                .set_error("align cannot work with multi line selections");
            return;
        }

        col = if coords.row == last_line { col + 1 } else { 0 };

        if col >= column_widths.len() {
            column_widths.push(Vec::new());
        }
        column_widths[col].push((range.from(), coords.col));

        last_line = coords.row;
    }

    let mut changes = Vec::with_capacity(selection.len());

    // Account for changes on each row
    let len = column_widths.first().map(|cols| cols.len()).unwrap_or(0);
    let mut offs = vec![0; len];

    for col in column_widths {
        let max_col = col
            .iter()
            .enumerate()
            .map(|(row, (_, cursor))| *cursor + offs[row])
            .max()
            .unwrap_or(0);

        for (row, (insert_pos, last_col)) in col.into_iter().enumerate() {
            let ins_count = max_col - (last_col + offs[row]);

            if ins_count == 0 {
                continue;
            }

            offs[row] += ins_count;

            changes.push((insert_pos, insert_pos, Some(" ".repeat(ins_count).into())));
        }
    }

    // The changeset has to be sorted
    changes.sort_unstable_by_key(|(from, _, _)| *from);

    let transaction = Transaction::change(doc.text(), changes.into_iter());
    doc.apply(&transaction, view.id);
    exit_select_mode(cx);
}

fn goto_window(cx: &mut Context, align: Align) {
    let count = cx.count() - 1;
    let config = cx.editor.config();
    let (view, doc) = current!(cx.editor);

    let height = view.inner_height();

    // respect user given count if any
    // - 1 so we have at least one gap in the middle.
    // a height of 6 with padding of 3 on each side will keep shifting the view back and forth
    // as we type
    let scrolloff = config.scrolloff.min(height.saturating_sub(1) / 2);

    let last_visual_line = view.last_visual_line(doc);

    let visual_line = match align {
        Align::Top => view.offset.vertical_offset + scrolloff + count,
        Align::Center => view.offset.vertical_offset + (last_visual_line / 2),
        Align::Bottom => {
            view.offset.vertical_offset + last_visual_line.saturating_sub(scrolloff + count)
        }
    };
    let visual_line = visual_line
        .max(view.offset.vertical_offset + scrolloff)
        .min(view.offset.vertical_offset + last_visual_line.saturating_sub(scrolloff));

    let pos = view
        .pos_at_visual_coords(doc, visual_line as u16, 0, false)
        .expect("visual_line was constrained to the view area");

    let text = doc.text().slice(..);
    let selection = doc
        .selection(view.id)
        .clone()
        .transform(|range| range.put_cursor(text, pos, cx.editor.mode == Mode::Select));
    doc.set_selection(view.id, selection);
}

fn goto_window_top(cx: &mut Context) {
    goto_window(cx, Align::Top)
}

fn goto_window_center(cx: &mut Context) {
    goto_window(cx, Align::Center)
}

fn goto_window_bottom(cx: &mut Context) {
    goto_window(cx, Align::Bottom)
}

fn move_word_impl<F>(cx: &mut Context, move_fn: F)
where
    F: Fn(RopeSlice, Range, usize) -> Range,
{
    let count = cx.count();
    let (view, doc) = current!(cx.editor);
    let text = doc.text().slice(..);

    let selection = doc
        .selection(view.id)
        .clone()
        .transform(|range| move_fn(text, range, count));
    doc.set_selection(view.id, selection);
}

fn move_next_word_start(cx: &mut Context) {
    move_word_impl(cx, movement::move_next_word_start)
}

fn move_prev_word_start(cx: &mut Context) {
    move_word_impl(cx, movement::move_prev_word_start)
}

fn move_prev_word_end(cx: &mut Context) {
    move_word_impl(cx, movement::move_prev_word_end)
}

fn move_next_word_end(cx: &mut Context) {
    move_word_impl(cx, movement::move_next_word_end)
}

fn move_next_long_word_start(cx: &mut Context) {
    move_word_impl(cx, movement::move_next_long_word_start)
}

fn move_prev_long_word_start(cx: &mut Context) {
    move_word_impl(cx, movement::move_prev_long_word_start)
}

fn move_prev_long_word_end(cx: &mut Context) {
    move_word_impl(cx, movement::move_prev_long_word_end)
}

fn move_next_long_word_end(cx: &mut Context) {
    move_word_impl(cx, movement::move_next_long_word_end)
}

fn goto_para_impl<F>(cx: &mut Context, move_fn: F)
where
    F: Fn(RopeSlice, Range, usize, Movement) -> Range + 'static,
{
    let count = cx.count();
    let motion = move |editor: &mut Editor| {
        let (view, doc) = current!(editor);
        let text = doc.text().slice(..);
        let behavior = if editor.mode == Mode::Select {
            Movement::Extend
        } else {
            Movement::Move
        };

        let selection = doc
            .selection(view.id)
            .clone()
            .transform(|range| move_fn(text, range, count, behavior));
        doc.set_selection(view.id, selection);
    };
    cx.editor.apply_motion(motion)
}

fn goto_prev_paragraph(cx: &mut Context) {
    goto_para_impl(cx, movement::move_prev_paragraph)
}

fn goto_next_paragraph(cx: &mut Context) {
    goto_para_impl(cx, movement::move_next_paragraph)
}

fn goto_file_start(cx: &mut Context) {
    if cx.count.is_some() {
        goto_line(cx);
    } else {
        let (view, doc) = current!(cx.editor);
        let text = doc.text().slice(..);
        let selection = doc
            .selection(view.id)
            .clone()
            .transform(|range| range.put_cursor(text, 0, cx.editor.mode == Mode::Select));
        push_jump(view, doc);
        doc.set_selection(view.id, selection);
    }
}

fn goto_file_end(cx: &mut Context) {
    let (view, doc) = current!(cx.editor);
    let text = doc.text().slice(..);
    let pos = doc.text().len_chars();
    let selection = doc
        .selection(view.id)
        .clone()
        .transform(|range| range.put_cursor(text, pos, cx.editor.mode == Mode::Select));
    push_jump(view, doc);
    doc.set_selection(view.id, selection);
}

fn goto_file(cx: &mut Context) {
    goto_file_impl(cx, Action::Replace);
}

fn goto_file_hsplit(cx: &mut Context) {
    goto_file_impl(cx, Action::HorizontalSplit);
}

fn goto_file_vsplit(cx: &mut Context) {
    goto_file_impl(cx, Action::VerticalSplit);
}

/// Goto files in selection.
fn goto_file_impl(cx: &mut Context, action: Action) {
    let (view, doc) = current_ref!(cx.editor);
    let text = doc.text();
    let selections = doc.selection(view.id);
    let rel_path = doc
        .relative_path()
        .map(|path| path.parent().unwrap().to_path_buf())
        .unwrap_or_default();
    let mut paths: Vec<_> = selections
        .iter()
        .map(|r| text.slice(r.from()..r.to()).to_string())
        .collect();
    let primary = selections.primary();
    // Checks whether there is only one selection with a width of 1
    if selections.len() == 1 && primary.len() == 1 {
        paths.clear();

        let is_valid_path_char = |c: &char| {
            #[cfg(target_os = "windows")]
            let valid_chars = &[
                '@', '/', '\\', '.', '-', '_', '+', '#', '$', '%', '{', '}', '[', ']', ':', '!',
                '~', '=',
            ];
            #[cfg(not(target_os = "windows"))]
            let valid_chars = &['@', '/', '.', '-', '_', '+', '#', '$', '%', '~', '=', ':'];

            valid_chars.contains(c) || c.is_alphabetic() || c.is_numeric()
        };

        let cursor_pos = primary.cursor(text.slice(..));
        let pre_cursor_pos = cursor_pos.saturating_sub(1);
        let post_cursor_pos = cursor_pos + 1;
        let start_pos = if is_valid_path_char(&text.char(cursor_pos)) {
            cursor_pos
        } else if is_valid_path_char(&text.char(pre_cursor_pos)) {
            pre_cursor_pos
        } else {
            post_cursor_pos
        };

        let prefix_len = text
            .chars_at(start_pos)
            .reversed()
            .take_while(is_valid_path_char)
            .count();

        let postfix_len = text
            .chars_at(start_pos)
            .take_while(is_valid_path_char)
            .count();

        let path: Cow<str> = text
            .slice((start_pos - prefix_len)..(start_pos + postfix_len))
            .into();
        log::debug!("Goto file path: {}", path);

        match expand_tilde(PathBuf::from(path.as_ref())).to_str() {
            Some(path) => paths.push(path.to_string()),
            None => cx.editor.set_error("Couldn't get string out of path."),
        };
    }

    for sel in paths {
        let p = sel.trim();
        if p.is_empty() {
            continue;
        }

        if let Ok(url) = Url::parse(p) {
            open_url(cx, url, action);
            continue;
        }

        let path = &rel_path.join(p);
        if path.is_dir() {
            let picker = ui::file_picker(path.into(), &cx.editor.config());
            cx.push_layer(Box::new(overlaid(picker)));
        } else if let Err(e) = cx.editor.open(path, action) {
            cx.editor.set_error(format!("Open file failed: {:?}", e));
        }
    }
}

/// Opens the given url. If the URL points to a valid textual file it is open in helix.
//  Otherwise, the file is open using external program.
fn open_url(cx: &mut Context, url: Url, action: Action) {
    let doc = doc!(cx.editor);
    let rel_path = doc
        .relative_path()
        .map(|path| path.parent().unwrap().to_path_buf())
        .unwrap_or_default();

    if url.scheme() != "file" {
        return cx.jobs.callback(crate::open_external_url_callback(url));
    }

    let content_type = std::fs::File::open(url.path()).and_then(|file| {
        // Read up to 1kb to detect the content type
        let mut read_buffer = Vec::new();
        let n = file.take(1024).read_to_end(&mut read_buffer)?;
        Ok(content_inspector::inspect(&read_buffer[..n]))
    });

    // we attempt to open binary files - files that can't be open in helix - using external
    // program as well, e.g. pdf files or images
    match content_type {
        Ok(content_inspector::ContentType::BINARY) => {
            cx.jobs.callback(crate::open_external_url_callback(url))
        }
        Ok(_) | Err(_) => {
            let path = &rel_path.join(url.path());
            if path.is_dir() {
                let picker = ui::file_picker(path.into(), &cx.editor.config());
                cx.push_layer(Box::new(overlaid(picker)));
            } else if let Err(e) = cx.editor.open(path, action) {
                cx.editor.set_error(format!("Open file failed: {:?}", e));
            }
        }
    }
}

fn extend_word_impl<F>(cx: &mut Context, extend_fn: F)
where
    F: Fn(RopeSlice, Range, usize) -> Range,
{
    let count = cx.count();
    let (view, doc) = current!(cx.editor);
    let text = doc.text().slice(..);

    let selection = doc.selection(view.id).clone().transform(|range| {
        let word = extend_fn(text, range, count);
        let pos = word.cursor(text);
        range.put_cursor(text, pos, true)
    });
    doc.set_selection(view.id, selection);
}

fn extend_next_word_start(cx: &mut Context) {
    extend_word_impl(cx, movement::move_next_word_start)
}

fn extend_prev_word_start(cx: &mut Context) {
    extend_word_impl(cx, movement::move_prev_word_start)
}

fn extend_next_word_end(cx: &mut Context) {
    extend_word_impl(cx, movement::move_next_word_end)
}

fn extend_prev_word_end(cx: &mut Context) {
    extend_word_impl(cx, movement::move_prev_word_end)
}

fn extend_next_long_word_start(cx: &mut Context) {
    extend_word_impl(cx, movement::move_next_long_word_start)
}

fn extend_prev_long_word_start(cx: &mut Context) {
    extend_word_impl(cx, movement::move_prev_long_word_start)
}

fn extend_prev_long_word_end(cx: &mut Context) {
    extend_word_impl(cx, movement::move_prev_long_word_end)
}

fn extend_next_long_word_end(cx: &mut Context) {
    extend_word_impl(cx, movement::move_next_long_word_end)
}

/// Separate branch to find_char designed only for `<ret>` char.
//
// This is necessary because the one document can have different line endings inside. And we
// cannot predict what character to find when <ret> is pressed. On the current line it can be `lf`
// but on the next line it can be `crlf`. That's why [`find_char_impl`] cannot be applied here.
fn find_char_line_ending(
    cx: &mut Context,
    count: usize,
    direction: Direction,
    inclusive: bool,
    extend: bool,
) {
    let (view, doc) = current!(cx.editor);
    let text = doc.text().slice(..);

    let selection = doc.selection(view.id).clone().transform(|range| {
        let cursor = range.cursor(text);
        let cursor_line = range.cursor_line(text);

        // Finding the line where we're going to find <ret>. Depends mostly on
        // `count`, but also takes into account edge cases where we're already at the end
        // of a line or the beginning of a line
        let find_on_line = match direction {
            Direction::Forward => {
                let on_edge = line_end_char_index(&text, cursor_line) == cursor;
                let line = cursor_line + count - 1 + (on_edge as usize);
                if line >= text.len_lines() - 1 {
                    return range;
                } else {
                    line
                }
            }
            Direction::Backward => {
                let on_edge = text.line_to_char(cursor_line) == cursor && !inclusive;
                let line = cursor_line as isize - (count as isize - 1 + on_edge as isize);
                if line <= 0 {
                    return range;
                } else {
                    line as usize
                }
            }
        };

        let pos = match (direction, inclusive) {
            (Direction::Forward, true) => line_end_char_index(&text, find_on_line),
            (Direction::Forward, false) => line_end_char_index(&text, find_on_line) - 1,
            (Direction::Backward, true) => line_end_char_index(&text, find_on_line - 1),
            (Direction::Backward, false) => text.line_to_char(find_on_line),
        };

        if extend {
            range.put_cursor(text, pos, true)
        } else {
            Range::point(range.cursor(text)).put_cursor(text, pos, true)
        }
    });
    doc.set_selection(view.id, selection);
}

fn find_char(cx: &mut Context, direction: Direction, inclusive: bool, extend: bool) {
    // TODO: count is reset to 1 before next key so we move it into the closure here.
    // Would be nice to carry over.
    let count = cx.count();

    // need to wait for next key
    // TODO: should this be done by grapheme rather than char?  For example,
    // we can't properly handle the line-ending CRLF case here in terms of char.
    cx.on_next_key(move |cx, event| {
        let ch = match event {
            KeyEvent {
                code: KeyCode::Enter,
                ..
            } => {
                find_char_line_ending(cx, count, direction, inclusive, extend);
                return;
            }

            KeyEvent {
                code: KeyCode::Tab, ..
            } => '\t',

            KeyEvent {
                code: KeyCode::Char(ch),
                ..
            } => ch,
            _ => return,
        };
        let motion = move |editor: &mut Editor| {
            match direction {
                Direction::Forward => {
                    find_char_impl(editor, &find_next_char_impl, inclusive, extend, ch, count)
                }
                Direction::Backward => {
                    find_char_impl(editor, &find_prev_char_impl, inclusive, extend, ch, count)
                }
            };
        };

        cx.editor.apply_motion(motion);
    })
}

//

#[inline]
fn find_char_impl<F, M: CharMatcher + Clone + Copy>(
    editor: &mut Editor,
    search_fn: &F,
    inclusive: bool,
    extend: bool,
    char_matcher: M,
    count: usize,
) where
    F: Fn(RopeSlice, M, usize, usize, bool) -> Option<usize> + 'static,
{
    let (view, doc) = current!(editor);
    let text = doc.text().slice(..);

    let selection = doc.selection(view.id).clone().transform(|range| {
        // TODO: use `Range::cursor()` here instead.  However, that works in terms of
        // graphemes, whereas this function doesn't yet.  So we're doing the same logic
        // here, but just in terms of chars instead.
        let search_start_pos = if range.anchor < range.head {
            range.head - 1
        } else {
            range.head
        };

        search_fn(text, char_matcher, search_start_pos, count, inclusive).map_or(range, |pos| {
            if extend {
                range.put_cursor(text, pos, true)
            } else {
                Range::point(range.cursor(text)).put_cursor(text, pos, true)
            }
        })
    });
    doc.set_selection(view.id, selection);
}

fn find_next_char_impl(
    text: RopeSlice,
    ch: char,
    pos: usize,
    n: usize,
    inclusive: bool,
) -> Option<usize> {
    let pos = (pos + 1).min(text.len_chars());
    if inclusive {
        search::find_nth_next(text, ch, pos, n)
    } else {
        let n = match text.get_char(pos) {
            Some(next_ch) if next_ch == ch => n + 1,
            _ => n,
        };
        search::find_nth_next(text, ch, pos, n).map(|n| n.saturating_sub(1))
    }
}

fn find_prev_char_impl(
    text: RopeSlice,
    ch: char,
    pos: usize,
    n: usize,
    inclusive: bool,
) -> Option<usize> {
    if inclusive {
        search::find_nth_prev(text, ch, pos, n)
    } else {
        let n = match text.get_char(pos.saturating_sub(1)) {
            Some(next_ch) if next_ch == ch => n + 1,
            _ => n,
        };
        search::find_nth_prev(text, ch, pos, n).map(|n| (n + 1).min(text.len_chars()))
    }
}

fn find_till_char(cx: &mut Context) {
    find_char(cx, Direction::Forward, false, false);
}

fn find_next_char(cx: &mut Context) {
    find_char(cx, Direction::Forward, true, false)
}

fn extend_till_char(cx: &mut Context) {
    find_char(cx, Direction::Forward, false, true)
}

fn extend_next_char(cx: &mut Context) {
    find_char(cx, Direction::Forward, true, true)
}

fn till_prev_char(cx: &mut Context) {
    find_char(cx, Direction::Backward, false, false)
}

fn find_prev_char(cx: &mut Context) {
    find_char(cx, Direction::Backward, true, false)
}

fn extend_till_prev_char(cx: &mut Context) {
    find_char(cx, Direction::Backward, false, true)
}

fn extend_prev_char(cx: &mut Context) {
    find_char(cx, Direction::Backward, true, true)
}

fn repeat_last_motion(cx: &mut Context) {
    cx.editor.repeat_last_motion(cx.count())
}

fn replace(cx: &mut Context) {
    let mut buf = [0u8; 4]; // To hold utf8 encoded char.

    // need to wait for next key
    cx.on_next_key(move |cx, event| {
        let (view, doc) = current!(cx.editor);
        let ch: Option<&str> = match event {
            KeyEvent {
                code: KeyCode::Char(ch),
                ..
            } => Some(ch.encode_utf8(&mut buf[..])),
            KeyEvent {
                code: KeyCode::Enter,
                ..
            } => Some(doc.line_ending.as_str()),
            KeyEvent {
                code: KeyCode::Tab, ..
            } => Some("\t"),
            _ => None,
        };

        let selection = doc.selection(view.id);

        if let Some(ch) = ch {
            let transaction = Transaction::change_by_selection(doc.text(), selection, |range| {
                if !range.is_empty() {
                    let text: String =
                        RopeGraphemes::new(doc.text().slice(range.from()..range.to()))
                            .map(|g| {
                                let cow: Cow<str> = g.into();
                                if str_is_line_ending(&cow) {
                                    cow
                                } else {
                                    ch.into()
                                }
                            })
                            .collect();

                    (range.from(), range.to(), Some(text.into()))
                } else {
                    // No change.
                    (range.from(), range.to(), None)
                }
            });

            doc.apply(&transaction, view.id);
            exit_select_mode(cx);
        }
    })
}

fn switch_case_impl<F>(cx: &mut Context, change_fn: F)
where
    F: Fn(RopeSlice) -> Tendril,
{
    let (view, doc) = current!(cx.editor);
    let selection = doc.selection(view.id);
    let transaction = Transaction::change_by_selection(doc.text(), selection, |range| {
        let text: Tendril = change_fn(range.slice(doc.text().slice(..)));

        (range.from(), range.to(), Some(text))
    });

    doc.apply(&transaction, view.id);
    exit_select_mode(cx);
}

fn switch_case(cx: &mut Context) {
    switch_case_impl(cx, |string| {
        string
            .chars()
            .flat_map(|ch| {
                if ch.is_lowercase() {
                    ch.to_uppercase().collect()
                } else if ch.is_uppercase() {
                    ch.to_lowercase().collect()
                } else {
                    vec![ch]
                }
            })
            .collect()
    });
}

fn switch_to_uppercase(cx: &mut Context) {
    switch_case_impl(cx, |string| {
        string.chunks().map(|chunk| chunk.to_uppercase()).collect()
    });
}

fn switch_to_lowercase(cx: &mut Context) {
    switch_case_impl(cx, |string| {
        string.chunks().map(|chunk| chunk.to_lowercase()).collect()
    });
}

pub fn scroll(cx: &mut Context, offset: usize, direction: Direction, sync_cursor: bool) {
    use Direction::*;
    let config = cx.editor.config();
    let (view, doc) = current!(cx.editor);

    let range = doc.selection(view.id).primary();
    let text = doc.text().slice(..);

    let cursor = range.cursor(text);
    let height = view.inner_height();

    let scrolloff = config.scrolloff.min(height.saturating_sub(1) / 2);
    let offset = match direction {
        Forward => offset as isize,
        Backward => -(offset as isize),
    };

    let doc_text = doc.text().slice(..);
    let viewport = view.inner_area(doc);
    let text_fmt = doc.text_format(viewport.width, None);
    let mut annotations = view.text_annotations(&*doc, None);
    (view.offset.anchor, view.offset.vertical_offset) = char_idx_at_visual_offset(
        doc_text,
        view.offset.anchor,
        view.offset.vertical_offset as isize + offset,
        0,
        &text_fmt,
        &annotations,
    );

    if sync_cursor {
        let movement = match cx.editor.mode {
            Mode::Select => Movement::Extend,
            _ => Movement::Move,
        };
        // TODO: When inline diagnostics gets merged- 1. move_vertically_visual removes
        // line annotations/diagnostics so the cursor may jump further than the view.
        // 2. If the cursor lands on a complete line of virtual text, the cursor will
        // jump a different distance than the view.
        let selection = doc.selection(view.id).clone().transform(|range| {
            move_vertically_visual(
                doc_text,
                range,
                direction,
                offset.unsigned_abs(),
                movement,
                &text_fmt,
                &mut annotations,
            )
        });
        doc.set_selection(view.id, selection);
        return;
    }

    let mut head;
    match direction {
        Forward => {
            let off;
            (head, off) = char_idx_at_visual_offset(
                doc_text,
                view.offset.anchor,
                (view.offset.vertical_offset + scrolloff) as isize,
                0,
                &text_fmt,
                &annotations,
            );
            head += (off != 0) as usize;
            if head <= cursor {
                return;
            }
        }
        Backward => {
            head = char_idx_at_visual_offset(
                doc_text,
                view.offset.anchor,
                (view.offset.vertical_offset + height - scrolloff - 1) as isize,
                0,
                &text_fmt,
                &annotations,
            )
            .0;
            if head >= cursor {
                return;
            }
        }
    }

    let anchor = if cx.editor.mode == Mode::Select {
        range.anchor
    } else {
        head
    };

    // replace primary selection with an empty selection at cursor pos
    let prim_sel = Range::new(anchor, head);
    let mut sel = doc.selection(view.id).clone();
    let idx = sel.primary_index();
    sel = sel.replace(idx, prim_sel);
    drop(annotations);
    doc.set_selection(view.id, sel);
}

fn page_up(cx: &mut Context) {
    let view = view!(cx.editor);
    let offset = view.inner_height();
    scroll(cx, offset, Direction::Backward, false);
}

fn page_down(cx: &mut Context) {
    let view = view!(cx.editor);
    let offset = view.inner_height();
    scroll(cx, offset, Direction::Forward, false);
}

fn half_page_up(cx: &mut Context) {
    let view = view!(cx.editor);
    let offset = view.inner_height() / 2;
    scroll(cx, offset, Direction::Backward, false);
}

fn half_page_down(cx: &mut Context) {
    let view = view!(cx.editor);
    let offset = view.inner_height() / 2;
    scroll(cx, offset, Direction::Forward, false);
}

fn page_cursor_up(cx: &mut Context) {
    let view = view!(cx.editor);
    let offset = view.inner_height();
    scroll(cx, offset, Direction::Backward, true);
}

fn page_cursor_down(cx: &mut Context) {
    let view = view!(cx.editor);
    let offset = view.inner_height();
    scroll(cx, offset, Direction::Forward, true);
}

fn page_cursor_half_up(cx: &mut Context) {
    let view = view!(cx.editor);
    let offset = view.inner_height() / 2;
    scroll(cx, offset, Direction::Backward, true);
}

fn page_cursor_half_down(cx: &mut Context) {
    let view = view!(cx.editor);
    let offset = view.inner_height() / 2;
    scroll(cx, offset, Direction::Forward, true);
}

#[allow(deprecated)]
// currently uses the deprecated `visual_coords_at_pos`/`pos_at_visual_coords` functions
// as this function ignores softwrapping (and virtual text) and instead only cares
// about "text visual position"
//
// TODO: implement a variant of that uses visual lines and respects virtual text
fn copy_selection_on_line(cx: &mut Context, direction: Direction) {
    use helix_core::{pos_at_visual_coords, visual_coords_at_pos};

    let count = cx.count();
    let (view, doc) = current!(cx.editor);
    let text = doc.text().slice(..);
    let selection = doc.selection(view.id);
    let mut ranges = SmallVec::with_capacity(selection.ranges().len() * (count + 1));
    ranges.extend_from_slice(selection.ranges());
    let mut primary_index = 0;
    for range in selection.iter() {
        let is_primary = *range == selection.primary();

        // The range is always head exclusive
        let (head, anchor) = if range.anchor < range.head {
            (range.head - 1, range.anchor)
        } else {
            (range.head, range.anchor.saturating_sub(1))
        };

        let tab_width = doc.tab_width();

        let head_pos = visual_coords_at_pos(text, head, tab_width);
        let anchor_pos = visual_coords_at_pos(text, anchor, tab_width);

        let height = std::cmp::max(head_pos.row, anchor_pos.row)
            - std::cmp::min(head_pos.row, anchor_pos.row)
            + 1;

        if is_primary {
            primary_index = ranges.len();
        }
        ranges.push(*range);

        let mut sels = 0;
        let mut i = 0;
        while sels < count {
            let offset = (i + 1) * height;

            let anchor_row = match direction {
                Direction::Forward => anchor_pos.row + offset,
                Direction::Backward => anchor_pos.row.saturating_sub(offset),
            };

            let head_row = match direction {
                Direction::Forward => head_pos.row + offset,
                Direction::Backward => head_pos.row.saturating_sub(offset),
            };

            if anchor_row >= text.len_lines() || head_row >= text.len_lines() {
                break;
            }

            let anchor =
                pos_at_visual_coords(text, Position::new(anchor_row, anchor_pos.col), tab_width);
            let head = pos_at_visual_coords(text, Position::new(head_row, head_pos.col), tab_width);

            // skip lines that are too short
            if visual_coords_at_pos(text, anchor, tab_width).col == anchor_pos.col
                && visual_coords_at_pos(text, head, tab_width).col == head_pos.col
            {
                if is_primary {
                    primary_index = ranges.len();
                }
                // This is Range::new(anchor, head), but it will place the cursor on the correct column
                ranges.push(Range::point(anchor).put_cursor(text, head, true));
                sels += 1;
            }

            if anchor_row == 0 && head_row == 0 {
                break;
            }

            i += 1;
        }
    }

    let selection = Selection::new(ranges, primary_index);
    doc.set_selection(view.id, selection);
}

fn copy_selection_on_prev_line(cx: &mut Context) {
    copy_selection_on_line(cx, Direction::Backward)
}

fn copy_selection_on_next_line(cx: &mut Context) {
    copy_selection_on_line(cx, Direction::Forward)
}

fn select_all(cx: &mut Context) {
    let (view, doc) = current!(cx.editor);

    let end = doc.text().len_chars();
    doc.set_selection(view.id, Selection::single(0, end))
}

fn select_regex(cx: &mut Context) {
    let reg = cx.register.unwrap_or('/');
    ui::regex_prompt(
        cx,
        "select:".into(),
        Some(reg),
        ui::completers::none,
        move |cx, regex, event| {
            let (view, doc) = current!(cx.editor);
            if !matches!(event, PromptEvent::Update | PromptEvent::Validate) {
                return;
            }
            let text = doc.text().slice(..);
            if let Some(selection) =
                selection::select_on_matches(text, doc.selection(view.id), &regex)
            {
                doc.set_selection(view.id, selection);
            }
        },
    );
}

fn split_selection(cx: &mut Context) {
    let reg = cx.register.unwrap_or('/');
    ui::regex_prompt(
        cx,
        "split:".into(),
        Some(reg),
        ui::completers::none,
        move |cx, regex, event| {
            let (view, doc) = current!(cx.editor);
            if !matches!(event, PromptEvent::Update | PromptEvent::Validate) {
                return;
            }
            let text = doc.text().slice(..);
            let selection = selection::split_on_matches(text, doc.selection(view.id), &regex);
            doc.set_selection(view.id, selection);
        },
    );
}

fn split_selection_on_newline(cx: &mut Context) {
    let (view, doc) = current!(cx.editor);
    let text = doc.text().slice(..);
    let selection = selection::split_on_newline(text, doc.selection(view.id));
    doc.set_selection(view.id, selection);
}

fn merge_selections(cx: &mut Context) {
    let (view, doc) = current!(cx.editor);
    let selection = doc.selection(view.id).clone().merge_ranges();
    doc.set_selection(view.id, selection);
}

fn merge_consecutive_selections(cx: &mut Context) {
    let (view, doc) = current!(cx.editor);
    let selection = doc.selection(view.id).clone().merge_consecutive_ranges();
    doc.set_selection(view.id, selection);
}

#[allow(clippy::too_many_arguments)]
fn search_impl(
    editor: &mut Editor,
    regex: &rope::Regex,
    movement: Movement,
    direction: Direction,
    scrolloff: usize,
    wrap_around: bool,
    show_warnings: bool,
) {
    let (view, doc) = current!(editor);
    let text = doc.text().slice(..);
    let selection = doc.selection(view.id);

    // Get the right side of the primary block cursor for forward search, or the
    // grapheme before the start of the selection for reverse search.
    let start = match direction {
        Direction::Forward => text.char_to_byte(graphemes::ensure_grapheme_boundary_next(
            text,
            selection.primary().to(),
        )),
        Direction::Backward => text.char_to_byte(graphemes::ensure_grapheme_boundary_prev(
            text,
            selection.primary().from(),
        )),
    };

    // A regex::Match returns byte-positions in the str. In the case where we
    // do a reverse search and wraparound to the end, we don't need to search
    // the text before the current cursor position for matches, but by slicing
    // it out, we need to add it back to the position of the selection.
    let doc = doc!(editor).text().slice(..);

    // use find_at to find the next match after the cursor, loop around the end
    // Careful, `Regex` uses `bytes` as offsets, not character indices!
    let mut mat = match direction {
        Direction::Forward => regex.find(doc.regex_input_at_bytes(start..)),
        Direction::Backward => regex.find_iter(doc.regex_input_at_bytes(..start)).last(),
    };

    if mat.is_none() {
        if wrap_around {
            mat = match direction {
                Direction::Forward => regex.find(doc.regex_input()),
                Direction::Backward => regex.find_iter(doc.regex_input_at_bytes(start..)).last(),
            };
        }
        if show_warnings {
            if wrap_around && mat.is_some() {
                editor.set_status("Wrapped around document");
            } else {
                editor.set_error("No more matches");
            }
        }
    }

    let (view, doc) = current!(editor);
    let text = doc.text().slice(..);
    let selection = doc.selection(view.id);

    if let Some(mat) = mat {
        let start = text.byte_to_char(mat.start());
        let end = text.byte_to_char(mat.end());

        if end == 0 {
            // skip empty matches that don't make sense
            return;
        }

        // Determine range direction based on the primary range
        let primary = selection.primary();
        let range = Range::new(start, end).with_direction(primary.direction());

        let selection = match movement {
            Movement::Extend => selection.clone().push(range),
            Movement::Move => selection.clone().replace(selection.primary_index(), range),
        };

        doc.set_selection(view.id, selection);
        view.ensure_cursor_in_view_center(doc, scrolloff);
    };
}

fn search_completions(cx: &mut Context, reg: Option<char>) -> Vec<String> {
    let mut items = reg
        .and_then(|reg| cx.editor.registers.read(reg, cx.editor))
        .map_or(Vec::new(), |reg| reg.take(200).collect());
    items.sort_unstable();
    items.dedup();
    items.into_iter().map(|value| value.to_string()).collect()
}

fn search(cx: &mut Context) {
    searcher(cx, Direction::Forward)
}

fn rsearch(cx: &mut Context) {
    searcher(cx, Direction::Backward)
}

fn searcher(cx: &mut Context, direction: Direction) {
    let reg = cx.register.unwrap_or('/');
    let config = cx.editor.config();
    let scrolloff = config.scrolloff;
    let wrap_around = config.search.wrap_around;
    let movement = if cx.editor.mode() == Mode::Select {
        Movement::Extend
    } else {
        Movement::Move
    };

    // TODO: could probably share with select_on_matches?
    let completions = search_completions(cx, Some(reg));

    ui::regex_prompt(
        cx,
        "search:".into(),
        Some(reg),
        move |_editor: &Editor, input: &str| {
            completions
                .iter()
                .filter(|comp| comp.starts_with(input))
                .map(|comp| (0.., std::borrow::Cow::Owned(comp.clone())))
                .collect()
        },
        move |cx, regex, event| {
            if event == PromptEvent::Validate {
                cx.editor.registers.last_search_register = reg;
            } else if event != PromptEvent::Update {
                return;
            }
            search_impl(
                cx.editor,
                &regex,
                movement,
                direction,
                scrolloff,
                wrap_around,
                false,
            );
        },
    );
}

fn search_next_or_prev_impl(cx: &mut Context, movement: Movement, direction: Direction) {
    let count = cx.count();
    let register = cx
        .register
        .unwrap_or(cx.editor.registers.last_search_register);
    let config = cx.editor.config();
    let scrolloff = config.scrolloff;
    if let Some(query) = cx.editor.registers.first(register, cx.editor) {
        let search_config = &config.search;
        let case_insensitive = if search_config.smart_case {
            !query.chars().any(char::is_uppercase)
        } else {
            false
        };
        let wrap_around = search_config.wrap_around;
        if let Ok(regex) = rope::RegexBuilder::new()
            .syntax(
                rope::Config::new()
                    .case_insensitive(case_insensitive)
                    .multi_line(true),
            )
            .build(&query)
        {
            for _ in 0..count {
                search_impl(
                    cx.editor,
                    &regex,
                    movement,
                    direction,
                    scrolloff,
                    wrap_around,
                    true,
                );
            }
        } else {
            let error = format!("Invalid regex: {}", query);
            cx.editor.set_error(error);
        }
    }
}

fn search_next(cx: &mut Context) {
    search_next_or_prev_impl(cx, Movement::Move, Direction::Forward);
}

fn search_prev(cx: &mut Context) {
    search_next_or_prev_impl(cx, Movement::Move, Direction::Backward);
}
fn extend_search_next(cx: &mut Context) {
    search_next_or_prev_impl(cx, Movement::Extend, Direction::Forward);
}

fn extend_search_prev(cx: &mut Context) {
    search_next_or_prev_impl(cx, Movement::Extend, Direction::Backward);
}

fn search_selection(cx: &mut Context) {
    let register = cx.register.unwrap_or('/');
    let (view, doc) = current!(cx.editor);
    let contents = doc.text().slice(..);

    let regex = doc
        .selection(view.id)
        .iter()
        .map(|selection| regex::escape(&selection.fragment(contents)))
        .collect::<HashSet<_>>() // Collect into hashset to deduplicate identical regexes
        .into_iter()
        .collect::<Vec<_>>()
        .join("|");

    let msg = format!("register '{}' set to '{}'", register, &regex);
    match cx.editor.registers.push(register, regex) {
        Ok(_) => {
            cx.editor.registers.last_search_register = register;
            cx.editor.set_status(msg)
        }
        Err(err) => cx.editor.set_error(err.to_string()),
    }
}

fn make_search_word_bounded(cx: &mut Context) {
    // Defaults to the active search register instead `/` to be more ergonomic assuming most people
    // would use this command following `search_selection`. This avoids selecting the register
    // twice.
    let register = cx
        .register
        .unwrap_or(cx.editor.registers.last_search_register);
    let regex = match cx.editor.registers.first(register, cx.editor) {
        Some(regex) => regex,
        None => return,
    };
    let start_anchored = regex.starts_with("\\b");
    let end_anchored = regex.ends_with("\\b");

    if start_anchored && end_anchored {
        return;
    }

    let mut new_regex = String::with_capacity(
        regex.len() + if start_anchored { 0 } else { 2 } + if end_anchored { 0 } else { 2 },
    );

    if !start_anchored {
        new_regex.push_str("\\b");
    }
    new_regex.push_str(&regex);
    if !end_anchored {
        new_regex.push_str("\\b");
    }

    let msg = format!("register '{}' set to '{}'", register, &new_regex);
    match cx.editor.registers.push(register, new_regex) {
        Ok(_) => {
            cx.editor.registers.last_search_register = register;
            cx.editor.set_status(msg)
        }
        Err(err) => cx.editor.set_error(err.to_string()),
    }
}

fn global_search(cx: &mut Context) {
    #[derive(Debug)]
    struct FileResult {
        path: PathBuf,
        /// 0 indexed lines
        line_num: usize,
    }

    impl FileResult {
        fn new(path: &Path, line_num: usize) -> Self {
            Self {
                path: path.to_path_buf(),
                line_num,
            }
        }
    }

    impl ui::menu::Item for FileResult {
        type Data = Option<PathBuf>;

        fn format(&self, current_path: &Self::Data) -> Row {
            let relative_path = helix_stdx::path::get_relative_path(&self.path)
                .to_string_lossy()
                .into_owned();
            if current_path
                .as_ref()
                .map(|p| p == &self.path)
                .unwrap_or(false)
            {
                format!("{} (*)", relative_path).into()
            } else {
                relative_path.into()
            }
        }
    }

    let config = cx.editor.config();
    let smart_case = config.search.smart_case;
    let file_picker_config = config.file_picker.clone();

    let reg = cx.register.unwrap_or('/');
    let completions = search_completions(cx, Some(reg));
    ui::raw_regex_prompt(
        cx,
        "global-search:".into(),
        Some(reg),
        move |_editor: &Editor, input: &str| {
            completions
                .iter()
                .filter(|comp| comp.starts_with(input))
                .map(|comp| (0.., std::borrow::Cow::Owned(comp.clone())))
                .collect()
        },
        move |cx, _, input, event| {
            if event != PromptEvent::Validate {
                return;
            }
            cx.editor.registers.last_search_register = reg;

            let current_path = doc_mut!(cx.editor).path().cloned();
            let documents: Vec<_> = cx
                .editor
                .documents()
                .map(|doc| (doc.path().cloned(), doc.text().to_owned()))
                .collect();

            if let Ok(matcher) = RegexMatcherBuilder::new()
                .case_smart(smart_case)
                .build(input)
            {
                let search_root = helix_stdx::env::current_working_dir();
                if !search_root.exists() {
                    cx.editor
                        .set_error("Current working directory does not exist");
                    return;
                }

                let (picker, injector) = Picker::stream(current_path);

                let dedup_symlinks = file_picker_config.deduplicate_links;
                let absolute_root = search_root
                    .canonicalize()
                    .unwrap_or_else(|_| search_root.clone());
                let injector_ = injector.clone();

                std::thread::spawn(move || {
                    let searcher = SearcherBuilder::new()
                        .binary_detection(BinaryDetection::quit(b'\x00'))
                        .build();

                    let mut walk_builder = WalkBuilder::new(search_root);

                    walk_builder
                        .hidden(file_picker_config.hidden)
                        .parents(file_picker_config.parents)
                        .ignore(file_picker_config.ignore)
                        .follow_links(file_picker_config.follow_symlinks)
                        .git_ignore(file_picker_config.git_ignore)
                        .git_global(file_picker_config.git_global)
                        .git_exclude(file_picker_config.git_exclude)
                        .max_depth(file_picker_config.max_depth)
                        .filter_entry(move |entry| {
                            filter_picker_entry(entry, &absolute_root, dedup_symlinks)
                        });

                    walk_builder
                        .add_custom_ignore_filename(helix_loader::config_dir().join("ignore"));
                    walk_builder.add_custom_ignore_filename(".helix/ignore");

                    walk_builder.build_parallel().run(|| {
                        let mut searcher = searcher.clone();
                        let matcher = matcher.clone();
                        let injector = injector_.clone();
                        let documents = &documents;
                        Box::new(move |entry: Result<DirEntry, ignore::Error>| -> WalkState {
                            let entry = match entry {
                                Ok(entry) => entry,
                                Err(_) => return WalkState::Continue,
                            };

                            match entry.file_type() {
                                Some(entry) if entry.is_file() => {}
                                // skip everything else
                                _ => return WalkState::Continue,
                            };

                            let mut stop = false;
                            let sink = sinks::UTF8(|line_num, _| {
                                stop = injector
                                    .push(FileResult::new(entry.path(), line_num as usize - 1))
                                    .is_err();

                                Ok(!stop)
                            });
                            let doc = documents.iter().find(|&(doc_path, _)| {
                                doc_path
                                    .as_ref()
                                    .map_or(false, |doc_path| doc_path == entry.path())
                            });

                            let result = if let Some((_, doc)) = doc {
                                // there is already a buffer for this file
                                // search the buffer instead of the file because it's faster
                                // and captures new edits without requiring a save
                                if searcher.multi_line_with_matcher(&matcher) {
                                    // in this case a continous buffer is required
                                    // convert the rope to a string
                                    let text = doc.to_string();
                                    searcher.search_slice(&matcher, text.as_bytes(), sink)
                                } else {
                                    searcher.search_reader(
                                        &matcher,
                                        RopeReader::new(doc.slice(..)),
                                        sink,
                                    )
                                }
                            } else {
                                searcher.search_path(&matcher, entry.path(), sink)
                            };

                            if let Err(err) = result {
                                log::error!(
                                    "Global search error: {}, {}",
                                    entry.path().display(),
                                    err
                                );
                            }
                            if stop {
                                WalkState::Quit
                            } else {
                                WalkState::Continue
                            }
                        })
                    });
                });

                cx.jobs.callback(async move {
                    let call = move |_: &mut Editor, compositor: &mut Compositor| {
                        let picker = Picker::with_stream(
                            picker,
                            injector,
                            move |cx, FileResult { path, line_num }, action| {
                                let doc = match cx.editor.open(path, action) {
                                    Ok(id) => doc_mut!(cx.editor, &id),
                                    Err(e) => {
                                        cx.editor.set_error(format!(
                                            "Failed to open file '{}': {}",
                                            path.display(),
                                            e
                                        ));
                                        return;
                                    }
                                };

                                let line_num = *line_num;
                                let view = view_mut!(cx.editor);
                                let text = doc.text();
                                if line_num >= text.len_lines() {
                                    cx.editor.set_error(
                    "The line you jumped to does not exist anymore because the file has changed.",
                );
                                    return;
                                }
                                let start = text.line_to_char(line_num);
                                let end = text.line_to_char((line_num + 1).min(text.len_lines()));

                                doc.set_selection(view.id, Selection::single(start, end));
                                if action.align_view(view, doc.id()) {
                                    align_view(doc, view, Align::Center);
                                }
                            },
                        )
                        .with_preview(
                            |_editor, FileResult { path, line_num }| {
                                Some((path.clone().into(), Some((*line_num, *line_num))))
                            },
                        );
                        compositor.push(Box::new(overlaid(picker)))
                    };
                    Ok(Callback::EditorCompositor(Box::new(call)))
                })
            } else {
                // Otherwise do nothing
                // log::warn!("Global Search Invalid Pattern")
            }
        },
    );
}

// TODO: Fix this! It is just a copy paste of the above global_search - they should just
// share the same implementation.
fn search_in_directory(cx: &mut Context, search_root: PathBuf) {
    #[derive(Debug)]
    struct FileResult {
        path: PathBuf,
        /// 0 indexed lines
        line_num: usize,
    }

    impl FileResult {
        fn new(path: &Path, line_num: usize) -> Self {
            Self {
                path: path.to_path_buf(),
                line_num,
            }
        }
    }

    impl ui::menu::Item for FileResult {
        type Data = Option<PathBuf>;

        fn format(&self, current_path: &Self::Data) -> Row {
            let relative_path = helix_stdx::path::get_relative_path(&self.path)
                .to_string_lossy()
                .into_owned();
            if current_path
                .as_ref()
                .map(|p| p == &self.path)
                .unwrap_or(false)
            {
                format!("{} (*)", relative_path).into()
            } else {
                relative_path.into()
            }
        }
    }

    let config = cx.editor.config();
    let smart_case = config.search.smart_case;
    let file_picker_config = config.file_picker.clone();

    let reg = cx.register.unwrap_or('/');
    let completions = search_completions(cx, Some(reg));
    ui::regex_prompt(
        cx,
        "global-search:".into(),
        Some(reg),
        move |_editor: &Editor, input: &str| {
            completions
                .iter()
                .filter(|comp| comp.starts_with(input))
                .map(|comp| (0.., std::borrow::Cow::Owned(comp.clone())))
                .collect()
        },
        move |cx, regex, event| {
            if event != PromptEvent::Validate {
                return;
            }
            cx.editor.registers.last_search_register = reg;

            let current_path = doc_mut!(cx.editor).path().cloned();
            let documents: Vec<_> = cx
                .editor
                .documents()
                .map(|doc| (doc.path().cloned(), doc.text().to_owned()))
                .collect();

            if let Ok(matcher) = RegexMatcherBuilder::new()
                .case_smart(smart_case)
                .build(regex.as_str())
            {
                let search_root = search_root.clone();

                if !search_root.exists() {
                    cx.editor
                        .set_error("Current working directory does not exist");
                    return;
                }

                let (picker, injector) = Picker::stream(current_path);

                let dedup_symlinks = file_picker_config.deduplicate_links;
                let absolute_root = search_root
                    .canonicalize()
                    .unwrap_or_else(|_| search_root.clone());
                let injector_ = injector.clone();

                std::thread::spawn(move || {
                    let searcher = SearcherBuilder::new()
                        .binary_detection(BinaryDetection::quit(b'\x00'))
                        .build();
                    WalkBuilder::new(search_root)
                        .hidden(file_picker_config.hidden)
                        .parents(file_picker_config.parents)
                        .ignore(file_picker_config.ignore)
                        .follow_links(file_picker_config.follow_symlinks)
                        .git_ignore(file_picker_config.git_ignore)
                        .git_global(file_picker_config.git_global)
                        .git_exclude(file_picker_config.git_exclude)
                        .max_depth(file_picker_config.max_depth)
                        .filter_entry(move |entry| {
                            filter_picker_entry(entry, &absolute_root, dedup_symlinks)
                        })
                        .build_parallel()
                        .run(|| {
                            let mut searcher = searcher.clone();
                            let matcher = matcher.clone();
                            let injector = injector_.clone();
                            let documents = &documents;
                            Box::new(move |entry: Result<DirEntry, ignore::Error>| -> WalkState {
                                let entry = match entry {
                                    Ok(entry) => entry,
                                    Err(_) => return WalkState::Continue,
                                };

                                match entry.file_type() {
                                    Some(entry) if entry.is_file() => {}
                                    // skip everything else
                                    _ => return WalkState::Continue,
                                };

                                let mut stop = false;
                                let sink = sinks::UTF8(|line_num, _| {
                                    stop = injector
                                        .push(FileResult::new(entry.path(), line_num as usize - 1))
                                        .is_err();

                                    Ok(!stop)
                                });
                                let doc = documents.iter().find(|&(doc_path, _)| {
                                    doc_path
                                        .as_ref()
                                        .map_or(false, |doc_path| doc_path == entry.path())
                                });

                                let result = if let Some((_, doc)) = doc {
                                    // there is already a buffer for this file
                                    // search the buffer instead of the file because it's faster
                                    // and captures new edits without requiring a save
                                    if searcher.multi_line_with_matcher(&matcher) {
                                        // in this case a continous buffer is required
                                        // convert the rope to a string
                                        let text = doc.to_string();
                                        searcher.search_slice(&matcher, text.as_bytes(), sink)
                                    } else {
                                        searcher.search_reader(
                                            &matcher,
                                            RopeReader::new(doc.slice(..)),
                                            sink,
                                        )
                                    }
                                } else {
                                    searcher.search_path(&matcher, entry.path(), sink)
                                };

                                if let Err(err) = result {
                                    log::error!(
                                        "Global search error: {}, {}",
                                        entry.path().display(),
                                        err
                                    );
                                }
                                if stop {
                                    WalkState::Quit
                                } else {
                                    WalkState::Continue
                                }
                            })
                        });
                });

                cx.jobs.callback(async move {
                    let call = move |_: &mut Editor, compositor: &mut Compositor| {
                        let picker = Picker::with_stream(
                            picker,
                            injector,
                            move |cx, FileResult { path, line_num }, action| {
                                let doc = match cx.editor.open(path, action) {
                                    Ok(id) => doc_mut!(cx.editor, &id),
                                    Err(e) => {
                                        cx.editor.set_error(format!(
                                            "Failed to open file '{}': {}",
                                            path.display(),
                                            e
                                        ));
                                        return;
                                    }
                                };

                                let line_num = *line_num;
                                let view = view_mut!(cx.editor);
                                let text = doc.text();
                                if line_num >= text.len_lines() {
                                    cx.editor.set_error(
                    "The line you jumped to does not exist anymore because the file has changed.",
                );
                                    return;
                                }
                                let start = text.line_to_char(line_num);
                                let end = text.line_to_char((line_num + 1).min(text.len_lines()));

                                doc.set_selection(view.id, Selection::single(start, end));
                                if action.align_view(view, doc.id()) {
                                    align_view(doc, view, Align::Center);
                                }
                            },
                        )
                        .with_preview(
                            |_editor, FileResult { path, line_num }| {
                                Some((path.clone().into(), Some((*line_num, *line_num))))
                            },
                        );
                        compositor.push(Box::new(overlaid(picker)))
                    };
                    Ok(Callback::EditorCompositor(Box::new(call)))
                })
            } else {
                // Otherwise do nothing
                // log::warn!("Global Search Invalid Pattern")
            }
        },
    );
}

enum Extend {
    Above,
    Below,
}

fn extend_line(cx: &mut Context) {
    let (view, doc) = current_ref!(cx.editor);
    let extend = match doc.selection(view.id).primary().direction() {
        Direction::Forward => Extend::Below,
        Direction::Backward => Extend::Above,
    };
    extend_line_impl(cx, extend);
}

fn extend_line_below(cx: &mut Context) {
    extend_line_impl(cx, Extend::Below);
}

fn extend_line_above(cx: &mut Context) {
    extend_line_impl(cx, Extend::Above);
}
fn extend_line_impl(cx: &mut Context, extend: Extend) {
    let count = cx.count();
    let (view, doc) = current!(cx.editor);

    let text = doc.text();
    let selection = doc.selection(view.id).clone().transform(|range| {
        let (start_line, end_line) = range.line_range(text.slice(..));

        let start = text.line_to_char(start_line);
        let end = text.line_to_char(
            (end_line + 1) // newline of end_line
                .min(text.len_lines()),
        );

        // extend to previous/next line if current line is selected
        let (anchor, head) = if range.from() == start && range.to() == end {
            match extend {
                Extend::Above => (end, text.line_to_char(start_line.saturating_sub(count))),
                Extend::Below => (
                    start,
                    text.line_to_char((end_line + count + 1).min(text.len_lines())),
                ),
            }
        } else {
            match extend {
                Extend::Above => (end, text.line_to_char(start_line.saturating_sub(count - 1))),
                Extend::Below => (
                    start,
                    text.line_to_char((end_line + count).min(text.len_lines())),
                ),
            }
        };

        Range::new(anchor, head)
    });

    doc.set_selection(view.id, selection);
}
fn select_line_below(cx: &mut Context) {
    select_line_impl(cx, Extend::Below);
}
fn select_line_above(cx: &mut Context) {
    select_line_impl(cx, Extend::Above);
}
fn select_line_impl(cx: &mut Context, extend: Extend) {
    let mut count = cx.count();
    let (view, doc) = current!(cx.editor);
    let text = doc.text();
    let saturating_add = |a: usize, b: usize| (a + b).min(text.len_lines());
    let selection = doc.selection(view.id).clone().transform(|range| {
        let (start_line, end_line) = range.line_range(text.slice(..));
        let start = text.line_to_char(start_line);
        let end = text.line_to_char(saturating_add(end_line, 1));
        let direction = range.direction();

        // Extending to line bounds is counted as one step
        if range.from() != start || range.to() != end {
            count = count.saturating_sub(1)
        }
        let (anchor_line, head_line) = match (&extend, direction) {
            (Extend::Above, Direction::Forward) => (start_line, end_line.saturating_sub(count)),
            (Extend::Above, Direction::Backward) => (end_line, start_line.saturating_sub(count)),
            (Extend::Below, Direction::Forward) => (start_line, saturating_add(end_line, count)),
            (Extend::Below, Direction::Backward) => (end_line, saturating_add(start_line, count)),
        };
        let (anchor, head) = match anchor_line.cmp(&head_line) {
            Ordering::Less => (
                text.line_to_char(anchor_line),
                text.line_to_char(saturating_add(head_line, 1)),
            ),
            Ordering::Equal => match extend {
                Extend::Above => (
                    text.line_to_char(saturating_add(anchor_line, 1)),
                    text.line_to_char(head_line),
                ),
                Extend::Below => (
                    text.line_to_char(head_line),
                    text.line_to_char(saturating_add(anchor_line, 1)),
                ),
            },

            Ordering::Greater => (
                text.line_to_char(saturating_add(anchor_line, 1)),
                text.line_to_char(head_line),
            ),
        };
        Range::new(anchor, head)
    });

    doc.set_selection(view.id, selection);
}

fn extend_to_line_bounds(cx: &mut Context) {
    let (view, doc) = current!(cx.editor);

    doc.set_selection(
        view.id,
        doc.selection(view.id).clone().transform(|range| {
            let text = doc.text();

            let (start_line, end_line) = range.line_range(text.slice(..));
            let start = text.line_to_char(start_line);
            let end = text.line_to_char((end_line + 1).min(text.len_lines()));

            Range::new(start, end).with_direction(range.direction())
        }),
    );
}

fn shrink_to_line_bounds(cx: &mut Context) {
    let (view, doc) = current!(cx.editor);

    doc.set_selection(
        view.id,
        doc.selection(view.id).clone().transform(|range| {
            let text = doc.text();

            let (start_line, end_line) = range.line_range(text.slice(..));

            // Do nothing if the selection is within one line to prevent
            // conditional logic for the behavior of this command
            if start_line == end_line {
                return range;
            }

            let mut start = text.line_to_char(start_line);

            // line_to_char gives us the start position of the line, so
            // we need to get the start position of the next line. In
            // the editor, this will correspond to the cursor being on
            // the EOL whitespace character, which is what we want.
            let mut end = text.line_to_char((end_line + 1).min(text.len_lines()));

            if start != range.from() {
                start = text.line_to_char((start_line + 1).min(text.len_lines()));
            }

            if end != range.to() {
                end = text.line_to_char(end_line);
            }

            Range::new(start, end).with_direction(range.direction())
        }),
    );
}

enum Operation {
    Delete,
    Change,
}

fn selection_is_linewise(selection: &Selection, text: &Rope) -> bool {
    selection.ranges().iter().all(|range| {
        let text = text.slice(..);
        if range.slice(text).len_lines() < 2 {
            return false;
        }
        // If the start of the selection is at the start of a line and the end at the end of a line.
        let (start_line, end_line) = range.line_range(text);
        let start = text.line_to_char(start_line);
        let end = text.line_to_char((end_line + 1).min(text.len_lines()));
        start == range.from() && end == range.to()
    })
}

enum YankAction {
    Yank,
    NoYank,
}

fn delete_selection_impl(cx: &mut Context, op: Operation, yank: YankAction) {
    let (view, doc) = current!(cx.editor);

    let selection = doc.selection(view.id);
    let only_whole_lines = selection_is_linewise(selection, doc.text());

    if cx.register != Some('_') && matches!(yank, YankAction::Yank) {
        // yank the selection
        let text = doc.text().slice(..);
        let values: Vec<String> = selection.fragments(text).map(Cow::into_owned).collect();
        let reg_name = cx.register.unwrap_or('"');
        if let Err(err) = cx.editor.registers.write(reg_name, values) {
            cx.editor.set_error(err.to_string());
            return;
        }
    }

    // delete the selection
    let transaction =
        Transaction::delete_by_selection(doc.text(), selection, |range| (range.from(), range.to()));
    doc.apply(&transaction, view.id);

    match op {
        Operation::Delete => {
            // exit select mode, if currently in select mode
            exit_select_mode(cx);
        }
        Operation::Change => {
            if only_whole_lines {
                open_above(cx);
            } else {
                enter_insert_mode(cx);
            }
        }
    }
}

#[inline]
fn delete_by_selection_insert_mode(
    cx: &mut Context,
    mut f: impl FnMut(RopeSlice, &Range) -> Deletion,
    direction: Direction,
) {
    let (view, doc) = current!(cx.editor);
    let text = doc.text().slice(..);
    let mut selection = SmallVec::new();
    let mut insert_newline = false;
    let text_len = text.len_chars();
    let mut transaction =
        Transaction::delete_by_selection(doc.text(), doc.selection(view.id), |range| {
            let (start, end) = f(text, range);
            if direction == Direction::Forward {
                let mut range = *range;
                if range.head > range.anchor {
                    insert_newline |= end == text_len;
                    // move the cursor to the right so that the selection
                    // doesn't shrink when deleting forward (so the text appears to
                    // move to  left)
                    // += 1 is enough here as the range is normalized to grapheme boundaries
                    // later anyway
                    range.head += 1;
                }
                selection.push(range);
            }
            (start, end)
        });

    // in case we delete the last character and the cursor would be moved to the EOF char
    // insert a newline, just like when entering append mode
    if insert_newline {
        transaction = transaction.insert_at_eof(doc.line_ending.as_str().into());
    }

    if direction == Direction::Forward {
        doc.set_selection(
            view.id,
            Selection::new(selection, doc.selection(view.id).primary_index()),
        );
    }
    doc.apply(&transaction, view.id);
}

fn delete_selection(cx: &mut Context) {
    delete_selection_impl(cx, Operation::Delete, YankAction::Yank);
}

fn delete_selection_noyank(cx: &mut Context) {
    delete_selection_impl(cx, Operation::Delete, YankAction::NoYank);
}

fn change_selection(cx: &mut Context) {
    delete_selection_impl(cx, Operation::Change, YankAction::Yank);
}

fn change_selection_noyank(cx: &mut Context) {
    delete_selection_impl(cx, Operation::Change, YankAction::NoYank);
}

fn collapse_selection(cx: &mut Context) {
    let (view, doc) = current!(cx.editor);
    let text = doc.text().slice(..);

    let selection = doc.selection(view.id).clone().transform(|range| {
        let pos = range.cursor(text);
        Range::new(pos, pos)
    });
    doc.set_selection(view.id, selection);
}

fn flip_selections(cx: &mut Context) {
    let (view, doc) = current!(cx.editor);

    let selection = doc
        .selection(view.id)
        .clone()
        .transform(|range| range.flip());
    doc.set_selection(view.id, selection);
}

fn ensure_selections_forward(cx: &mut Context) {
    let (view, doc) = current!(cx.editor);

    let selection = doc
        .selection(view.id)
        .clone()
        .transform(|r| r.with_direction(Direction::Forward));

    doc.set_selection(view.id, selection);
}

fn enter_insert_mode(cx: &mut Context) {
    cx.editor.mode = Mode::Insert;
}

// inserts at the start of each selection
fn insert_mode(cx: &mut Context) {
    enter_insert_mode(cx);
    let (view, doc) = current!(cx.editor);

    log::trace!(
        "entering insert mode with sel: {:?}, text: {:?}",
        doc.selection(view.id),
        doc.text().to_string()
    );

    let selection = doc
        .selection(view.id)
        .clone()
        .transform(|range| Range::new(range.to(), range.from()));

    doc.set_selection(view.id, selection);
}

// inserts at the end of each selection
fn append_mode(cx: &mut Context) {
    enter_insert_mode(cx);
    let (view, doc) = current!(cx.editor);
    doc.restore_cursor = true;
    let text = doc.text().slice(..);

    // Make sure there's room at the end of the document if the last
    // selection butts up against it.
    let end = text.len_chars();
    let last_range = doc
        .selection(view.id)
        .iter()
        .last()
        .expect("selection should always have at least one range");
    if !last_range.is_empty() && last_range.to() == end {
        let transaction = Transaction::change(
            doc.text(),
            [(end, end, Some(doc.line_ending.as_str().into()))].into_iter(),
        );
        doc.apply(&transaction, view.id);
    }

    let selection = doc.selection(view.id).clone().transform(|range| {
        Range::new(
            range.from(),
            graphemes::next_grapheme_boundary(doc.text().slice(..), range.to()),
        )
    });
    doc.set_selection(view.id, selection);
}

fn file_picker(cx: &mut Context) {
    let root = find_workspace().0;
    if !root.exists() {
        cx.editor.set_error("Workspace directory does not exist");
        return;
    }
    let picker = ui::file_picker(root, &cx.editor.config());
    cx.push_layer(Box::new(overlaid(picker)));
}

fn file_picker_in_current_buffer_directory(cx: &mut Context) {
    let doc_dir = doc!(cx.editor)
        .path()
        .and_then(|path| path.parent().map(|path| path.to_path_buf()));

    let path = match doc_dir {
        Some(path) => path,
        None => {
            cx.editor.set_error("current buffer has no path or parent");
            return;
        }
    };

    let picker = ui::file_picker(path, &cx.editor.config());
    cx.push_layer(Box::new(overlaid(picker)));
}

fn file_picker_in_current_directory(cx: &mut Context) {
    let cwd = helix_stdx::env::current_working_dir();
    if !cwd.exists() {
        cx.editor
            .set_error("Current working directory does not exist");
        return;
    }
    let picker = ui::file_picker(cwd, &cx.editor.config());
    cx.push_layer(Box::new(overlaid(picker)));
}

fn buffer_picker(cx: &mut Context) {
    let current = view!(cx.editor).doc;

    struct BufferMeta {
        id: DocumentId,
        path: Option<PathBuf>,
        name: Option<String>,
        is_modified: bool,
        is_current: bool,
        focused_at: std::time::Instant,
    }

    impl ui::menu::Item for BufferMeta {
        type Data = ();

        fn format(&self, _data: &Self::Data) -> Row {
            let path = self
                .path
                .as_deref()
                // <<<<<<< HEAD
                //                 .map(helix_core::path::get_relative_path);
                //             let path = match path
                //                 .as_deref()
                //                 .and_then(Path::to_str)
                //                 .or_else(|| self.name.as_ref().map(|x| x.as_str()))
                //             {
                // =======
                .map(helix_stdx::path::get_relative_path);
            let path = match path.as_deref().and_then(Path::to_str) {
                // >>>>>>> origin/master
                Some(path) => path,
                None => SCRATCH_BUFFER_NAME,
            };

            let mut flags = String::new();
            if self.is_modified {
                flags.push('+');
            }
            if self.is_current {
                flags.push('*');
            }

            Row::new([self.id.to_string(), flags, path.to_string()])
        }
    }

    let new_meta = |doc: &Document| BufferMeta {
        id: doc.id(),
        path: doc.path().cloned(),
        name: doc.name.clone(),
        is_modified: doc.is_modified(),
        is_current: doc.id() == current,
        focused_at: doc.focused_at,
    };

    let mut items = cx
        .editor
        .documents
        .values()
        .map(new_meta)
        .collect::<Vec<BufferMeta>>();

    // mru
    items.sort_unstable_by_key(|item| std::cmp::Reverse(item.focused_at));

    let picker = Picker::new(items, (), |cx, meta, action| {
        cx.editor.switch(meta.id, action);
    })
    .with_preview(|editor, meta| {
        let doc = &editor.documents.get(&meta.id)?;
        let &view_id = doc.selections().keys().next()?;
        let line = doc
            .selection(view_id)
            .primary()
            .cursor_line(doc.text().slice(..));
        Some((meta.id.into(), Some((line, line))))
    });
    cx.push_layer(Box::new(overlaid(picker)));
}

fn jumplist_picker(cx: &mut Context) {
    struct JumpMeta {
        id: DocumentId,
        path: Option<PathBuf>,
        selection: Selection,
        text: String,
        is_current: bool,
    }

    impl ui::menu::Item for JumpMeta {
        type Data = ();

        fn format(&self, _data: &Self::Data) -> Row {
            let path = self
                .path
                .as_deref()
                .map(helix_stdx::path::get_relative_path);
            let path = match path.as_deref().and_then(Path::to_str) {
                Some(path) => path,
                None => SCRATCH_BUFFER_NAME,
            };

            let mut flags = Vec::new();
            if self.is_current {
                flags.push("*");
            }

            let flag = if flags.is_empty() {
                "".into()
            } else {
                format!(" ({})", flags.join(""))
            };
            format!("{} {}{} {}", self.id, path, flag, self.text).into()
        }
    }

    for (view, _) in cx.editor.tree.views_mut() {
        for doc_id in view.jumps.iter().map(|e| e.0).collect::<Vec<_>>().iter() {
            let doc = doc_mut!(cx.editor, doc_id);
            view.sync_changes(doc);
        }
    }

    let new_meta = |view: &View, doc_id: DocumentId, selection: Selection| {
        let doc = &cx.editor.documents.get(&doc_id);
        let text = doc.map_or("".into(), |d| {
            selection
                .fragments(d.text().slice(..))
                .map(Cow::into_owned)
                .collect::<Vec<_>>()
                .join(" ")
        });

        JumpMeta {
            id: doc_id,
            path: doc.and_then(|d| d.path().cloned()),
            selection,
            text,
            is_current: view.doc == doc_id,
        }
    };

    let picker = Picker::new(
        cx.editor
            .tree
            .views()
            .flat_map(|(view, _)| {
                view.jumps
                    .iter()
                    .rev()
                    .map(|(doc_id, selection)| new_meta(view, *doc_id, selection.clone()))
            })
            .collect(),
        (),
        |cx, meta, action| {
            cx.editor.switch(meta.id, action);
            let config = cx.editor.config();
            let (view, doc) = (view_mut!(cx.editor), doc_mut!(cx.editor, &meta.id));
            doc.set_selection(view.id, meta.selection.clone());
            if action.align_view(view, doc.id()) {
                view.ensure_cursor_in_view_center(doc, config.scrolloff);
            }
        },
    )
    .with_preview(|editor, meta| {
        let doc = &editor.documents.get(&meta.id)?;
        let line = meta.selection.primary().cursor_line(doc.text().slice(..));
        Some((meta.id.into(), Some((line, line))))
    });
    cx.push_layer(Box::new(overlaid(picker)));
}

fn changed_file_picker(cx: &mut Context) {
    pub struct FileChangeData {
        cwd: PathBuf,
        style_untracked: Style,
        style_modified: Style,
        style_conflict: Style,
        style_deleted: Style,
        style_renamed: Style,
    }

    impl Item for FileChange {
        type Data = FileChangeData;

        fn format(&self, data: &Self::Data) -> Row {
            let process_path = |path: &PathBuf| {
                path.strip_prefix(&data.cwd)
                    .unwrap_or(path)
                    .display()
                    .to_string()
            };

            let (sign, style, content) = match self {
                Self::Untracked { path } => ("[+]", data.style_untracked, process_path(path)),
                Self::Modified { path } => ("[~]", data.style_modified, process_path(path)),
                Self::Conflict { path } => ("[x]", data.style_conflict, process_path(path)),
                Self::Deleted { path } => ("[-]", data.style_deleted, process_path(path)),
                Self::Renamed { from_path, to_path } => (
                    "[>]",
                    data.style_renamed,
                    format!("{} -> {}", process_path(from_path), process_path(to_path)),
                ),
            };

            Row::new([Cell::from(Span::styled(sign, style)), Cell::from(content)])
        }
    }

    let cwd = helix_stdx::env::current_working_dir();
    if !cwd.exists() {
        cx.editor
            .set_error("Current working directory does not exist");
        return;
    }

    let added = cx.editor.theme.get("diff.plus");
    let modified = cx.editor.theme.get("diff.delta");
    let conflict = cx.editor.theme.get("diff.delta.conflict");
    let deleted = cx.editor.theme.get("diff.minus");
    let renamed = cx.editor.theme.get("diff.delta.moved");

    let picker = Picker::new(
        Vec::new(),
        FileChangeData {
            cwd: cwd.clone(),
            style_untracked: added,
            style_modified: modified,
            style_conflict: conflict,
            style_deleted: deleted,
            style_renamed: renamed,
        },
        |cx, meta: &FileChange, action| {
            let path_to_open = meta.path();
            if let Err(e) = cx.editor.open(path_to_open, action) {
                let err = if let Some(err) = e.source() {
                    format!("{}", err)
                } else {
                    format!("unable to open \"{}\"", path_to_open.display())
                };
                cx.editor.set_error(err);
            }
        },
    )
    .with_preview(|_editor, meta| Some((meta.path().to_path_buf().into(), None)));
    let injector = picker.injector();

    cx.editor
        .diff_providers
        .clone()
        .for_each_changed_file(cwd, move |change| match change {
            Ok(change) => injector.push(change).is_ok(),
            Err(err) => {
                status::report_blocking(err);
                true
            }
        });
    cx.push_layer(Box::new(overlaid(picker)));
}

impl ui::menu::Item for MappableCommand {
    type Data = ReverseKeymap;

    fn format(&self, keymap: &Self::Data) -> Row {
        let fmt_binding = |bindings: &Vec<Vec<KeyEvent>>| -> String {
            bindings.iter().fold(String::new(), |mut acc, bind| {
                if !acc.is_empty() {
                    acc.push(' ');
                }
                for key in bind {
                    acc.push_str(&key.key_sequence_format());
                }
                acc
            })
        };

        match self {
            MappableCommand::Typable { doc, name, .. } => match keymap.get(name as &String) {
                Some(bindings) => format!("{} ({}) [:{}]", doc, fmt_binding(bindings), name).into(),
                None => format!("{} [:{}]", doc, name).into(),
            },
            MappableCommand::Static { doc, name, .. } => match keymap.get(*name) {
                Some(bindings) => format!("{} ({}) [{}]", doc, fmt_binding(bindings), name).into(),
                None => format!("{} [{}]", doc, name).into(),
            },
        }
    }
}

pub fn command_palette(cx: &mut Context) {
    let register = cx.register;
    let count = cx.count;

    cx.callback.push(Box::new(
        move |compositor: &mut Compositor, cx: &mut compositor::Context| {
            let keymap = compositor.find::<ui::EditorView>().unwrap().keymaps.map()
                [&cx.editor.mode]
                .reverse_map();

            let mut commands: Vec<MappableCommand> = MappableCommand::STATIC_COMMAND_LIST.into();
            commands.extend(typed::TYPABLE_COMMAND_LIST.iter().map(|cmd| {
                MappableCommand::Typable {
                    name: cmd.name.to_owned(),
                    doc: cmd.doc.to_owned(),
                    args: Vec::new(),
                }
            }));

            let picker = Picker::new(commands, keymap, move |cx, command, _action| {
                let mut ctx = Context {
                    register,
                    count,
                    editor: cx.editor,
                    callback: Vec::new(),
                    on_next_key_callback: None,
                    jobs: cx.jobs,
                };
                let focus = view!(ctx.editor).id;

                command.execute(&mut ctx);

                if ctx.editor.tree.contains(focus) {
                    let config = ctx.editor.config();
                    let mode = ctx.editor.mode();
                    let view = view_mut!(ctx.editor, focus);
                    let doc = doc_mut!(ctx.editor, &view.doc);

                    view.ensure_cursor_in_view(doc, config.scrolloff);

                    if mode != Mode::Insert {
                        doc.append_changes_to_history(view);
                    }
                }
            });
            compositor.push(Box::new(overlaid(picker)));
        },
    ));
}

fn last_picker(cx: &mut Context) {
    // TODO: last picker does not seem to work well with buffer_picker
    cx.callback.push(Box::new(|compositor, cx| {
        if let Some(picker) = compositor.last_picker.take() {
            compositor.push(picker);
        } else {
            cx.editor.set_error("no last picker")
        }
    }));
}

/// Fallback position to use for [`insert_with_indent`].
enum IndentFallbackPos {
    LineStart,
    LineEnd,
}

// `I` inserts at the first nonwhitespace character of each line with a selection.
// If the line is empty, automatically indent.
fn insert_at_line_start(cx: &mut Context) {
    insert_with_indent(cx, IndentFallbackPos::LineStart);
}

// `A` inserts at the end of each line with a selection.
// If the line is empty, automatically indent.
fn insert_at_line_end(cx: &mut Context) {
    insert_with_indent(cx, IndentFallbackPos::LineEnd);
}

// Enter insert mode and auto-indent the current line if it is empty.
// If the line is not empty, move the cursor to the specified fallback position.
fn insert_with_indent(cx: &mut Context, cursor_fallback: IndentFallbackPos) {
    enter_insert_mode(cx);

    let (view, doc) = current!(cx.editor);

    let text = doc.text().slice(..);
    let contents = doc.text();
    let selection = doc.selection(view.id);

    let language_config = doc.language_config();
    let syntax = doc.syntax();
    let tab_width = doc.tab_width();

    let mut ranges = SmallVec::with_capacity(selection.len());
    let mut offs = 0;

    let mut transaction = Transaction::change_by_selection(contents, selection, |range| {
        let cursor_line = range.cursor_line(text);
        let cursor_line_start = text.line_to_char(cursor_line);

        if line_end_char_index(&text, cursor_line) == cursor_line_start {
            // line is empty => auto indent
            let line_end_index = cursor_line_start;

            let indent = indent::indent_for_newline(
                language_config,
                syntax,
                &doc.config.load().indent_heuristic,
                &doc.indent_style,
                tab_width,
                text,
                cursor_line,
                line_end_index,
                cursor_line,
            );

            // calculate new selection ranges
            let pos = offs + cursor_line_start;
            let indent_width = indent.chars().count();
            ranges.push(Range::point(pos + indent_width));
            offs += indent_width;

            (line_end_index, line_end_index, Some(indent.into()))
        } else {
            // move cursor to the fallback position
            let pos = match cursor_fallback {
                IndentFallbackPos::LineStart => text
                    .line(cursor_line)
                    .first_non_whitespace_char()
                    .map(|ws_offset| ws_offset + cursor_line_start)
                    .unwrap_or(cursor_line_start),
                IndentFallbackPos::LineEnd => line_end_char_index(&text, cursor_line),
            };

            ranges.push(range.put_cursor(text, pos + offs, cx.editor.mode == Mode::Select));

            (cursor_line_start, cursor_line_start, None)
        }
    });

    transaction = transaction.with_selection(Selection::new(ranges, selection.primary_index()));
    doc.apply(&transaction, view.id);
}

// Creates an LspCallback that waits for formatting changes to be computed. When they're done,
// it applies them, but only if the doc hasn't changed.
//
// TODO: provide some way to cancel this, probably as part of a more general job cancellation
// scheme
async fn make_format_callback(
    doc_id: DocumentId,
    doc_version: i32,
    view_id: ViewId,
    format: impl Future<Output = Result<Transaction, FormatterError>> + Send + 'static,
    write: Option<(Option<PathBuf>, bool)>,
) -> anyhow::Result<job::Callback> {
    let format = format.await;

    let call: job::Callback = Callback::Editor(Box::new(move |editor| {
        if !editor.documents.contains_key(&doc_id) || !editor.tree.contains(view_id) {
            return;
        }

        let scrolloff = editor.config().scrolloff;
        let doc = doc_mut!(editor, &doc_id);
        let view = view_mut!(editor, view_id);

        if let Ok(format) = format {
            if doc.version() == doc_version {
                doc.apply(&format, view.id);
                doc.append_changes_to_history(view);
                doc.detect_indent_and_line_ending();
                view.ensure_cursor_in_view(doc, scrolloff);
            } else {
                log::info!("discarded formatting changes because the document changed");
            }
        }

        if let Some((path, force)) = write {
            let id = doc.id();
            if let Err(err) = editor.save(id, path, force) {
                editor.set_error(format!("Error saving: {}", err));
            }
        }
    }));

    Ok(call)
}

#[derive(PartialEq, Eq)]
pub enum Open {
    Below,
    Above,
}

fn open(cx: &mut Context, open: Open) {
    let count = cx.count();
    enter_insert_mode(cx);
    let (view, doc) = current!(cx.editor);

    let text = doc.text().slice(..);
    let contents = doc.text();
    let selection = doc.selection(view.id);

    let mut ranges = SmallVec::with_capacity(selection.len());
    let mut offs = 0;

    let mut transaction = Transaction::change_by_selection(contents, selection, |range| {
        let cursor_line = text.char_to_line(match open {
            Open::Below => graphemes::prev_grapheme_boundary(text, range.to()),
            Open::Above => range.from(),
        });

        let new_line = match open {
            // adjust position to the end of the line (next line - 1)
            Open::Below => cursor_line + 1,
            // adjust position to the end of the previous line (current line - 1)
            Open::Above => cursor_line,
        };

        let line_num = new_line.saturating_sub(1);

        // Index to insert newlines after, as well as the char width
        // to use to compensate for those inserted newlines.
        let (line_end_index, line_end_offset_width) = if new_line == 0 {
            (0, 0)
        } else {
            (
                line_end_char_index(&text, line_num),
                doc.line_ending.len_chars(),
            )
        };

        let indent = indent::indent_for_newline(
            doc.language_config(),
            doc.syntax(),
            &doc.config.load().indent_heuristic,
            &doc.indent_style,
            doc.tab_width(),
            text,
            line_num,
            line_end_index,
            cursor_line,
        );

        let indent_len = indent.len();
        let mut text = String::with_capacity(1 + indent_len);
        text.push_str(doc.line_ending.as_str());
        text.push_str(&indent);
        let text = text.repeat(count);

        // calculate new selection ranges
        let pos = offs + line_end_index + line_end_offset_width;
        for i in 0..count {
            // pos                    -> beginning of reference line,
            // + (i * (1+indent_len)) -> beginning of i'th line from pos
            // + indent_len ->        -> indent for i'th line
            ranges.push(Range::point(pos + (i * (1 + indent_len)) + indent_len));
        }

        offs += text.chars().count();

        (line_end_index, line_end_index, Some(text.into()))
    });

    transaction = transaction.with_selection(Selection::new(ranges, selection.primary_index()));

    doc.apply(&transaction, view.id);
}

// o inserts a new line after each line with a selection
fn open_below(cx: &mut Context) {
    open(cx, Open::Below)
}

// O inserts a new line before each line with a selection
fn open_above(cx: &mut Context) {
    open(cx, Open::Above)
}

fn normal_mode(cx: &mut Context) {
    cx.editor.enter_normal_mode();
}

// Store a jump on the jumplist.
fn push_jump(view: &mut View, doc: &Document) {
    let jump = (doc.id(), doc.selection(view.id).clone());
    view.jumps.push(jump);
}

fn goto_line(cx: &mut Context) {
    if cx.count.is_some() {
        let (view, doc) = current!(cx.editor);
        push_jump(view, doc);

        goto_line_without_jumplist(cx.editor, cx.count);
    }
}

fn goto_line_without_jumplist(editor: &mut Editor, count: Option<NonZeroUsize>) {
    if let Some(count) = count {
        let (view, doc) = current!(editor);
        let text = doc.text().slice(..);
        let max_line = if text.line(text.len_lines() - 1).len_chars() == 0 {
            // If the last line is blank, don't jump to it.
            text.len_lines().saturating_sub(2)
        } else {
            text.len_lines() - 1
        };
        let line_idx = std::cmp::min(count.get() - 1, max_line);
        let pos = text.line_to_char(line_idx);
        let selection = doc
            .selection(view.id)
            .clone()
            .transform(|range| range.put_cursor(text, pos, editor.mode == Mode::Select));

        doc.set_selection(view.id, selection);
    }
}

fn goto_last_line(cx: &mut Context) {
    let (view, doc) = current!(cx.editor);
    let text = doc.text().slice(..);
    let line_idx = if text.line(text.len_lines() - 1).len_chars() == 0 {
        // If the last line is blank, don't jump to it.
        text.len_lines().saturating_sub(2)
    } else {
        text.len_lines() - 1
    };
    let pos = text.line_to_char(line_idx);
    let selection = doc
        .selection(view.id)
        .clone()
        .transform(|range| range.put_cursor(text, pos, cx.editor.mode == Mode::Select));

    push_jump(view, doc);
    doc.set_selection(view.id, selection);
}

fn goto_last_accessed_file(cx: &mut Context) {
    let view = view_mut!(cx.editor);
    if let Some(alt) = view.docs_access_history.pop() {
        cx.editor.switch(alt, Action::Replace);
    } else {
        cx.editor.set_error("no last accessed buffer")
    }
}

fn goto_last_modification(cx: &mut Context) {
    let (view, doc) = current!(cx.editor);
    let pos = doc.history.get_mut().last_edit_pos();
    let text = doc.text().slice(..);
    if let Some(pos) = pos {
        let selection = doc
            .selection(view.id)
            .clone()
            .transform(|range| range.put_cursor(text, pos, cx.editor.mode == Mode::Select));
        doc.set_selection(view.id, selection);
    }
}

fn goto_last_modified_file(cx: &mut Context) {
    let view = view!(cx.editor);
    let alternate_file = view
        .last_modified_docs
        .into_iter()
        .flatten()
        .find(|&id| id != view.doc);
    if let Some(alt) = alternate_file {
        cx.editor.switch(alt, Action::Replace);
    } else {
        cx.editor.set_error("no last modified buffer")
    }
}

fn select_mode(cx: &mut Context) {
    let (view, doc) = current!(cx.editor);
    let text = doc.text().slice(..);

    // Make sure end-of-document selections are also 1-width.
    // (With the exception of being in an empty document, of course.)
    let selection = doc.selection(view.id).clone().transform(|range| {
        if range.is_empty() && range.head == text.len_chars() {
            Range::new(
                graphemes::prev_grapheme_boundary(text, range.anchor),
                range.head,
            )
        } else {
            range
        }
    });
    doc.set_selection(view.id, selection);

    cx.editor.mode = Mode::Select;
}

fn exit_select_mode(cx: &mut Context) {
    if cx.editor.mode == Mode::Select {
        cx.editor.mode = Mode::Normal;
    }
}

fn goto_first_diag(cx: &mut Context) {
    let (view, doc) = current!(cx.editor);
    let selection = match doc.diagnostics().first() {
        Some(diag) => Selection::single(diag.range.start, diag.range.end),
        None => return,
    };
    doc.set_selection(view.id, selection);
}

fn goto_last_diag(cx: &mut Context) {
    let (view, doc) = current!(cx.editor);
    let selection = match doc.diagnostics().last() {
        Some(diag) => Selection::single(diag.range.start, diag.range.end),
        None => return,
    };
    doc.set_selection(view.id, selection);
}

fn goto_next_diag(cx: &mut Context) {
    let motion = move |editor: &mut Editor| {
        let (view, doc) = current!(editor);

        let cursor_pos = doc
            .selection(view.id)
            .primary()
            .cursor(doc.text().slice(..));

        let diag = doc
            .diagnostics()
            .iter()
            .find(|diag| diag.range.start > cursor_pos)
            .or_else(|| doc.diagnostics().first());

        let selection = match diag {
            Some(diag) => Selection::single(diag.range.start, diag.range.end),
            None => return,
        };
        doc.set_selection(view.id, selection);
    };

    cx.editor.apply_motion(motion);
}

fn goto_prev_diag(cx: &mut Context) {
    let motion = move |editor: &mut Editor| {
        let (view, doc) = current!(editor);

        let cursor_pos = doc
            .selection(view.id)
            .primary()
            .cursor(doc.text().slice(..));

        let diag = doc
            .diagnostics()
            .iter()
            .rev()
            .find(|diag| diag.range.start < cursor_pos)
            .or_else(|| doc.diagnostics().last());

        let selection = match diag {
            // NOTE: the selection is reversed because we're jumping to the
            // previous diagnostic.
            Some(diag) => Selection::single(diag.range.end, diag.range.start),
            None => return,
        };
        doc.set_selection(view.id, selection);
    };
    cx.editor.apply_motion(motion)
}

fn goto_first_change(cx: &mut Context) {
    goto_first_change_impl(cx, false);
}

fn goto_last_change(cx: &mut Context) {
    goto_first_change_impl(cx, true);
}

fn goto_first_change_impl(cx: &mut Context, reverse: bool) {
    let editor = &mut cx.editor;
    let (view, doc) = current!(editor);
    if let Some(handle) = doc.diff_handle() {
        let hunk = {
            let diff = handle.load();
            let idx = if reverse {
                diff.len().saturating_sub(1)
            } else {
                0
            };
            diff.nth_hunk(idx)
        };
        if hunk != Hunk::NONE {
            let range = hunk_range(hunk, doc.text().slice(..));
            doc.set_selection(view.id, Selection::single(range.anchor, range.head));
        }
    }
}

fn goto_next_change(cx: &mut Context) {
    goto_next_change_impl(cx, Direction::Forward)
}

fn goto_prev_change(cx: &mut Context) {
    goto_next_change_impl(cx, Direction::Backward)
}

fn goto_next_change_impl(cx: &mut Context, direction: Direction) {
    let count = cx.count() as u32 - 1;
    let motion = move |editor: &mut Editor| {
        let (view, doc) = current!(editor);
        let doc_text = doc.text().slice(..);
        let diff_handle = if let Some(diff_handle) = doc.diff_handle() {
            diff_handle
        } else {
            editor.set_status("Diff is not available in current buffer");
            return;
        };

        let selection = doc.selection(view.id).clone().transform(|range| {
            let cursor_line = range.cursor_line(doc_text) as u32;

            let diff = diff_handle.load();
            let hunk_idx = match direction {
                Direction::Forward => diff
                    .next_hunk(cursor_line)
                    .map(|idx| (idx + count).min(diff.len() - 1)),
                Direction::Backward => diff
                    .prev_hunk(cursor_line)
                    .map(|idx| idx.saturating_sub(count)),
            };
            let Some(hunk_idx) = hunk_idx else {
                return range;
            };
            let hunk = diff.nth_hunk(hunk_idx);
            let new_range = hunk_range(hunk, doc_text);
            if editor.mode == Mode::Select {
                let head = if new_range.head < range.anchor {
                    new_range.anchor
                } else {
                    new_range.head
                };

                Range::new(range.anchor, head)
            } else {
                new_range.with_direction(direction)
            }
        });

        doc.set_selection(view.id, selection)
    };
    cx.editor.apply_motion(motion);
}

/// Returns the [Range] for a [Hunk] in the given text.
/// Additions and modifications cover the added and modified ranges.
/// Deletions are represented as the point at the start of the deletion hunk.
fn hunk_range(hunk: Hunk, text: RopeSlice) -> Range {
    let anchor = text.line_to_char(hunk.after.start as usize);
    let head = if hunk.after.is_empty() {
        anchor + 1
    } else {
        text.line_to_char(hunk.after.end as usize)
    };

    Range::new(anchor, head)
}

pub mod insert {
    use crate::events::PostInsertChar;

    use super::*;
    pub type Hook = fn(&Rope, &Selection, char) -> Option<Transaction>;

    /// Exclude the cursor in range.
    fn exclude_cursor(text: RopeSlice, range: Range, cursor: Range) -> Range {
        if range.to() == cursor.to() && text.len_chars() != cursor.to() {
            Range::new(
                range.from(),
                graphemes::prev_grapheme_boundary(text, cursor.to()),
            )
        } else {
            range
        }
    }

    // The default insert hook: simply insert the character
    #[allow(clippy::unnecessary_wraps)] // need to use Option<> because of the Hook signature
    fn insert(doc: &Rope, selection: &Selection, ch: char) -> Option<Transaction> {
        let cursors = selection.clone().cursors(doc.slice(..));
        let mut t = Tendril::new();
        t.push(ch);
        let transaction = Transaction::insert(doc, &cursors, t);
        Some(transaction)
    }

    use helix_core::auto_pairs;
    use helix_view::editor::SmartTabConfig;

    pub fn insert_char(cx: &mut Context, c: char) {
        let (view, doc) = current_ref!(cx.editor);
        let text = doc.text();
        let selection = doc.selection(view.id);
        let auto_pairs = doc.auto_pairs(cx.editor);

        let transaction = auto_pairs
            .as_ref()
            .and_then(|ap| auto_pairs::hook(text, selection, c, ap))
            .or_else(|| insert(text, selection, c));

        let (view, doc) = current!(cx.editor);
        if let Some(t) = transaction {
            doc.apply(&t, view.id);
        }

        helix_event::dispatch(PostInsertChar { c, cx });
    }

    pub fn insert_string(cx: &mut Context, string: String) {
        let (view, doc) = current!(cx.editor);

        let indent = Tendril::from(string);
        let transaction = Transaction::insert(
            doc.text(),
            &doc.selection(view.id).clone().cursors(doc.text().slice(..)),
            indent,
        );
        doc.apply(&transaction, view.id);
    }

    pub fn smart_tab(cx: &mut Context) {
        let (view, doc) = current_ref!(cx.editor);
        let view_id = view.id;

        if matches!(
            cx.editor.config().smart_tab,
            Some(SmartTabConfig { enable: true, .. })
        ) {
            let cursors_after_whitespace = doc.selection(view_id).ranges().iter().all(|range| {
                let cursor = range.cursor(doc.text().slice(..));
                let current_line_num = doc.text().char_to_line(cursor);
                let current_line_start = doc.text().line_to_char(current_line_num);
                let left = doc.text().slice(current_line_start..cursor);
                left.chars().all(|c| c.is_whitespace())
            });

            if !cursors_after_whitespace {
                move_parent_node_end(cx);
                return;
            }
        }

        insert_tab(cx);
    }

    pub fn insert_tab(cx: &mut Context) {
        let (view, doc) = current!(cx.editor);
        // TODO: round out to nearest indentation level (for example a line with 3 spaces should
        // indent by one to reach 4 spaces).

        let indent = Tendril::from(doc.indent_style.as_str());
        let transaction = Transaction::insert(
            doc.text(),
            &doc.selection(view.id).clone().cursors(doc.text().slice(..)),
            indent,
        );
        doc.apply(&transaction, view.id);
    }

    pub fn insert_newline(cx: &mut Context) {
        let (view, doc) = current_ref!(cx.editor);
        let text = doc.text().slice(..);

        let contents = doc.text();
        let selection = doc.selection(view.id).clone();
        let mut ranges = SmallVec::with_capacity(selection.len());

        // TODO: this is annoying, but we need to do it to properly calculate pos after edits
        let mut global_offs = 0;

        let mut transaction = Transaction::change_by_selection(contents, &selection, |range| {
            let pos = range.cursor(text);

            let prev = if pos == 0 {
                ' '
            } else {
                contents.char(pos - 1)
            };
            let curr = contents.get_char(pos).unwrap_or(' ');

            let current_line = text.char_to_line(pos);
            let line_is_only_whitespace = text
                .line(current_line)
                .chars()
                .all(|char| char.is_ascii_whitespace());

            let mut new_text = String::new();

            // If the current line is all whitespace, insert a line ending at the beginning of
            // the current line. This makes the current line empty and the new line contain the
            // indentation of the old line.
            let (from, to, local_offs) = if line_is_only_whitespace {
                let line_start = text.line_to_char(current_line);
                new_text.push_str(doc.line_ending.as_str());

                (line_start, line_start, new_text.chars().count())
            } else {
                let indent = indent::indent_for_newline(
                    doc.language_config(),
                    doc.syntax(),
                    &doc.config.load().indent_heuristic,
                    &doc.indent_style,
                    doc.tab_width(),
                    text,
                    current_line,
                    pos,
                    current_line,
                );

                // If we are between pairs (such as brackets), we want to
                // insert an additional line which is indented one level
                // more and place the cursor there
                let on_auto_pair = doc
                    .auto_pairs(cx.editor)
                    .and_then(|pairs| pairs.get(prev))
                    .map_or(false, |pair| pair.open == prev && pair.close == curr);

                let local_offs = if on_auto_pair {
                    let inner_indent = indent.clone() + doc.indent_style.as_str();
                    new_text.reserve_exact(2 + indent.len() + inner_indent.len());
                    new_text.push_str(doc.line_ending.as_str());
                    new_text.push_str(&inner_indent);
                    let local_offs = new_text.chars().count();
                    new_text.push_str(doc.line_ending.as_str());
                    new_text.push_str(&indent);
                    local_offs
                } else {
                    new_text.reserve_exact(1 + indent.len());
                    new_text.push_str(doc.line_ending.as_str());
                    new_text.push_str(&indent);
                    new_text.chars().count()
                };

                (pos, pos, local_offs)
            };

            let new_range = if range.cursor(text) > range.anchor {
                // when appending, extend the range by local_offs
                Range::new(
                    range.anchor + global_offs,
                    range.head + local_offs + global_offs,
                )
            } else {
                // when inserting, slide the range by local_offs
                Range::new(
                    range.anchor + local_offs + global_offs,
                    range.head + local_offs + global_offs,
                )
            };

            // TODO: range replace or extend
            // range.replace(|range| range.is_empty(), head); -> fn extend if cond true, new head pos
            // can be used with cx.mode to do replace or extend on most changes
            ranges.push(new_range);
            global_offs += new_text.chars().count();

            (from, to, Some(new_text.into()))
        });

        transaction = transaction.with_selection(Selection::new(ranges, selection.primary_index()));

        let (view, doc) = current!(cx.editor);
        doc.apply(&transaction, view.id);
    }

    pub fn delete_char_backward(cx: &mut Context) {
        let count = cx.count();
        let (view, doc) = current_ref!(cx.editor);
        let text = doc.text().slice(..);
        let tab_width = doc.tab_width();
        let indent_width = doc.indent_width();
        let auto_pairs = doc.auto_pairs(cx.editor);

        let transaction =
            Transaction::delete_by_selection(doc.text(), doc.selection(view.id), |range| {
                let pos = range.cursor(text);
                if pos == 0 {
                    return (pos, pos);
                }
                let line_start_pos = text.line_to_char(range.cursor_line(text));
                // consider to delete by indent level if all characters before `pos` are indent units.
                let fragment = Cow::from(text.slice(line_start_pos..pos));
                if !fragment.is_empty() && fragment.chars().all(|ch| ch == ' ' || ch == '\t') {
                    if text.get_char(pos.saturating_sub(1)) == Some('\t') {
                        // fast path, delete one char
                        (graphemes::nth_prev_grapheme_boundary(text, pos, 1), pos)
                    } else {
                        let width: usize = fragment
                            .chars()
                            .map(|ch| {
                                if ch == '\t' {
                                    tab_width
                                } else {
                                    // it can be none if it still meet control characters other than '\t'
                                    // here just set the width to 1 (or some value better?).
                                    ch.width().unwrap_or(1)
                                }
                            })
                            .sum();
                        let mut drop = width % indent_width; // round down to nearest unit
                        if drop == 0 {
                            drop = indent_width
                        }; // if it's already at a unit, consume a whole unit
                        let mut chars = fragment.chars().rev();
                        let mut start = pos;
                        for _ in 0..drop {
                            // delete up to `drop` spaces
                            match chars.next() {
                                Some(' ') => start -= 1,
                                _ => break,
                            }
                        }
                        (start, pos) // delete!
                    }
                } else {
                    match (
                        text.get_char(pos.saturating_sub(1)),
                        text.get_char(pos),
                        auto_pairs,
                    ) {
                        (Some(_x), Some(_y), Some(ap))
                            if range.is_single_grapheme(text)
                                && ap.get(_x).is_some()
                                && ap.get(_x).unwrap().open == _x
                                && ap.get(_x).unwrap().close == _y =>
                        // delete both autopaired characters
                        {
                            (
                                graphemes::nth_prev_grapheme_boundary(text, pos, count),
                                graphemes::nth_next_grapheme_boundary(text, pos, count),
                            )
                        }
                        _ =>
                        // delete 1 char
                        {
                            (graphemes::nth_prev_grapheme_boundary(text, pos, count), pos)
                        }
                    }
                }
            });
        let (view, doc) = current!(cx.editor);
        doc.apply(&transaction, view.id);
    }

    pub fn delete_char_forward(cx: &mut Context) {
        let count = cx.count();
        delete_by_selection_insert_mode(
            cx,
            |text, range| {
                let pos = range.cursor(text);
                (pos, graphemes::nth_next_grapheme_boundary(text, pos, count))
            },
            Direction::Forward,
        )
    }

    pub fn delete_word_backward(cx: &mut Context) {
        let count = cx.count();
        delete_by_selection_insert_mode(
            cx,
            |text, range| {
                let anchor = movement::move_prev_word_start(text, *range, count).from();
                let next = Range::new(anchor, range.cursor(text));
                let range = exclude_cursor(text, next, *range);
                (range.from(), range.to())
            },
            Direction::Backward,
        );
    }

    pub fn delete_word_forward(cx: &mut Context) {
        let count = cx.count();
        delete_by_selection_insert_mode(
            cx,
            |text, range| {
                let head = movement::move_next_word_end(text, *range, count).to();
                (range.cursor(text), head)
            },
            Direction::Forward,
        );
    }
}

// Undo / Redo

fn undo(cx: &mut Context) {
    let count = cx.count();
    let (view, doc) = current!(cx.editor);
    for _ in 0..count {
        if !doc.undo(view) {
            cx.editor.set_status("Already at oldest change");
            break;
        }
    }
}

fn redo(cx: &mut Context) {
    let count = cx.count();
    let (view, doc) = current!(cx.editor);
    for _ in 0..count {
        if !doc.redo(view) {
            cx.editor.set_status("Already at newest change");
            break;
        }
    }
}

fn earlier(cx: &mut Context) {
    let count = cx.count();
    let (view, doc) = current!(cx.editor);
    for _ in 0..count {
        // rather than doing in batch we do this so get error halfway
        if !doc.earlier(view, UndoKind::Steps(1)) {
            cx.editor.set_status("Already at oldest change");
            break;
        }
    }
}

fn later(cx: &mut Context) {
    let count = cx.count();
    let (view, doc) = current!(cx.editor);
    for _ in 0..count {
        // rather than doing in batch we do this so get error halfway
        if !doc.later(view, UndoKind::Steps(1)) {
            cx.editor.set_status("Already at newest change");
            break;
        }
    }
}

fn commit_undo_checkpoint(cx: &mut Context) {
    let (view, doc) = current!(cx.editor);
    doc.append_changes_to_history(view);
}

// Yank / Paste

fn yank(cx: &mut Context) {
    yank_impl(cx.editor, cx.register.unwrap_or('"'));
    exit_select_mode(cx);
}

fn yank_to_clipboard(cx: &mut Context) {
    yank_impl(cx.editor, '+');
    exit_select_mode(cx);
}

fn yank_to_primary_clipboard(cx: &mut Context) {
    yank_impl(cx.editor, '*');
    exit_select_mode(cx);
}

fn yank_impl(editor: &mut Editor, register: char) {
    let (view, doc) = current!(editor);
    let text = doc.text().slice(..);

    let values: Vec<String> = doc
        .selection(view.id)
        .fragments(text)
        .map(Cow::into_owned)
        .collect();
    let selections = values.len();

    match editor.registers.write(register, values) {
        Ok(_) => editor.set_status(format!(
            "yanked {selections} selection{} to register {register}",
            if selections == 1 { "" } else { "s" }
        )),
        Err(err) => editor.set_error(err.to_string()),
    }
}

fn yank_joined_impl(editor: &mut Editor, separator: &str, register: char) {
    let (view, doc) = current!(editor);
    let text = doc.text().slice(..);

    let selection = doc.selection(view.id);
    let selections = selection.len();
    let joined = selection
        .fragments(text)
        .fold(String::new(), |mut acc, fragment| {
            if !acc.is_empty() {
                acc.push_str(separator);
            }
            acc.push_str(&fragment);
            acc
        });

    match editor.registers.write(register, vec![joined]) {
        Ok(_) => editor.set_status(format!(
            "joined and yanked {selections} selection{} to register {register}",
            if selections == 1 { "" } else { "s" }
        )),
        Err(err) => editor.set_error(err.to_string()),
    }
}

fn yank_joined(cx: &mut Context) {
    let separator = doc!(cx.editor).line_ending.as_str();
    yank_joined_impl(cx.editor, separator, cx.register.unwrap_or('"'));
    exit_select_mode(cx);
}

fn yank_joined_to_clipboard(cx: &mut Context) {
    let line_ending = doc!(cx.editor).line_ending;
    yank_joined_impl(cx.editor, line_ending.as_str(), '+');
    exit_select_mode(cx);
}

fn yank_joined_to_primary_clipboard(cx: &mut Context) {
    let line_ending = doc!(cx.editor).line_ending;
    yank_joined_impl(cx.editor, line_ending.as_str(), '*');
    exit_select_mode(cx);
}

fn yank_primary_selection_impl(editor: &mut Editor, register: char) {
    let (view, doc) = current!(editor);
    let text = doc.text().slice(..);

    let selection = doc.selection(view.id).primary().fragment(text).to_string();

    match editor.registers.write(register, vec![selection]) {
        Ok(_) => editor.set_status(format!("yanked primary selection to register {register}",)),
        Err(err) => editor.set_error(err.to_string()),
    }
}

fn yank_main_selection_to_clipboard(cx: &mut Context) {
    yank_primary_selection_impl(cx.editor, '+');
    exit_select_mode(cx);
}

fn yank_main_selection_to_primary_clipboard(cx: &mut Context) {
    yank_primary_selection_impl(cx.editor, '*');
    exit_select_mode(cx);
}

#[derive(Copy, Clone)]
enum Paste {
    Before,
    After,
    Cursor,
}

fn paste_impl(
    values: &[String],
    doc: &mut Document,
    view: &mut View,
    action: Paste,
    count: usize,
    mode: Mode,
) {
    if values.is_empty() {
        return;
    }

    let repeat = std::iter::repeat(
        // `values` is asserted to have at least one entry above.
        values
            .last()
            .map(|value| Tendril::from(value.repeat(count)))
            .unwrap(),
    );

    // if any of values ends with a line ending, it's linewise paste
    let linewise = values
        .iter()
        .any(|value| get_line_ending_of_str(value).is_some());

    // Only compiled once.
    static REGEX: Lazy<Regex> = Lazy::new(|| Regex::new(r"\r\n|\r|\n").unwrap());
    let mut values = values
        .iter()
        .map(|value| REGEX.replace_all(value, doc.line_ending.as_str()))
        .map(|value| Tendril::from(value.as_ref().repeat(count)))
        .chain(repeat);

    let text = doc.text();
    let selection = doc.selection(view.id);

    let mut offset = 0;
    let mut ranges = SmallVec::with_capacity(selection.len());

    let mut transaction = Transaction::change_by_selection(text, selection, |range| {
        let pos = match (action, linewise) {
            // paste linewise before
            (Paste::Before, true) => text.line_to_char(text.char_to_line(range.from())),
            // paste linewise after
            (Paste::After, true) => {
                let line = range.line_range(text.slice(..)).1;
                text.line_to_char((line + 1).min(text.len_lines()))
            }
            // paste insert
            (Paste::Before, false) => range.from(),
            // paste append
            (Paste::After, false) => range.to(),
            // paste at cursor
            (Paste::Cursor, _) => range.cursor(text.slice(..)),
        };

        let value = values.next();

        let value_len = value
            .as_ref()
            .map(|content| content.chars().count())
            .unwrap_or_default();
        let anchor = offset + pos;

        let new_range = Range::new(anchor, anchor + value_len).with_direction(range.direction());
        ranges.push(new_range);
        offset += value_len;

        (pos, pos, value)
    });

    if mode == Mode::Normal {
        transaction = transaction.with_selection(Selection::new(ranges, selection.primary_index()));
    }

    doc.apply(&transaction, view.id);
    doc.append_changes_to_history(view);
}

pub(crate) fn paste_bracketed_value(cx: &mut Context, contents: String) {
    let count = cx.count();
    let paste = match cx.editor.mode {
        Mode::Insert | Mode::Select => Paste::Cursor,
        Mode::Normal => Paste::Before,
    };
    let (view, doc) = current!(cx.editor);
    paste_impl(&[contents], doc, view, paste, count, cx.editor.mode);
    exit_select_mode(cx);
}

fn paste_clipboard_after(cx: &mut Context) {
    paste(cx.editor, '+', Paste::After, cx.count());
    exit_select_mode(cx);
}

fn paste_clipboard_before(cx: &mut Context) {
    paste(cx.editor, '+', Paste::Before, cx.count());
    exit_select_mode(cx);
}

fn paste_primary_clipboard_after(cx: &mut Context) {
    paste(cx.editor, '*', Paste::After, cx.count());
    exit_select_mode(cx);
}

fn paste_primary_clipboard_before(cx: &mut Context) {
    paste(cx.editor, '*', Paste::Before, cx.count());
    exit_select_mode(cx);
}

fn replace_with_yanked(cx: &mut Context) {
    replace_with_yanked_impl(cx.editor, cx.register.unwrap_or('"'), cx.count());
    exit_select_mode(cx);
}

fn replace_with_yanked_impl(editor: &mut Editor, register: char, count: usize) {
    let Some(values) = editor
        .registers
        .read(register, editor)
        .filter(|values| values.len() > 0)
    else {
        return;
    };
    let values: Vec<_> = values.map(|value| value.to_string()).collect();
    let scrolloff = editor.config().scrolloff;

    let (view, doc) = current!(editor);
    let repeat = std::iter::repeat(
        values
            .last()
            .map(|value| Tendril::from(&value.repeat(count)))
            .unwrap(),
    );
    let mut values = values
        .iter()
        .map(|value| Tendril::from(&value.repeat(count)))
        .chain(repeat);
    let selection = doc.selection(view.id);
    let transaction = Transaction::change_by_selection(doc.text(), selection, |range| {
        if !range.is_empty() {
            (range.from(), range.to(), Some(values.next().unwrap()))
        } else {
            (range.from(), range.to(), None)
        }
    });

    doc.apply(&transaction, view.id);
    doc.append_changes_to_history(view);
    view.ensure_cursor_in_view(doc, scrolloff);
}

fn replace_selections_with_clipboard(cx: &mut Context) {
    replace_with_yanked_impl(cx.editor, '+', cx.count());
    exit_select_mode(cx);
}

fn replace_selections_with_primary_clipboard(cx: &mut Context) {
    replace_with_yanked_impl(cx.editor, '*', cx.count());
    exit_select_mode(cx);
}

fn paste(editor: &mut Editor, register: char, pos: Paste, count: usize) {
    let Some(values) = editor.registers.read(register, editor) else {
        return;
    };
    let values: Vec<_> = values.map(|value| value.to_string()).collect();

    let (view, doc) = current!(editor);
    paste_impl(&values, doc, view, pos, count, editor.mode);
}

fn paste_after(cx: &mut Context) {
    paste(
        cx.editor,
        cx.register.unwrap_or('"'),
        Paste::After,
        cx.count(),
    );
    exit_select_mode(cx);
}

fn paste_before(cx: &mut Context) {
    paste(
        cx.editor,
        cx.register.unwrap_or('"'),
        Paste::Before,
        cx.count(),
    );
    exit_select_mode(cx);
}

fn get_lines(doc: &Document, view_id: ViewId) -> Vec<usize> {
    let mut lines = Vec::new();

    // Get all line numbers
    for range in doc.selection(view_id) {
        let (start, end) = range.line_range(doc.text().slice(..));

        for line in start..=end {
            lines.push(line)
        }
    }
    lines.sort_unstable(); // sorting by usize so _unstable is preferred
    lines.dedup();
    lines
}

fn indent(cx: &mut Context) {
    let count = cx.count();
    let (view, doc) = current!(cx.editor);
    let lines = get_lines(doc, view.id);

    // Indent by one level
    let indent = Tendril::from(doc.indent_style.as_str().repeat(count));

    let transaction = Transaction::change(
        doc.text(),
        lines.into_iter().filter_map(|line| {
            let is_blank = doc.text().line(line).chunks().all(|s| s.trim().is_empty());
            if is_blank {
                return None;
            }
            let pos = doc.text().line_to_char(line);
            Some((pos, pos, Some(indent.clone())))
        }),
    );
    doc.apply(&transaction, view.id);
    exit_select_mode(cx);
}

fn unindent(cx: &mut Context) {
    let count = cx.count();
    let (view, doc) = current!(cx.editor);
    let lines = get_lines(doc, view.id);
    let mut changes = Vec::with_capacity(lines.len());
    let tab_width = doc.tab_width();
    let indent_width = count * doc.indent_width();

    for line_idx in lines {
        let line = doc.text().line(line_idx);
        let mut width = 0;
        let mut pos = 0;

        for ch in line.chars() {
            match ch {
                ' ' => width += 1,
                '\t' => width = (width / tab_width + 1) * tab_width,
                _ => break,
            }

            pos += 1;

            if width >= indent_width {
                break;
            }
        }

        // now delete from start to first non-blank
        if pos > 0 {
            let start = doc.text().line_to_char(line_idx);
            changes.push((start, start + pos, None))
        }
    }

    let transaction = Transaction::change(doc.text(), changes.into_iter());

    doc.apply(&transaction, view.id);
    exit_select_mode(cx);
}

fn format_selections(cx: &mut Context) {
    use helix_lsp::{lsp, util::range_to_lsp_range};

    let (view, doc) = current!(cx.editor);
    let view_id = view.id;

    // via lsp if available
    // TODO: else via tree-sitter indentation calculations

    if doc.selection(view_id).len() != 1 {
        cx.editor
            .set_error("format_selections only supports a single selection for now");
        return;
    }

    // TODO extra LanguageServerFeature::FormatSelections?
    // maybe such that LanguageServerFeature::Format contains it as well
    let Some(language_server) = doc
        .language_servers_with_feature(LanguageServerFeature::Format)
        .find(|ls| {
            matches!(
                ls.capabilities().document_range_formatting_provider,
                Some(lsp::OneOf::Left(true) | lsp::OneOf::Right(_))
            )
        })
    else {
        cx.editor
            .set_error("No configured language server supports range formatting");
        return;
    };

    let offset_encoding = language_server.offset_encoding();
    let ranges: Vec<lsp::Range> = doc
        .selection(view_id)
        .iter()
        .map(|range| range_to_lsp_range(doc.text(), *range, offset_encoding))
        .collect();

    // TODO: handle fails
    // TODO: concurrent map over all ranges

    let range = ranges[0];

    let future = language_server
        .text_document_range_formatting(
            doc.identifier(),
            range,
            lsp::FormattingOptions::default(),
            None,
        )
        .unwrap();

    let edits = tokio::task::block_in_place(|| helix_lsp::block_on(future)).unwrap_or_default();

    let transaction =
        helix_lsp::util::generate_transaction_from_edits(doc.text(), edits, offset_encoding);

    doc.apply(&transaction, view_id);
}

fn join_selections_impl(cx: &mut Context, select_space: bool) {
    use movement::skip_while;
    let (view, doc) = current!(cx.editor);
    let text = doc.text();
    let slice = text.slice(..);

    let mut changes = Vec::new();

    for selection in doc.selection(view.id) {
        let (start, mut end) = selection.line_range(slice);
        if start == end {
            end = (end + 1).min(text.len_lines() - 1);
        }
        let lines = start..end;

        changes.reserve(lines.len());

        for line in lines {
            let start = line_end_char_index(&slice, line);
            let mut end = text.line_to_char(line + 1);
            end = skip_while(slice, end, |ch| matches!(ch, ' ' | '\t')).unwrap_or(end);

            let separator = if end == line_end_char_index(&slice, line + 1) {
                // the joining line contains only space-characters => don't include a whitespace when joining
                None
            } else {
                Some(Tendril::from(" "))
            };
            changes.push((start, end, separator));
        }
    }

    // nothing to do, bail out early to avoid crashes later
    if changes.is_empty() {
        return;
    }

    changes.sort_unstable_by_key(|(from, _to, _text)| *from);
    changes.dedup();

    // select inserted spaces
    let transaction = if select_space {
        let mut offset: usize = 0;
        let ranges: SmallVec<_> = changes
            .iter()
            .filter_map(|change| {
                if change.2.is_some() {
                    let range = Range::point(change.0 - offset);
                    offset += change.1 - change.0 - 1; // -1 adjusts for the replacement of the range by a space
                    Some(range)
                } else {
                    offset += change.1 - change.0;
                    None
                }
            })
            .collect();
        let t = Transaction::change(text, changes.into_iter());
        if ranges.is_empty() {
            t
        } else {
            let selection = Selection::new(ranges, 0);
            t.with_selection(selection)
        }
    } else {
        Transaction::change(text, changes.into_iter())
    };

    doc.apply(&transaction, view.id);
}

fn keep_or_remove_selections_impl(cx: &mut Context, remove: bool) {
    // keep or remove selections matching regex
    let reg = cx.register.unwrap_or('/');
    ui::regex_prompt(
        cx,
        if remove { "remove:" } else { "keep:" }.into(),
        Some(reg),
        ui::completers::none,
        move |cx, regex, event| {
            let (view, doc) = current!(cx.editor);
            if !matches!(event, PromptEvent::Update | PromptEvent::Validate) {
                return;
            }
            let text = doc.text().slice(..);

            if let Some(selection) =
                selection::keep_or_remove_matches(text, doc.selection(view.id), &regex, remove)
            {
                doc.set_selection(view.id, selection);
            }
        },
    )
}

fn join_selections(cx: &mut Context) {
    join_selections_impl(cx, false)
}

fn join_selections_space(cx: &mut Context) {
    join_selections_impl(cx, true)
}

fn keep_selections(cx: &mut Context) {
    keep_or_remove_selections_impl(cx, false)
}

fn remove_selections(cx: &mut Context) {
    keep_or_remove_selections_impl(cx, true)
}

fn keep_primary_selection(cx: &mut Context) {
    let (view, doc) = current!(cx.editor);
    // TODO: handle count

    let range = doc.selection(view.id).primary();
    doc.set_selection(view.id, Selection::single(range.anchor, range.head));
}

fn remove_primary_selection(cx: &mut Context) {
    let (view, doc) = current!(cx.editor);
    // TODO: handle count

    let selection = doc.selection(view.id);
    if selection.len() == 1 {
        cx.editor.set_error("no selections remaining");
        return;
    }
    let index = selection.primary_index();
    let selection = selection.clone().remove(index);

    doc.set_selection(view.id, selection);
}

pub fn completion(cx: &mut Context) {
    let (view, doc) = current!(cx.editor);
    let range = doc.selection(view.id).primary();
    let text = doc.text().slice(..);
    let cursor = range.cursor(text);

    cx.editor
        .handlers
        .trigger_completions(cursor, doc.id(), view.id);
}

// comments
type CommentTransactionFn = fn(
    line_token: Option<&str>,
    block_tokens: Option<&[BlockCommentToken]>,
    doc: &Rope,
    selection: &Selection,
) -> Transaction;

fn toggle_comments_impl(cx: &mut Context, comment_transaction: CommentTransactionFn) {
    let (view, doc) = current!(cx.editor);
    let line_token: Option<&str> = doc
        .language_config()
        .and_then(|lc| lc.comment_tokens.as_ref())
        .and_then(|tc| tc.first())
        .map(|tc| tc.as_str());
    let block_tokens: Option<&[BlockCommentToken]> = doc
        .language_config()
        .and_then(|lc| lc.block_comment_tokens.as_ref())
        .map(|tc| &tc[..]);

    let transaction =
        comment_transaction(line_token, block_tokens, doc.text(), doc.selection(view.id));

    doc.apply(&transaction, view.id);
    exit_select_mode(cx);
}

/// commenting behavior:
/// 1. only line comment tokens -> line comment
/// 2. each line block commented -> uncomment all lines
/// 3. whole selection block commented -> uncomment selection
/// 4. all lines not commented and block tokens -> comment uncommented lines
/// 5. no comment tokens and not block commented -> line comment
fn toggle_comments(cx: &mut Context) {
    toggle_comments_impl(cx, |line_token, block_tokens, doc, selection| {
        let text = doc.slice(..);

        // only have line comment tokens
        if line_token.is_some() && block_tokens.is_none() {
            return comment::toggle_line_comments(doc, selection, line_token);
        }

        let split_lines = comment::split_lines_of_selection(text, selection);

        let default_block_tokens = &[BlockCommentToken::default()];
        let block_comment_tokens = block_tokens.unwrap_or(default_block_tokens);

        let (line_commented, line_comment_changes) =
            comment::find_block_comments(block_comment_tokens, text, &split_lines);

        // block commented by line would also be block commented so check this first
        if line_commented {
            return comment::create_block_comment_transaction(
                doc,
                &split_lines,
                line_commented,
                line_comment_changes,
            )
            .0;
        }

        let (block_commented, comment_changes) =
            comment::find_block_comments(block_comment_tokens, text, selection);

        // check if selection has block comments
        if block_commented {
            return comment::create_block_comment_transaction(
                doc,
                selection,
                block_commented,
                comment_changes,
            )
            .0;
        }

        // not commented and only have block comment tokens
        if line_token.is_none() && block_tokens.is_some() {
            return comment::create_block_comment_transaction(
                doc,
                &split_lines,
                line_commented,
                line_comment_changes,
            )
            .0;
        }

        // not block commented at all and don't have any tokens
        comment::toggle_line_comments(doc, selection, line_token)
    })
}

fn toggle_line_comments(cx: &mut Context) {
    toggle_comments_impl(cx, |line_token, block_tokens, doc, selection| {
        if line_token.is_none() && block_tokens.is_some() {
            let default_block_tokens = &[BlockCommentToken::default()];
            let block_comment_tokens = block_tokens.unwrap_or(default_block_tokens);
            comment::toggle_block_comments(
                doc,
                &comment::split_lines_of_selection(doc.slice(..), selection),
                block_comment_tokens,
            )
        } else {
            comment::toggle_line_comments(doc, selection, line_token)
        }
    });
}

fn toggle_block_comments(cx: &mut Context) {
    toggle_comments_impl(cx, |line_token, block_tokens, doc, selection| {
        if line_token.is_some() && block_tokens.is_none() {
            comment::toggle_line_comments(doc, selection, line_token)
        } else {
            let default_block_tokens = &[BlockCommentToken::default()];
            let block_comment_tokens = block_tokens.unwrap_or(default_block_tokens);
            comment::toggle_block_comments(doc, selection, block_comment_tokens)
        }
    });
}

fn rotate_selections(cx: &mut Context, direction: Direction) {
    let count = cx.count();
    let (view, doc) = current!(cx.editor);
    let mut selection = doc.selection(view.id).clone();
    let index = selection.primary_index();
    let len = selection.len();
    selection.set_primary_index(match direction {
        Direction::Forward => (index + count) % len,
        Direction::Backward => (index + (len.saturating_sub(count) % len)) % len,
    });
    doc.set_selection(view.id, selection);
}
fn rotate_selections_forward(cx: &mut Context) {
    rotate_selections(cx, Direction::Forward)
}
fn rotate_selections_backward(cx: &mut Context) {
    rotate_selections(cx, Direction::Backward)
}

enum ReorderStrategy {
    RotateForward,
    RotateBackward,
    Reverse,
}

fn reorder_selection_contents(cx: &mut Context, strategy: ReorderStrategy) {
    let count = cx.count;
    let (view, doc) = current!(cx.editor);
    let text = doc.text().slice(..);

    let selection = doc.selection(view.id);
    let mut fragments: Vec<_> = selection
        .slices(text)
        .map(|fragment| fragment.chunks().collect())
        .collect();

    let group = count
        .map(|count| count.get())
        .unwrap_or(fragments.len()) // default to rotating everything as one group
        .min(fragments.len());

    for chunk in fragments.chunks_mut(group) {
        // TODO: also modify main index
        match strategy {
            ReorderStrategy::RotateForward => chunk.rotate_right(1),
            ReorderStrategy::RotateBackward => chunk.rotate_left(1),
            ReorderStrategy::Reverse => chunk.reverse(),
        };
    }

    let transaction = Transaction::change(
        doc.text(),
        selection
            .ranges()
            .iter()
            .zip(fragments)
            .map(|(range, fragment)| (range.from(), range.to(), Some(fragment))),
    );

    doc.apply(&transaction, view.id);
}

fn rotate_selection_contents_forward(cx: &mut Context) {
    reorder_selection_contents(cx, ReorderStrategy::RotateForward)
}
fn rotate_selection_contents_backward(cx: &mut Context) {
    reorder_selection_contents(cx, ReorderStrategy::RotateBackward)
}
fn reverse_selection_contents(cx: &mut Context) {
    reorder_selection_contents(cx, ReorderStrategy::Reverse)
}

// tree sitter node selection

fn expand_selection(cx: &mut Context) {
    let motion = |editor: &mut Editor| {
        let (view, doc) = current!(editor);

        if let Some(syntax) = doc.syntax() {
            let text = doc.text().slice(..);

            let current_selection = doc.selection(view.id);
            let selection = object::expand_selection(syntax, text, current_selection.clone());

            // check if selection is different from the last one
            if *current_selection != selection {
                // save current selection so it can be restored using shrink_selection
                view.object_selections.push(current_selection.clone());

                doc.set_selection(view.id, selection);
            }
        }
    };
    cx.editor.apply_motion(motion);
}

fn shrink_selection(cx: &mut Context) {
    let motion = |editor: &mut Editor| {
        let (view, doc) = current!(editor);
        let current_selection = doc.selection(view.id);
        // try to restore previous selection
        if let Some(prev_selection) = view.object_selections.pop() {
            if current_selection.contains(&prev_selection) {
                doc.set_selection(view.id, prev_selection);
                return;
            } else {
                // clear existing selection as they can't be shrunk to anyway
                view.object_selections.clear();
            }
        }
        // if not previous selection, shrink to first child
        if let Some(syntax) = doc.syntax() {
            let text = doc.text().slice(..);
            let selection = object::shrink_selection(syntax, text, current_selection.clone());
            doc.set_selection(view.id, selection);
        }
    };
    cx.editor.apply_motion(motion);
}

fn select_sibling_impl<F>(cx: &mut Context, sibling_fn: F)
where
    F: Fn(&helix_core::Syntax, RopeSlice, Selection) -> Selection + 'static,
{
    let motion = move |editor: &mut Editor| {
        let (view, doc) = current!(editor);

        if let Some(syntax) = doc.syntax() {
            let text = doc.text().slice(..);
            let current_selection = doc.selection(view.id);
            let selection = sibling_fn(syntax, text, current_selection.clone());
            doc.set_selection(view.id, selection);
        }
    };
    cx.editor.apply_motion(motion);
}

fn select_next_sibling(cx: &mut Context) {
    select_sibling_impl(cx, object::select_next_sibling)
}

fn select_prev_sibling(cx: &mut Context) {
    select_sibling_impl(cx, object::select_prev_sibling)
}

fn move_node_bound_impl(cx: &mut Context, dir: Direction, movement: Movement) {
    let motion = move |editor: &mut Editor| {
        let (view, doc) = current!(editor);

        if let Some(syntax) = doc.syntax() {
            let text = doc.text().slice(..);
            let current_selection = doc.selection(view.id);

            let selection = movement::move_parent_node_end(
                syntax,
                text,
                current_selection.clone(),
                dir,
                movement,
            );

            doc.set_selection(view.id, selection);
        }
    };

    cx.editor.apply_motion(motion);
}

pub fn move_parent_node_end(cx: &mut Context) {
    move_node_bound_impl(cx, Direction::Forward, Movement::Move)
}

pub fn move_parent_node_start(cx: &mut Context) {
    move_node_bound_impl(cx, Direction::Backward, Movement::Move)
}

pub fn extend_parent_node_end(cx: &mut Context) {
    move_node_bound_impl(cx, Direction::Forward, Movement::Extend)
}

pub fn extend_parent_node_start(cx: &mut Context) {
    move_node_bound_impl(cx, Direction::Backward, Movement::Extend)
}

fn select_all_impl<F>(editor: &mut Editor, select_fn: F)
where
    F: Fn(&Syntax, RopeSlice, Selection) -> Selection,
{
    let (view, doc) = current!(editor);

    if let Some(syntax) = doc.syntax() {
        let text = doc.text().slice(..);
        let current_selection = doc.selection(view.id);
        let selection = select_fn(syntax, text, current_selection.clone());
        doc.set_selection(view.id, selection);
    }
}

fn select_all_siblings(cx: &mut Context) {
    let motion = |editor: &mut Editor| {
        select_all_impl(editor, object::select_all_siblings);
    };

    cx.editor.apply_motion(motion);
}

fn select_all_children(cx: &mut Context) {
    let motion = |editor: &mut Editor| {
        select_all_impl(editor, object::select_all_children);
    };

    cx.editor.apply_motion(motion);
}

fn match_brackets(cx: &mut Context) {
    let (view, doc) = current!(cx.editor);
    let is_select = cx.editor.mode == Mode::Select;
    let text = doc.text();
    let text_slice = text.slice(..);

    let selection = doc.selection(view.id).clone().transform(|range| {
        let pos = range.cursor(text_slice);
        if let Some(matched_pos) = doc.syntax().map_or_else(
            || match_brackets::find_matching_bracket_plaintext(text.slice(..), pos),
            |syntax| match_brackets::find_matching_bracket_fuzzy(syntax, text.slice(..), pos),
        ) {
            range.put_cursor(text_slice, matched_pos, is_select)
        } else {
            range
        }
    });

    doc.set_selection(view.id, selection);
}

//

fn jump_forward(cx: &mut Context) {
    let count = cx.count();
    let config = cx.editor.config();
    let view = view_mut!(cx.editor);
    let doc_id = view.doc;

    if let Some((id, selection)) = view.jumps.forward(count) {
        view.doc = *id;
        let selection = selection.clone();
        let (view, doc) = current!(cx.editor); // refetch doc

        if doc.id() != doc_id {
            view.add_to_history(doc_id);
        }

        doc.set_selection(view.id, selection);
        view.ensure_cursor_in_view_center(doc, config.scrolloff);
    };
}

fn jump_backward(cx: &mut Context) {
    let count = cx.count();
    let config = cx.editor.config();
    let (view, doc) = current!(cx.editor);
    let doc_id = doc.id();

    if let Some((id, selection)) = view.jumps.backward(view.id, doc, count) {
        view.doc = *id;
        let selection = selection.clone();
        let (view, doc) = current!(cx.editor); // refetch doc

        if doc.id() != doc_id {
            view.add_to_history(doc_id);
        }

        doc.set_selection(view.id, selection);
        view.ensure_cursor_in_view_center(doc, config.scrolloff);
    };
}

fn save_selection(cx: &mut Context) {
    let (view, doc) = current!(cx.editor);
    push_jump(view, doc);
    cx.editor.set_status("Selection saved to jumplist");
}

fn rotate_view(cx: &mut Context) {
    cx.editor.focus_next()
}

fn rotate_view_reverse(cx: &mut Context) {
    cx.editor.focus_prev()
}

fn jump_view_right(cx: &mut Context) {
    cx.editor.focus_direction(tree::Direction::Right)
}

fn jump_view_left(cx: &mut Context) {
    cx.editor.focus_direction(tree::Direction::Left)
}

fn jump_view_up(cx: &mut Context) {
    cx.editor.focus_direction(tree::Direction::Up)
}

fn jump_view_down(cx: &mut Context) {
    cx.editor.focus_direction(tree::Direction::Down)
}

fn swap_view_right(cx: &mut Context) {
    cx.editor.swap_split_in_direction(tree::Direction::Right)
}

fn swap_view_left(cx: &mut Context) {
    cx.editor.swap_split_in_direction(tree::Direction::Left)
}

fn swap_view_up(cx: &mut Context) {
    cx.editor.swap_split_in_direction(tree::Direction::Up)
}

fn swap_view_down(cx: &mut Context) {
    cx.editor.swap_split_in_direction(tree::Direction::Down)
}

fn transpose_view(cx: &mut Context) {
    cx.editor.transpose_view()
}

/// Open a new split in the given direction specified by the action.
///
/// Maintain the current view (both the cursor's position and view in document).
fn split(editor: &mut Editor, action: Action) {
    let (view, doc) = current!(editor);
    let id = doc.id();
    let selection = doc.selection(view.id).clone();
    let offset = view.offset;

    editor.switch(id, action);

    // match the selection in the previous view
    let (view, doc) = current!(editor);
    doc.set_selection(view.id, selection);
    // match the view scroll offset (switch doesn't handle this fully
    // since the selection is only matched after the split)
    view.offset = offset;
}

fn hsplit(cx: &mut Context) {
    split(cx.editor, Action::HorizontalSplit);
}

fn hsplit_new(cx: &mut Context) {
    cx.editor.new_file(Action::HorizontalSplit);
}

fn vsplit(cx: &mut Context) {
    split(cx.editor, Action::VerticalSplit);
}

fn vsplit_new(cx: &mut Context) {
    cx.editor.new_file(Action::VerticalSplit);
}

fn wclose(cx: &mut Context) {
    if cx.editor.tree.views().count() == 1 {
        if let Err(err) = typed::buffers_remaining_impl(cx.editor) {
            cx.editor.set_error(err.to_string());
            return;
        }
    }
    let view_id = view!(cx.editor).id;
    // close current split
    cx.editor.close(view_id);
}

fn wonly(cx: &mut Context) {
    let views = cx
        .editor
        .tree
        .views()
        .map(|(v, focus)| (v.id, focus))
        .collect::<Vec<_>>();
    for (view_id, focus) in views {
        if !focus {
            cx.editor.close(view_id);
        }
    }
}

fn select_register(cx: &mut Context) {
    cx.editor.autoinfo = Some(Info::from_registers(&cx.editor.registers));
    cx.on_next_key(move |cx, event| {
        if let Some(ch) = event.char() {
            cx.editor.autoinfo = None;
            cx.editor.selected_register = Some(ch);
        }
    })
}

fn insert_register(cx: &mut Context) {
    cx.editor.autoinfo = Some(Info::from_registers(&cx.editor.registers));
    cx.on_next_key(move |cx, event| {
        if let Some(ch) = event.char() {
            cx.editor.autoinfo = None;
            cx.register = Some(ch);
            paste(
                cx.editor,
                cx.register.unwrap_or('"'),
                Paste::Cursor,
                cx.count(),
            );
        }
    })
}

fn align_view_top(cx: &mut Context) {
    let (view, doc) = current!(cx.editor);
    align_view(doc, view, Align::Top);
}

fn align_view_center(cx: &mut Context) {
    let (view, doc) = current!(cx.editor);
    align_view(doc, view, Align::Center);
}

fn align_view_bottom(cx: &mut Context) {
    let (view, doc) = current!(cx.editor);
    align_view(doc, view, Align::Bottom);
}

fn align_view_middle(cx: &mut Context) {
    let (view, doc) = current!(cx.editor);
    let inner_width = view.inner_width(doc);
    let text_fmt = doc.text_format(inner_width, None);
    // there is no horizontal position when softwrap is enabled
    if text_fmt.soft_wrap {
        return;
    }
    let doc_text = doc.text().slice(..);
    let annotations = view.text_annotations(doc, None);
    let pos = doc.selection(view.id).primary().cursor(doc_text);
    let pos =
        visual_offset_from_block(doc_text, view.offset.anchor, pos, &text_fmt, &annotations).0;

    view.offset.horizontal_offset = pos
        .col
        .saturating_sub((view.inner_area(doc).width as usize) / 2);
}

fn scroll_up(cx: &mut Context) {
    scroll(cx, cx.count(), Direction::Backward, false);
}

fn scroll_down(cx: &mut Context) {
    scroll(cx, cx.count(), Direction::Forward, false);
}

fn goto_ts_object_impl(cx: &mut Context, object: &'static str, direction: Direction) {
    let count = cx.count();
    let motion = move |editor: &mut Editor| {
        let (view, doc) = current!(editor);
        if let Some((lang_config, syntax)) = doc.language_config().zip(doc.syntax()) {
            let text = doc.text().slice(..);
            let root = syntax.tree().root_node();

            let selection = doc.selection(view.id).clone().transform(|range| {
                let new_range = movement::goto_treesitter_object(
                    text,
                    range,
                    object,
                    direction,
                    root,
                    lang_config,
                    count,
                );

                if editor.mode == Mode::Select {
                    let head = if new_range.head < range.anchor {
                        new_range.anchor
                    } else {
                        new_range.head
                    };

                    Range::new(range.anchor, head)
                } else {
                    new_range.with_direction(direction)
                }
            });

            doc.set_selection(view.id, selection);
        } else {
            editor.set_status("Syntax-tree is not available in current buffer");
        }
    };
    cx.editor.apply_motion(motion);
}

fn goto_next_function(cx: &mut Context) {
    goto_ts_object_impl(cx, "function", Direction::Forward)
}

fn goto_prev_function(cx: &mut Context) {
    goto_ts_object_impl(cx, "function", Direction::Backward)
}

fn goto_next_class(cx: &mut Context) {
    goto_ts_object_impl(cx, "class", Direction::Forward)
}

fn goto_prev_class(cx: &mut Context) {
    goto_ts_object_impl(cx, "class", Direction::Backward)
}

fn goto_next_parameter(cx: &mut Context) {
    goto_ts_object_impl(cx, "parameter", Direction::Forward)
}

fn goto_prev_parameter(cx: &mut Context) {
    goto_ts_object_impl(cx, "parameter", Direction::Backward)
}

fn goto_next_comment(cx: &mut Context) {
    goto_ts_object_impl(cx, "comment", Direction::Forward)
}

fn goto_prev_comment(cx: &mut Context) {
    goto_ts_object_impl(cx, "comment", Direction::Backward)
}

fn goto_next_test(cx: &mut Context) {
    goto_ts_object_impl(cx, "test", Direction::Forward)
}

fn goto_prev_test(cx: &mut Context) {
    goto_ts_object_impl(cx, "test", Direction::Backward)
}

fn goto_next_entry(cx: &mut Context) {
    goto_ts_object_impl(cx, "entry", Direction::Forward)
}

fn goto_prev_entry(cx: &mut Context) {
    goto_ts_object_impl(cx, "entry", Direction::Backward)
}

fn select_textobject_around(cx: &mut Context) {
    select_textobject(cx, textobject::TextObject::Around);
}

fn select_textobject_inner(cx: &mut Context) {
    select_textobject(cx, textobject::TextObject::Inside);
}

fn select_textobject(cx: &mut Context, objtype: textobject::TextObject) {
    let count = cx.count();

    cx.on_next_key(move |cx, event| {
        cx.editor.autoinfo = None;
        if let Some(ch) = event.char() {
            let textobject = move |editor: &mut Editor| {
                let (view, doc) = current!(editor);
                let text = doc.text().slice(..);

                let textobject_treesitter = |obj_name: &str, range: Range| -> Range {
                    let (lang_config, syntax) = match doc.language_config().zip(doc.syntax()) {
                        Some(t) => t,
                        None => return range,
                    };
                    textobject::textobject_treesitter(
                        text,
                        range,
                        objtype,
                        obj_name,
                        syntax.tree().root_node(),
                        lang_config,
                        count,
                    )
                };

                if ch == 'g' && doc.diff_handle().is_none() {
                    editor.set_status("Diff is not available in current buffer");
                    return;
                }

                let textobject_change = |range: Range| -> Range {
                    let diff_handle = doc.diff_handle().unwrap();
                    let diff = diff_handle.load();
                    let line = range.cursor_line(text);
                    let hunk_idx = if let Some(hunk_idx) = diff.hunk_at(line as u32, false) {
                        hunk_idx
                    } else {
                        return range;
                    };
                    let hunk = diff.nth_hunk(hunk_idx).after;

                    let start = text.line_to_char(hunk.start as usize);
                    let end = text.line_to_char(hunk.end as usize);
                    Range::new(start, end).with_direction(range.direction())
                };

                let selection = doc.selection(view.id).clone().transform(|range| {
                    match ch {
                        'w' => textobject::textobject_word(text, range, objtype, count, false),
                        'W' => textobject::textobject_word(text, range, objtype, count, true),
                        't' => textobject_treesitter("class", range),
                        'f' => textobject_treesitter("function", range),
                        'a' => textobject_treesitter("parameter", range),
                        'c' => textobject_treesitter("comment", range),
                        'T' => textobject_treesitter("test", range),
                        'e' => textobject_treesitter("entry", range),
                        'p' => textobject::textobject_paragraph(text, range, objtype, count),
                        'm' => textobject::textobject_pair_surround_closest(
                            doc.syntax(),
                            text,
                            range,
                            objtype,
                            count,
                        ),
                        'g' => textobject_change(range),
                        // TODO: cancel new ranges if inconsistent surround matches across lines
                        ch if !ch.is_ascii_alphanumeric() => textobject::textobject_pair_surround(
                            doc.syntax(),
                            text,
                            range,
                            objtype,
                            ch,
                            count,
                        ),
                        _ => range,
                    }
                });
                doc.set_selection(view.id, selection);
            };
            cx.editor.apply_motion(textobject);
        }
    });

    let title = match objtype {
        textobject::TextObject::Inside => "Match inside",
        textobject::TextObject::Around => "Match around",
        _ => return,
    };
    let help_text = [
        ("w", "Word"),
        ("W", "WORD"),
        ("p", "Paragraph"),
        ("t", "Type definition (tree-sitter)"),
        ("f", "Function (tree-sitter)"),
        ("a", "Argument/parameter (tree-sitter)"),
        ("c", "Comment (tree-sitter)"),
        ("T", "Test (tree-sitter)"),
        ("e", "Data structure entry (tree-sitter)"),
        ("m", "Closest surrounding pair (tree-sitter)"),
        ("g", "Change"),
        (" ", "... or any character acting as a pair"),
    ];

    cx.editor.autoinfo = Some(Info::new(title, &help_text));
}

fn surround_add(cx: &mut Context) {
    cx.on_next_key(move |cx, event| {
        let (view, doc) = current!(cx.editor);
        // surround_len is the number of new characters being added.
        let (open, close, surround_len) = match event.char() {
            Some(ch) => {
                let (o, c) = match_brackets::get_pair(ch);
                let mut open = Tendril::new();
                open.push(o);
                let mut close = Tendril::new();
                close.push(c);
                (open, close, 2)
            }
            None if event.code == KeyCode::Enter => (
                doc.line_ending.as_str().into(),
                doc.line_ending.as_str().into(),
                2 * doc.line_ending.len_chars(),
            ),
            None => return,
        };

        let selection = doc.selection(view.id);
        let mut changes = Vec::with_capacity(selection.len() * 2);
        let mut ranges = SmallVec::with_capacity(selection.len());
        let mut offs = 0;

        for range in selection.iter() {
            changes.push((range.from(), range.from(), Some(open.clone())));
            changes.push((range.to(), range.to(), Some(close.clone())));

            ranges.push(
                Range::new(offs + range.from(), offs + range.to() + surround_len)
                    .with_direction(range.direction()),
            );

            offs += surround_len;
        }

        let transaction = Transaction::change(doc.text(), changes.into_iter())
            .with_selection(Selection::new(ranges, selection.primary_index()));
        doc.apply(&transaction, view.id);
        exit_select_mode(cx);
    })
}

fn surround_replace(cx: &mut Context) {
    let count = cx.count();
    cx.on_next_key(move |cx, event| {
        let surround_ch = match event.char() {
            Some('m') => None, // m selects the closest surround pair
            Some(ch) => Some(ch),
            None => return,
        };
        let (view, doc) = current!(cx.editor);
        let text = doc.text().slice(..);
        let selection = doc.selection(view.id);

        let change_pos =
            match surround::get_surround_pos(doc.syntax(), text, selection, surround_ch, count) {
                Ok(c) => c,
                Err(err) => {
                    cx.editor.set_error(err.to_string());
                    return;
                }
            };

        let selection = selection.clone();
        let ranges: SmallVec<[Range; 1]> = change_pos.iter().map(|&p| Range::point(p)).collect();
        doc.set_selection(
            view.id,
            Selection::new(ranges, selection.primary_index() * 2),
        );

        cx.on_next_key(move |cx, event| {
            let (view, doc) = current!(cx.editor);
            let to = match event.char() {
                Some(to) => to,
                None => return doc.set_selection(view.id, selection),
            };
            let (open, close) = match_brackets::get_pair(to);

            // the changeset has to be sorted to allow nested surrounds
            let mut sorted_pos: Vec<(usize, char)> = Vec::new();
            for p in change_pos.chunks(2) {
                sorted_pos.push((p[0], open));
                sorted_pos.push((p[1], close));
            }
            sorted_pos.sort_unstable();

            let transaction = Transaction::change(
                doc.text(),
                sorted_pos.iter().map(|&pos| {
                    let mut t = Tendril::new();
                    t.push(pos.1);
                    (pos.0, pos.0 + 1, Some(t))
                }),
            );
            doc.set_selection(view.id, selection);
            doc.apply(&transaction, view.id);
            exit_select_mode(cx);
        });
    })
}

fn surround_delete(cx: &mut Context) {
    let count = cx.count();
    cx.on_next_key(move |cx, event| {
        let surround_ch = match event.char() {
            Some('m') => None, // m selects the closest surround pair
            Some(ch) => Some(ch),
            None => return,
        };
        let (view, doc) = current!(cx.editor);
        let text = doc.text().slice(..);
        let selection = doc.selection(view.id);

        let mut change_pos =
            match surround::get_surround_pos(doc.syntax(), text, selection, surround_ch, count) {
                Ok(c) => c,
                Err(err) => {
                    cx.editor.set_error(err.to_string());
                    return;
                }
            };
        change_pos.sort_unstable(); // the changeset has to be sorted to allow nested surrounds
        let transaction =
            Transaction::change(doc.text(), change_pos.into_iter().map(|p| (p, p + 1, None)));
        doc.apply(&transaction, view.id);
        exit_select_mode(cx);
    })
}

#[derive(Eq, PartialEq)]
enum ShellBehavior {
    Replace,
    Ignore,
    Insert,
    Append,
}

fn shell_pipe(cx: &mut Context) {
    shell_prompt(cx, "pipe:".into(), ShellBehavior::Replace);
}

fn shell_pipe_to(cx: &mut Context) {
    shell_prompt(cx, "pipe-to:".into(), ShellBehavior::Ignore);
}

fn shell_insert_output(cx: &mut Context) {
    shell_prompt(cx, "insert-output:".into(), ShellBehavior::Insert);
}

fn shell_append_output(cx: &mut Context) {
    shell_prompt(cx, "append-output:".into(), ShellBehavior::Append);
}

fn shell_keep_pipe(cx: &mut Context) {
    ui::prompt(
        cx,
        "keep-pipe:".into(),
        Some('|'),
        ui::completers::none,
        move |cx, input: &str, event: PromptEvent| {
            let shell = &cx.editor.config().shell;
            if event != PromptEvent::Validate {
                return;
            }
            if input.is_empty() {
                return;
            }
            let (view, doc) = current!(cx.editor);
            let selection = doc.selection(view.id);

            let mut ranges = SmallVec::with_capacity(selection.len());
            let old_index = selection.primary_index();
            let mut index: Option<usize> = None;
            let text = doc.text().slice(..);

            for (i, range) in selection.ranges().iter().enumerate() {
                let fragment = range.slice(text);
                if let Err(err) = shell_impl(shell, input, Some(fragment.into())) {
                    log::debug!("Shell command failed: {}", err);
                } else {
                    ranges.push(*range);
                    if i >= old_index && index.is_none() {
                        index = Some(ranges.len() - 1);
                    }
                }
            }

            if ranges.is_empty() {
                cx.editor.set_error("No selections remaining");
                return;
            }

            let index = index.unwrap_or_else(|| ranges.len() - 1);
            doc.set_selection(view.id, Selection::new(ranges, index));
        },
    );
}

fn shell_impl(shell: &[String], cmd: &str, input: Option<Rope>) -> anyhow::Result<Tendril> {
    tokio::task::block_in_place(|| helix_lsp::block_on(shell_impl_async(shell, cmd, input)))
}

async fn shell_impl_async(
    shell: &[String],
    cmd: &str,
    input: Option<Rope>,
) -> anyhow::Result<Tendril> {
    use std::process::Stdio;
    use tokio::process::Command;
    ensure!(!shell.is_empty(), "No shell set");

    let mut process = Command::new(&shell[0]);
    process
        .args(&shell[1..])
        .arg(cmd)
        .stdout(Stdio::piped())
        .stderr(Stdio::piped());

    if input.is_some() || cfg!(windows) {
        process.stdin(Stdio::piped());
    } else {
        process.stdin(Stdio::null());
    }

    let mut process = match process.spawn() {
        Ok(process) => process,
        Err(e) => {
            log::error!("Failed to start shell: {}", e);
            return Err(e.into());
        }
    };
    let output = if let Some(mut stdin) = process.stdin.take() {
        let input_task = tokio::spawn(async move {
            if let Some(input) = input {
                helix_view::document::to_writer(&mut stdin, (encoding::UTF_8, false), &input)
                    .await?;
            }
            anyhow::Ok(())
        });
        let (output, _) = tokio::join! {
            process.wait_with_output(),
            input_task,
        };
        output?
    } else {
        // Process has no stdin, so we just take the output
        process.wait_with_output().await?
    };

    if !output.status.success() {
        if !output.stderr.is_empty() {
            let err = String::from_utf8_lossy(&output.stderr).to_string();
            log::error!("Shell error: {}", err);
            bail!("Shell error: {}", err);
        }
        match output.status.code() {
            Some(exit_code) => bail!("Shell command failed: status {}", exit_code),
            None => bail!("Shell command failed"),
        }
    } else if !output.stderr.is_empty() {
        log::debug!(
            "Command printed to stderr: {}",
            String::from_utf8_lossy(&output.stderr).to_string()
        );
    }

    let str = std::str::from_utf8(&output.stdout)
        .map_err(|_| anyhow!("Process did not output valid UTF-8"))?;
    let tendril = Tendril::from(str);
    Ok(tendril)
}

fn shell(cx: &mut compositor::Context, cmd: &str, behavior: &ShellBehavior) {
    let pipe = match behavior {
        ShellBehavior::Replace | ShellBehavior::Ignore => true,
        ShellBehavior::Insert | ShellBehavior::Append => false,
    };

    let config = cx.editor.config();
    let shell = &config.shell;
    let (view, doc) = current!(cx.editor);
    let selection = doc.selection(view.id);

    let mut changes = Vec::with_capacity(selection.len());
    let mut ranges = SmallVec::with_capacity(selection.len());
    let text = doc.text().slice(..);

    let mut shell_output: Option<Tendril> = None;
    let mut offset = 0isize;
    for range in selection.ranges() {
        let output = if let Some(output) = shell_output.as_ref() {
            output.clone()
        } else {
            let fragment = range.slice(text);
            match shell_impl(shell, cmd, pipe.then(|| fragment.into())) {
                Ok(result) => {
                    if !pipe {
                        shell_output = Some(result.clone());
                    }
                    result
                }
                Err(err) => {
                    cx.editor.set_error(err.to_string());
                    return;
                }
            }
        };

        let output_len = output.chars().count();

        let (from, to, deleted_len) = match behavior {
            ShellBehavior::Replace => (range.from(), range.to(), range.len()),
            ShellBehavior::Insert => (range.from(), range.from(), 0),
            ShellBehavior::Append => (range.to(), range.to(), 0),
            _ => (range.from(), range.from(), 0),
        };

        // These `usize`s cannot underflow because selection ranges cannot overlap.
        let anchor = to
            .checked_add_signed(offset)
            .expect("Selection ranges cannot overlap")
            .checked_sub(deleted_len)
            .expect("Selection ranges cannot overlap");
        let new_range = Range::new(anchor, anchor + output_len).with_direction(range.direction());
        ranges.push(new_range);
        offset = offset
            .checked_add_unsigned(output_len)
            .expect("Selection ranges cannot overlap")
            .checked_sub_unsigned(deleted_len)
            .expect("Selection ranges cannot overlap");

        changes.push((from, to, Some(output)));
    }

    if behavior != &ShellBehavior::Ignore {
        let transaction = Transaction::change(doc.text(), changes.into_iter())
            .with_selection(Selection::new(ranges, selection.primary_index()));
        doc.apply(&transaction, view.id);
        doc.append_changes_to_history(view);
    }

    // after replace cursor may be out of bounds, do this to
    // make sure cursor is in view and update scroll as well
    view.ensure_cursor_in_view(doc, config.scrolloff);
}

fn shell_prompt(cx: &mut Context, prompt: Cow<'static, str>, behavior: ShellBehavior) {
    ui::prompt(
        cx,
        prompt,
        Some('|'),
        ui::completers::filename,
        move |cx, input: &str, event: PromptEvent| {
            if event != PromptEvent::Validate {
                return;
            }
            if input.is_empty() {
                return;
            }

            shell(cx, input, &behavior);
        },
    );
}

fn suspend(_cx: &mut Context) {
    #[cfg(not(windows))]
    signal_hook::low_level::raise(signal_hook::consts::signal::SIGTSTP).unwrap();
}

fn add_newline_above(cx: &mut Context) {
    add_newline_impl(cx, Open::Above);
}

fn add_newline_below(cx: &mut Context) {
    add_newline_impl(cx, Open::Below)
}

fn add_newline_impl(cx: &mut Context, open: Open) {
    let count = cx.count();
    let (view, doc) = current!(cx.editor);
    let selection = doc.selection(view.id);
    let text = doc.text();
    let slice = text.slice(..);

    let changes = selection.into_iter().map(|range| {
        let (start, end) = range.line_range(slice);
        let line = match open {
            Open::Above => start,
            Open::Below => end + 1,
        };
        let pos = text.line_to_char(line);
        (
            pos,
            pos,
            Some(doc.line_ending.as_str().repeat(count).into()),
        )
    });

    let transaction = Transaction::change(text, changes);
    doc.apply(&transaction, view.id);
}

enum IncrementDirection {
    Increase,
    Decrease,
}

/// Increment objects within selections by count.
fn increment(cx: &mut Context) {
    increment_impl(cx, IncrementDirection::Increase);
}

/// Decrement objects within selections by count.
fn decrement(cx: &mut Context) {
    increment_impl(cx, IncrementDirection::Decrease);
}

/// Increment objects within selections by `amount`.
/// A negative `amount` will decrement objects within selections.
fn increment_impl(cx: &mut Context, increment_direction: IncrementDirection) {
    let sign = match increment_direction {
        IncrementDirection::Increase => 1,
        IncrementDirection::Decrease => -1,
    };
    let mut amount = sign * cx.count() as i64;
    // If the register is `#` then increase or decrease the `amount` by 1 per element
    let increase_by = if cx.register == Some('#') { sign } else { 0 };

    let (view, doc) = current!(cx.editor);
    let selection = doc.selection(view.id);
    let text = doc.text().slice(..);

    let mut new_selection_ranges = SmallVec::new();
    let mut cumulative_length_diff: i128 = 0;
    let mut changes = vec![];

    for range in selection {
        let selected_text: Cow<str> = range.fragment(text);
        let new_from = ((range.from() as i128) + cumulative_length_diff) as usize;
        let incremented = [increment::integer, increment::date_time]
            .iter()
            .find_map(|incrementor| incrementor(selected_text.as_ref(), amount));

        amount += increase_by;

        match incremented {
            None => {
                let new_range = Range::new(
                    new_from,
                    (range.to() as i128 + cumulative_length_diff) as usize,
                );
                new_selection_ranges.push(new_range);
            }
            Some(new_text) => {
                let new_range = Range::new(new_from, new_from + new_text.len());
                cumulative_length_diff += new_text.len() as i128 - selected_text.len() as i128;
                new_selection_ranges.push(new_range);
                changes.push((range.from(), range.to(), Some(new_text.into())));
            }
        }
    }

    if !changes.is_empty() {
        let new_selection = Selection::new(new_selection_ranges, selection.primary_index());
        let transaction = Transaction::change(doc.text(), changes.into_iter());
        let transaction = transaction.with_selection(new_selection);
        doc.apply(&transaction, view.id);
        exit_select_mode(cx);
    }
}

fn record_macro(cx: &mut Context) {
    if let Some((reg, mut keys)) = cx.editor.macro_recording.take() {
        // Remove the keypress which ends the recording
        keys.pop();
        let s = keys
            .into_iter()
            .map(|key| {
                let s = key.to_string();
                if s.chars().count() == 1 {
                    s
                } else {
                    format!("<{}>", s)
                }
            })
            .collect::<String>();
        match cx.editor.registers.write(reg, vec![s]) {
            Ok(_) => cx
                .editor
                .set_status(format!("Recorded to register [{}]", reg)),
            Err(err) => cx.editor.set_error(err.to_string()),
        }
    } else {
        let reg = cx.register.take().unwrap_or('@');
        cx.editor.macro_recording = Some((reg, Vec::new()));
        cx.editor
            .set_status(format!("Recording to register [{}]", reg));
    }
}

fn replay_macro(cx: &mut Context) {
    let reg = cx.register.unwrap_or('@');

    if cx.editor.macro_replaying.contains(&reg) {
        cx.editor.set_error(format!(
            "Cannot replay from register [{}] because already replaying from same register",
            reg
        ));
        return;
    }

    let keys: Vec<KeyEvent> = if let Some(keys) = cx
        .editor
        .registers
        .read(reg, cx.editor)
        .filter(|values| values.len() == 1)
        .map(|mut values| values.next().unwrap())
    {
        match helix_view::input::parse_macro(&keys) {
            Ok(keys) => keys,
            Err(err) => {
                cx.editor.set_error(format!("Invalid macro: {}", err));
                return;
            }
        }
    } else {
        cx.editor.set_error(format!("Register [{}] empty", reg));
        return;
    };

    // Once the macro has been fully validated, it's marked as being under replay
    // to ensure we don't fall into infinite recursion.
    cx.editor.macro_replaying.push(reg);

    let count = cx.count();
    cx.callback.push(Box::new(move |compositor, cx| {
        for _ in 0..count {
            for &key in keys.iter() {
                compositor.handle_event(&compositor::Event::Key(key), cx);
            }
        }
        // The macro under replay is cleared at the end of the callback, not in the
        // macro replay context, or it will not correctly protect the user from
        // replaying recursively.
        cx.editor.macro_replaying.pop();
    }));
}

fn goto_word(cx: &mut Context) {
    jump_to_word(cx, Movement::Move)
}

fn extend_to_word(cx: &mut Context) {
    jump_to_word(cx, Movement::Extend)
}

fn jump_to_label(cx: &mut Context, labels: Vec<Range>, behaviour: Movement) {
    let doc = doc!(cx.editor);
    let alphabet = &cx.editor.config().jump_label_alphabet;
    if labels.is_empty() {
        return;
    }
    let alphabet_char = |i| {
        let mut res = Tendril::new();
        res.push(alphabet[i]);
        res
    };

    // Add label for each jump candidate to the View as virtual text.
    let text = doc.text().slice(..);
    let mut overlays: Vec<_> = labels
        .iter()
        .enumerate()
        .flat_map(|(i, range)| {
            [
                Overlay::new(range.from(), alphabet_char(i / alphabet.len())),
                Overlay::new(
                    graphemes::next_grapheme_boundary(text, range.from()),
                    alphabet_char(i % alphabet.len()),
                ),
            ]
        })
        .collect();
    overlays.sort_unstable_by_key(|overlay| overlay.char_idx);
    let (view, doc) = current!(cx.editor);
    doc.set_jump_labels(view.id, overlays);

    // Accept two characters matching a visible label. Jump to the candidate
    // for that label if it exists.
    let primary_selection = doc.selection(view.id).primary();
    let view = view.id;
    let doc = doc.id();
    cx.on_next_key(move |cx, event| {
        let alphabet = &cx.editor.config().jump_label_alphabet;
        let Some(i) = event
            .char()
            .and_then(|ch| alphabet.iter().position(|&it| it == ch))
        else {
            doc_mut!(cx.editor, &doc).remove_jump_labels(view);
            return;
        };
        let outer = i * alphabet.len();
        // Bail if the given character cannot be a jump label.
        if outer > labels.len() {
            doc_mut!(cx.editor, &doc).remove_jump_labels(view);
            return;
        }
        cx.on_next_key(move |cx, event| {
            doc_mut!(cx.editor, &doc).remove_jump_labels(view);
            let alphabet = &cx.editor.config().jump_label_alphabet;
            let Some(inner) = event
                .char()
                .and_then(|ch| alphabet.iter().position(|&it| it == ch))
            else {
                return;
            };
            if let Some(mut range) = labels.get(outer + inner).copied() {
                range = if behaviour == Movement::Extend {
                    let anchor = if range.anchor < range.head {
                        let from = primary_selection.from();
                        if range.anchor < from {
                            range.anchor
                        } else {
                            from
                        }
                    } else {
                        let to = primary_selection.to();
                        if range.anchor > to {
                            range.anchor
                        } else {
                            to
                        }
                    };
                    Range::new(anchor, range.head)
                } else {
                    range.with_direction(Direction::Forward)
                };
                doc_mut!(cx.editor, &doc).set_selection(view, range.into());
            }
        });
    });
}

fn jump_to_word(cx: &mut Context, behaviour: Movement) {
    // Calculate the jump candidates: ranges for any visible words with two or
    // more characters.
    let alphabet = &cx.editor.config().jump_label_alphabet;
    let jump_label_limit = alphabet.len() * alphabet.len();
    let mut words = Vec::with_capacity(jump_label_limit);
    let (view, doc) = current_ref!(cx.editor);
    let text = doc.text().slice(..);

    // This is not necessarily exact if there is virtual text like soft wrap.
    // It's ok though because the extra jump labels will not be rendered.
    let start = text.line_to_char(text.char_to_line(view.offset.anchor));
    let end = text.line_to_char(view.estimate_last_doc_line(doc) + 1);

    let primary_selection = doc.selection(view.id).primary();
    let cursor = primary_selection.cursor(text);
    let mut cursor_fwd = Range::point(cursor);
    let mut cursor_rev = Range::point(cursor);
    if text.get_char(cursor).is_some_and(|c| !c.is_whitespace()) {
        let cursor_word_end = movement::move_next_word_end(text, cursor_fwd, 1);
        //  single grapheme words need a specical case
        if cursor_word_end.anchor == cursor {
            cursor_fwd = cursor_word_end;
        }
        let cursor_word_start = movement::move_prev_word_start(text, cursor_rev, 1);
        if cursor_word_start.anchor == next_grapheme_boundary(text, cursor) {
            cursor_rev = cursor_word_start;
        }
    }
    'outer: loop {
        let mut changed = false;
        while cursor_fwd.head < end {
            cursor_fwd = movement::move_next_word_end(text, cursor_fwd, 1);
            // The cursor is on a word that is atleast two graphemes long and
            // madeup of word characters. The latter condition is needed because
            // move_next_word_end simply treats a sequence of characters from
            // the same char class as a word so `=<` would also count as a word.
            let add_label = RevRopeGraphemes::new(text.slice(..cursor_fwd.head))
                .take(2)
                .take_while(|g| g.chars().all(char_is_word))
                .count()
                == 2;
            if !add_label {
                continue;
            }
            changed = true;
            // skip any leading whitespace
            cursor_fwd.anchor += text
                .chars_at(cursor_fwd.anchor)
                .take_while(|&c| !char_is_word(c))
                .count();
            words.push(cursor_fwd);
            if words.len() == jump_label_limit {
                break 'outer;
            }
            break;
        }
        while cursor_rev.head > start {
            cursor_rev = movement::move_prev_word_start(text, cursor_rev, 1);
            // The cursor is on a word that is atleast two graphemes long and
            // madeup of word characters. The latter condition is needed because
            // move_prev_word_start simply treats a sequence of characters from
            // the same char class as a word so `=<` would also count as a word.
            let add_label = RopeGraphemes::new(text.slice(cursor_rev.head..))
                .take(2)
                .take_while(|g| g.chars().all(char_is_word))
                .count()
                == 2;
            if !add_label {
                continue;
            }
            changed = true;
            cursor_rev.anchor -= text
                .chars_at(cursor_rev.anchor)
                .reversed()
                .take_while(|&c| !char_is_word(c))
                .count();
            words.push(cursor_rev);
            if words.len() == jump_label_limit {
                break 'outer;
            }
            break;
        }
        if !changed {
            break;
        }
    }
    jump_to_label(cx, words, behaviour)
}<|MERGE_RESOLUTION|>--- conflicted
+++ resolved
@@ -11,16 +11,12 @@
 };
 use helix_vcs::{FileChange, Hunk};
 pub use lsp::*;
-<<<<<<< HEAD
 
 pub use engine::ScriptingEngine;
-use tui::widgets::Row;
-=======
 use tui::{
     text::Span,
     widgets::{Cell, Row},
 };
->>>>>>> 7e13213e
 pub use typed::*;
 
 use helix_core::{
@@ -2534,7 +2530,7 @@
 
     let reg = cx.register.unwrap_or('/');
     let completions = search_completions(cx, Some(reg));
-    ui::regex_prompt(
+    ui::raw_regex_prompt(
         cx,
         "global-search:".into(),
         Some(reg),
@@ -2545,7 +2541,7 @@
                 .map(|comp| (0.., std::borrow::Cow::Owned(comp.clone())))
                 .collect()
         },
-        move |cx, regex, event| {
+        move |cx, _, input, event| {
             if event != PromptEvent::Validate {
                 return;
             }
@@ -2560,7 +2556,7 @@
 
             if let Ok(matcher) = RegexMatcherBuilder::new()
                 .case_smart(smart_case)
-                .build(regex.as_str())
+                .build(input)
             {
                 let search_root = search_root.clone();
 
@@ -2575,7 +2571,7 @@
                 let dedup_symlinks = file_picker_config.deduplicate_links;
                 let absolute_root = search_root
                     .canonicalize()
-                    .unwrap_or_else(|_| search_root.clone());
+                    .unwrap_or_else(|_| search_root.to_owned().to_path_buf());
                 let injector_ = injector.clone();
 
                 std::thread::spawn(move || {
@@ -3148,17 +3144,8 @@
             let path = self
                 .path
                 .as_deref()
-                // <<<<<<< HEAD
-                //                 .map(helix_core::path::get_relative_path);
-                //             let path = match path
-                //                 .as_deref()
-                //                 .and_then(Path::to_str)
-                //                 .or_else(|| self.name.as_ref().map(|x| x.as_str()))
-                //             {
-                // =======
                 .map(helix_stdx::path::get_relative_path);
             let path = match path.as_deref().and_then(Path::to_str) {
-                // >>>>>>> origin/master
                 Some(path) => path,
                 None => SCRATCH_BUFFER_NAME,
             };
