--- conflicted
+++ resolved
@@ -73,7 +73,6 @@
 use ignore::{DirEntry, WalkBuilder, WalkState};
 use tokio_stream::wrappers::UnboundedReceiverStream;
 
-<<<<<<< HEAD
 // TODO use Either?
 pub enum CompletionResult {
     LanguageServer(helix_lsp::Result<serde_json::Value>),
@@ -94,9 +93,8 @@
         }
     }
 }
-=======
+
 pub type OnKeyCallback = Box<dyn FnOnce(&mut Context, KeyEvent)>;
->>>>>>> 3b301a9d
 
 pub struct Context<'a> {
     pub register: Option<char>,
