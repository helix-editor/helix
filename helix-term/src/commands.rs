pub(crate) mod dap;
pub(crate) mod lsp;
pub(crate) mod typed;

pub use dap::*;
pub use lsp::*;
pub use typed::*;

use crate::{
    args,
    commands::insert::*,
    compositor::{self, Component, Compositor},
    job::{self, Callback, Jobs},
    keymap::CommandList,
    ui::{
        self,
        menu::{Cell, Row},
        overlay::overlayed,
        FilePicker, Picker, Popup, Prompt, PromptEvent,
    },
};

use anyhow::{anyhow, bail, ensure, Context as _};
use futures_util::StreamExt;
use fuzzy_matcher::FuzzyMatcher;
use grep_regex::RegexMatcherBuilder;
use grep_searcher::{sinks, BinaryDetection, SearcherBuilder};
use helix_core::{
    char_idx_at_visual_offset, comment,
    doc_formatter::TextFormat,
    encoding, find_first_non_whitespace_char, find_root, graphemes,
    history::UndoKind,
    increment, indent,
    indent::IndentStyle,
    line_ending::{get_line_ending_of_str, line_end_char_index, str_is_line_ending},
    match_brackets,
<<<<<<< HEAD
    movement::{self, Direction, Movement},
    object, pos_at_coords, pos_at_visual_coords,
=======
    movement::{self, move_vertically_visual, Direction},
    object, pos_at_coords,
>>>>>>> 72e5704f
    regex::{self, Regex, RegexBuilder},
    search::{self, CharMatcher},
    selection, shellwords, surround,
    text_annotations::TextAnnotations,
    textobject,
    tree_sitter::Node,
    unicode::width::UnicodeWidthChar,
    visual_offset_from_block, LineEnding, Position, Range, Rope, RopeGraphemes, RopeSlice,
    Selection, SmallVec, Tendril, Transaction,
};
use helix_vcs::Hunk;
use helix_view::{
    clipboard::ClipboardType,
    document::{FormatterError, Mode, SCRATCH_BUFFER_NAME},
    editor::{Action, Motion},
    info::Info,
    input::KeyEvent,
    keyboard::KeyCode,
    tree,
    view::View,
    Document, DocumentId, Editor, ViewId,
};
<<<<<<< HEAD
use ignore::{DirEntry, WalkBuilder, WalkState};
use once_cell::sync::Lazy;
use serde::de::{self, Deserialize, Deserializer};
=======

use anyhow::{anyhow, bail, ensure, Context as _};
use fuzzy_matcher::FuzzyMatcher;
use insert::*;
use movement::Movement;

use crate::{
    args,
    compositor::{self, Component, Compositor},
    filter_picker_entry,
    job::Callback,
    keymap::ReverseKeymap,
    ui::{self, overlay::overlayed, FilePicker, Picker, Popup, Prompt, PromptEvent},
};

use crate::job::{self, Jobs};
use futures_util::StreamExt;
use std::{collections::HashMap, fmt, future::Future};
use std::{collections::HashSet, num::NonZeroUsize};

>>>>>>> 72e5704f
use std::{
    borrow::Cow,
    collections::{HashMap, HashSet},
    fmt,
    future::Future,
    num::NonZeroUsize,
    path::{Path, PathBuf},
};
use tokio_stream::wrappers::UnboundedReceiverStream;

pub type OnKeyCallback = Box<dyn FnOnce(&mut Context, KeyEvent)>;

pub struct Context<'a> {
    pub register: Option<char>,
    pub count: Option<NonZeroUsize>,
    pub editor: &'a mut Editor,

    pub callback: Option<crate::compositor::Callback>,
    pub on_next_key_callback: Option<OnKeyCallback>,
    pub jobs: &'a mut Jobs,
}

impl<'a> Context<'a> {
    /// Push a new component onto the compositor.
    pub fn push_layer(&mut self, component: Box<dyn Component>) {
        self.callback = Some(Box::new(|compositor: &mut Compositor, _| {
            compositor.push(component)
        }));
    }

    #[inline]
    pub fn on_next_key(
        &mut self,
        on_next_key_callback: impl FnOnce(&mut Context, KeyEvent) + 'static,
    ) {
        self.on_next_key_callback = Some(Box::new(on_next_key_callback));
    }

    #[inline]
    pub fn callback<T, F>(
        &mut self,
        call: impl Future<Output = helix_lsp::Result<serde_json::Value>> + 'static + Send,
        callback: F,
    ) where
        T: for<'de> serde::Deserialize<'de> + Send + 'static,
        F: FnOnce(&mut Editor, &mut Compositor, T) + Send + 'static,
    {
        let callback = Box::pin(async move {
            let json = call.await?;
            let response = serde_json::from_value(json)?;
            let call: job::Callback = Callback::EditorCompositor(Box::new(
                move |editor: &mut Editor, compositor: &mut Compositor| {
                    callback(editor, compositor, response)
                },
            ));
            Ok(call)
        });
        self.jobs.callback(callback);
    }

    /// Returns 1 if no explicit count was provided
    #[inline]
    pub fn count(&self) -> usize {
        self.count.map_or(1, |v| v.get())
    }
}

use helix_view::{align_view, Align};

/// A MappableCommand is either a static command like "jump_view_up" or a Typable command like
/// :format. It causes a side-effect on the state (usually by creating and applying a transaction).
/// Both of these types of commands can be mapped with keybindings in the config.toml.
#[derive(Clone)]
pub enum MappableCommand {
    Typable {
        name: String,
        args: Vec<String>,
        description: String,
    },
    Static {
        name: &'static str,
        fun: fn(cx: &mut Context),
        description: &'static str,
    },
}

macro_rules! static_commands {
    ( $($name:ident, $description:literal,)* ) => {
        $(
            #[allow(non_upper_case_globals)]
            pub const $name: Self = Self::Static {
                name: stringify!($name),
                fun: $name,
                description: $description
            };
        )*

        pub const STATIC_COMMAND_LIST: &'static [Self] = &[
            $( Self::$name, )*
        ];
    }
}

impl MappableCommand {
    pub fn execute(&self, cx: &mut Context) {
        match &self {
            Self::Typable {
                name,
                args,
                description: _,
            } => {
                let args: Vec<Cow<str>> = args.iter().map(Cow::from).collect();
                if let Some(command) = typed::TYPABLE_COMMAND_MAP.get(name.as_str()) {
                    let mut cx = compositor::Context {
                        editor: cx.editor,
                        jobs: cx.jobs,
                        scroll: None,
                    };
                    if let Err(e) = (command.fun)(&mut cx, &args[..], PromptEvent::Validate) {
                        cx.editor.set_error(format!("{}", e));
                    }
                }
            }
            Self::Static { fun, .. } => (fun)(cx),
        }
    }

    pub fn name(&self) -> &str {
        match &self {
            Self::Typable { name, .. } => name,
            Self::Static { name, .. } => name,
        }
    }

    pub fn get_description(&self) -> &str {
        match &self {
            Self::Typable { description, .. } => description,
            Self::Static { description, .. } => description,
        }
    }

    #[rustfmt::skip]
    static_commands!(
        no_op, "Do nothing",
        move_char_left, "Move left",
        move_char_right, "Move right",
        move_line_up, "Move up",
        move_line_down, "Move down",
        move_visual_line_up, "Move up",
        move_visual_line_down, "Move down",
        extend_char_left, "Extend left",
        extend_char_right, "Extend right",
        extend_line_up, "Extend up",
        extend_line_down, "Extend down",
        extend_visual_line_up, "Extend up",
        extend_visual_line_down, "Extend down",
        copy_selection_on_next_line, "Copy selection on next line",
        copy_selection_on_prev_line, "Copy selection on previous line",
        move_next_word_start, "Move to start of next word",
        move_prev_word_start, "Move to start of previous word",
        move_next_word_end, "Move to end of next word",
        move_prev_word_end, "Move to end of previous word",
        move_next_long_word_start, "Move to start of next long word",
        move_prev_long_word_start, "Move to start of previous long word",
        move_next_long_word_end, "Move to end of next long word",
        extend_next_word_start, "Extend to start of next word",
        extend_prev_word_start, "Extend to start of previous word",
        extend_next_word_end, "Extend to end of next word",
        extend_prev_word_end, "Extend to end of previous word",
        extend_next_long_word_start, "Extend to start of next long word",
        extend_prev_long_word_start, "Extend to start of previous long word",
        extend_next_long_word_end, "Extend to end of next long word",
        find_till_char, "Move till next occurrence of char",
        find_next_char, "Move to next occurrence of char",
        extend_till_char, "Extend till next occurrence of char",
        extend_next_char, "Extend to next occurrence of char",
        till_prev_char, "Move till previous occurrence of char",
        find_prev_char, "Move to previous occurrence of char",
        extend_till_prev_char, "Extend till previous occurrence of char",
        extend_prev_char, "Extend to previous occurrence of char",
        repeat_last_motion, "Repeat last motion",
        replace, "Replace with new char",
        switch_case, "Switch (toggle) case",
        switch_to_uppercase, "Switch to uppercase",
        switch_to_lowercase, "Switch to lowercase",
        page_up, "Move page up",
        page_down, "Move page down",
        half_page_up, "Move half page up",
        half_page_down, "Move half page down",
        select_all, "Select whole document",
        select_regex, "Select all regex matches inside selections",
        split_selection, "Split selections on regex matches",
        split_selection_on_newline, "Split selection on newlines",
        merge_consecutive_selections, "Merge consecutive selections",
        search, "Search for regex pattern",
        rsearch, "Reverse search for regex pattern",
        search_next, "Select next search match",
        search_prev, "Select previous search match",
        extend_search_next, "Add next search match to selection",
        extend_search_prev, "Add previous search match to selection",
        search_selection, "Use current selection as search pattern",
        make_search_word_bounded, "Modify current search to make it word bounded",
        global_search, "Global search in workspace folder",
        extend_line, "Select current line, if already selected, extend to another line based on the anchor",
        extend_line_below, "Select current line, if already selected, extend to next line",
        extend_line_above, "Select current line, if already selected, extend to previous line",
        extend_to_line_bounds, "Extend selection to line bounds",
        shrink_to_line_bounds, "Shrink selection to line bounds",
        delete_selection, "Delete selection",
        delete_selection_noyank, "Delete selection without yanking",
        change_selection, "Change selection",
        change_selection_noyank, "Change selection without yanking",
        collapse_selection, "Collapse selection into single cursor",
        flip_selections, "Flip selection cursor and anchor",
        ensure_selections_forward, "Ensure all selections face forward",
        insert_mode, "Insert before selection",
        append_mode, "Append after selection",
        command_mode, "Enter command mode",
        file_picker, "Open file picker",
        file_picker_in_current_buffer_directory, "Open file picker at current buffers's directory",
        file_picker_in_current_directory, "Open file picker at current working directory",
        code_action, "Perform code action",
        buffer_picker, "Open buffer picker",
        jumplist_picker, "Open jumplist picker",
        symbol_picker, "Open symbol picker",
        select_references_to_symbol_under_cursor, "Select symbol references",
        workspace_symbol_picker, "Open workspace symbol picker",
        diagnostics_picker, "Open diagnostic picker",
        workspace_diagnostics_picker, "Open workspace diagnostic picker",
        last_picker, "Open last picker",
        insert_at_line_start, "Insert at start of line",
        insert_at_line_end, "Insert at end of line",
        open_below, "Open new line below selection",
        open_above, "Open new line above selection",
        normal_mode, "Enter normal mode",
        select_mode, "Enter selection extend mode",
        exit_select_mode, "Exit selection mode",
        goto_definition, "Goto definition",
        goto_declaration, "Goto declaration",
        add_newline_above, "Add newline above",
        add_newline_below, "Add newline below",
        goto_type_definition, "Goto type definition",
        goto_implementation, "Goto implementation",
        goto_file_start, "Goto line number <n> else file start",
        goto_file_end, "Goto file end",
        goto_file, "Goto files in selection",
        goto_file_hsplit, "Goto files in selection (hsplit)",
        goto_file_vsplit, "Goto files in selection (vsplit)",
        goto_reference, "Goto references",
        goto_window_top, "Goto window top",
        goto_window_center, "Goto window center",
        goto_window_bottom, "Goto window bottom",
        goto_last_accessed_file, "Goto last accessed file",
        goto_last_modified_file, "Goto last modified file",
        goto_last_modification, "Goto last modification",
        goto_line, "Goto line",
        goto_last_line, "Goto last line",
        goto_first_diag, "Goto first diagnostic",
        goto_last_diag, "Goto last diagnostic",
        goto_next_diag, "Goto next diagnostic",
        goto_prev_diag, "Goto previous diagnostic",
        goto_next_change, "Goto next change",
        goto_prev_change, "Goto previous change",
        goto_first_change, "Goto first change",
        goto_last_change, "Goto last change",
        goto_line_start, "Goto line start",
        goto_line_end, "Goto line end",
        goto_next_buffer, "Goto next buffer",
        goto_previous_buffer, "Goto previous buffer",
        goto_line_end_newline, "Goto newline at line end",
        goto_first_nonwhitespace, "Goto first non-blank in line",
        trim_selections, "Trim whitespace from selections",
        extend_to_line_start, "Extend to line start",
        extend_to_line_end, "Extend to line end",
        extend_to_line_end_newline, "Extend to line end",
        signature_help, "Show signature help",
        insert_tab, "Insert tab char",
        insert_newline, "Insert newline char",
        delete_char_backward, "Delete previous char",
        delete_char_forward, "Delete next char",
        delete_word_backward, "Delete previous word",
        delete_word_forward, "Delete next word",
        kill_to_line_start, "Delete till start of line",
        kill_to_line_end, "Delete till end of line",
        undo, "Undo change",
        redo, "Redo change",
        earlier, "Move backward in history",
        later, "Move forward in history",
        commit_undo_checkpoint, "Commit changes to new checkpoint",
        yank, "Yank selection",
        yank_joined_to_clipboard, "Join and yank selections to clipboard",
        yank_main_selection_to_clipboard, "Yank main selection to clipboard",
        yank_joined_to_primary_clipboard, "Join and yank selections to primary clipboard",
        yank_main_selection_to_primary_clipboard, "Yank main selection to primary clipboard",
        replace_with_yanked, "Replace with yanked text",
        replace_selections_with_clipboard, "Replace selections by clipboard content",
        replace_selections_with_primary_clipboard, "Replace selections by primary clipboard",
        paste_after, "Paste after selection",
        paste_before, "Paste before selection",
        paste_clipboard_after, "Paste clipboard after selections",
        paste_clipboard_before, "Paste clipboard before selections",
        paste_primary_clipboard_after, "Paste primary clipboard after selections",
        paste_primary_clipboard_before, "Paste primary clipboard before selections",
        indent, "Indent selection",
        unindent, "Unindent selection",
        format_selections, "Format selection",
        join_selections, "Join lines inside selection",
        join_selections_space, "Join lines inside selection and select spaces",
        keep_selections, "Keep selections matching regex",
        remove_selections, "Remove selections matching regex",
        align_selections, "Align selections in column",
        keep_primary_selection, "Keep primary selection",
        remove_primary_selection, "Remove primary selection",
        completion, "Invoke completion popup",
        hover, "Show docs for item under cursor",
        toggle_comments, "Comment/uncomment selections",
        rotate_selections_forward, "Rotate selections forward",
        rotate_selections_backward, "Rotate selections backward",
        rotate_selection_contents_forward, "Rotate selection contents forward",
        rotate_selection_contents_backward, "Rotate selections contents backward",
        expand_selection, "Expand selection to parent syntax node",
        shrink_selection, "Shrink selection to previously expanded syntax node",
        select_next_sibling, "Select next sibling in syntax tree",
        select_prev_sibling, "Select previous sibling in syntax tree",
        jump_forward, "Jump forward on jumplist",
        jump_backward, "Jump backward on jumplist",
        save_selection, "Save current selection to jumplist",
        jump_view_right, "Jump to right split",
        jump_view_left, "Jump to left split",
        jump_view_up, "Jump to split above",
        jump_view_down, "Jump to split below",
        swap_view_right, "Swap with right split",
        swap_view_left, "Swap with left split",
        swap_view_up, "Swap with split above",
        swap_view_down, "Swap with split below",
        transpose_view, "Transpose splits",
        rotate_view, "Goto next window",
        rotate_view_reverse, "Goto previous window",
        hsplit, "Horizontal bottom split",
        hsplit_new, "Horizontal bottom split scratch buffer",
        vsplit, "Vertical right split",
        vsplit_new, "Vertical right split scratch buffer",
        wclose, "Close window",
        wonly, "Close windows except current",
        select_register, "Select register",
        insert_register, "Insert register",
        align_view_middle, "Align view middle",
        align_view_top, "Align view top",
        align_view_center, "Align view center",
        align_view_bottom, "Align view bottom",
        scroll_up, "Scroll view up",
        scroll_down, "Scroll view down",
        match_brackets, "Goto matching bracket",
        surround_add, "Surround add",
        surround_replace, "Surround replace",
        surround_delete, "Surround delete",
        select_textobject_around, "Select around object",
        select_textobject_inner, "Select inside object",
        goto_next_function, "Goto next function",
        goto_prev_function, "Goto previous function",
        goto_next_class, "Goto next type definition",
        goto_prev_class, "Goto previous type definition",
        goto_next_parameter, "Goto next parameter",
        goto_prev_parameter, "Goto previous parameter",
        goto_next_comment, "Goto next comment",
        goto_prev_comment, "Goto previous comment",
        goto_next_test, "Goto next test",
        goto_prev_test, "Goto previous test",
        goto_next_paragraph, "Goto next paragraph",
        goto_prev_paragraph, "Goto previous paragraph",
        dap_launch, "Launch debug target",
        dap_toggle_breakpoint, "Toggle breakpoint",
        dap_continue, "Continue program execution",
        dap_pause, "Pause program execution",
        dap_step_in, "Step in",
        dap_step_out, "Step out",
        dap_next, "Step to next",
        dap_variables, "List variables",
        dap_terminate, "End debug session",
        dap_edit_condition, "Edit breakpoint condition on current line",
        dap_edit_log, "Edit breakpoint log message on current line",
        dap_switch_thread, "Switch current thread",
        dap_switch_stack_frame, "Switch stack frame",
        dap_enable_exceptions, "Enable exception breakpoints",
        dap_disable_exceptions, "Disable exception breakpoints",
        shell_pipe, "Pipe selections through shell command",
        shell_pipe_to, "Pipe selections into shell command ignoring output",
        shell_insert_output, "Insert shell command output before selections",
        shell_append_output, "Append shell command output after selections",
        shell_keep_pipe, "Filter selections with shell predicate",
        suspend, "Suspend and return to shell",
        rename_symbol, "Rename symbol",
        increment, "Increment item under cursor",
        decrement, "Decrement item under cursor",
        record_macro, "Record macro",
        replay_macro, "Replay macro",
        command_palette, "Open command palette",
    );
}

impl fmt::Debug for MappableCommand {
    fn fmt(&self, f: &mut std::fmt::Formatter<'_>) -> std::fmt::Result {
        match self {
            MappableCommand::Static { name, .. } => {
                f.debug_tuple("MappableCommand").field(name).finish()
            }
            MappableCommand::Typable { name, args, .. } => f
                .debug_tuple("MappableCommand")
                .field(name)
                .field(args)
                .finish(),
        }
    }
}

impl fmt::Display for MappableCommand {
    fn fmt(&self, f: &mut std::fmt::Formatter<'_>) -> std::fmt::Result {
        f.write_str(self.name())
    }
}

impl std::str::FromStr for MappableCommand {
    type Err = anyhow::Error;

    fn from_str(s: &str) -> Result<Self, Self::Err> {
        if let Some(suffix) = s.strip_prefix(':') {
            let mut typable_command = suffix.split(' ').into_iter().map(|arg| arg.trim());
            let name = typable_command
                .next()
                .ok_or_else(|| anyhow!("Expected typable command name"))?;
            let args = typable_command
                .map(|s| s.to_owned())
                .collect::<Vec<String>>();

            typed::TYPABLE_COMMAND_MAP
                .get(name)
                .map(|cmd| MappableCommand::Typable {
                    name: cmd.name.to_string(),
                    description: {
                        if args.is_empty() {
                            cmd.doc.to_string()
                        } else {
                            format!(":{} {}", cmd.name, args.join(" "))
                        }
                    },
                    args,
                })
                .ok_or_else(|| anyhow!("No TypableCommand named '{}'", s))
        } else {
            MappableCommand::STATIC_COMMAND_LIST
                .iter()
                .find(|cmd| cmd.name() == s)
                .cloned()
                .ok_or_else(|| anyhow!("No command named '{}'", s))
        }
    }
}

impl<'de> Deserialize<'de> for MappableCommand {
    fn deserialize<D>(deserializer: D) -> Result<Self, D::Error>
    where
        D: Deserializer<'de>,
    {
        let s = String::deserialize(deserializer)?;
        s.parse().map_err(de::Error::custom)
    }
}

impl PartialEq for MappableCommand {
    fn eq(&self, other: &Self) -> bool {
        match (self, other) {
            (
                MappableCommand::Typable {
                    name: first_name,
                    args: first_args,
                    ..
                },
                MappableCommand::Typable {
                    name: second_name,
                    args: second_args,
                    ..
                },
            ) => first_name == second_name && first_args == second_args,
            (
                MappableCommand::Static {
                    name: first_name, ..
                },
                MappableCommand::Static {
                    name: second_name, ..
                },
            ) => first_name == second_name,
            _ => false,
        }
    }
}

fn no_op(_cx: &mut Context) {}

type MoveFn =
    fn(RopeSlice, Range, Direction, usize, Movement, &TextFormat, &mut TextAnnotations) -> Range;

fn move_impl(cx: &mut Context, move_fn: MoveFn, dir: Direction, behaviour: Movement) {
    let count = cx.count();
    let (view, doc) = current!(cx.editor);
    let text = doc.text().slice(..);
    let text_fmt = doc.text_format(view.inner_area(doc).width, None);
    let mut annotations = view.text_annotations(doc, None);

    let selection = doc.selection(view.id).clone().transform(|range| {
        move_fn(
            text,
            range,
            dir,
            count,
            behaviour,
            &text_fmt,
            &mut annotations,
        )
    });
    doc.set_selection(view.id, selection);
}

use helix_core::movement::{move_horizontally, move_vertically};

fn move_char_left(cx: &mut Context) {
    move_impl(cx, move_horizontally, Direction::Backward, Movement::Move)
}

fn move_char_right(cx: &mut Context) {
    move_impl(cx, move_horizontally, Direction::Forward, Movement::Move)
}

fn move_line_up(cx: &mut Context) {
    move_impl(cx, move_vertically, Direction::Backward, Movement::Move)
}

fn move_line_down(cx: &mut Context) {
    move_impl(cx, move_vertically, Direction::Forward, Movement::Move)
}

fn move_visual_line_up(cx: &mut Context) {
    move_impl(
        cx,
        move_vertically_visual,
        Direction::Backward,
        Movement::Move,
    )
}

fn move_visual_line_down(cx: &mut Context) {
    move_impl(
        cx,
        move_vertically_visual,
        Direction::Forward,
        Movement::Move,
    )
}

fn extend_char_left(cx: &mut Context) {
    move_impl(cx, move_horizontally, Direction::Backward, Movement::Extend)
}

fn extend_char_right(cx: &mut Context) {
    move_impl(cx, move_horizontally, Direction::Forward, Movement::Extend)
}

fn extend_line_up(cx: &mut Context) {
    move_impl(cx, move_vertically, Direction::Backward, Movement::Extend)
}

fn extend_line_down(cx: &mut Context) {
    move_impl(cx, move_vertically, Direction::Forward, Movement::Extend)
}

fn extend_visual_line_up(cx: &mut Context) {
    move_impl(
        cx,
        move_vertically_visual,
        Direction::Backward,
        Movement::Extend,
    )
}

fn extend_visual_line_down(cx: &mut Context) {
    move_impl(
        cx,
        move_vertically_visual,
        Direction::Forward,
        Movement::Extend,
    )
}

fn goto_line_end_impl(view: &mut View, doc: &mut Document, movement: Movement) {
    let text = doc.text().slice(..);

    let selection = doc.selection(view.id).clone().transform(|range| {
        let line = range.cursor_line(text);
        let line_start = text.line_to_char(line);

        let pos = graphemes::prev_grapheme_boundary(text, line_end_char_index(&text, line))
            .max(line_start);

        range.put_cursor(text, pos, movement == Movement::Extend)
    });
    doc.set_selection(view.id, selection);
}

fn goto_line_end(cx: &mut Context) {
    let (view, doc) = current!(cx.editor);
    goto_line_end_impl(
        view,
        doc,
        if cx.editor.mode == Mode::Select {
            Movement::Extend
        } else {
            Movement::Move
        },
    )
}

fn extend_to_line_end(cx: &mut Context) {
    let (view, doc) = current!(cx.editor);
    goto_line_end_impl(view, doc, Movement::Extend)
}

fn goto_line_end_newline_impl(view: &mut View, doc: &mut Document, movement: Movement) {
    let text = doc.text().slice(..);

    let selection = doc.selection(view.id).clone().transform(|range| {
        let line = range.cursor_line(text);
        let pos = line_end_char_index(&text, line);

        range.put_cursor(text, pos, movement == Movement::Extend)
    });
    doc.set_selection(view.id, selection);
}

fn goto_line_end_newline(cx: &mut Context) {
    let (view, doc) = current!(cx.editor);
    goto_line_end_newline_impl(
        view,
        doc,
        if cx.editor.mode == Mode::Select {
            Movement::Extend
        } else {
            Movement::Move
        },
    )
}

fn extend_to_line_end_newline(cx: &mut Context) {
    let (view, doc) = current!(cx.editor);
    goto_line_end_newline_impl(view, doc, Movement::Extend)
}

fn goto_line_start_impl(view: &mut View, doc: &mut Document, movement: Movement) {
    let text = doc.text().slice(..);

    let selection = doc.selection(view.id).clone().transform(|range| {
        let line = range.cursor_line(text);

        // adjust to start of the line
        let pos = text.line_to_char(line);
        range.put_cursor(text, pos, movement == Movement::Extend)
    });
    doc.set_selection(view.id, selection);
}

fn goto_line_start(cx: &mut Context) {
    let (view, doc) = current!(cx.editor);
    goto_line_start_impl(
        view,
        doc,
        if cx.editor.mode == Mode::Select {
            Movement::Extend
        } else {
            Movement::Move
        },
    )
}

fn goto_next_buffer(cx: &mut Context) {
    goto_buffer(cx.editor, Direction::Forward);
}

fn goto_previous_buffer(cx: &mut Context) {
    goto_buffer(cx.editor, Direction::Backward);
}

fn goto_buffer(editor: &mut Editor, direction: Direction) {
    let current = view!(editor).doc;

    let id = match direction {
        Direction::Forward => {
            let iter = editor.documents.keys();
            let mut iter = iter.skip_while(|id| *id != &current);
            iter.next(); // skip current item
            iter.next().or_else(|| editor.documents.keys().next())
        }
        Direction::Backward => {
            let iter = editor.documents.keys();
            let mut iter = iter.rev().skip_while(|id| *id != &current);
            iter.next(); // skip current item
            iter.next().or_else(|| editor.documents.keys().rev().next())
        }
    }
    .unwrap();

    let id = *id;

    editor.switch(id, Action::Replace);
}

fn extend_to_line_start(cx: &mut Context) {
    let (view, doc) = current!(cx.editor);
    goto_line_start_impl(view, doc, Movement::Extend)
}

fn kill_to_line_start(cx: &mut Context) {
    let (view, doc) = current!(cx.editor);
    let text = doc.text().slice(..);

    let selection = doc.selection(view.id).clone().transform(|range| {
        let line = range.cursor_line(text);
        let first_char = text.line_to_char(line);
        let anchor = range.cursor(text);
        let head = if anchor == first_char && line != 0 {
            // select until previous line
            line_end_char_index(&text, line - 1)
        } else if let Some(pos) = find_first_non_whitespace_char(text.line(line)) {
            if first_char + pos < anchor {
                // select until first non-blank in line if cursor is after it
                first_char + pos
            } else {
                // select until start of line
                first_char
            }
        } else {
            // select until start of line
            first_char
        };
        Range::new(head, anchor)
    });
    delete_selection_insert_mode(doc, view, &selection);

    lsp::signature_help_impl(cx, SignatureHelpInvoked::Automatic);
}

fn kill_to_line_end(cx: &mut Context) {
    let (view, doc) = current!(cx.editor);
    let text = doc.text().slice(..);

    let selection = doc.selection(view.id).clone().transform(|range| {
        let line = range.cursor_line(text);
        let line_end_pos = line_end_char_index(&text, line);
        let pos = range.cursor(text);

        let mut new_range = range.put_cursor(text, line_end_pos, true);
        // don't want to remove the line separator itself if the cursor doesn't reach the end of line.
        if pos != line_end_pos {
            new_range.head = line_end_pos;
        }
        new_range
    });
    delete_selection_insert_mode(doc, view, &selection);

    lsp::signature_help_impl(cx, SignatureHelpInvoked::Automatic);
}

fn goto_first_nonwhitespace(cx: &mut Context) {
    let (view, doc) = current!(cx.editor);
    let text = doc.text().slice(..);

    let selection = doc.selection(view.id).clone().transform(|range| {
        let line = range.cursor_line(text);

        if let Some(pos) = find_first_non_whitespace_char(text.line(line)) {
            let pos = pos + text.line_to_char(line);
            range.put_cursor(text, pos, cx.editor.mode == Mode::Select)
        } else {
            range
        }
    });
    doc.set_selection(view.id, selection);
}

fn trim_selections(cx: &mut Context) {
    let (view, doc) = current!(cx.editor);
    let text = doc.text().slice(..);

    let ranges: SmallVec<[Range; 1]> = doc
        .selection(view.id)
        .iter()
        .filter_map(|range| {
            if range.is_empty() || range.slice(text).chars().all(|ch| ch.is_whitespace()) {
                return None;
            }
            let mut start = range.from();
            let mut end = range.to();
            start = movement::skip_while(text, start, |x| x.is_whitespace()).unwrap_or(start);
            end = movement::backwards_skip_while(text, end, |x| x.is_whitespace()).unwrap_or(end);
            Some(Range::new(start, end).with_direction(range.direction()))
        })
        .collect();

    if !ranges.is_empty() {
        let primary = doc.selection(view.id).primary();
        let idx = ranges
            .iter()
            .position(|range| range.overlaps(&primary))
            .unwrap_or(ranges.len() - 1);
        doc.set_selection(view.id, Selection::new(ranges, idx));
    } else {
        collapse_selection(cx);
        keep_primary_selection(cx);
    };
}

// align text in selection
#[allow(deprecated)]
fn align_selections(cx: &mut Context) {
    use helix_core::visual_coords_at_pos;

    let (view, doc) = current!(cx.editor);
    let text = doc.text().slice(..);
    let selection = doc.selection(view.id);

    let tab_width = doc.tab_width();
    let mut column_widths: Vec<Vec<_>> = Vec::new();
    let mut last_line = text.len_lines() + 1;
    let mut col = 0;

    for range in selection {
        let coords = visual_coords_at_pos(text, range.head, tab_width);
        let anchor_coords = visual_coords_at_pos(text, range.anchor, tab_width);

        if coords.row != anchor_coords.row {
            cx.editor
                .set_error("align cannot work with multi line selections");
            return;
        }

        col = if coords.row == last_line { col + 1 } else { 0 };

        if col >= column_widths.len() {
            column_widths.push(Vec::new());
        }
        column_widths[col].push((range.from(), coords.col));

        last_line = coords.row;
    }

    let mut changes = Vec::with_capacity(selection.len());

    // Account for changes on each row
    let len = column_widths.first().map(|cols| cols.len()).unwrap_or(0);
    let mut offs = vec![0; len];

    for col in column_widths {
        let max_col = col
            .iter()
            .enumerate()
            .map(|(row, (_, cursor))| *cursor + offs[row])
            .max()
            .unwrap_or(0);

        for (row, (insert_pos, last_col)) in col.into_iter().enumerate() {
            let ins_count = max_col - (last_col + offs[row]);

            if ins_count == 0 {
                continue;
            }

            offs[row] += ins_count;

            changes.push((insert_pos, insert_pos, Some(" ".repeat(ins_count).into())));
        }
    }

    // The changeset has to be sorted
    changes.sort_unstable_by_key(|(from, _, _)| *from);

    let transaction = Transaction::change(doc.text(), changes.into_iter());
    doc.apply(&transaction, view.id);
}

fn goto_window(cx: &mut Context, align: Align) {
    let count = cx.count() - 1;
    let config = cx.editor.config();
    let (view, doc) = current!(cx.editor);

    let height = view.inner_height();

    // respect user given count if any
    // - 1 so we have at least one gap in the middle.
    // a height of 6 with padding of 3 on each side will keep shifting the view back and forth
    // as we type
    let scrolloff = config.scrolloff.min(height.saturating_sub(1) / 2);

    let last_visual_line = view.last_visual_line(doc);

    let visual_line = match align {
        Align::Top => view.offset.vertical_offset + scrolloff + count,
        Align::Center => view.offset.vertical_offset + (last_visual_line / 2),
        Align::Bottom => {
            view.offset.vertical_offset + last_visual_line.saturating_sub(scrolloff + count)
        }
    };
    let visual_line = visual_line.clamp(
        view.offset.vertical_offset + scrolloff,
        view.offset.vertical_offset + last_visual_line.saturating_sub(scrolloff),
    );

    let pos = view
        .pos_at_visual_coords(doc, visual_line as u16, 0, false)
        .expect("visual_line was constrained to the view area");

    let text = doc.text().slice(..);
    let selection = doc
        .selection(view.id)
        .clone()
        .transform(|range| range.put_cursor(text, pos, cx.editor.mode == Mode::Select));
    doc.set_selection(view.id, selection);
}

fn goto_window_top(cx: &mut Context) {
    goto_window(cx, Align::Top)
}

fn goto_window_center(cx: &mut Context) {
    goto_window(cx, Align::Center)
}

fn goto_window_bottom(cx: &mut Context) {
    goto_window(cx, Align::Bottom)
}

fn move_word_impl<F>(cx: &mut Context, move_fn: F)
where
    F: Fn(RopeSlice, Range, usize) -> Range,
{
    let count = cx.count();
    let (view, doc) = current!(cx.editor);
    let text = doc.text().slice(..);

    let selection = doc
        .selection(view.id)
        .clone()
        .transform(|range| move_fn(text, range, count));
    doc.set_selection(view.id, selection);
}

fn move_next_word_start(cx: &mut Context) {
    move_word_impl(cx, movement::move_next_word_start)
}

fn move_prev_word_start(cx: &mut Context) {
    move_word_impl(cx, movement::move_prev_word_start)
}

fn move_prev_word_end(cx: &mut Context) {
    move_word_impl(cx, movement::move_prev_word_end)
}

fn move_next_word_end(cx: &mut Context) {
    move_word_impl(cx, movement::move_next_word_end)
}

fn move_next_long_word_start(cx: &mut Context) {
    move_word_impl(cx, movement::move_next_long_word_start)
}

fn move_prev_long_word_start(cx: &mut Context) {
    move_word_impl(cx, movement::move_prev_long_word_start)
}

fn move_next_long_word_end(cx: &mut Context) {
    move_word_impl(cx, movement::move_next_long_word_end)
}

fn goto_para_impl<F>(cx: &mut Context, move_fn: F)
where
    F: Fn(RopeSlice, Range, usize, Movement) -> Range + 'static,
{
    let count = cx.count();
    let motion = move |editor: &mut Editor| {
        let (view, doc) = current!(editor);
        let text = doc.text().slice(..);
        let behavior = if editor.mode == Mode::Select {
            Movement::Extend
        } else {
            Movement::Move
        };

        let selection = doc
            .selection(view.id)
            .clone()
            .transform(|range| move_fn(text, range, count, behavior));
        doc.set_selection(view.id, selection);
    };
    motion(cx.editor);
    cx.editor.last_motion = Some(Motion(Box::new(motion)));
}

fn goto_prev_paragraph(cx: &mut Context) {
    goto_para_impl(cx, movement::move_prev_paragraph)
}

fn goto_next_paragraph(cx: &mut Context) {
    goto_para_impl(cx, movement::move_next_paragraph)
}

fn goto_file_start(cx: &mut Context) {
    if cx.count.is_some() {
        goto_line(cx);
    } else {
        let (view, doc) = current!(cx.editor);
        let text = doc.text().slice(..);
        let selection = doc
            .selection(view.id)
            .clone()
            .transform(|range| range.put_cursor(text, 0, cx.editor.mode == Mode::Select));
        push_jump(view, doc);
        doc.set_selection(view.id, selection);
    }
}

fn goto_file_end(cx: &mut Context) {
    let (view, doc) = current!(cx.editor);
    let text = doc.text().slice(..);
    let pos = doc.text().len_chars();
    let selection = doc
        .selection(view.id)
        .clone()
        .transform(|range| range.put_cursor(text, pos, cx.editor.mode == Mode::Select));
    push_jump(view, doc);
    doc.set_selection(view.id, selection);
}

fn goto_file(cx: &mut Context) {
    goto_file_impl(cx, Action::Replace);
}

fn goto_file_hsplit(cx: &mut Context) {
    goto_file_impl(cx, Action::HorizontalSplit);
}

fn goto_file_vsplit(cx: &mut Context) {
    goto_file_impl(cx, Action::VerticalSplit);
}

/// Goto files in selection.
fn goto_file_impl(cx: &mut Context, action: Action) {
    let (view, doc) = current_ref!(cx.editor);
    let text = doc.text();
    let selections = doc.selection(view.id);
    let mut paths: Vec<_> = selections
        .iter()
        .map(|r| text.slice(r.from()..r.to()).to_string())
        .collect();
    let primary = selections.primary();
    // Checks whether there is only one selection with a width of 1
    if selections.len() == 1 && primary.len() == 1 {
        let count = cx.count();
        let text_slice = text.slice(..);
        // In this case it selects the WORD under the cursor
        let current_word = textobject::textobject_word(
            text_slice,
            primary,
            textobject::TextObject::Inside,
            count,
            true,
        );
        // Trims some surrounding chars so that the actual file is opened.
        let surrounding_chars: &[_] = &['\'', '"', '(', ')'];
        paths.clear();
        paths.push(
            current_word
                .fragment(text_slice)
                .trim_matches(surrounding_chars)
                .to_string(),
        );
    }
    for sel in paths {
        let p = sel.trim();
        if !p.is_empty() {
            if let Err(e) = cx.editor.open(&PathBuf::from(p), action) {
                cx.editor.set_error(format!("Open file failed: {:?}", e));
            }
        }
    }
}

fn extend_word_impl<F>(cx: &mut Context, extend_fn: F)
where
    F: Fn(RopeSlice, Range, usize) -> Range,
{
    let count = cx.count();
    let (view, doc) = current!(cx.editor);
    let text = doc.text().slice(..);

    let selection = doc.selection(view.id).clone().transform(|range| {
        let word = extend_fn(text, range, count);
        let pos = word.cursor(text);
        range.put_cursor(text, pos, true)
    });
    doc.set_selection(view.id, selection);
}

fn extend_next_word_start(cx: &mut Context) {
    extend_word_impl(cx, movement::move_next_word_start)
}

fn extend_prev_word_start(cx: &mut Context) {
    extend_word_impl(cx, movement::move_prev_word_start)
}

fn extend_next_word_end(cx: &mut Context) {
    extend_word_impl(cx, movement::move_next_word_end)
}

fn extend_prev_word_end(cx: &mut Context) {
    extend_word_impl(cx, movement::move_prev_word_end)
}

fn extend_next_long_word_start(cx: &mut Context) {
    extend_word_impl(cx, movement::move_next_long_word_start)
}

fn extend_prev_long_word_start(cx: &mut Context) {
    extend_word_impl(cx, movement::move_prev_long_word_start)
}

fn extend_next_long_word_end(cx: &mut Context) {
    extend_word_impl(cx, movement::move_next_long_word_end)
}

fn will_find_char<F>(cx: &mut Context, search_fn: F, inclusive: bool, extend: bool)
where
    F: Fn(RopeSlice, char, usize, usize, bool) -> Option<usize> + 'static,
{
    // TODO: count is reset to 1 before next key so we move it into the closure here.
    // Would be nice to carry over.
    let count = cx.count();

    // need to wait for next key
    // TODO: should this be done by grapheme rather than char?  For example,
    // we can't properly handle the line-ending CRLF case here in terms of char.
    cx.on_next_key(move |cx, event| {
        let ch = match event {
            KeyEvent {
                code: KeyCode::Enter,
                ..
            } =>
            // TODO: this isn't quite correct when CRLF is involved.
            // This hack will work in most cases, since documents don't
            // usually mix line endings.  But we should fix it eventually
            // anyway.
            {
                doc!(cx.editor).line_ending.as_str().chars().next().unwrap()
            }

            KeyEvent {
                code: KeyCode::Tab, ..
            } => '\t',

            KeyEvent {
                code: KeyCode::Char(ch),
                ..
            } => ch,
            _ => return,
        };

        find_char_impl(cx.editor, &search_fn, inclusive, extend, ch, count);
        cx.editor.last_motion = Some(Motion(Box::new(move |editor: &mut Editor| {
            find_char_impl(editor, &search_fn, inclusive, true, ch, 1);
        })));
    })
}

//

#[inline]
fn find_char_impl<F, M: CharMatcher + Clone + Copy>(
    editor: &mut Editor,
    search_fn: &F,
    inclusive: bool,
    extend: bool,
    char_matcher: M,
    count: usize,
) where
    F: Fn(RopeSlice, M, usize, usize, bool) -> Option<usize> + 'static,
{
    let (view, doc) = current!(editor);
    let text = doc.text().slice(..);

    let selection = doc.selection(view.id).clone().transform(|range| {
        // TODO: use `Range::cursor()` here instead.  However, that works in terms of
        // graphemes, whereas this function doesn't yet.  So we're doing the same logic
        // here, but just in terms of chars instead.
        let search_start_pos = if range.anchor < range.head {
            range.head - 1
        } else {
            range.head
        };

        search_fn(text, char_matcher, search_start_pos, count, inclusive).map_or(range, |pos| {
            if extend {
                range.put_cursor(text, pos, true)
            } else {
                Range::point(range.cursor(text)).put_cursor(text, pos, true)
            }
        })
    });
    doc.set_selection(view.id, selection);
}

fn find_next_char_impl(
    text: RopeSlice,
    ch: char,
    pos: usize,
    n: usize,
    inclusive: bool,
) -> Option<usize> {
    let pos = (pos + 1).min(text.len_chars());
    if inclusive {
        search::find_nth_next(text, ch, pos, n)
    } else {
        let n = match text.get_char(pos) {
            Some(next_ch) if next_ch == ch => n + 1,
            _ => n,
        };
        search::find_nth_next(text, ch, pos, n).map(|n| n.saturating_sub(1))
    }
}

fn find_prev_char_impl(
    text: RopeSlice,
    ch: char,
    pos: usize,
    n: usize,
    inclusive: bool,
) -> Option<usize> {
    if inclusive {
        search::find_nth_prev(text, ch, pos, n)
    } else {
        let n = match text.get_char(pos.saturating_sub(1)) {
            Some(next_ch) if next_ch == ch => n + 1,
            _ => n,
        };
        search::find_nth_prev(text, ch, pos, n).map(|n| (n + 1).min(text.len_chars()))
    }
}

fn find_till_char(cx: &mut Context) {
    will_find_char(cx, find_next_char_impl, false, false)
}

fn find_next_char(cx: &mut Context) {
    will_find_char(cx, find_next_char_impl, true, false)
}

fn extend_till_char(cx: &mut Context) {
    will_find_char(cx, find_next_char_impl, false, true)
}

fn extend_next_char(cx: &mut Context) {
    will_find_char(cx, find_next_char_impl, true, true)
}

fn till_prev_char(cx: &mut Context) {
    will_find_char(cx, find_prev_char_impl, false, false)
}

fn find_prev_char(cx: &mut Context) {
    will_find_char(cx, find_prev_char_impl, true, false)
}

fn extend_till_prev_char(cx: &mut Context) {
    will_find_char(cx, find_prev_char_impl, false, true)
}

fn extend_prev_char(cx: &mut Context) {
    will_find_char(cx, find_prev_char_impl, true, true)
}

fn repeat_last_motion(cx: &mut Context) {
    let count = cx.count();
    let last_motion = cx.editor.last_motion.take();
    if let Some(m) = &last_motion {
        for _ in 0..count {
            m.run(cx.editor);
        }
        cx.editor.last_motion = last_motion;
    }
}

fn replace(cx: &mut Context) {
    let mut buf = [0u8; 4]; // To hold utf8 encoded char.

    // need to wait for next key
    cx.on_next_key(move |cx, event| {
        let (view, doc) = current!(cx.editor);
        let ch: Option<&str> = match event {
            KeyEvent {
                code: KeyCode::Char(ch),
                ..
            } => Some(ch.encode_utf8(&mut buf[..])),
            KeyEvent {
                code: KeyCode::Enter,
                ..
            } => Some(doc.line_ending.as_str()),
            KeyEvent {
                code: KeyCode::Tab, ..
            } => Some("\t"),
            _ => None,
        };

        let selection = doc.selection(view.id);

        if let Some(ch) = ch {
            let transaction = Transaction::change_by_selection(doc.text(), selection, |range| {
                if !range.is_empty() {
                    let text: String =
                        RopeGraphemes::new(doc.text().slice(range.from()..range.to()))
                            .map(|g| {
                                let cow: Cow<str> = g.into();
                                if str_is_line_ending(&cow) {
                                    cow
                                } else {
                                    ch.into()
                                }
                            })
                            .collect();

                    (range.from(), range.to(), Some(text.into()))
                } else {
                    // No change.
                    (range.from(), range.to(), None)
                }
            });

            doc.apply(&transaction, view.id);
            exit_select_mode(cx);
        }
    })
}

fn switch_case_impl<F>(cx: &mut Context, change_fn: F)
where
    F: Fn(RopeSlice) -> Tendril,
{
    let (view, doc) = current!(cx.editor);
    let selection = doc.selection(view.id);
    let transaction = Transaction::change_by_selection(doc.text(), selection, |range| {
        let text: Tendril = change_fn(range.slice(doc.text().slice(..)));

        (range.from(), range.to(), Some(text))
    });

    doc.apply(&transaction, view.id);
}

fn switch_case(cx: &mut Context) {
    switch_case_impl(cx, |string| {
        string
            .chars()
            .flat_map(|ch| {
                if ch.is_lowercase() {
                    ch.to_uppercase().collect()
                } else if ch.is_uppercase() {
                    ch.to_lowercase().collect()
                } else {
                    vec![ch]
                }
            })
            .collect()
    });
}

fn switch_to_uppercase(cx: &mut Context) {
    switch_case_impl(cx, |string| {
        string.chunks().map(|chunk| chunk.to_uppercase()).collect()
    });
}

fn switch_to_lowercase(cx: &mut Context) {
    switch_case_impl(cx, |string| {
        string.chunks().map(|chunk| chunk.to_lowercase()).collect()
    });
}

pub fn scroll(cx: &mut Context, offset: usize, direction: Direction) {
    use Direction::*;
    let config = cx.editor.config();
    let (view, doc) = current!(cx.editor);

    let range = doc.selection(view.id).primary();
    let text = doc.text().slice(..);

    let cursor = range.cursor(text);
    let height = view.inner_height();

    let scrolloff = config.scrolloff.min(height / 2);
    let offset = match direction {
        Forward => offset as isize,
        Backward => -(offset as isize),
    };

    let doc_text = doc.text().slice(..);
    let viewport = view.inner_area(doc);
    let text_fmt = doc.text_format(viewport.width, None);
    let annotations = view.text_annotations(doc, None);
    (view.offset.anchor, view.offset.vertical_offset) = char_idx_at_visual_offset(
        doc_text,
        view.offset.anchor,
        view.offset.vertical_offset as isize + offset,
        0,
        &text_fmt,
        &annotations,
    );

    let head;
    match direction {
        Forward => {
            head = char_idx_at_visual_offset(
                doc_text,
                view.offset.anchor,
                (view.offset.vertical_offset + scrolloff) as isize,
                0,
                &text_fmt,
                &annotations,
            )
            .0;
            if head <= cursor {
                return;
            }
        }
        Backward => {
            head = char_idx_at_visual_offset(
                doc_text,
                view.offset.anchor,
                (view.offset.vertical_offset + height - scrolloff) as isize,
                0,
                &text_fmt,
                &annotations,
            )
            .0;
            if head >= cursor {
                return;
            }
        }
    }

    let anchor = if cx.editor.mode == Mode::Select {
        range.anchor
    } else {
        head
    };

    // replace primary selection with an empty selection at cursor pos
    let prim_sel = Range::new(anchor, head);
    let mut sel = doc.selection(view.id).clone();
    let idx = sel.primary_index();
    sel = sel.replace(idx, prim_sel);
    doc.set_selection(view.id, sel);
}

fn page_up(cx: &mut Context) {
    let view = view!(cx.editor);
    let offset = view.inner_height();
    scroll(cx, offset, Direction::Backward);
}

fn page_down(cx: &mut Context) {
    let view = view!(cx.editor);
    let offset = view.inner_height();
    scroll(cx, offset, Direction::Forward);
}

fn half_page_up(cx: &mut Context) {
    let view = view!(cx.editor);
    let offset = view.inner_height() / 2;
    scroll(cx, offset, Direction::Backward);
}

fn half_page_down(cx: &mut Context) {
    let view = view!(cx.editor);
    let offset = view.inner_height() / 2;
    scroll(cx, offset, Direction::Forward);
}

#[allow(deprecated)]
// currently uses the deprected `visual_coords_at_pos`/`pos_at_visual_coords` functions
// as this function ignores softwrapping (and virtual text) and instead only cares
// about "text visual position"
//
// TODO: implement a variant of that uses visual lines and respects virtual text
fn copy_selection_on_line(cx: &mut Context, direction: Direction) {
    use helix_core::{pos_at_visual_coords, visual_coords_at_pos};

    let count = cx.count();
    let (view, doc) = current!(cx.editor);
    let text = doc.text().slice(..);
    let selection = doc.selection(view.id);
    let mut ranges = SmallVec::with_capacity(selection.ranges().len() * (count + 1));
    ranges.extend_from_slice(selection.ranges());
    let mut primary_index = 0;
    for range in selection.iter() {
        let is_primary = *range == selection.primary();

        // The range is always head exclusive
        let (head, anchor) = if range.anchor < range.head {
            (range.head - 1, range.anchor)
        } else {
            (range.head, range.anchor.saturating_sub(1))
        };

        let tab_width = doc.tab_width();

        let head_pos = visual_coords_at_pos(text, head, tab_width);
        let anchor_pos = visual_coords_at_pos(text, anchor, tab_width);

        let height = std::cmp::max(head_pos.row, anchor_pos.row)
            - std::cmp::min(head_pos.row, anchor_pos.row)
            + 1;

        if is_primary {
            primary_index = ranges.len();
        }
        ranges.push(*range);

        let mut sels = 0;
        let mut i = 0;
        while sels < count {
            let offset = (i + 1) * height;

            let anchor_row = match direction {
                Direction::Forward => anchor_pos.row + offset,
                Direction::Backward => anchor_pos.row.saturating_sub(offset),
            };

            let head_row = match direction {
                Direction::Forward => head_pos.row + offset,
                Direction::Backward => head_pos.row.saturating_sub(offset),
            };

            if anchor_row >= text.len_lines() || head_row >= text.len_lines() {
                break;
            }

            let anchor =
                pos_at_visual_coords(text, Position::new(anchor_row, anchor_pos.col), tab_width);
            let head = pos_at_visual_coords(text, Position::new(head_row, head_pos.col), tab_width);

            // skip lines that are too short
            if visual_coords_at_pos(text, anchor, tab_width).col == anchor_pos.col
                && visual_coords_at_pos(text, head, tab_width).col == head_pos.col
            {
                if is_primary {
                    primary_index = ranges.len();
                }
                // This is Range::new(anchor, head), but it will place the cursor on the correct column
                ranges.push(Range::point(anchor).put_cursor(text, head, true));
                sels += 1;
            }

            if anchor_row == 0 && head_row == 0 {
                break;
            }

            i += 1;
        }
    }

    let selection = Selection::new(ranges, primary_index);
    doc.set_selection(view.id, selection);
}

fn copy_selection_on_prev_line(cx: &mut Context) {
    copy_selection_on_line(cx, Direction::Backward)
}

fn copy_selection_on_next_line(cx: &mut Context) {
    copy_selection_on_line(cx, Direction::Forward)
}

fn select_all(cx: &mut Context) {
    let (view, doc) = current!(cx.editor);

    let end = doc.text().len_chars();
    doc.set_selection(view.id, Selection::single(0, end))
}

fn select_regex(cx: &mut Context) {
    let reg = cx.register.unwrap_or('/');
    ui::regex_prompt(
        cx,
        "select:".into(),
        Some(reg),
        ui::completers::none,
        move |editor, regex, event| {
            let (view, doc) = current!(editor);
            if !matches!(event, PromptEvent::Update | PromptEvent::Validate) {
                return;
            }
            let text = doc.text().slice(..);
            if let Some(selection) =
                selection::select_on_matches(text, doc.selection(view.id), &regex)
            {
                doc.set_selection(view.id, selection);
            }
        },
    );
}

fn split_selection(cx: &mut Context) {
    let reg = cx.register.unwrap_or('/');
    ui::regex_prompt(
        cx,
        "split:".into(),
        Some(reg),
        ui::completers::none,
        move |editor, regex, event| {
            let (view, doc) = current!(editor);
            if !matches!(event, PromptEvent::Update | PromptEvent::Validate) {
                return;
            }
            let text = doc.text().slice(..);
            let selection = selection::split_on_matches(text, doc.selection(view.id), &regex);
            doc.set_selection(view.id, selection);
        },
    );
}

fn split_selection_on_newline(cx: &mut Context) {
    let (view, doc) = current!(cx.editor);
    let text = doc.text().slice(..);
    // only compile the regex once
    #[allow(clippy::trivial_regex)]
    static REGEX: Lazy<Regex> =
        Lazy::new(|| Regex::new(r"\r\n|[\n\r\u{000B}\u{000C}\u{0085}\u{2028}\u{2029}]").unwrap());
    let selection = selection::split_on_matches(text, doc.selection(view.id), &REGEX);
    doc.set_selection(view.id, selection);
}

fn merge_consecutive_selections(cx: &mut Context) {
    let (view, doc) = current!(cx.editor);
    let selection = doc.selection(view.id).clone().merge_consecutive_ranges();
    doc.set_selection(view.id, selection);
}

#[allow(clippy::too_many_arguments)]
fn search_impl(
    editor: &mut Editor,
    contents: &str,
    regex: &Regex,
    movement: Movement,
    direction: Direction,
    scrolloff: usize,
    wrap_around: bool,
    show_warnings: bool,
) {
    let (view, doc) = current!(editor);
    let text = doc.text().slice(..);
    let selection = doc.selection(view.id);

    // Get the right side of the primary block cursor for forward search, or the
    // grapheme before the start of the selection for reverse search.
    let start = match direction {
        Direction::Forward => text.char_to_byte(graphemes::ensure_grapheme_boundary_next(
            text,
            selection.primary().to(),
        )),
        Direction::Backward => text.char_to_byte(graphemes::ensure_grapheme_boundary_prev(
            text,
            selection.primary().from(),
        )),
    };

    // A regex::Match returns byte-positions in the str. In the case where we
    // do a reverse search and wraparound to the end, we don't need to search
    // the text before the current cursor position for matches, but by slicing
    // it out, we need to add it back to the position of the selection.
    let mut offset = 0;

    // use find_at to find the next match after the cursor, loop around the end
    // Careful, `Regex` uses `bytes` as offsets, not character indices!
    let mut mat = match direction {
        Direction::Forward => regex.find_at(contents, start),
        Direction::Backward => regex.find_iter(&contents[..start]).last(),
    };

    if mat.is_none() {
        if wrap_around {
            mat = match direction {
                Direction::Forward => regex.find(contents),
                Direction::Backward => {
                    offset = start;
                    regex.find_iter(&contents[start..]).last()
                }
            };
        }
        if show_warnings {
            if wrap_around && mat.is_some() {
                editor.set_status("Wrapped around document");
            } else {
                editor.set_error("No more matches");
            }
        }
    }

    let (view, doc) = current!(editor);
    let text = doc.text().slice(..);
    let selection = doc.selection(view.id);

    if let Some(mat) = mat {
        let start = text.byte_to_char(mat.start() + offset);
        let end = text.byte_to_char(mat.end() + offset);

        if end == 0 {
            // skip empty matches that don't make sense
            return;
        }

        // Determine range direction based on the primary range
        let primary = selection.primary();
        let range = Range::new(start, end).with_direction(primary.direction());

        let selection = match movement {
            Movement::Extend => selection.clone().push(range),
            Movement::Move => selection.clone().replace(selection.primary_index(), range),
        };

        doc.set_selection(view.id, selection);
        view.ensure_cursor_in_view_center(doc, scrolloff);
    };
}

fn search_completions(cx: &mut Context, reg: Option<char>) -> Vec<String> {
    let mut items = reg
        .and_then(|reg| cx.editor.registers.get(reg))
        .map_or(Vec::new(), |reg| reg.read().iter().take(200).collect());
    items.sort_unstable();
    items.dedup();
    items.into_iter().cloned().collect()
}

fn search(cx: &mut Context) {
    searcher(cx, Direction::Forward)
}

fn rsearch(cx: &mut Context) {
    searcher(cx, Direction::Backward)
}

fn searcher(cx: &mut Context, direction: Direction) {
    let reg = cx.register.unwrap_or('/');
    let config = cx.editor.config();
    let scrolloff = config.scrolloff;
    let wrap_around = config.search.wrap_around;

    let doc = doc!(cx.editor);

    // TODO: could probably share with select_on_matches?

    // HAXX: sadly we can't avoid allocating a single string for the whole buffer since we can't
    // feed chunks into the regex yet
    let contents = doc.text().slice(..).to_string();
    let completions = search_completions(cx, Some(reg));

    ui::regex_prompt(
        cx,
        "search:".into(),
        Some(reg),
        move |_editor: &Editor, input: &str| {
            completions
                .iter()
                .filter(|comp| comp.starts_with(input))
                .map(|comp| (0.., std::borrow::Cow::Owned(comp.clone())))
                .collect()
        },
        move |editor, regex, event| {
            if !matches!(event, PromptEvent::Update | PromptEvent::Validate) {
                return;
            }
            search_impl(
                editor,
                &contents,
                &regex,
                Movement::Move,
                direction,
                scrolloff,
                wrap_around,
                false,
            );
        },
    );
}

fn search_next_or_prev_impl(cx: &mut Context, movement: Movement, direction: Direction) {
    let count = cx.count();
    let config = cx.editor.config();
    let scrolloff = config.scrolloff;
    let (_, doc) = current!(cx.editor);
    let registers = &cx.editor.registers;
    if let Some(query) = registers.read('/').and_then(|query| query.last()) {
        let contents = doc.text().slice(..).to_string();
        let search_config = &config.search;
        let case_insensitive = if search_config.smart_case {
            !query.chars().any(char::is_uppercase)
        } else {
            false
        };
        let wrap_around = search_config.wrap_around;
        if let Ok(regex) = RegexBuilder::new(query)
            .case_insensitive(case_insensitive)
            .multi_line(true)
            .build()
        {
            for _ in 0..count {
                search_impl(
                    cx.editor,
                    &contents,
                    &regex,
                    movement,
                    direction,
                    scrolloff,
                    wrap_around,
                    true,
                );
            }
        } else {
            let error = format!("Invalid regex: {}", query);
            cx.editor.set_error(error);
        }
    }
}

fn search_next(cx: &mut Context) {
    search_next_or_prev_impl(cx, Movement::Move, Direction::Forward);
}

fn search_prev(cx: &mut Context) {
    search_next_or_prev_impl(cx, Movement::Move, Direction::Backward);
}
fn extend_search_next(cx: &mut Context) {
    search_next_or_prev_impl(cx, Movement::Extend, Direction::Forward);
}

fn extend_search_prev(cx: &mut Context) {
    search_next_or_prev_impl(cx, Movement::Extend, Direction::Backward);
}

fn search_selection(cx: &mut Context) {
    let (view, doc) = current!(cx.editor);
    let contents = doc.text().slice(..);

    let regex = doc
        .selection(view.id)
        .iter()
        .map(|selection| regex::escape(&selection.fragment(contents)))
        .collect::<HashSet<_>>() // Collect into hashset to deduplicate identical regexes
        .into_iter()
        .collect::<Vec<_>>()
        .join("|");

    let msg = format!("register '{}' set to '{}'", '/', &regex);
    cx.editor.registers.push('/', regex);
    cx.editor.set_status(msg);
}

fn make_search_word_bounded(cx: &mut Context) {
    let regex = match cx.editor.registers.last('/') {
        Some(regex) => regex,
        None => return,
    };
    let start_anchored = regex.starts_with("\\b");
    let end_anchored = regex.ends_with("\\b");

    if start_anchored && end_anchored {
        return;
    }

    let mut new_regex = String::with_capacity(
        regex.len() + if start_anchored { 0 } else { 2 } + if end_anchored { 0 } else { 2 },
    );

    if !start_anchored {
        new_regex.push_str("\\b");
    }
    new_regex.push_str(regex);
    if !end_anchored {
        new_regex.push_str("\\b");
    }

    let msg = format!("register '{}' set to '{}'", '/', &new_regex);
    cx.editor.registers.push('/', new_regex);
    cx.editor.set_status(msg);
}

fn global_search(cx: &mut Context) {
    #[derive(Debug)]
    struct FileResult {
        path: PathBuf,
        /// 0 indexed lines
        line_num: usize,
    }

    impl FileResult {
        fn new(path: &Path, line_num: usize) -> Self {
            Self {
                path: path.to_path_buf(),
                line_num,
            }
        }
    }

    impl ui::menu::Item for FileResult {
        type Data = Option<PathBuf>;

        fn format(&self, current_path: &Self::Data) -> Row {
            let relative_path = helix_core::path::get_relative_path(&self.path)
                .to_string_lossy()
                .into_owned();
            if current_path
                .as_ref()
                .map(|p| p == &self.path)
                .unwrap_or(false)
            {
                format!("{} (*)", relative_path).into()
            } else {
                relative_path.into()
            }
        }
    }

    let (all_matches_sx, all_matches_rx) = tokio::sync::mpsc::unbounded_channel::<FileResult>();
    let config = cx.editor.config();
    let smart_case = config.search.smart_case;
    let file_picker_config = config.file_picker.clone();

    let reg = cx.register.unwrap_or('/');

    let completions = search_completions(cx, Some(reg));
    ui::regex_prompt(
        cx,
        "global-search:".into(),
        Some(reg),
        move |_editor: &Editor, input: &str| {
            completions
                .iter()
                .filter(|comp| comp.starts_with(input))
                .map(|comp| (0.., std::borrow::Cow::Owned(comp.clone())))
                .collect()
        },
        move |_editor, regex, event| {
            if event != PromptEvent::Validate {
                return;
            }

            if let Ok(matcher) = RegexMatcherBuilder::new()
                .case_smart(smart_case)
                .build(regex.as_str())
            {
                let searcher = SearcherBuilder::new()
                    .binary_detection(BinaryDetection::quit(b'\x00'))
                    .build();

                let search_root = std::env::current_dir()
                    .expect("Global search error: Failed to get current dir");
                let dedup_symlinks = file_picker_config.deduplicate_links;
                let absolute_root = search_root
                    .canonicalize()
                    .unwrap_or_else(|_| search_root.clone());

                WalkBuilder::new(search_root)
                    .hidden(file_picker_config.hidden)
                    .parents(file_picker_config.parents)
                    .ignore(file_picker_config.ignore)
                    .follow_links(file_picker_config.follow_symlinks)
                    .git_ignore(file_picker_config.git_ignore)
                    .git_global(file_picker_config.git_global)
                    .git_exclude(file_picker_config.git_exclude)
                    .max_depth(file_picker_config.max_depth)
                    .filter_entry(move |entry| {
                        filter_picker_entry(entry, &absolute_root, dedup_symlinks)
                    })
                    .build_parallel()
                    .run(|| {
                        let mut searcher = searcher.clone();
                        let matcher = matcher.clone();
                        let all_matches_sx = all_matches_sx.clone();
                        Box::new(move |entry: Result<DirEntry, ignore::Error>| -> WalkState {
                            let entry = match entry {
                                Ok(entry) => entry,
                                Err(_) => return WalkState::Continue,
                            };

                            match entry.file_type() {
                                Some(entry) if entry.is_file() => {}
                                // skip everything else
                                _ => return WalkState::Continue,
                            };

                            let result = searcher.search_path(
                                &matcher,
                                entry.path(),
                                sinks::UTF8(|line_num, _| {
                                    all_matches_sx
                                        .send(FileResult::new(entry.path(), line_num as usize - 1))
                                        .unwrap();

                                    Ok(true)
                                }),
                            );

                            if let Err(err) = result {
                                log::error!(
                                    "Global search error: {}, {}",
                                    entry.path().display(),
                                    err
                                );
                            }
                            WalkState::Continue
                        })
                    });
            } else {
                // Otherwise do nothing
                // log::warn!("Global Search Invalid Pattern")
            }
        },
    );

    let current_path = doc_mut!(cx.editor).path().cloned();

    let show_picker = async move {
        let all_matches: Vec<FileResult> =
            UnboundedReceiverStream::new(all_matches_rx).collect().await;
        let call: job::Callback = Callback::EditorCompositor(Box::new(
            move |editor: &mut Editor, compositor: &mut Compositor| {
                if all_matches.is_empty() {
                    editor.set_status("No matches found");
                    return;
                }

                let picker = FilePicker::new(
                    all_matches,
                    current_path,
                    move |cx, FileResult { path, line_num }, action| {
                        match cx.editor.open(path, action) {
                            Ok(_) => {}
                            Err(e) => {
                                cx.editor.set_error(format!(
                                    "Failed to open file '{}': {}",
                                    path.display(),
                                    e
                                ));
                                return;
                            }
                        }

                        let line_num = *line_num;
                        let (view, doc) = current!(cx.editor);
                        let text = doc.text();
                        if line_num >= text.len_lines() {
                            cx.editor.set_error("The line you jumped to does not exist anymore because the file has changed.");
                            return;
                        }
                        let start = text.line_to_char(line_num);
                        let end = text.line_to_char((line_num + 1).min(text.len_lines()));

                        doc.set_selection(view.id, Selection::single(start, end));
                        align_view(doc, view, Align::Center);
                    },
                    |_editor, FileResult { path, line_num }| {
                        Some((path.clone().into(), Some((*line_num, *line_num))))
                    },
                );
                compositor.push(Box::new(overlayed(picker)));
            },
        ));
        Ok(call)
    };
    cx.jobs.callback(show_picker);
}

enum Extend {
    Above,
    Below,
}

fn extend_line(cx: &mut Context) {
    let (view, doc) = current_ref!(cx.editor);
    let extend = match doc.selection(view.id).primary().direction() {
        Direction::Forward => Extend::Below,
        Direction::Backward => Extend::Above,
    };
    extend_line_impl(cx, extend);
}

fn extend_line_below(cx: &mut Context) {
    extend_line_impl(cx, Extend::Below);
}

fn extend_line_above(cx: &mut Context) {
    extend_line_impl(cx, Extend::Above);
}

fn extend_line_impl(cx: &mut Context, extend: Extend) {
    let count = cx.count();
    let (view, doc) = current!(cx.editor);

    let text = doc.text();
    let selection = doc.selection(view.id).clone().transform(|range| {
        let (start_line, end_line) = range.line_range(text.slice(..));

        let start = text.line_to_char(start_line);
        let end = text.line_to_char(
            (end_line + 1) // newline of end_line
                .min(text.len_lines()),
        );

        // extend to previous/next line if current line is selected
        let (anchor, head) = if range.from() == start && range.to() == end {
            match extend {
                Extend::Above => (end, text.line_to_char(start_line.saturating_sub(count))),
                Extend::Below => (
                    start,
                    text.line_to_char((end_line + count + 1).min(text.len_lines())),
                ),
            }
        } else {
            match extend {
                Extend::Above => (end, text.line_to_char(start_line.saturating_sub(count - 1))),
                Extend::Below => (
                    start,
                    text.line_to_char((end_line + count).min(text.len_lines())),
                ),
            }
        };

        Range::new(anchor, head)
    });

    doc.set_selection(view.id, selection);
}

fn extend_to_line_bounds(cx: &mut Context) {
    let (view, doc) = current!(cx.editor);

    doc.set_selection(
        view.id,
        doc.selection(view.id).clone().transform(|range| {
            let text = doc.text();

            let (start_line, end_line) = range.line_range(text.slice(..));
            let start = text.line_to_char(start_line);
            let end = text.line_to_char((end_line + 1).min(text.len_lines()));

            Range::new(start, end).with_direction(range.direction())
        }),
    );
}

fn shrink_to_line_bounds(cx: &mut Context) {
    let (view, doc) = current!(cx.editor);

    doc.set_selection(
        view.id,
        doc.selection(view.id).clone().transform(|range| {
            let text = doc.text();

            let (start_line, end_line) = range.line_range(text.slice(..));

            // Do nothing if the selection is within one line to prevent
            // conditional logic for the behavior of this command
            if start_line == end_line {
                return range;
            }

            let mut start = text.line_to_char(start_line);

            // line_to_char gives us the start position of the line, so
            // we need to get the start position of the next line. In
            // the editor, this will correspond to the cursor being on
            // the EOL whitespace character, which is what we want.
            let mut end = text.line_to_char((end_line + 1).min(text.len_lines()));

            if start != range.from() {
                start = text.line_to_char((start_line + 1).min(text.len_lines()));
            }

            if end != range.to() {
                end = text.line_to_char(end_line);
            }

            Range::new(start, end).with_direction(range.direction())
        }),
    );
}

enum Operation {
    Delete,
    Change,
}

fn delete_selection_impl(cx: &mut Context, op: Operation) {
    let (view, doc) = current!(cx.editor);

    let selection = doc.selection(view.id);

    if cx.register != Some('_') {
        // first yank the selection
        let text = doc.text().slice(..);
        let values: Vec<String> = selection.fragments(text).map(Cow::into_owned).collect();
        let reg_name = cx.register.unwrap_or('"');
        cx.editor.registers.write(reg_name, values);
    };

    // then delete
    let transaction = Transaction::change_by_selection(doc.text(), selection, |range| {
        (range.from(), range.to(), None)
    });
    doc.apply(&transaction, view.id);

    match op {
        Operation::Delete => {
            // exit select mode, if currently in select mode
            exit_select_mode(cx);
        }
        Operation::Change => {
            enter_insert_mode(cx);
        }
    }
}

#[inline]
fn delete_selection_insert_mode(doc: &mut Document, view: &mut View, selection: &Selection) {
    let transaction = Transaction::change_by_selection(doc.text(), selection, |range| {
        (range.from(), range.to(), None)
    });
    doc.apply(&transaction, view.id);
}

fn delete_selection(cx: &mut Context) {
    delete_selection_impl(cx, Operation::Delete);
}

fn delete_selection_noyank(cx: &mut Context) {
    cx.register = Some('_');
    delete_selection_impl(cx, Operation::Delete);
}

fn change_selection(cx: &mut Context) {
    delete_selection_impl(cx, Operation::Change);
}

fn change_selection_noyank(cx: &mut Context) {
    cx.register = Some('_');
    delete_selection_impl(cx, Operation::Change);
}

fn collapse_selection(cx: &mut Context) {
    let (view, doc) = current!(cx.editor);
    let text = doc.text().slice(..);

    let selection = doc.selection(view.id).clone().transform(|range| {
        let pos = range.cursor(text);
        Range::new(pos, pos)
    });
    doc.set_selection(view.id, selection);
}

fn flip_selections(cx: &mut Context) {
    let (view, doc) = current!(cx.editor);

    let selection = doc
        .selection(view.id)
        .clone()
        .transform(|range| range.flip());
    doc.set_selection(view.id, selection);
}

fn ensure_selections_forward(cx: &mut Context) {
    let (view, doc) = current!(cx.editor);

    let selection = doc
        .selection(view.id)
        .clone()
        .transform(|r| r.with_direction(Direction::Forward));

    doc.set_selection(view.id, selection);
}

fn enter_insert_mode(cx: &mut Context) {
    cx.editor.mode = Mode::Insert;
}

// inserts at the start of each selection
fn insert_mode(cx: &mut Context) {
    enter_insert_mode(cx);
    let (view, doc) = current!(cx.editor);

    log::trace!(
        "entering insert mode with sel: {:?}, text: {:?}",
        doc.selection(view.id),
        doc.text().to_string()
    );

    let selection = doc
        .selection(view.id)
        .clone()
        .transform(|range| Range::new(range.to(), range.from()));

    doc.set_selection(view.id, selection);
}

// inserts at the end of each selection
fn append_mode(cx: &mut Context) {
    enter_insert_mode(cx);
    let (view, doc) = current!(cx.editor);
    doc.restore_cursor = true;
    let text = doc.text().slice(..);

    // Make sure there's room at the end of the document if the last
    // selection butts up against it.
    let end = text.len_chars();
    let last_range = doc
        .selection(view.id)
        .iter()
        .last()
        .expect("selection should always have at least one range");
    if !last_range.is_empty() && last_range.to() == end {
        let transaction = Transaction::change(
            doc.text(),
            [(end, end, Some(doc.line_ending.as_str().into()))].into_iter(),
        );
        doc.apply(&transaction, view.id);
    }

    let selection = doc.selection(view.id).clone().transform(|range| {
        Range::new(
            range.from(),
            graphemes::next_grapheme_boundary(doc.text().slice(..), range.to()),
        )
    });
    doc.set_selection(view.id, selection);
}

fn file_picker(cx: &mut Context) {
    // We don't specify language markers, root will be the root of the current
    // git repo or the current dir if we're not in a repo
    let root = find_root(None, &[]);
    let picker = ui::file_picker(root, &cx.editor.config());
    cx.push_layer(Box::new(overlayed(picker)));
}

fn file_picker_in_current_buffer_directory(cx: &mut Context) {
    let doc_dir = doc!(cx.editor)
        .path()
        .and_then(|path| path.parent().map(|path| path.to_path_buf()));

    let path = match doc_dir {
        Some(path) => path,
        None => {
            cx.editor.set_error("current buffer has no path or parent");
            return;
        }
    };

    let picker = ui::file_picker(path, &cx.editor.config());
    cx.push_layer(Box::new(overlayed(picker)));
}
fn file_picker_in_current_directory(cx: &mut Context) {
    let cwd = std::env::current_dir().unwrap_or_else(|_| PathBuf::from("./"));
    let picker = ui::file_picker(cwd, &cx.editor.config());
    cx.push_layer(Box::new(overlayed(picker)));
}

fn buffer_picker(cx: &mut Context) {
    let current = view!(cx.editor).doc;

    struct BufferMeta {
        id: DocumentId,
        path: Option<PathBuf>,
        is_modified: bool,
        is_current: bool,
    }

    impl ui::menu::Item for BufferMeta {
        type Data = ();

        fn format(&self, _data: &Self::Data) -> Row {
            let path = self
                .path
                .as_deref()
                .map(helix_core::path::get_relative_path);
            let path = match path.as_deref().and_then(Path::to_str) {
                Some(path) => path,
                None => SCRATCH_BUFFER_NAME,
            };

            let mut flags = String::new();
            if self.is_modified {
                flags.push('+');
            }
            if self.is_current {
                flags.push('*');
            }

            Row::new([self.id.to_string(), flags, path.to_string()])
        }
    }

    let new_meta = |doc: &Document| BufferMeta {
        id: doc.id(),
        path: doc.path().cloned(),
        is_modified: doc.is_modified(),
        is_current: doc.id() == current,
    };

    let picker = FilePicker::new(
        cx.editor
            .documents
            .values()
            .map(|doc| new_meta(doc))
            .collect(),
        (),
        |cx, meta, action| {
            cx.editor.switch(meta.id, action);
        },
        |editor, meta| {
            let doc = &editor.documents.get(&meta.id)?;
            let &view_id = doc.selections().keys().next()?;
            let line = doc
                .selection(view_id)
                .primary()
                .cursor_line(doc.text().slice(..));
            Some((meta.id.into(), Some((line, line))))
        },
    );
    cx.push_layer(Box::new(overlayed(picker)));
}

fn jumplist_picker(cx: &mut Context) {
    struct JumpMeta {
        id: DocumentId,
        path: Option<PathBuf>,
        selection: Selection,
        text: String,
        is_current: bool,
    }

    impl ui::menu::Item for JumpMeta {
        type Data = ();

        fn format(&self, _data: &Self::Data) -> Row {
            let path = self
                .path
                .as_deref()
                .map(helix_core::path::get_relative_path);
            let path = match path.as_deref().and_then(Path::to_str) {
                Some(path) => path,
                None => SCRATCH_BUFFER_NAME,
            };

            let mut flags = Vec::new();
            if self.is_current {
                flags.push("*");
            }

            let flag = if flags.is_empty() {
                "".into()
            } else {
                format!(" ({})", flags.join(""))
            };
            format!("{} {}{} {}", self.id, path, flag, self.text).into()
        }
    }

    let new_meta = |view: &View, doc_id: DocumentId, selection: Selection| {
        let doc = &cx.editor.documents.get(&doc_id);
        let text = doc.map_or("".into(), |d| {
            selection
                .fragments(d.text().slice(..))
                .map(Cow::into_owned)
                .collect::<Vec<_>>()
                .join(" ")
        });

        JumpMeta {
            id: doc_id,
            path: doc.and_then(|d| d.path().cloned()),
            selection,
            text,
            is_current: view.doc == doc_id,
        }
    };

    let picker = FilePicker::new(
        cx.editor
            .tree
            .views()
            .flat_map(|(view, _)| {
                view.jumps
                    .iter()
                    .map(|(doc_id, selection)| new_meta(view, *doc_id, selection.clone()))
            })
            .collect(),
        (),
        |cx, meta, action| {
            cx.editor.switch(meta.id, action);
            let config = cx.editor.config();
            let (view, doc) = current!(cx.editor);
            doc.set_selection(view.id, meta.selection.clone());
            view.ensure_cursor_in_view_center(doc, config.scrolloff);
        },
        |editor, meta| {
            let doc = &editor.documents.get(&meta.id)?;
            let line = meta.selection.primary().cursor_line(doc.text().slice(..));
            Some((meta.path.clone()?.into(), Some((line, line))))
        },
    );
    cx.push_layer(Box::new(overlayed(picker)));
}

// NOTE: does not present aliases
impl ui::menu::Item for MappableCommand {
    type Data = CommandList;

    fn format(&self, command_list: &Self::Data) -> Row {
        match self {
            MappableCommand::Typable {
                description, name, ..
            } => {
                let mut row: Vec<Cell> = vec![
                    Cell::from(name.as_str()),
                    Cell::from(""),
                    Cell::from(description.as_str()),
                ];
                match command_list.get(name as &String) {
                    Some(key_events) => {
                        row[1] = Cell::from(format_key_events(key_events));
                    }
                    None => {}
                }
                return Row::new(row);
            }
            MappableCommand::Static {
                description: doc,
                name,
                ..
            } => {
                let mut row: Vec<Cell> = vec![Cell::from(*name), Cell::from(""), Cell::from(*doc)];
                match command_list.get(*name) {
                    Some(key_events) => {
                        row[1] = Cell::from(format_key_events(key_events));
                    }
                    None => {}
                }
                return Row::new(row);
            }
        }

        // TODO: Generalize into a Vec<String> Display implemention?
        fn format_key_events(key_events: &Vec<String>) -> String {
            let mut result_string: String = String::new();
            for key_event in key_events {
                if !result_string.is_empty() {
                    result_string.push_str(", ");
                }
                result_string.push_str(key_event);
            }
            result_string
        }
    }
}

pub fn command_palette(cx: &mut Context) {
    cx.callback = Some(Box::new(
        move |compositor: &mut Compositor, cx: &mut compositor::Context| {
            let keymap_command_lists = compositor
                .find::<ui::EditorView>()
                .unwrap()
                .keymap
                .command_list(&cx.editor.mode);

            let mut commands: Vec<MappableCommand> = MappableCommand::STATIC_COMMAND_LIST.into();
            commands.extend(typed::TYPABLE_COMMAND_LIST.iter().map(|cmd| {
                MappableCommand::Typable {
                    name: cmd.name.to_owned(),
                    description: cmd.doc.to_owned(),
                    args: Vec::new(),
                }
            }));

            let picker = Picker::new(
                commands,
                keymap_command_lists,
                move |cx, command, _action| {
                    let mut ctx = Context {
                        register: None,
                        count: std::num::NonZeroUsize::new(1),
                        editor: cx.editor,
                        callback: None,
                        on_next_key_callback: None,
                        jobs: cx.jobs,
                    };
                    let focus = view!(ctx.editor).id;

                    command.execute(&mut ctx);

                    if ctx.editor.tree.contains(focus) {
                        let config = ctx.editor.config();
                        let mode = ctx.editor.mode();
                        let view = view_mut!(ctx.editor, focus);
                        let doc = doc_mut!(ctx.editor, &view.doc);

                        view.ensure_cursor_in_view(doc, config.scrolloff);

                        if mode != Mode::Insert {
                            doc.append_changes_to_history(view);
                        }
                    }
                },
            );
            compositor.push(Box::new(overlayed(picker)));
        },
    ));
}

fn last_picker(cx: &mut Context) {
    // TODO: last picker does not seem to work well with buffer_picker
    cx.callback = Some(Box::new(|compositor, cx| {
        if let Some(picker) = compositor.last_picker.take() {
            compositor.push(picker);
        } else {
            cx.editor.set_error("no last picker")
        }
    }));
}

// I inserts at the first nonwhitespace character of each line with a selection
fn insert_at_line_start(cx: &mut Context) {
    goto_first_nonwhitespace(cx);
    enter_insert_mode(cx);
}

// A inserts at the end of each line with a selection
fn insert_at_line_end(cx: &mut Context) {
    enter_insert_mode(cx);
    let (view, doc) = current!(cx.editor);

    let selection = doc.selection(view.id).clone().transform(|range| {
        let text = doc.text().slice(..);
        let line = range.cursor_line(text);
        let pos = line_end_char_index(&text, line);
        Range::new(pos, pos)
    });
    doc.set_selection(view.id, selection);
}

// Creates an LspCallback that waits for formatting changes to be computed. When they're done,
// it applies them, but only if the doc hasn't changed.
//
// TODO: provide some way to cancel this, probably as part of a more general job cancellation
// scheme
async fn make_format_callback(
    doc_id: DocumentId,
    doc_version: i32,
    view_id: ViewId,
    format: impl Future<Output = Result<Transaction, FormatterError>> + Send + 'static,
    write: Option<(Option<PathBuf>, bool)>,
) -> anyhow::Result<job::Callback> {
    let format = format.await;

    let call: job::Callback = Callback::Editor(Box::new(move |editor| {
        if !editor.documents.contains_key(&doc_id) || !editor.tree.contains(view_id) {
            return;
        }

        let scrolloff = editor.config().scrolloff;
        let doc = doc_mut!(editor, &doc_id);
        let view = view_mut!(editor, view_id);

        if let Ok(format) = format {
            if doc.version() == doc_version {
                doc.apply(&format, view.id);
                doc.append_changes_to_history(view);
                doc.detect_indent_and_line_ending();
                view.ensure_cursor_in_view(doc, scrolloff);
            } else {
                log::info!("discarded formatting changes because the document changed");
            }
        }

        if let Some((path, force)) = write {
            let id = doc.id();
            if let Err(err) = editor.save(id, path, force) {
                editor.set_error(format!("Error saving: {}", err));
            }
        }
    }));

    Ok(call)
}

#[derive(PartialEq, Eq)]
pub enum Open {
    Below,
    Above,
}

fn open(cx: &mut Context, open: Open) {
    let count = cx.count();
    enter_insert_mode(cx);
    let (view, doc) = current!(cx.editor);

    let text = doc.text().slice(..);
    let contents = doc.text();
    let selection = doc.selection(view.id);

    let mut ranges = SmallVec::with_capacity(selection.len());
    let mut offs = 0;

    let mut transaction = Transaction::change_by_selection(contents, selection, |range| {
        let cursor_line = text.char_to_line(match open {
            Open::Below => graphemes::prev_grapheme_boundary(text, range.to()),
            Open::Above => range.from(),
        });
        let new_line = match open {
            // adjust position to the end of the line (next line - 1)
            Open::Below => cursor_line + 1,
            // adjust position to the end of the previous line (current line - 1)
            Open::Above => cursor_line,
        };

        // Index to insert newlines after, as well as the char width
        // to use to compensate for those inserted newlines.
        let (line_end_index, line_end_offset_width) = if new_line == 0 {
            (0, 0)
        } else {
            (
                line_end_char_index(&doc.text().slice(..), new_line.saturating_sub(1)),
                doc.line_ending.len_chars(),
            )
        };

        let indent = indent::indent_for_newline(
            doc.language_config(),
            doc.syntax(),
            &doc.indent_style,
            doc.tab_width(),
            text,
            new_line.saturating_sub(1),
            line_end_index,
            cursor_line,
        );
        let indent_len = indent.len();
        let mut text = String::with_capacity(1 + indent_len);
        text.push_str(doc.line_ending.as_str());
        text.push_str(&indent);
        let text = text.repeat(count);

        // calculate new selection ranges
        let pos = offs + line_end_index + line_end_offset_width;
        for i in 0..count {
            // pos                    -> beginning of reference line,
            // + (i * (1+indent_len)) -> beginning of i'th line from pos
            // + indent_len ->        -> indent for i'th line
            ranges.push(Range::point(pos + (i * (1 + indent_len)) + indent_len));
        }

        offs += text.chars().count();

        (line_end_index, line_end_index, Some(text.into()))
    });

    transaction = transaction.with_selection(Selection::new(ranges, selection.primary_index()));

    doc.apply(&transaction, view.id);
}

// o inserts a new line after each line with a selection
fn open_below(cx: &mut Context) {
    open(cx, Open::Below)
}

// O inserts a new line before each line with a selection
fn open_above(cx: &mut Context) {
    open(cx, Open::Above)
}

fn normal_mode(cx: &mut Context) {
    cx.editor.enter_normal_mode();
}

// Store a jump on the jumplist.
fn push_jump(view: &mut View, doc: &Document) {
    let jump = (doc.id(), doc.selection(view.id).clone());
    view.jumps.push(jump);
}

fn goto_line(cx: &mut Context) {
    goto_line_impl(cx.editor, cx.count)
}

fn goto_line_impl(editor: &mut Editor, count: Option<NonZeroUsize>) {
    if let Some(count) = count {
        let (view, doc) = current!(editor);
        let text = doc.text().slice(..);
        let max_line = if text.line(text.len_lines() - 1).len_chars() == 0 {
            // If the last line is blank, don't jump to it.
            text.len_lines().saturating_sub(2)
        } else {
            text.len_lines() - 1
        };
        let line_idx = std::cmp::min(count.get() - 1, max_line);
        let pos = text.line_to_char(line_idx);
        let selection = doc
            .selection(view.id)
            .clone()
            .transform(|range| range.put_cursor(text, pos, editor.mode == Mode::Select));

        push_jump(view, doc);
        doc.set_selection(view.id, selection);
    }
}

fn goto_last_line(cx: &mut Context) {
    let (view, doc) = current!(cx.editor);
    let text = doc.text().slice(..);
    let line_idx = if text.line(text.len_lines() - 1).len_chars() == 0 {
        // If the last line is blank, don't jump to it.
        text.len_lines().saturating_sub(2)
    } else {
        text.len_lines() - 1
    };
    let pos = text.line_to_char(line_idx);
    let selection = doc
        .selection(view.id)
        .clone()
        .transform(|range| range.put_cursor(text, pos, cx.editor.mode == Mode::Select));

    push_jump(view, doc);
    doc.set_selection(view.id, selection);
}

fn goto_last_accessed_file(cx: &mut Context) {
    let view = view_mut!(cx.editor);
    if let Some(alt) = view.docs_access_history.pop() {
        cx.editor.switch(alt, Action::Replace);
    } else {
        cx.editor.set_error("no last accessed buffer")
    }
}

fn goto_last_modification(cx: &mut Context) {
    let (view, doc) = current!(cx.editor);
    let pos = doc.history.get_mut().last_edit_pos();
    let text = doc.text().slice(..);
    if let Some(pos) = pos {
        let selection = doc
            .selection(view.id)
            .clone()
            .transform(|range| range.put_cursor(text, pos, cx.editor.mode == Mode::Select));
        doc.set_selection(view.id, selection);
    }
}

fn goto_last_modified_file(cx: &mut Context) {
    let view = view!(cx.editor);
    let alternate_file = view
        .last_modified_docs
        .into_iter()
        .flatten()
        .find(|&id| id != view.doc);
    if let Some(alt) = alternate_file {
        cx.editor.switch(alt, Action::Replace);
    } else {
        cx.editor.set_error("no last modified buffer")
    }
}

fn select_mode(cx: &mut Context) {
    let (view, doc) = current!(cx.editor);
    let text = doc.text().slice(..);

    // Make sure end-of-document selections are also 1-width.
    // (With the exception of being in an empty document, of course.)
    let selection = doc.selection(view.id).clone().transform(|range| {
        if range.is_empty() && range.head == text.len_chars() {
            Range::new(
                graphemes::prev_grapheme_boundary(text, range.anchor),
                range.head,
            )
        } else {
            range
        }
    });
    doc.set_selection(view.id, selection);

    cx.editor.mode = Mode::Select;
}

fn exit_select_mode(cx: &mut Context) {
    if cx.editor.mode == Mode::Select {
        cx.editor.mode = Mode::Normal;
    }
}

fn goto_first_diag(cx: &mut Context) {
    let (view, doc) = current!(cx.editor);
    let selection = match doc.diagnostics().first() {
        Some(diag) => Selection::single(diag.range.start, diag.range.end),
        None => return,
    };
    doc.set_selection(view.id, selection);
    align_view(doc, view, Align::Center);
}

fn goto_last_diag(cx: &mut Context) {
    let (view, doc) = current!(cx.editor);
    let selection = match doc.diagnostics().last() {
        Some(diag) => Selection::single(diag.range.start, diag.range.end),
        None => return,
    };
    doc.set_selection(view.id, selection);
    align_view(doc, view, Align::Center);
}

fn goto_next_diag(cx: &mut Context) {
    let (view, doc) = current!(cx.editor);

    let cursor_pos = doc
        .selection(view.id)
        .primary()
        .cursor(doc.text().slice(..));

    let diag = doc
        .diagnostics()
        .iter()
        .find(|diag| diag.range.start > cursor_pos)
        .or_else(|| doc.diagnostics().first());

    let selection = match diag {
        Some(diag) => Selection::single(diag.range.start, diag.range.end),
        None => return,
    };
    doc.set_selection(view.id, selection);
    align_view(doc, view, Align::Center);
}

fn goto_prev_diag(cx: &mut Context) {
    let (view, doc) = current!(cx.editor);

    let cursor_pos = doc
        .selection(view.id)
        .primary()
        .cursor(doc.text().slice(..));

    let diag = doc
        .diagnostics()
        .iter()
        .rev()
        .find(|diag| diag.range.start < cursor_pos)
        .or_else(|| doc.diagnostics().last());

    let selection = match diag {
        // NOTE: the selection is reversed because we're jumping to the
        // previous diagnostic.
        Some(diag) => Selection::single(diag.range.end, diag.range.start),
        None => return,
    };
    doc.set_selection(view.id, selection);
    align_view(doc, view, Align::Center);
}

fn goto_first_change(cx: &mut Context) {
    goto_first_change_impl(cx, false);
}

fn goto_last_change(cx: &mut Context) {
    goto_first_change_impl(cx, true);
}

fn goto_first_change_impl(cx: &mut Context, reverse: bool) {
    let editor = &mut cx.editor;
    let (view, doc) = current!(editor);
    if let Some(handle) = doc.diff_handle() {
        let hunk = {
            let hunks = handle.hunks();
            let idx = if reverse {
                hunks.len().saturating_sub(1)
            } else {
                0
            };
            hunks.nth_hunk(idx)
        };
        if hunk != Hunk::NONE {
            let range = hunk_range(hunk, doc.text().slice(..));
            doc.set_selection(view.id, Selection::single(range.anchor, range.head));
        }
    }
}

fn goto_next_change(cx: &mut Context) {
    goto_next_change_impl(cx, Direction::Forward)
}

fn goto_prev_change(cx: &mut Context) {
    goto_next_change_impl(cx, Direction::Backward)
}

fn goto_next_change_impl(cx: &mut Context, direction: Direction) {
    let count = cx.count() as u32 - 1;
    let motion = move |editor: &mut Editor| {
        let (view, doc) = current!(editor);
        let doc_text = doc.text().slice(..);
        let diff_handle = if let Some(diff_handle) = doc.diff_handle() {
            diff_handle
        } else {
            editor.set_status("Diff is not available in current buffer");
            return;
        };

        let selection = doc.selection(view.id).clone().transform(|range| {
            let cursor_line = range.cursor_line(doc_text) as u32;

            let hunks = diff_handle.hunks();
            let hunk_idx = match direction {
                Direction::Forward => hunks
                    .next_hunk(cursor_line)
                    .map(|idx| (idx + count).min(hunks.len() - 1)),
                Direction::Backward => hunks
                    .prev_hunk(cursor_line)
                    .map(|idx| idx.saturating_sub(count)),
            };
            // TODO refactor with let..else once MSRV reaches 1.65
            let hunk_idx = if let Some(hunk_idx) = hunk_idx {
                hunk_idx
            } else {
                return range;
            };
            let hunk = hunks.nth_hunk(hunk_idx);
            let new_range = hunk_range(hunk, doc_text);
            if editor.mode == Mode::Select {
                let head = if new_range.head < range.anchor {
                    new_range.anchor
                } else {
                    new_range.head
                };

                Range::new(range.anchor, head)
            } else {
                new_range.with_direction(direction)
            }
        });

        doc.set_selection(view.id, selection)
    };
    motion(cx.editor);
    cx.editor.last_motion = Some(Motion(Box::new(motion)));
}

/// Returns the [Range] for a [Hunk] in the given text.
/// Additions and modifications cover the added and modified ranges.
/// Deletions are represented as the point at the start of the deletion hunk.
fn hunk_range(hunk: Hunk, text: RopeSlice) -> Range {
    let anchor = text.line_to_char(hunk.after.start as usize);
    let head = if hunk.after.is_empty() {
        anchor + 1
    } else {
        text.line_to_char(hunk.after.end as usize)
    };

    Range::new(anchor, head)
}

pub mod insert {
    use super::*;
    pub type Hook = fn(&Rope, &Selection, char) -> Option<Transaction>;
    pub type PostHook = fn(&mut Context, char);

    /// Exclude the cursor in range.
    fn exclude_cursor(text: RopeSlice, range: Range, cursor: Range) -> Range {
        if range.to() == cursor.to() && text.len_chars() != cursor.to() {
            Range::new(
                range.from(),
                graphemes::prev_grapheme_boundary(text, cursor.to()),
            )
        } else {
            range
        }
    }

    // It trigger completion when idle timer reaches deadline
    // Only trigger completion if the word under cursor is longer than n characters
    pub fn idle_completion(cx: &mut Context) {
        let config = cx.editor.config();
        let (view, doc) = current!(cx.editor);
        let text = doc.text().slice(..);
        let cursor = doc.selection(view.id).primary().cursor(text);

        use helix_core::chars::char_is_word;
        let mut iter = text.chars_at(cursor);
        iter.reverse();
        for _ in 0..config.completion_trigger_len {
            match iter.next() {
                Some(c) if char_is_word(c) => {}
                _ => return,
            }
        }
        super::completion(cx);
    }

    fn language_server_completion(cx: &mut Context, ch: char) {
        let config = cx.editor.config();
        if !config.auto_completion {
            return;
        }

        use helix_lsp::lsp;
        // if ch matches completion char, trigger completion
        let doc = doc_mut!(cx.editor);
        let language_server = match doc.language_server() {
            Some(language_server) => language_server,
            None => return,
        };

        let capabilities = language_server.capabilities();

        if let Some(lsp::CompletionOptions {
            trigger_characters: Some(triggers),
            ..
        }) = &capabilities.completion_provider
        {
            // TODO: what if trigger is multiple chars long
            if triggers.iter().any(|trigger| trigger.contains(ch)) {
                cx.editor.clear_idle_timer();
                super::completion(cx);
            }
        }
    }

    fn signature_help(cx: &mut Context, ch: char) {
        use helix_lsp::lsp;
        // if ch matches signature_help char, trigger
        let doc = doc_mut!(cx.editor);
        // The language_server!() macro is not used here since it will
        // print an "LSP not active for current buffer" message on
        // every keypress.
        let language_server = match doc.language_server() {
            Some(language_server) => language_server,
            None => return,
        };

        let capabilities = language_server.capabilities();

        if let lsp::ServerCapabilities {
            signature_help_provider:
                Some(lsp::SignatureHelpOptions {
                    trigger_characters: Some(triggers),
                    // TODO: retrigger_characters
                    ..
                }),
            ..
        } = capabilities
        {
            // TODO: what if trigger is multiple chars long
            let is_trigger = triggers.iter().any(|trigger| trigger.contains(ch));
            // lsp doesn't tell us when to close the signature help, so we request
            // the help information again after common close triggers which should
            // return None, which in turn closes the popup.
            let close_triggers = &[')', ';', '.'];

            if is_trigger || close_triggers.contains(&ch) {
                super::signature_help_impl(cx, SignatureHelpInvoked::Automatic);
            }
        }
    }

    // The default insert hook: simply insert the character
    #[allow(clippy::unnecessary_wraps)] // need to use Option<> because of the Hook signature
    fn insert(doc: &Rope, selection: &Selection, ch: char) -> Option<Transaction> {
        let cursors = selection.clone().cursors(doc.slice(..));
        let mut t = Tendril::new();
        t.push(ch);
        let transaction = Transaction::insert(doc, &cursors, t);
        Some(transaction)
    }

    use helix_core::auto_pairs;

    pub fn insert_char(cx: &mut Context, c: char) {
        let (view, doc) = current_ref!(cx.editor);
        let text = doc.text();
        let selection = doc.selection(view.id);
        let auto_pairs = doc.auto_pairs(cx.editor);

        let transaction = auto_pairs
            .as_ref()
            .and_then(|ap| auto_pairs::hook(text, selection, c, ap))
            .or_else(|| insert(text, selection, c));

        let (view, doc) = current!(cx.editor);
        if let Some(t) = transaction {
            doc.apply(&t, view.id);
        }

        // TODO: need a post insert hook too for certain triggers (autocomplete, signature help, etc)
        // this could also generically look at Transaction, but it's a bit annoying to look at
        // Operation instead of Change.
        for hook in &[language_server_completion, signature_help] {
            hook(cx, c);
        }
    }

    pub fn insert_tab(cx: &mut Context) {
        let (view, doc) = current!(cx.editor);
        // TODO: round out to nearest indentation level (for example a line with 3 spaces should
        // indent by one to reach 4 spaces).

        let indent = Tendril::from(doc.indent_style.as_str());
        let transaction = Transaction::insert(
            doc.text(),
            &doc.selection(view.id).clone().cursors(doc.text().slice(..)),
            indent,
        );
        doc.apply(&transaction, view.id);
    }

    pub fn insert_newline(cx: &mut Context) {
        let (view, doc) = current_ref!(cx.editor);
        let text = doc.text().slice(..);

        let contents = doc.text();
        let selection = doc.selection(view.id).clone();
        let mut ranges = SmallVec::with_capacity(selection.len());

        // TODO: this is annoying, but we need to do it to properly calculate pos after edits
        let mut global_offs = 0;

        let mut transaction = Transaction::change_by_selection(contents, &selection, |range| {
            let pos = range.cursor(text);

            let prev = if pos == 0 {
                ' '
            } else {
                contents.char(pos - 1)
            };
            let curr = contents.get_char(pos).unwrap_or(' ');

            let current_line = text.char_to_line(pos);
            let line_is_only_whitespace = text
                .line(current_line)
                .chars()
                .all(|char| char.is_ascii_whitespace());

            let mut new_text = String::new();

            // If the current line is all whitespace, insert a line ending at the beginning of
            // the current line. This makes the current line empty and the new line contain the
            // indentation of the old line.
            let (from, to, local_offs) = if line_is_only_whitespace {
                let line_start = text.line_to_char(current_line);
                new_text.push_str(doc.line_ending.as_str());

                (line_start, line_start, new_text.chars().count())
            } else {
                let indent = indent::indent_for_newline(
                    doc.language_config(),
                    doc.syntax(),
                    &doc.indent_style,
                    doc.tab_width(),
                    text,
                    current_line,
                    pos,
                    current_line,
                );

                // If we are between pairs (such as brackets), we want to
                // insert an additional line which is indented one level
                // more and place the cursor there
                let on_auto_pair = doc
                    .auto_pairs(cx.editor)
                    .and_then(|pairs| pairs.get(prev))
                    .map_or(false, |pair| pair.open == prev && pair.close == curr);

                let local_offs = if on_auto_pair {
                    let inner_indent = indent.clone() + doc.indent_style.as_str();
                    new_text.reserve_exact(2 + indent.len() + inner_indent.len());
                    new_text.push_str(doc.line_ending.as_str());
                    new_text.push_str(&inner_indent);
                    let local_offs = new_text.chars().count();
                    new_text.push_str(doc.line_ending.as_str());
                    new_text.push_str(&indent);
                    local_offs
                } else {
                    new_text.reserve_exact(1 + indent.len());
                    new_text.push_str(doc.line_ending.as_str());
                    new_text.push_str(&indent);
                    new_text.chars().count()
                };

                (pos, pos, local_offs)
            };

            let new_range = if doc.restore_cursor {
                // when appending, extend the range by local_offs
                Range::new(
                    range.anchor + global_offs,
                    range.head + local_offs + global_offs,
                )
            } else {
                // when inserting, slide the range by local_offs
                Range::new(
                    range.anchor + local_offs + global_offs,
                    range.head + local_offs + global_offs,
                )
            };

            // TODO: range replace or extend
            // range.replace(|range| range.is_empty(), head); -> fn extend if cond true, new head pos
            // can be used with cx.mode to do replace or extend on most changes
            ranges.push(new_range);
            global_offs += new_text.chars().count();

            (from, to, Some(new_text.into()))
        });

        transaction = transaction.with_selection(Selection::new(ranges, selection.primary_index()));

        let (view, doc) = current!(cx.editor);
        doc.apply(&transaction, view.id);
    }

    pub fn delete_char_backward(cx: &mut Context) {
        let count = cx.count();
        let (view, doc) = current_ref!(cx.editor);
        let text = doc.text().slice(..);
        let indent_unit = doc.indent_style.as_str();
        let tab_size = doc.tab_width();
        let auto_pairs = doc.auto_pairs(cx.editor);

        let transaction =
            Transaction::change_by_selection(doc.text(), doc.selection(view.id), |range| {
                let pos = range.cursor(text);
                if pos == 0 {
                    return (pos, pos, None);
                }
                let line_start_pos = text.line_to_char(range.cursor_line(text));
                // consider to delete by indent level if all characters before `pos` are indent units.
                let fragment = Cow::from(text.slice(line_start_pos..pos));
                if !fragment.is_empty() && fragment.chars().all(|ch| ch == ' ' || ch == '\t') {
                    if text.get_char(pos.saturating_sub(1)) == Some('\t') {
                        // fast path, delete one char
                        (
                            graphemes::nth_prev_grapheme_boundary(text, pos, 1),
                            pos,
                            None,
                        )
                    } else {
                        let unit_len = indent_unit.chars().count();
                        // NOTE: indent_unit always contains 'only spaces' or 'only tab' according to `IndentStyle` definition.
                        let unit_size = if indent_unit.starts_with('\t') {
                            tab_size * unit_len
                        } else {
                            unit_len
                        };
                        let width: usize = fragment
                            .chars()
                            .map(|ch| {
                                if ch == '\t' {
                                    tab_size
                                } else {
                                    // it can be none if it still meet control characters other than '\t'
                                    // here just set the width to 1 (or some value better?).
                                    ch.width().unwrap_or(1)
                                }
                            })
                            .sum();
                        let mut drop = width % unit_size; // round down to nearest unit
                        if drop == 0 {
                            drop = unit_size
                        }; // if it's already at a unit, consume a whole unit
                        let mut chars = fragment.chars().rev();
                        let mut start = pos;
                        for _ in 0..drop {
                            // delete up to `drop` spaces
                            match chars.next() {
                                Some(' ') => start -= 1,
                                _ => break,
                            }
                        }
                        (start, pos, None) // delete!
                    }
                } else {
                    match (
                        text.get_char(pos.saturating_sub(1)),
                        text.get_char(pos),
                        auto_pairs,
                    ) {
                        (Some(_x), Some(_y), Some(ap))
                            if range.is_single_grapheme(text)
                                && ap.get(_x).is_some()
                                && ap.get(_x).unwrap().open == _x
                                && ap.get(_x).unwrap().close == _y =>
                        // delete both autopaired characters
                        {
                            (
                                graphemes::nth_prev_grapheme_boundary(text, pos, count),
                                graphemes::nth_next_grapheme_boundary(text, pos, count),
                                None,
                            )
                        }
                        _ =>
                        // delete 1 char
                        {
                            (
                                graphemes::nth_prev_grapheme_boundary(text, pos, count),
                                pos,
                                None,
                            )
                        }
                    }
                }
            });
        let (view, doc) = current!(cx.editor);
        doc.apply(&transaction, view.id);

        lsp::signature_help_impl(cx, SignatureHelpInvoked::Automatic);
    }

    pub fn delete_char_forward(cx: &mut Context) {
        let count = cx.count();
        let (view, doc) = current!(cx.editor);
        let text = doc.text().slice(..);
        let transaction =
            Transaction::change_by_selection(doc.text(), doc.selection(view.id), |range| {
                let pos = range.cursor(text);
                (
                    pos,
                    graphemes::nth_next_grapheme_boundary(text, pos, count),
                    None,
                )
            });
        doc.apply(&transaction, view.id);

        lsp::signature_help_impl(cx, SignatureHelpInvoked::Automatic);
    }

    pub fn delete_word_backward(cx: &mut Context) {
        let count = cx.count();
        let (view, doc) = current!(cx.editor);
        let text = doc.text().slice(..);

        let selection = doc.selection(view.id).clone().transform(|range| {
            let anchor = movement::move_prev_word_start(text, range, count).from();
            let next = Range::new(anchor, range.cursor(text));
            exclude_cursor(text, next, range)
        });
        delete_selection_insert_mode(doc, view, &selection);

        lsp::signature_help_impl(cx, SignatureHelpInvoked::Automatic);
    }

    pub fn delete_word_forward(cx: &mut Context) {
        let count = cx.count();
        let (view, doc) = current!(cx.editor);
        let text = doc.text().slice(..);

        let selection = doc.selection(view.id).clone().transform(|range| {
            let head = movement::move_next_word_end(text, range, count).to();
            Range::new(range.cursor(text), head)
        });

        delete_selection_insert_mode(doc, view, &selection);

        lsp::signature_help_impl(cx, SignatureHelpInvoked::Automatic);
    }
}

// Undo / Redo

fn undo(cx: &mut Context) {
    let count = cx.count();
    let (view, doc) = current!(cx.editor);
    for _ in 0..count {
        if !doc.undo(view) {
            cx.editor.set_status("Already at oldest change");
            break;
        }
    }
}

fn redo(cx: &mut Context) {
    let count = cx.count();
    let (view, doc) = current!(cx.editor);
    for _ in 0..count {
        if !doc.redo(view) {
            cx.editor.set_status("Already at newest change");
            break;
        }
    }
}

fn earlier(cx: &mut Context) {
    let count = cx.count();
    let (view, doc) = current!(cx.editor);
    for _ in 0..count {
        // rather than doing in batch we do this so get error halfway
        if !doc.earlier(view, UndoKind::Steps(1)) {
            cx.editor.set_status("Already at oldest change");
            break;
        }
    }
}

fn later(cx: &mut Context) {
    let count = cx.count();
    let (view, doc) = current!(cx.editor);
    for _ in 0..count {
        // rather than doing in batch we do this so get error halfway
        if !doc.later(view, UndoKind::Steps(1)) {
            cx.editor.set_status("Already at newest change");
            break;
        }
    }
}

fn commit_undo_checkpoint(cx: &mut Context) {
    let (view, doc) = current!(cx.editor);
    doc.append_changes_to_history(view);
}

// Yank / Paste

fn yank(cx: &mut Context) {
    let (view, doc) = current!(cx.editor);
    let text = doc.text().slice(..);

    let values: Vec<String> = doc
        .selection(view.id)
        .fragments(text)
        .map(Cow::into_owned)
        .collect();

    let msg = format!(
        "yanked {} selection(s) to register {}",
        values.len(),
        cx.register.unwrap_or('"')
    );

    cx.editor
        .registers
        .write(cx.register.unwrap_or('"'), values);

    cx.editor.set_status(msg);
    exit_select_mode(cx);
}

fn yank_joined_to_clipboard_impl(
    editor: &mut Editor,
    separator: &str,
    clipboard_type: ClipboardType,
) -> anyhow::Result<()> {
    let (view, doc) = current!(editor);
    let text = doc.text().slice(..);

    let values: Vec<String> = doc
        .selection(view.id)
        .fragments(text)
        .map(Cow::into_owned)
        .collect();

    let clipboard_text = match clipboard_type {
        ClipboardType::Clipboard => "system clipboard",
        ClipboardType::Selection => "primary clipboard",
    };

    let msg = format!(
        "joined and yanked {} selection(s) to {}",
        values.len(),
        clipboard_text,
    );

    let joined = values.join(separator);

    editor
        .clipboard_provider
        .set_contents(joined, clipboard_type)
        .context("Couldn't set system clipboard content")?;

    editor.set_status(msg);

    Ok(())
}

fn yank_joined_to_clipboard(cx: &mut Context) {
    let line_ending = doc!(cx.editor).line_ending;
    let _ =
        yank_joined_to_clipboard_impl(cx.editor, line_ending.as_str(), ClipboardType::Clipboard);
    exit_select_mode(cx);
}

fn yank_main_selection_to_clipboard_impl(
    editor: &mut Editor,
    clipboard_type: ClipboardType,
) -> anyhow::Result<()> {
    let (view, doc) = current!(editor);
    let text = doc.text().slice(..);

    let message_text = match clipboard_type {
        ClipboardType::Clipboard => "yanked main selection to system clipboard",
        ClipboardType::Selection => "yanked main selection to primary clipboard",
    };

    let value = doc.selection(view.id).primary().fragment(text);

    if let Err(e) = editor
        .clipboard_provider
        .set_contents(value.into_owned(), clipboard_type)
    {
        bail!("Couldn't set system clipboard content: {}", e);
    }

    editor.set_status(message_text);
    Ok(())
}

fn yank_main_selection_to_clipboard(cx: &mut Context) {
    let _ = yank_main_selection_to_clipboard_impl(cx.editor, ClipboardType::Clipboard);
}

fn yank_joined_to_primary_clipboard(cx: &mut Context) {
    let line_ending = doc!(cx.editor).line_ending;
    let _ =
        yank_joined_to_clipboard_impl(cx.editor, line_ending.as_str(), ClipboardType::Selection);
}

fn yank_main_selection_to_primary_clipboard(cx: &mut Context) {
    let _ = yank_main_selection_to_clipboard_impl(cx.editor, ClipboardType::Selection);
    exit_select_mode(cx);
}

#[derive(Copy, Clone)]
enum Paste {
    Before,
    After,
    Cursor,
}

fn paste_impl(
    values: &[String],
    doc: &mut Document,
    view: &mut View,
    action: Paste,
    count: usize,
    mode: Mode,
) {
    if values.is_empty() {
        return;
    }

    let repeat = std::iter::repeat(
        // `values` is asserted to have at least one entry above.
        values
            .last()
            .map(|value| Tendril::from(value.repeat(count)))
            .unwrap(),
    );

    // if any of values ends with a line ending, it's linewise paste
    let linewise = values
        .iter()
        .any(|value| get_line_ending_of_str(value).is_some());

    // Only compiled once.
    static REGEX: Lazy<Regex> = Lazy::new(|| Regex::new(r"\r\n|\r|\n").unwrap());
    let mut values = values
        .iter()
        .map(|value| REGEX.replace_all(value, doc.line_ending.as_str()))
        .map(|value| Tendril::from(value.as_ref().repeat(count)))
        .chain(repeat);

    let text = doc.text();
    let selection = doc.selection(view.id);

    let mut offset = 0;
    let mut ranges = SmallVec::with_capacity(selection.len());

    let mut transaction = Transaction::change_by_selection(text, selection, |range| {
        let pos = match (action, linewise) {
            // paste linewise before
            (Paste::Before, true) => text.line_to_char(text.char_to_line(range.from())),
            // paste linewise after
            (Paste::After, true) => {
                let line = range.line_range(text.slice(..)).1;
                text.line_to_char((line + 1).min(text.len_lines()))
            }
            // paste insert
            (Paste::Before, false) => range.from(),
            // paste append
            (Paste::After, false) => range.to(),
            // paste at cursor
            (Paste::Cursor, _) => range.cursor(text.slice(..)),
        };

        let value = values.next();

        let value_len = value
            .as_ref()
            .map(|content| content.chars().count())
            .unwrap_or_default();
        let anchor = offset + pos;

        let new_range = Range::new(anchor, anchor + value_len).with_direction(range.direction());
        ranges.push(new_range);
        offset += value_len;

        (pos, pos, value)
    });

    if mode == Mode::Normal {
        transaction = transaction.with_selection(Selection::new(ranges, selection.primary_index()));
    }

    doc.apply(&transaction, view.id);
    doc.append_changes_to_history(view);
}

pub(crate) fn paste_bracketed_value(cx: &mut Context, contents: String) {
    let count = cx.count();
    let paste = match cx.editor.mode {
        Mode::Insert | Mode::Select => Paste::Cursor,
        Mode::Normal => Paste::Before,
    };
    let (view, doc) = current!(cx.editor);
    paste_impl(&[contents], doc, view, paste, count, cx.editor.mode);
}

fn paste_clipboard_impl(
    editor: &mut Editor,
    action: Paste,
    clipboard_type: ClipboardType,
    count: usize,
) -> anyhow::Result<()> {
    let (view, doc) = current!(editor);
    match editor.clipboard_provider.get_contents(clipboard_type) {
        Ok(contents) => {
            paste_impl(&[contents], doc, view, action, count, editor.mode);
            Ok(())
        }
        Err(e) => Err(e.context("Couldn't get system clipboard contents")),
    }
}

fn paste_clipboard_after(cx: &mut Context) {
    let _ = paste_clipboard_impl(
        cx.editor,
        Paste::After,
        ClipboardType::Clipboard,
        cx.count(),
    );
}

fn paste_clipboard_before(cx: &mut Context) {
    let _ = paste_clipboard_impl(
        cx.editor,
        Paste::Before,
        ClipboardType::Clipboard,
        cx.count(),
    );
}

fn paste_primary_clipboard_after(cx: &mut Context) {
    let _ = paste_clipboard_impl(
        cx.editor,
        Paste::After,
        ClipboardType::Selection,
        cx.count(),
    );
}

fn paste_primary_clipboard_before(cx: &mut Context) {
    let _ = paste_clipboard_impl(
        cx.editor,
        Paste::Before,
        ClipboardType::Selection,
        cx.count(),
    );
}

fn replace_with_yanked(cx: &mut Context) {
    let count = cx.count();
    let reg_name = cx.register.unwrap_or('"');
    let (view, doc) = current!(cx.editor);
    let registers = &mut cx.editor.registers;

    if let Some(values) = registers.read(reg_name) {
        if !values.is_empty() {
            let repeat = std::iter::repeat(
                values
                    .last()
                    .map(|value| Tendril::from(&value.repeat(count)))
                    .unwrap(),
            );
            let mut values = values
                .iter()
                .map(|value| Tendril::from(&value.repeat(count)))
                .chain(repeat);
            let selection = doc.selection(view.id);
            let transaction = Transaction::change_by_selection(doc.text(), selection, |range| {
                if !range.is_empty() {
                    (range.from(), range.to(), Some(values.next().unwrap()))
                } else {
                    (range.from(), range.to(), None)
                }
            });

            doc.apply(&transaction, view.id);
            exit_select_mode(cx);
        }
    }
}

fn replace_selections_with_clipboard_impl(
    cx: &mut Context,
    clipboard_type: ClipboardType,
) -> anyhow::Result<()> {
    let count = cx.count();
    let (view, doc) = current!(cx.editor);

    match cx.editor.clipboard_provider.get_contents(clipboard_type) {
        Ok(contents) => {
            let selection = doc.selection(view.id);
            let transaction = Transaction::change_by_selection(doc.text(), selection, |range| {
                (
                    range.from(),
                    range.to(),
                    Some(contents.repeat(count).as_str().into()),
                )
            });

            doc.apply(&transaction, view.id);
            doc.append_changes_to_history(view);
        }
        Err(e) => return Err(e.context("Couldn't get system clipboard contents")),
    }

    exit_select_mode(cx);
    Ok(())
}

fn replace_selections_with_clipboard(cx: &mut Context) {
    let _ = replace_selections_with_clipboard_impl(cx, ClipboardType::Clipboard);
}

fn replace_selections_with_primary_clipboard(cx: &mut Context) {
    let _ = replace_selections_with_clipboard_impl(cx, ClipboardType::Selection);
}

fn paste(cx: &mut Context, pos: Paste) {
    let count = cx.count();
    let reg_name = cx.register.unwrap_or('"');
    let (view, doc) = current!(cx.editor);
    let registers = &mut cx.editor.registers;

    if let Some(values) = registers.read(reg_name) {
        paste_impl(values, doc, view, pos, count, cx.editor.mode);
    }
}

fn paste_after(cx: &mut Context) {
    paste(cx, Paste::After)
}

fn paste_before(cx: &mut Context) {
    paste(cx, Paste::Before)
}

fn get_lines(doc: &Document, view_id: ViewId) -> Vec<usize> {
    let mut lines = Vec::new();

    // Get all line numbers
    for range in doc.selection(view_id) {
        let (start, end) = range.line_range(doc.text().slice(..));

        for line in start..=end {
            lines.push(line)
        }
    }
    lines.sort_unstable(); // sorting by usize so _unstable is preferred
    lines.dedup();
    lines
}

fn indent(cx: &mut Context) {
    let count = cx.count();
    let (view, doc) = current!(cx.editor);
    let lines = get_lines(doc, view.id);

    // Indent by one level
    let indent = Tendril::from(doc.indent_style.as_str().repeat(count));

    let transaction = Transaction::change(
        doc.text(),
        lines.into_iter().filter_map(|line| {
            let is_blank = doc.text().line(line).chunks().all(|s| s.trim().is_empty());
            if is_blank {
                return None;
            }
            let pos = doc.text().line_to_char(line);
            Some((pos, pos, Some(indent.clone())))
        }),
    );
    doc.apply(&transaction, view.id);
}

fn unindent(cx: &mut Context) {
    let count = cx.count();
    let (view, doc) = current!(cx.editor);
    let lines = get_lines(doc, view.id);
    let mut changes = Vec::with_capacity(lines.len());
    let tab_width = doc.tab_width();
    let indent_width = count * tab_width;

    for line_idx in lines {
        let line = doc.text().line(line_idx);
        let mut width = 0;
        let mut pos = 0;

        for ch in line.chars() {
            match ch {
                ' ' => width += 1,
                '\t' => width = (width / tab_width + 1) * tab_width,
                _ => break,
            }

            pos += 1;

            if width >= indent_width {
                break;
            }
        }

        // now delete from start to first non-blank
        if pos > 0 {
            let start = doc.text().line_to_char(line_idx);
            changes.push((start, start + pos, None))
        }
    }

    let transaction = Transaction::change(doc.text(), changes.into_iter());

    doc.apply(&transaction, view.id);
}

fn format_selections(cx: &mut Context) {
    use helix_lsp::{lsp, util::range_to_lsp_range};

    let (view, doc) = current!(cx.editor);

    // via lsp if available
    // TODO: else via tree-sitter indentation calculations

    let language_server = match doc.language_server() {
        Some(language_server) => language_server,
        None => return,
    };

    let ranges: Vec<lsp::Range> = doc
        .selection(view.id)
        .iter()
        .map(|range| range_to_lsp_range(doc.text(), *range, language_server.offset_encoding()))
        .collect();

    if ranges.len() != 1 {
        cx.editor
            .set_error("format_selections only supports a single selection for now");
        return;
    }

    // TODO: handle fails
    // TODO: concurrent map over all ranges

    let range = ranges[0];

    let request = match language_server.text_document_range_formatting(
        doc.identifier(),
        range,
        lsp::FormattingOptions::default(),
        None,
    ) {
        Some(future) => future,
        None => {
            cx.editor
                .set_error("Language server does not support range formatting");
            return;
        }
    };

    let edits = tokio::task::block_in_place(|| helix_lsp::block_on(request)).unwrap_or_default();

    let transaction = helix_lsp::util::generate_transaction_from_edits(
        doc.text(),
        edits,
        language_server.offset_encoding(),
    );

    doc.apply(&transaction, view.id);
}

fn join_selections_impl(cx: &mut Context, select_space: bool) {
    use movement::skip_while;
    let (view, doc) = current!(cx.editor);
    let text = doc.text();
    let slice = doc.text().slice(..);

    let mut changes = Vec::new();
    let fragment = Tendril::from(" ");

    for selection in doc.selection(view.id) {
        let (start, mut end) = selection.line_range(slice);
        if start == end {
            end = (end + 1).min(text.len_lines() - 1);
        }
        let lines = start..end;

        changes.reserve(lines.len());

        for line in lines {
            let start = line_end_char_index(&slice, line);
            let mut end = text.line_to_char(line + 1);
            end = skip_while(slice, end, |ch| matches!(ch, ' ' | '\t')).unwrap_or(end);

            // need to skip from start, not end
            let change = (start, end, Some(fragment.clone()));
            changes.push(change);
        }
    }

    // nothing to do, bail out early to avoid crashes later
    if changes.is_empty() {
        return;
    }

    changes.sort_unstable_by_key(|(from, _to, _text)| *from);
    changes.dedup();

    // TODO: joining multiple empty lines should be replaced by a single space.
    // need to merge change ranges that touch

    // select inserted spaces
    let transaction = if select_space {
        let ranges: SmallVec<_> = changes
            .iter()
            .scan(0, |offset, change| {
                let range = Range::point(change.0 - *offset);
                *offset += change.1 - change.0 - 1; // -1 because cursor is 0-sized
                Some(range)
            })
            .collect();
        let selection = Selection::new(ranges, 0);
        Transaction::change(doc.text(), changes.into_iter()).with_selection(selection)
    } else {
        Transaction::change(doc.text(), changes.into_iter())
    };

    doc.apply(&transaction, view.id);
}

fn keep_or_remove_selections_impl(cx: &mut Context, remove: bool) {
    // keep or remove selections matching regex
    let reg = cx.register.unwrap_or('/');
    ui::regex_prompt(
        cx,
        if remove { "remove:" } else { "keep:" }.into(),
        Some(reg),
        ui::completers::none,
        move |editor, regex, event| {
            let (view, doc) = current!(editor);
            if !matches!(event, PromptEvent::Update | PromptEvent::Validate) {
                return;
            }
            let text = doc.text().slice(..);

            if let Some(selection) =
                selection::keep_or_remove_matches(text, doc.selection(view.id), &regex, remove)
            {
                doc.set_selection(view.id, selection);
            }
        },
    )
}

fn join_selections(cx: &mut Context) {
    join_selections_impl(cx, false)
}

fn join_selections_space(cx: &mut Context) {
    join_selections_impl(cx, true)
}

fn keep_selections(cx: &mut Context) {
    keep_or_remove_selections_impl(cx, false)
}

fn remove_selections(cx: &mut Context) {
    keep_or_remove_selections_impl(cx, true)
}

fn keep_primary_selection(cx: &mut Context) {
    let (view, doc) = current!(cx.editor);
    // TODO: handle count

    let range = doc.selection(view.id).primary();
    doc.set_selection(view.id, Selection::single(range.anchor, range.head));
}

fn remove_primary_selection(cx: &mut Context) {
    let (view, doc) = current!(cx.editor);
    // TODO: handle count

    let selection = doc.selection(view.id);
    if selection.len() == 1 {
        cx.editor.set_error("no selections remaining");
        return;
    }
    let index = selection.primary_index();
    let selection = selection.clone().remove(index);

    doc.set_selection(view.id, selection);
}

pub fn completion(cx: &mut Context) {
    use helix_lsp::{lsp, util::pos_to_lsp_pos};

    let (view, doc) = current!(cx.editor);

    let language_server = match doc.language_server() {
        Some(language_server) => language_server,
        None => return,
    };

    let offset_encoding = language_server.offset_encoding();
    let text = doc.text().slice(..);
    let cursor = doc.selection(view.id).primary().cursor(text);

    let pos = pos_to_lsp_pos(doc.text(), cursor, offset_encoding);

    let future = match language_server.completion(doc.identifier(), pos, None) {
        Some(future) => future,
        None => return,
    };

    let trigger_offset = cursor;

    // TODO: trigger_offset should be the cursor offset but we also need a starting offset from where we want to apply
    // completion filtering. For example logger.te| should filter the initial suggestion list with "te".

    use helix_core::chars;
    let mut iter = text.chars_at(cursor);
    iter.reverse();
    let offset = iter.take_while(|ch| chars::char_is_word(*ch)).count();
    let start_offset = cursor.saturating_sub(offset);

    cx.callback(
        future,
        move |editor, compositor, response: Option<lsp::CompletionResponse>| {
            if editor.mode != Mode::Insert {
                // we're not in insert mode anymore
                return;
            }

            let items = match response {
                Some(lsp::CompletionResponse::Array(items)) => items,
                // TODO: do something with is_incomplete
                Some(lsp::CompletionResponse::List(lsp::CompletionList {
                    is_incomplete: _is_incomplete,
                    items,
                })) => items,
                None => Vec::new(),
            };

            if items.is_empty() {
                // editor.set_error("No completion available");
                return;
            }
            let size = compositor.size();
            let ui = compositor.find::<ui::EditorView>().unwrap();
            ui.set_completion(
                editor,
                items,
                offset_encoding,
                start_offset,
                trigger_offset,
                size,
            );
        },
    );
}

// comments
fn toggle_comments(cx: &mut Context) {
    let (view, doc) = current!(cx.editor);
    let token = doc
        .language_config()
        .and_then(|lc| lc.comment_token.as_ref())
        .map(|tc| tc.as_ref());
    let transaction = comment::toggle_line_comments(doc.text(), doc.selection(view.id), token);

    doc.apply(&transaction, view.id);
    exit_select_mode(cx);
}

fn rotate_selections(cx: &mut Context, direction: Direction) {
    let count = cx.count();
    let (view, doc) = current!(cx.editor);
    let mut selection = doc.selection(view.id).clone();
    let index = selection.primary_index();
    let len = selection.len();
    selection.set_primary_index(match direction {
        Direction::Forward => (index + count) % len,
        Direction::Backward => (index + (len.saturating_sub(count) % len)) % len,
    });
    doc.set_selection(view.id, selection);
}
fn rotate_selections_forward(cx: &mut Context) {
    rotate_selections(cx, Direction::Forward)
}
fn rotate_selections_backward(cx: &mut Context) {
    rotate_selections(cx, Direction::Backward)
}

fn rotate_selection_contents(cx: &mut Context, direction: Direction) {
    let count = cx.count;
    let (view, doc) = current!(cx.editor);
    let text = doc.text().slice(..);

    let selection = doc.selection(view.id);
    let mut fragments: Vec<_> = selection
        .slices(text)
        .map(|fragment| fragment.chunks().collect())
        .collect();

    let group = count
        .map(|count| count.get())
        .unwrap_or(fragments.len()) // default to rotating everything as one group
        .min(fragments.len());

    for chunk in fragments.chunks_mut(group) {
        // TODO: also modify main index
        match direction {
            Direction::Forward => chunk.rotate_right(1),
            Direction::Backward => chunk.rotate_left(1),
        };
    }

    let transaction = Transaction::change(
        doc.text(),
        selection
            .ranges()
            .iter()
            .zip(fragments)
            .map(|(range, fragment)| (range.from(), range.to(), Some(fragment))),
    );

    doc.apply(&transaction, view.id);
}

fn rotate_selection_contents_forward(cx: &mut Context) {
    rotate_selection_contents(cx, Direction::Forward)
}
fn rotate_selection_contents_backward(cx: &mut Context) {
    rotate_selection_contents(cx, Direction::Backward)
}

// tree sitter node selection

fn expand_selection(cx: &mut Context) {
    let motion = |editor: &mut Editor| {
        let (view, doc) = current!(editor);

        if let Some(syntax) = doc.syntax() {
            let text = doc.text().slice(..);

            let current_selection = doc.selection(view.id);
            let selection = object::expand_selection(syntax, text, current_selection.clone());

            // check if selection is different from the last one
            if *current_selection != selection {
                // save current selection so it can be restored using shrink_selection
                view.object_selections.push(current_selection.clone());

                doc.set_selection(view.id, selection);
            }
        }
    };
    motion(cx.editor);
    cx.editor.last_motion = Some(Motion(Box::new(motion)));
}

fn shrink_selection(cx: &mut Context) {
    let motion = |editor: &mut Editor| {
        let (view, doc) = current!(editor);
        let current_selection = doc.selection(view.id);
        // try to restore previous selection
        if let Some(prev_selection) = view.object_selections.pop() {
            if current_selection.contains(&prev_selection) {
                // allow shrinking the selection only if current selection contains the previous object selection
                doc.set_selection(view.id, prev_selection);
                return;
            } else {
                // clear existing selection as they can't be shrunk to anyway
                view.object_selections.clear();
            }
        }
        // if not previous selection, shrink to first child
        if let Some(syntax) = doc.syntax() {
            let text = doc.text().slice(..);
            let selection = object::shrink_selection(syntax, text, current_selection.clone());
            doc.set_selection(view.id, selection);
        }
    };
    motion(cx.editor);
    cx.editor.last_motion = Some(Motion(Box::new(motion)));
}

fn select_sibling_impl<F>(cx: &mut Context, sibling_fn: &'static F)
where
    F: Fn(Node) -> Option<Node>,
{
    let motion = |editor: &mut Editor| {
        let (view, doc) = current!(editor);

        if let Some(syntax) = doc.syntax() {
            let text = doc.text().slice(..);
            let current_selection = doc.selection(view.id);
            let selection =
                object::select_sibling(syntax, text, current_selection.clone(), sibling_fn);
            doc.set_selection(view.id, selection);
        }
    };
    motion(cx.editor);
    cx.editor.last_motion = Some(Motion(Box::new(motion)));
}

fn select_next_sibling(cx: &mut Context) {
    select_sibling_impl(cx, &|node| Node::next_sibling(&node))
}

fn select_prev_sibling(cx: &mut Context) {
    select_sibling_impl(cx, &|node| Node::prev_sibling(&node))
}

fn match_brackets(cx: &mut Context) {
    let (view, doc) = current!(cx.editor);

    if let Some(syntax) = doc.syntax() {
        let text = doc.text().slice(..);
        let selection = doc.selection(view.id).clone().transform(|range| {
            if let Some(pos) =
                match_brackets::find_matching_bracket_fuzzy(syntax, doc.text(), range.cursor(text))
            {
                range.put_cursor(text, pos, cx.editor.mode == Mode::Select)
            } else {
                range
            }
        });
        doc.set_selection(view.id, selection);
    }
}

//

fn jump_forward(cx: &mut Context) {
    let count = cx.count();
    let config = cx.editor.config();
    let view = view_mut!(cx.editor);
    let doc_id = view.doc;

    if let Some((id, selection)) = view.jumps.forward(count) {
        view.doc = *id;
        let selection = selection.clone();
        let (view, doc) = current!(cx.editor); // refetch doc

        if doc.id() != doc_id {
            view.add_to_history(doc_id);
        }

        doc.set_selection(view.id, selection);
        view.ensure_cursor_in_view_center(doc, config.scrolloff);
    };
}

fn jump_backward(cx: &mut Context) {
    let count = cx.count();
    let config = cx.editor.config();
    let (view, doc) = current!(cx.editor);
    let doc_id = doc.id();

    if let Some((id, selection)) = view.jumps.backward(view.id, doc, count) {
        view.doc = *id;
        let selection = selection.clone();
        let (view, doc) = current!(cx.editor); // refetch doc

        if doc.id() != doc_id {
            view.add_to_history(doc_id);
        }

        doc.set_selection(view.id, selection);
        view.ensure_cursor_in_view_center(doc, config.scrolloff);
    };
}

fn save_selection(cx: &mut Context) {
    let (view, doc) = current!(cx.editor);
    push_jump(view, doc);
    cx.editor.set_status("Selection saved to jumplist");
}

fn rotate_view(cx: &mut Context) {
    cx.editor.focus_next()
}

fn rotate_view_reverse(cx: &mut Context) {
    cx.editor.focus_prev()
}

fn jump_view_right(cx: &mut Context) {
    cx.editor.focus_direction(tree::Direction::Right)
}

fn jump_view_left(cx: &mut Context) {
    cx.editor.focus_direction(tree::Direction::Left)
}

fn jump_view_up(cx: &mut Context) {
    cx.editor.focus_direction(tree::Direction::Up)
}

fn jump_view_down(cx: &mut Context) {
    cx.editor.focus_direction(tree::Direction::Down)
}

fn swap_view_right(cx: &mut Context) {
    cx.editor.swap_split_in_direction(tree::Direction::Right)
}

fn swap_view_left(cx: &mut Context) {
    cx.editor.swap_split_in_direction(tree::Direction::Left)
}

fn swap_view_up(cx: &mut Context) {
    cx.editor.swap_split_in_direction(tree::Direction::Up)
}

fn swap_view_down(cx: &mut Context) {
    cx.editor.swap_split_in_direction(tree::Direction::Down)
}

fn transpose_view(cx: &mut Context) {
    cx.editor.transpose_view()
}

// split helper, clear it later
fn split(cx: &mut Context, action: Action) {
    let (view, doc) = current!(cx.editor);
    let id = doc.id();
    let selection = doc.selection(view.id).clone();
    let offset = view.offset;

    cx.editor.switch(id, action);

    // match the selection in the previous view
    let (view, doc) = current!(cx.editor);
    doc.set_selection(view.id, selection);
    // match the view scroll offset (switch doesn't handle this fully
    // since the selection is only matched after the split)
    view.offset = offset;
}

fn hsplit(cx: &mut Context) {
    split(cx, Action::HorizontalSplit);
}

fn hsplit_new(cx: &mut Context) {
    cx.editor.new_file(Action::HorizontalSplit);
}

fn vsplit(cx: &mut Context) {
    split(cx, Action::VerticalSplit);
}

fn vsplit_new(cx: &mut Context) {
    cx.editor.new_file(Action::VerticalSplit);
}

fn wclose(cx: &mut Context) {
    if cx.editor.tree.views().count() == 1 {
        if let Err(err) = typed::buffers_remaining_impl(cx.editor) {
            cx.editor.set_error(err.to_string());
            return;
        }
    }
    let view_id = view!(cx.editor).id;
    // close current split
    cx.editor.close(view_id);
}

fn wonly(cx: &mut Context) {
    let views = cx
        .editor
        .tree
        .views()
        .map(|(v, focus)| (v.id, focus))
        .collect::<Vec<_>>();
    for (view_id, focus) in views {
        if !focus {
            cx.editor.close(view_id);
        }
    }
}

fn select_register(cx: &mut Context) {
    cx.editor.autoinfo = Some(Info::from_registers(&cx.editor.registers));
    cx.on_next_key(move |cx, event| {
        if let Some(ch) = event.char() {
            cx.editor.autoinfo = None;
            cx.editor.selected_register = Some(ch);
        }
    })
}

fn insert_register(cx: &mut Context) {
    cx.editor.autoinfo = Some(Info::from_registers(&cx.editor.registers));
    cx.on_next_key(move |cx, event| {
        if let Some(ch) = event.char() {
            cx.editor.autoinfo = None;
            cx.register = Some(ch);
            paste(cx, Paste::Cursor);
        }
    })
}

fn align_view_top(cx: &mut Context) {
    let (view, doc) = current!(cx.editor);
    align_view(doc, view, Align::Top);
}

fn align_view_center(cx: &mut Context) {
    let (view, doc) = current!(cx.editor);
    align_view(doc, view, Align::Center);
}

fn align_view_bottom(cx: &mut Context) {
    let (view, doc) = current!(cx.editor);
    align_view(doc, view, Align::Bottom);
}

fn align_view_middle(cx: &mut Context) {
    let (view, doc) = current!(cx.editor);
    let inner_width = view.inner_width(doc);
    let text_fmt = doc.text_format(inner_width, None);
    // there is no horizontal position when softwrap is enabled
    if text_fmt.soft_wrap {
        return;
    }
    let doc_text = doc.text().slice(..);
    let annotations = view.text_annotations(doc, None);
    let pos = doc.selection(view.id).primary().cursor(doc_text);
    let pos =
        visual_offset_from_block(doc_text, view.offset.anchor, pos, &text_fmt, &annotations).0;

    view.offset.horizontal_offset = pos
        .col
        .saturating_sub((view.inner_area(doc).width as usize) / 2);
}

fn scroll_up(cx: &mut Context) {
    scroll(cx, cx.count(), Direction::Backward);
}

fn scroll_down(cx: &mut Context) {
    scroll(cx, cx.count(), Direction::Forward);
}

fn goto_ts_object_impl(cx: &mut Context, object: &'static str, direction: Direction) {
    let count = cx.count();
    let motion = move |editor: &mut Editor| {
        let (view, doc) = current!(editor);
        if let Some((lang_config, syntax)) = doc.language_config().zip(doc.syntax()) {
            let text = doc.text().slice(..);
            let root = syntax.tree().root_node();

            let selection = doc.selection(view.id).clone().transform(|range| {
                let new_range = movement::goto_treesitter_object(
                    text,
                    range,
                    object,
                    direction,
                    root,
                    lang_config,
                    count,
                );

                if editor.mode == Mode::Select {
                    let head = if new_range.head < range.anchor {
                        new_range.anchor
                    } else {
                        new_range.head
                    };

                    Range::new(range.anchor, head)
                } else {
                    new_range.with_direction(direction)
                }
            });

            doc.set_selection(view.id, selection);
        } else {
            editor.set_status("Syntax-tree is not available in current buffer");
        }
    };
    motion(cx.editor);
    cx.editor.last_motion = Some(Motion(Box::new(motion)));
}

fn goto_next_function(cx: &mut Context) {
    goto_ts_object_impl(cx, "function", Direction::Forward)
}

fn goto_prev_function(cx: &mut Context) {
    goto_ts_object_impl(cx, "function", Direction::Backward)
}

fn goto_next_class(cx: &mut Context) {
    goto_ts_object_impl(cx, "class", Direction::Forward)
}

fn goto_prev_class(cx: &mut Context) {
    goto_ts_object_impl(cx, "class", Direction::Backward)
}

fn goto_next_parameter(cx: &mut Context) {
    goto_ts_object_impl(cx, "parameter", Direction::Forward)
}

fn goto_prev_parameter(cx: &mut Context) {
    goto_ts_object_impl(cx, "parameter", Direction::Backward)
}

fn goto_next_comment(cx: &mut Context) {
    goto_ts_object_impl(cx, "comment", Direction::Forward)
}

fn goto_prev_comment(cx: &mut Context) {
    goto_ts_object_impl(cx, "comment", Direction::Backward)
}

fn goto_next_test(cx: &mut Context) {
    goto_ts_object_impl(cx, "test", Direction::Forward)
}

fn goto_prev_test(cx: &mut Context) {
    goto_ts_object_impl(cx, "test", Direction::Backward)
}

fn select_textobject_around(cx: &mut Context) {
    select_textobject(cx, textobject::TextObject::Around);
}

fn select_textobject_inner(cx: &mut Context) {
    select_textobject(cx, textobject::TextObject::Inside);
}

fn select_textobject(cx: &mut Context, objtype: textobject::TextObject) {
    let count = cx.count();

    cx.on_next_key(move |cx, event| {
        cx.editor.autoinfo = None;
        if let Some(ch) = event.char() {
            let textobject = move |editor: &mut Editor| {
                let (view, doc) = current!(editor);
                let text = doc.text().slice(..);

                let textobject_treesitter = |obj_name: &str, range: Range| -> Range {
                    let (lang_config, syntax) = match doc.language_config().zip(doc.syntax()) {
                        Some(t) => t,
                        None => return range,
                    };
                    textobject::textobject_treesitter(
                        text,
                        range,
                        objtype,
                        obj_name,
                        syntax.tree().root_node(),
                        lang_config,
                        count,
                    )
                };

                if ch == 'g' && doc.diff_handle().is_none() {
                    editor.set_status("Diff is not available in current buffer");
                    return;
                }

                let textobject_change = |range: Range| -> Range {
                    let diff_handle = doc.diff_handle().unwrap();
                    let hunks = diff_handle.hunks();
                    let line = range.cursor_line(text);
                    let hunk_idx = if let Some(hunk_idx) = hunks.hunk_at(line as u32, false) {
                        hunk_idx
                    } else {
                        return range;
                    };
                    let hunk = hunks.nth_hunk(hunk_idx).after;

                    let start = text.line_to_char(hunk.start as usize);
                    let end = text.line_to_char(hunk.end as usize);
                    Range::new(start, end).with_direction(range.direction())
                };

                let selection = doc.selection(view.id).clone().transform(|range| {
                    match ch {
                        'w' => textobject::textobject_word(text, range, objtype, count, false),
                        'W' => textobject::textobject_word(text, range, objtype, count, true),
                        't' => textobject_treesitter("class", range),
                        'f' => textobject_treesitter("function", range),
                        'a' => textobject_treesitter("parameter", range),
                        'c' => textobject_treesitter("comment", range),
                        'T' => textobject_treesitter("test", range),
                        'p' => textobject::textobject_paragraph(text, range, objtype, count),
                        'm' => textobject::textobject_pair_surround_closest(
                            text, range, objtype, count,
                        ),
                        'g' => textobject_change(range),
                        // TODO: cancel new ranges if inconsistent surround matches across lines
                        ch if !ch.is_ascii_alphanumeric() => {
                            textobject::textobject_pair_surround(text, range, objtype, ch, count)
                        }
                        _ => range,
                    }
                });
                doc.set_selection(view.id, selection);
            };
            textobject(cx.editor);
            cx.editor.last_motion = Some(Motion(Box::new(textobject)));
        }
    });

    let title = match objtype {
        textobject::TextObject::Inside => "Match inside",
        textobject::TextObject::Around => "Match around",
        _ => return,
    };
    let help_text = [
        ("w", "Word"),
        ("W", "WORD"),
        ("p", "Paragraph"),
        ("t", "Type definition (tree-sitter)"),
        ("f", "Function (tree-sitter)"),
        ("a", "Argument/parameter (tree-sitter)"),
        ("c", "Comment (tree-sitter)"),
        ("T", "Test (tree-sitter)"),
        ("m", "Closest surrounding pair"),
        (" ", "... or any character acting as a pair"),
    ];

    cx.editor.autoinfo = Some(Info::new(title, &help_text));
}

fn surround_add(cx: &mut Context) {
    cx.on_next_key(move |cx, event| {
        let (view, doc) = current!(cx.editor);
        // surround_len is the number of new characters being added.
        let (open, close, surround_len) = match event.char() {
            Some(ch) => {
                let (o, c) = surround::get_pair(ch);
                let mut open = Tendril::new();
                open.push(o);
                let mut close = Tendril::new();
                close.push(c);
                (open, close, 2)
            }
            None if event.code == KeyCode::Enter => (
                doc.line_ending.as_str().into(),
                doc.line_ending.as_str().into(),
                2 * doc.line_ending.len_chars(),
            ),
            None => return,
        };

        let selection = doc.selection(view.id);
        let mut changes = Vec::with_capacity(selection.len() * 2);
        let mut ranges = SmallVec::with_capacity(selection.len());
        let mut offs = 0;

        for range in selection.iter() {
            changes.push((range.from(), range.from(), Some(open.clone())));
            changes.push((range.to(), range.to(), Some(close.clone())));

            ranges.push(
                Range::new(offs + range.from(), offs + range.to() + surround_len)
                    .with_direction(range.direction()),
            );

            offs += surround_len;
        }

        let transaction = Transaction::change(doc.text(), changes.into_iter())
            .with_selection(Selection::new(ranges, selection.primary_index()));
        doc.apply(&transaction, view.id);
        exit_select_mode(cx);
    })
}

fn surround_replace(cx: &mut Context) {
    let count = cx.count();
    cx.on_next_key(move |cx, event| {
        let surround_ch = match event.char() {
            Some('m') => None, // m selects the closest surround pair
            Some(ch) => Some(ch),
            None => return,
        };
        let (view, doc) = current!(cx.editor);
        let text = doc.text().slice(..);
        let selection = doc.selection(view.id);

        let change_pos = match surround::get_surround_pos(text, selection, surround_ch, count) {
            Ok(c) => c,
            Err(err) => {
                cx.editor.set_error(err.to_string());
                return;
            }
        };

        cx.on_next_key(move |cx, event| {
            let (view, doc) = current!(cx.editor);
            let to = match event.char() {
                Some(to) => to,
                None => return,
            };
            let (open, close) = surround::get_pair(to);
            let transaction = Transaction::change(
                doc.text(),
                change_pos.iter().enumerate().map(|(i, &pos)| {
                    let mut t = Tendril::new();
                    t.push(if i % 2 == 0 { open } else { close });
                    (pos, pos + 1, Some(t))
                }),
            );
            doc.apply(&transaction, view.id);
            exit_select_mode(cx);
        });
    })
}

fn surround_delete(cx: &mut Context) {
    let count = cx.count();
    cx.on_next_key(move |cx, event| {
        let surround_ch = match event.char() {
            Some('m') => None, // m selects the closest surround pair
            Some(ch) => Some(ch),
            None => return,
        };
        let (view, doc) = current!(cx.editor);
        let text = doc.text().slice(..);
        let selection = doc.selection(view.id);

        let change_pos = match surround::get_surround_pos(text, selection, surround_ch, count) {
            Ok(c) => c,
            Err(err) => {
                cx.editor.set_error(err.to_string());
                return;
            }
        };

        let transaction =
            Transaction::change(doc.text(), change_pos.into_iter().map(|p| (p, p + 1, None)));
        doc.apply(&transaction, view.id);
        exit_select_mode(cx);
    })
}

#[derive(Eq, PartialEq)]
enum ShellBehavior {
    Replace,
    Ignore,
    Insert,
    Append,
}

fn shell_pipe(cx: &mut Context) {
    shell_prompt(cx, "pipe:".into(), ShellBehavior::Replace);
}

fn shell_pipe_to(cx: &mut Context) {
    shell_prompt(cx, "pipe-to:".into(), ShellBehavior::Ignore);
}

fn shell_insert_output(cx: &mut Context) {
    shell_prompt(cx, "insert-output:".into(), ShellBehavior::Insert);
}

fn shell_append_output(cx: &mut Context) {
    shell_prompt(cx, "append-output:".into(), ShellBehavior::Append);
}

fn shell_keep_pipe(cx: &mut Context) {
    ui::prompt(
        cx,
        "keep-pipe:".into(),
        Some('|'),
        ui::completers::none,
        move |cx, input: &str, event: PromptEvent| {
            let shell = &cx.editor.config().shell;
            if event != PromptEvent::Validate {
                return;
            }
            if input.is_empty() {
                return;
            }
            let (view, doc) = current!(cx.editor);
            let selection = doc.selection(view.id);

            let mut ranges = SmallVec::with_capacity(selection.len());
            let old_index = selection.primary_index();
            let mut index: Option<usize> = None;
            let text = doc.text().slice(..);

            for (i, range) in selection.ranges().iter().enumerate() {
                let fragment = range.slice(text);
                let (_output, success) = match shell_impl(shell, input, Some(fragment.into())) {
                    Ok(result) => result,
                    Err(err) => {
                        cx.editor.set_error(err.to_string());
                        return;
                    }
                };

                // if the process exits successfully, keep the selection
                if success {
                    ranges.push(*range);
                    if i >= old_index && index.is_none() {
                        index = Some(ranges.len() - 1);
                    }
                }
            }

            if ranges.is_empty() {
                cx.editor.set_error("No selections remaining");
                return;
            }

            let index = index.unwrap_or_else(|| ranges.len() - 1);
            doc.set_selection(view.id, Selection::new(ranges, index));
        },
    );
}

fn shell_impl(shell: &[String], cmd: &str, input: Option<Rope>) -> anyhow::Result<(Tendril, bool)> {
    tokio::task::block_in_place(|| helix_lsp::block_on(shell_impl_async(shell, cmd, input)))
}

async fn shell_impl_async(
    shell: &[String],
    cmd: &str,
    input: Option<Rope>,
) -> anyhow::Result<(Tendril, bool)> {
    use std::process::Stdio;
    use tokio::process::Command;
    ensure!(!shell.is_empty(), "No shell set");

    let mut process = Command::new(&shell[0]);
    process
        .args(&shell[1..])
        .arg(cmd)
        .stdout(Stdio::piped())
        .stderr(Stdio::piped());

    if input.is_some() || cfg!(windows) {
        process.stdin(Stdio::piped());
    } else {
        process.stdin(Stdio::null());
    }

    let mut process = match process.spawn() {
        Ok(process) => process,
        Err(e) => {
            log::error!("Failed to start shell: {}", e);
            return Err(e.into());
        }
    };
    let output = if let Some(mut stdin) = process.stdin.take() {
        let input_task = tokio::spawn(async move {
            if let Some(input) = input {
                helix_view::document::to_writer(&mut stdin, encoding::UTF_8, &input).await?;
            }
            Ok::<_, anyhow::Error>(())
        });
        let (output, _) = tokio::join! {
            process.wait_with_output(),
            input_task,
        };
        output?
    } else {
        // Process has no stdin, so we just take the output
        process.wait_with_output().await?
    };

    if !output.status.success() {
        if !output.stderr.is_empty() {
            let err = String::from_utf8_lossy(&output.stderr).to_string();
            log::error!("Shell error: {}", err);
            bail!("Shell error: {}", err);
        }
        match output.status.code() {
            Some(exit_code) => bail!("Shell command failed: status {}", exit_code),
            None => bail!("Shell command failed"),
        }
    } else if !output.stderr.is_empty() {
        log::debug!(
            "Command printed to stderr: {}",
            String::from_utf8_lossy(&output.stderr).to_string()
        );
    }

    let str = std::str::from_utf8(&output.stdout)
        .map_err(|_| anyhow!("Process did not output valid UTF-8"))?;
    let tendril = Tendril::from(str);
    Ok((tendril, output.status.success()))
}

fn shell(cx: &mut compositor::Context, cmd: &str, behavior: &ShellBehavior) {
    let pipe = match behavior {
        ShellBehavior::Replace | ShellBehavior::Ignore => true,
        ShellBehavior::Insert | ShellBehavior::Append => false,
    };

    let config = cx.editor.config();
    let shell = &config.shell;
    let (view, doc) = current!(cx.editor);
    let selection = doc.selection(view.id);

    let mut changes = Vec::with_capacity(selection.len());
    let mut ranges = SmallVec::with_capacity(selection.len());
    let text = doc.text().slice(..);

    let mut shell_output: Option<Tendril> = None;
    let mut offset = 0isize;
    for range in selection.ranges() {
        let (output, success) = if let Some(output) = shell_output.as_ref() {
            (output.clone(), true)
        } else {
            let fragment = range.slice(text);
            match shell_impl(shell, cmd, pipe.then(|| fragment.into())) {
                Ok(result) => {
                    if !pipe {
                        shell_output = Some(result.0.clone());
                    }
                    result
                }
                Err(err) => {
                    cx.editor.set_error(err.to_string());
                    return;
                }
            }
        };

        if !success {
            cx.editor.set_error("Command failed");
            return;
        }

        let output_len = output.chars().count();

        let (from, to, deleted_len) = match behavior {
            ShellBehavior::Replace => (range.from(), range.to(), range.len()),
            ShellBehavior::Insert => (range.from(), range.from(), 0),
            ShellBehavior::Append => (range.to(), range.to(), 0),
            _ => (range.from(), range.from(), 0),
        };

        // These `usize`s cannot underflow because selection ranges cannot overlap.
        // Once the MSRV is 1.66.0 (mixed_integer_ops is stabilized), we can use checked
        // arithmetic to assert this.
        let anchor = (to as isize + offset - deleted_len as isize) as usize;
        let new_range = Range::new(anchor, anchor + output_len).with_direction(range.direction());
        ranges.push(new_range);
        offset = offset + output_len as isize - deleted_len as isize;

        changes.push((from, to, Some(output)));
    }

    if behavior != &ShellBehavior::Ignore {
        let transaction = Transaction::change(doc.text(), changes.into_iter())
            .with_selection(Selection::new(ranges, selection.primary_index()));
        doc.apply(&transaction, view.id);
        doc.append_changes_to_history(view);
    }

    // after replace cursor may be out of bounds, do this to
    // make sure cursor is in view and update scroll as well
    view.ensure_cursor_in_view(doc, config.scrolloff);
}

fn shell_prompt(cx: &mut Context, prompt: Cow<'static, str>, behavior: ShellBehavior) {
    ui::prompt(
        cx,
        prompt,
        Some('|'),
        ui::completers::none,
        move |cx, input: &str, event: PromptEvent| {
            if event != PromptEvent::Validate {
                return;
            }
            if input.is_empty() {
                return;
            }

            shell(cx, input, &behavior);
        },
    );
}

fn suspend(_cx: &mut Context) {
    #[cfg(not(windows))]
    signal_hook::low_level::raise(signal_hook::consts::signal::SIGTSTP).unwrap();
}

fn add_newline_above(cx: &mut Context) {
    add_newline_impl(cx, Open::Above);
}

fn add_newline_below(cx: &mut Context) {
    add_newline_impl(cx, Open::Below)
}

fn add_newline_impl(cx: &mut Context, open: Open) {
    let count = cx.count();
    let (view, doc) = current!(cx.editor);
    let selection = doc.selection(view.id);
    let text = doc.text();
    let slice = text.slice(..);

    let changes = selection.into_iter().map(|range| {
        let (start, end) = range.line_range(slice);
        let line = match open {
            Open::Above => start,
            Open::Below => end + 1,
        };
        let pos = text.line_to_char(line);
        (
            pos,
            pos,
            Some(doc.line_ending.as_str().repeat(count).into()),
        )
    });

    let transaction = Transaction::change(text, changes);
    doc.apply(&transaction, view.id);
}

enum IncrementDirection {
    Increase,
    Decrease,
}

/// Increment objects within selections by count.
fn increment(cx: &mut Context) {
    increment_impl(cx, IncrementDirection::Increase);
}

/// Decrement objects within selections by count.
fn decrement(cx: &mut Context) {
    increment_impl(cx, IncrementDirection::Decrease);
}

/// Increment objects within selections by `amount`.
/// A negative `amount` will decrement objects within selections.
fn increment_impl(cx: &mut Context, increment_direction: IncrementDirection) {
    let sign = match increment_direction {
        IncrementDirection::Increase => 1,
        IncrementDirection::Decrease => -1,
    };
    let mut amount = sign * cx.count() as i64;
    // If the register is `#` then increase or decrease the `amount` by 1 per element
    let increase_by = if cx.register == Some('#') { sign } else { 0 };

    let (view, doc) = current!(cx.editor);
    let selection = doc.selection(view.id);
    let text = doc.text().slice(..);

    let mut new_selection_ranges = SmallVec::new();
    let mut cumulative_length_diff: i128 = 0;
    let mut changes = vec![];

    for range in selection {
        let selected_text: Cow<str> = range.fragment(text);
        let new_from = ((range.from() as i128) + cumulative_length_diff) as usize;
        let incremented = [increment::integer, increment::date_time]
            .iter()
            .find_map(|incrementor| incrementor(selected_text.as_ref(), amount));

        amount += increase_by;

        match incremented {
            None => {
                let new_range = Range::new(
                    new_from,
                    (range.to() as i128 + cumulative_length_diff) as usize,
                );
                new_selection_ranges.push(new_range);
            }
            Some(new_text) => {
                let new_range = Range::new(new_from, new_from + new_text.len());
                cumulative_length_diff += new_text.len() as i128 - selected_text.len() as i128;
                new_selection_ranges.push(new_range);
                changes.push((range.from(), range.to(), Some(new_text.into())));
            }
        }
    }

    if !changes.is_empty() {
        let new_selection = Selection::new(new_selection_ranges, selection.primary_index());
        let transaction = Transaction::change(doc.text(), changes.into_iter());
        let transaction = transaction.with_selection(new_selection);
        doc.apply(&transaction, view.id);
    }
}

fn record_macro(cx: &mut Context) {
    if let Some((reg, mut keys)) = cx.editor.macro_recording.take() {
        // Remove the keypress which ends the recording
        keys.pop();
        let s = keys
            .into_iter()
            .map(|key| {
                let s = key.to_string();
                if s.chars().count() == 1 {
                    s
                } else {
                    format!("<{}>", s)
                }
            })
            .collect::<String>();
        cx.editor.registers.write(reg, vec![s]);
        cx.editor
            .set_status(format!("Recorded to register [{}]", reg));
    } else {
        let reg = cx.register.take().unwrap_or('@');
        cx.editor.macro_recording = Some((reg, Vec::new()));
        cx.editor
            .set_status(format!("Recording to register [{}]", reg));
    }
}

fn replay_macro(cx: &mut Context) {
    let reg = cx.register.unwrap_or('@');

    if cx.editor.macro_replaying.contains(&reg) {
        cx.editor.set_error(format!(
            "Cannot replay from register [{}] because already replaying from same register",
            reg
        ));
        return;
    }

    let keys: Vec<KeyEvent> = if let Some([keys_str]) = cx.editor.registers.read(reg) {
        match helix_view::input::parse_macro(keys_str) {
            Ok(keys) => keys,
            Err(err) => {
                cx.editor.set_error(format!("Invalid macro: {}", err));
                return;
            }
        }
    } else {
        cx.editor.set_error(format!("Register [{}] empty", reg));
        return;
    };

    // Once the macro has been fully validated, it's marked as being under replay
    // to ensure we don't fall into infinite recursion.
    cx.editor.macro_replaying.push(reg);

    let count = cx.count();
    cx.callback = Some(Box::new(move |compositor, cx| {
        for _ in 0..count {
            for &key in keys.iter() {
                compositor.handle_event(&compositor::Event::Key(key), cx);
            }
        }
        // The macro under replay is cleared at the end of the callback, not in the
        // macro replay context, or it will not correctly protect the user from
        // replaying recursively.
        cx.editor.macro_replaying.pop();
    }));
}<|MERGE_RESOLUTION|>--- conflicted
+++ resolved
@@ -10,6 +10,7 @@
     args,
     commands::insert::*,
     compositor::{self, Component, Compositor},
+    filter_picker_entry,
     job::{self, Callback, Jobs},
     keymap::CommandList,
     ui::{
@@ -34,13 +35,8 @@
     indent::IndentStyle,
     line_ending::{get_line_ending_of_str, line_end_char_index, str_is_line_ending},
     match_brackets,
-<<<<<<< HEAD
-    movement::{self, Direction, Movement},
-    object, pos_at_coords, pos_at_visual_coords,
-=======
-    movement::{self, move_vertically_visual, Direction},
+    movement::{self, move_vertically_visual, Direction, Movement},
     object, pos_at_coords,
->>>>>>> 72e5704f
     regex::{self, Regex, RegexBuilder},
     search::{self, CharMatcher},
     selection, shellwords, surround,
@@ -63,32 +59,9 @@
     view::View,
     Document, DocumentId, Editor, ViewId,
 };
-<<<<<<< HEAD
 use ignore::{DirEntry, WalkBuilder, WalkState};
 use once_cell::sync::Lazy;
 use serde::de::{self, Deserialize, Deserializer};
-=======
-
-use anyhow::{anyhow, bail, ensure, Context as _};
-use fuzzy_matcher::FuzzyMatcher;
-use insert::*;
-use movement::Movement;
-
-use crate::{
-    args,
-    compositor::{self, Component, Compositor},
-    filter_picker_entry,
-    job::Callback,
-    keymap::ReverseKeymap,
-    ui::{self, overlay::overlayed, FilePicker, Picker, Popup, Prompt, PromptEvent},
-};
-
-use crate::job::{self, Jobs};
-use futures_util::StreamExt;
-use std::{collections::HashMap, fmt, future::Future};
-use std::{collections::HashSet, num::NonZeroUsize};
-
->>>>>>> 72e5704f
 use std::{
     borrow::Cow,
     collections::{HashMap, HashSet},
