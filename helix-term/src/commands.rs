pub(crate) mod dap;
pub(crate) mod lsp;
pub(crate) mod typed;

pub use dap::*;
use helix_vcs::Hunk;
pub use lsp::*;
use tui::text::Spans;
pub use typed::*;

use helix_core::{
    comment, coords_at_pos, encoding, find_first_non_whitespace_char, find_root, graphemes,
    history::UndoKind,
    increment::date_time::DateTimeIncrementor,
    increment::integer::IntegerIncrementor,
    indent,
    indent::IndentStyle,
    line_ending::{get_line_ending_of_str, line_end_char_index, str_is_line_ending},
    match_brackets,
    movement::{self, Direction},
    object, pos_at_coords, pos_at_visual_coords,
    regex::{self, Regex, RegexBuilder},
    search::{self, CharMatcher},
    selection, shellwords, surround, textobject,
    tree_sitter::Node,
    unicode::width::UnicodeWidthChar,
    visual_coords_at_pos, LineEnding, Position, Range, Rope, RopeGraphemes, RopeSlice, Selection,
    SmallVec, Tendril, Transaction,
};
use helix_view::{
    apply_transaction,
    clipboard::ClipboardType,
    document::{FormatterError, Mode, SCRATCH_BUFFER_NAME},
    editor::{Action, Motion},
    info::Info,
    input::KeyEvent,
    keyboard::KeyCode,
    tree,
    view::View,
    Document, DocumentId, Editor, ViewId,
};

use anyhow::{anyhow, bail, ensure, Context as _};
use fuzzy_matcher::FuzzyMatcher;
use insert::*;
use movement::Movement;

use crate::{
    args,
    compositor::{self, Component, Compositor},
    job::Callback,
    keymap::ReverseKeymap,
    ui::{self, overlay::overlayed, FilePicker, Picker, Popup, Prompt, PromptEvent},
};

use crate::job::{self, Jobs};
use futures_util::StreamExt;
use std::{collections::HashMap, fmt, future::Future};
use std::{collections::HashSet, num::NonZeroUsize};

use std::{
    borrow::Cow,
    path::{Path, PathBuf},
};

use once_cell::sync::Lazy;
use serde::de::{self, Deserialize, Deserializer};

use grep_regex::RegexMatcherBuilder;
use grep_searcher::{sinks, BinaryDetection, SearcherBuilder};
use ignore::{DirEntry, WalkBuilder, WalkState};
use tokio_stream::wrappers::UnboundedReceiverStream;

pub struct Context<'a> {
    pub register: Option<char>,
    pub count: Option<NonZeroUsize>,
    pub editor: &'a mut Editor,

    pub callback: Option<crate::compositor::Callback>,
    pub on_next_key_callback: Option<Box<dyn FnOnce(&mut Context, KeyEvent)>>,
    pub jobs: &'a mut Jobs,
}

impl<'a> Context<'a> {
    /// Push a new component onto the compositor.
    pub fn push_layer(&mut self, component: Box<dyn Component>) {
        self.callback = Some(Box::new(|compositor: &mut Compositor, _| {
            compositor.push(component)
        }));
    }

    #[inline]
    pub fn on_next_key(
        &mut self,
        on_next_key_callback: impl FnOnce(&mut Context, KeyEvent) + 'static,
    ) {
        self.on_next_key_callback = Some(Box::new(on_next_key_callback));
    }

    #[inline]
    pub fn callback<T, F>(
        &mut self,
        call: impl Future<Output = helix_lsp::Result<serde_json::Value>> + 'static + Send,
        callback: F,
    ) where
        T: for<'de> serde::Deserialize<'de> + Send + 'static,
        F: FnOnce(&mut Editor, &mut Compositor, T) + Send + 'static,
    {
        let callback = Box::pin(async move {
            let json = call.await?;
            let response = serde_json::from_value(json)?;
            let call: job::Callback = Callback::EditorCompositor(Box::new(
                move |editor: &mut Editor, compositor: &mut Compositor| {
                    callback(editor, compositor, response)
                },
            ));
            Ok(call)
        });
        self.jobs.callback(callback);
    }

    /// Returns 1 if no explicit count was provided
    #[inline]
    pub fn count(&self) -> usize {
        self.count.map_or(1, |v| v.get())
    }
}

use helix_view::{align_view, Align};

/// A MappableCommand is either a static command like "jump_view_up" or a Typable command like
/// :format. It causes a side-effect on the state (usually by creating and applying a transaction).
/// Both of these types of commands can be mapped with keybindings in the config.toml.
#[derive(Clone)]
pub enum MappableCommand {
    Typable {
        name: String,
        args: Vec<String>,
        doc: String,
    },
    Static {
        name: &'static str,
        fun: fn(cx: &mut Context),
        doc: &'static str,
    },
}

macro_rules! static_commands {
    ( $($name:ident, $doc:literal,)* ) => {
        $(
            #[allow(non_upper_case_globals)]
            pub const $name: Self = Self::Static {
                name: stringify!($name),
                fun: $name,
                doc: $doc
            };
        )*

        pub const STATIC_COMMAND_LIST: &'static [Self] = &[
            $( Self::$name, )*
        ];
    }
}

impl MappableCommand {
    pub fn execute(&self, cx: &mut Context) {
        match &self {
            Self::Typable { name, args, doc: _ } => {
                let args: Vec<Cow<str>> = args.iter().map(Cow::from).collect();
                if let Some(command) = typed::TYPABLE_COMMAND_MAP.get(name.as_str()) {
                    let mut cx = compositor::Context {
                        editor: cx.editor,
                        jobs: cx.jobs,
                        scroll: None,
                    };
                    if let Err(e) = (command.fun)(&mut cx, &args[..], PromptEvent::Validate) {
                        cx.editor.set_error(format!("{}", e));
                    }
                }
            }
            Self::Static { fun, .. } => (fun)(cx),
        }
    }

    pub fn name(&self) -> &str {
        match &self {
            Self::Typable { name, .. } => name,
            Self::Static { name, .. } => name,
        }
    }

    pub fn doc(&self) -> &str {
        match &self {
            Self::Typable { doc, .. } => doc,
            Self::Static { doc, .. } => doc,
        }
    }

    #[rustfmt::skip]
    static_commands!(
        no_op, "Do nothing",
        move_char_left, "Move left",
        move_char_right, "Move right",
        move_line_up, "Move up",
        move_line_down, "Move down",
        extend_char_left, "Extend left",
        extend_char_right, "Extend right",
        extend_line_up, "Extend up",
        extend_line_down, "Extend down",
        copy_selection_on_next_line, "Copy selection on next line",
        copy_selection_on_prev_line, "Copy selection on previous line",
        move_next_word_start, "Move to start of next word",
        move_prev_word_start, "Move to start of previous word",
        move_next_word_end, "Move to end of next word",
        move_prev_word_end, "Move to end of previous word",
        move_next_long_word_start, "Move to start of next long word",
        move_prev_long_word_start, "Move to start of previous long word",
        move_next_long_word_end, "Move to end of next long word",
        extend_next_word_start, "Extend to start of next word",
        extend_prev_word_start, "Extend to start of previous word",
        extend_next_word_end, "Extend to end of next word",
        extend_prev_word_end, "Extend to end of previous word",
        extend_next_long_word_start, "Extend to start of next long word",
        extend_prev_long_word_start, "Extend to start of previous long word",
        extend_next_long_word_end, "Extend to end of next long word",
        find_till_char, "Move till next occurrence of char",
        find_next_char, "Move to next occurrence of char",
        extend_till_char, "Extend till next occurrence of char",
        extend_next_char, "Extend to next occurrence of char",
        till_prev_char, "Move till previous occurrence of char",
        find_prev_char, "Move to previous occurrence of char",
        extend_till_prev_char, "Extend till previous occurrence of char",
        extend_prev_char, "Extend to previous occurrence of char",
        repeat_last_motion, "Repeat last motion",
        replace, "Replace with new char",
        switch_case, "Switch (toggle) case",
        switch_to_uppercase, "Switch to uppercase",
        switch_to_lowercase, "Switch to lowercase",
        page_up, "Move page up",
        page_down, "Move page down",
        half_page_up, "Move half page up",
        half_page_down, "Move half page down",
        select_all, "Select whole document",
        select_regex, "Select all regex matches inside selections",
        split_selection, "Split selections on regex matches",
        split_selection_on_newline, "Split selection on newlines",
        search, "Search for regex pattern",
        rsearch, "Reverse search for regex pattern",
        search_next, "Select next search match",
        search_prev, "Select previous search match",
        extend_search_next, "Add next search match to selection",
        extend_search_prev, "Add previous search match to selection",
        search_selection, "Use current selection as search pattern",
        make_search_word_bounded, "Modify current search to make it word bounded",
        global_search, "Global search in workspace folder",
        extend_line, "Select current line, if already selected, extend to another line based on the anchor",
        extend_line_below, "Select current line, if already selected, extend to next line",
        extend_line_above, "Select current line, if already selected, extend to previous line",
        extend_to_line_bounds, "Extend selection to line bounds",
        shrink_to_line_bounds, "Shrink selection to line bounds",
        delete_selection, "Delete selection",
        delete_selection_noyank, "Delete selection without yanking",
        change_selection, "Change selection",
        change_selection_noyank, "Change selection without yanking",
        collapse_selection, "Collapse selection into single cursor",
        flip_selections, "Flip selection cursor and anchor",
        ensure_selections_forward, "Ensure all selections face forward",
        insert_mode, "Insert before selection",
        append_mode, "Append after selection",
        command_mode, "Enter command mode",
        file_picker, "Open file picker",
        file_picker_in_current_directory, "Open file picker at current working directory",
        code_action, "Perform code action",
        buffer_picker, "Open buffer picker",
        jumplist_picker, "Open jumplist picker",
        symbol_picker, "Open symbol picker",
        select_references_to_symbol_under_cursor, "Select symbol references",
        workspace_symbol_picker, "Open workspace symbol picker",
        diagnostics_picker, "Open diagnostic picker",
        workspace_diagnostics_picker, "Open workspace diagnostic picker",
        last_picker, "Open last picker",
        insert_at_line_start, "Insert at start of line",
        insert_at_line_end, "Insert at end of line",
        open_below, "Open new line below selection",
        open_above, "Open new line above selection",
        normal_mode, "Enter normal mode",
        select_mode, "Enter selection extend mode",
        exit_select_mode, "Exit selection mode",
        goto_definition, "Goto definition",
        add_newline_above, "Add newline above",
        add_newline_below, "Add newline below",
        goto_type_definition, "Goto type definition",
        goto_implementation, "Goto implementation",
        goto_file_start, "Goto line number <n> else file start",
        goto_file_end, "Goto file end",
        goto_file, "Goto files in selection",
        goto_file_hsplit, "Goto files in selection (hsplit)",
        goto_file_vsplit, "Goto files in selection (vsplit)",
        goto_reference, "Goto references",
        goto_window_top, "Goto window top",
        goto_window_center, "Goto window center",
        goto_window_bottom, "Goto window bottom",
        goto_last_accessed_file, "Goto last accessed file",
        goto_last_modified_file, "Goto last modified file",
        goto_last_modification, "Goto last modification",
        goto_line, "Goto line",
        goto_last_line, "Goto last line",
        goto_first_diag, "Goto first diagnostic",
        goto_last_diag, "Goto last diagnostic",
        goto_next_diag, "Goto next diagnostic",
        goto_prev_diag, "Goto previous diagnostic",
        goto_next_change, "Goto next change",
        goto_prev_change, "Goto previous change",
        goto_first_change, "Goto first change",
        goto_last_change, "Goto last change",
        goto_line_start, "Goto line start",
        goto_line_end, "Goto line end",
        goto_next_buffer, "Goto next buffer",
        goto_previous_buffer, "Goto previous buffer",
        goto_line_end_newline, "Goto newline at line end",
        goto_first_nonwhitespace, "Goto first non-blank in line",
        trim_selections, "Trim whitespace from selections",
        extend_to_line_start, "Extend to line start",
        extend_to_line_end, "Extend to line end",
        extend_to_line_end_newline, "Extend to line end",
        signature_help, "Show signature help",
        insert_tab, "Insert tab char",
        insert_newline, "Insert newline char",
        delete_char_backward, "Delete previous char",
        delete_char_forward, "Delete next char",
        delete_word_backward, "Delete previous word",
        delete_word_forward, "Delete next word",
        kill_to_line_start, "Delete till start of line",
        kill_to_line_end, "Delete till end of line",
        undo, "Undo change",
        redo, "Redo change",
        earlier, "Move backward in history",
        later, "Move forward in history",
        commit_undo_checkpoint, "Commit changes to new checkpoint",
        yank, "Yank selection",
        yank_joined_to_clipboard, "Join and yank selections to clipboard",
        yank_main_selection_to_clipboard, "Yank main selection to clipboard",
        yank_joined_to_primary_clipboard, "Join and yank selections to primary clipboard",
        yank_main_selection_to_primary_clipboard, "Yank main selection to primary clipboard",
        replace_with_yanked, "Replace with yanked text",
        replace_selections_with_clipboard, "Replace selections by clipboard content",
        replace_selections_with_primary_clipboard, "Replace selections by primary clipboard",
        paste_after, "Paste after selection",
        paste_before, "Paste before selection",
        paste_clipboard_after, "Paste clipboard after selections",
        paste_clipboard_before, "Paste clipboard before selections",
        paste_primary_clipboard_after, "Paste primary clipboard after selections",
        paste_primary_clipboard_before, "Paste primary clipboard before selections",
        indent, "Indent selection",
        unindent, "Unindent selection",
        format_selections, "Format selection",
        join_selections, "Join lines inside selection",
        join_selections_space, "Join lines inside selection and select spaces",
        keep_selections, "Keep selections matching regex",
        remove_selections, "Remove selections matching regex",
        align_selections, "Align selections in column",
        keep_primary_selection, "Keep primary selection",
        remove_primary_selection, "Remove primary selection",
        completion, "Invoke completion popup",
        hover, "Show docs for item under cursor",
        toggle_comments, "Comment/uncomment selections",
        rotate_selections_forward, "Rotate selections forward",
        rotate_selections_backward, "Rotate selections backward",
        rotate_selection_contents_forward, "Rotate selection contents forward",
        rotate_selection_contents_backward, "Rotate selections contents backward",
        expand_selection, "Expand selection to parent syntax node",
        shrink_selection, "Shrink selection to previously expanded syntax node",
        select_next_sibling, "Select next sibling in syntax tree",
        select_prev_sibling, "Select previous sibling in syntax tree",
        jump_forward, "Jump forward on jumplist",
        jump_backward, "Jump backward on jumplist",
        save_selection, "Save current selection to jumplist",
        jump_view_right, "Jump to right split",
        jump_view_left, "Jump to left split",
        jump_view_up, "Jump to split above",
        jump_view_down, "Jump to split below",
        swap_view_right, "Swap with right split",
        swap_view_left, "Swap with left split",
        swap_view_up, "Swap with split above",
        swap_view_down, "Swap with split below",
        transpose_view, "Transpose splits",
        rotate_view, "Goto next window",
        hsplit, "Horizontal bottom split",
        hsplit_new, "Horizontal bottom split scratch buffer",
        vsplit, "Vertical right split",
        vsplit_new, "Vertical right split scratch buffer",
        wclose, "Close window",
        wonly, "Close windows except current",
        select_register, "Select register",
        insert_register, "Insert register",
        align_view_middle, "Align view middle",
        align_view_top, "Align view top",
        align_view_center, "Align view center",
        align_view_bottom, "Align view bottom",
        scroll_up, "Scroll view up",
        scroll_down, "Scroll view down",
        match_brackets, "Goto matching bracket",
        surround_add, "Surround add",
        surround_replace, "Surround replace",
        surround_delete, "Surround delete",
        select_textobject_around, "Select around object",
        select_textobject_inner, "Select inside object",
        goto_next_function, "Goto next function",
        goto_prev_function, "Goto previous function",
        goto_next_class, "Goto next type definition",
        goto_prev_class, "Goto previous type definition",
        goto_next_parameter, "Goto next parameter",
        goto_prev_parameter, "Goto previous parameter",
        goto_next_comment, "Goto next comment",
        goto_prev_comment, "Goto previous comment",
        goto_next_test, "Goto next test",
        goto_prev_test, "Goto previous test",
        goto_next_paragraph, "Goto next paragraph",
        goto_prev_paragraph, "Goto previous paragraph",
        dap_launch, "Launch debug target",
        dap_toggle_breakpoint, "Toggle breakpoint",
        dap_continue, "Continue program execution",
        dap_pause, "Pause program execution",
        dap_step_in, "Step in",
        dap_step_out, "Step out",
        dap_next, "Step to next",
        dap_variables, "List variables",
        dap_terminate, "End debug session",
        dap_edit_condition, "Edit breakpoint condition on current line",
        dap_edit_log, "Edit breakpoint log message on current line",
        dap_switch_thread, "Switch current thread",
        dap_switch_stack_frame, "Switch stack frame",
        dap_enable_exceptions, "Enable exception breakpoints",
        dap_disable_exceptions, "Disable exception breakpoints",
        shell_pipe, "Pipe selections through shell command",
        shell_pipe_to, "Pipe selections into shell command ignoring output",
        shell_insert_output, "Insert shell command output before selections",
        shell_append_output, "Append shell command output after selections",
        shell_keep_pipe, "Filter selections with shell predicate",
        suspend, "Suspend and return to shell",
        rename_symbol, "Rename symbol",
        increment, "Increment item under cursor",
        decrement, "Decrement item under cursor",
        record_macro, "Record macro",
        replay_macro, "Replay macro",
        command_palette, "Open command palette",
    );
}

impl fmt::Debug for MappableCommand {
    fn fmt(&self, f: &mut std::fmt::Formatter<'_>) -> std::fmt::Result {
        f.debug_tuple("MappableCommand")
            .field(&self.name())
            .finish()
    }
}

impl fmt::Display for MappableCommand {
    fn fmt(&self, f: &mut std::fmt::Formatter<'_>) -> std::fmt::Result {
        f.write_str(self.name())
    }
}

impl std::str::FromStr for MappableCommand {
    type Err = anyhow::Error;

    fn from_str(s: &str) -> Result<Self, Self::Err> {
        if let Some(suffix) = s.strip_prefix(':') {
            let mut typable_command = suffix.split(' ').into_iter().map(|arg| arg.trim());
            let name = typable_command
                .next()
                .ok_or_else(|| anyhow!("Expected typable command name"))?;
            let args = typable_command
                .map(|s| s.to_owned())
                .collect::<Vec<String>>();
            typed::TYPABLE_COMMAND_MAP
                .get(name)
                .map(|cmd| MappableCommand::Typable {
                    name: cmd.name.to_owned(),
                    doc: format!(":{} {:?}", cmd.name, args),
                    args,
                })
                .ok_or_else(|| anyhow!("No TypableCommand named '{}'", s))
        } else {
            MappableCommand::STATIC_COMMAND_LIST
                .iter()
                .find(|cmd| cmd.name() == s)
                .cloned()
                .ok_or_else(|| anyhow!("No command named '{}'", s))
        }
    }
}

impl<'de> Deserialize<'de> for MappableCommand {
    fn deserialize<D>(deserializer: D) -> Result<Self, D::Error>
    where
        D: Deserializer<'de>,
    {
        let s = String::deserialize(deserializer)?;
        s.parse().map_err(de::Error::custom)
    }
}

impl PartialEq for MappableCommand {
    fn eq(&self, other: &Self) -> bool {
        match (self, other) {
            (
                MappableCommand::Typable {
                    name: first_name, ..
                },
                MappableCommand::Typable {
                    name: second_name, ..
                },
            ) => first_name == second_name,
            (
                MappableCommand::Static {
                    name: first_name, ..
                },
                MappableCommand::Static {
                    name: second_name, ..
                },
            ) => first_name == second_name,
            _ => false,
        }
    }
}

fn no_op(_cx: &mut Context) {}

fn move_impl<F>(cx: &mut Context, move_fn: F, dir: Direction, behaviour: Movement)
where
    F: Fn(RopeSlice, Range, Direction, usize, Movement, usize) -> Range,
{
    let count = cx.count();
    let (view, doc) = current!(cx.editor);
    let text = doc.text().slice(..);

    let selection = doc
        .selection(view.id)
        .clone()
        .transform(|range| move_fn(text, range, dir, count, behaviour, doc.tab_width()));
    doc.set_selection(view.id, selection);
}

use helix_core::movement::{move_horizontally, move_vertically};

fn move_char_left(cx: &mut Context) {
    move_impl(cx, move_horizontally, Direction::Backward, Movement::Move)
}

fn move_char_right(cx: &mut Context) {
    move_impl(cx, move_horizontally, Direction::Forward, Movement::Move)
}

fn move_line_up(cx: &mut Context) {
    move_impl(cx, move_vertically, Direction::Backward, Movement::Move)
}

fn move_line_down(cx: &mut Context) {
    move_impl(cx, move_vertically, Direction::Forward, Movement::Move)
}

fn extend_char_left(cx: &mut Context) {
    move_impl(cx, move_horizontally, Direction::Backward, Movement::Extend)
}

fn extend_char_right(cx: &mut Context) {
    move_impl(cx, move_horizontally, Direction::Forward, Movement::Extend)
}

fn extend_line_up(cx: &mut Context) {
    move_impl(cx, move_vertically, Direction::Backward, Movement::Extend)
}

fn extend_line_down(cx: &mut Context) {
    move_impl(cx, move_vertically, Direction::Forward, Movement::Extend)
}

fn goto_line_end_impl(view: &mut View, doc: &mut Document, movement: Movement) {
    let text = doc.text().slice(..);

    let selection = doc.selection(view.id).clone().transform(|range| {
        let line = range.cursor_line(text);
        let line_start = text.line_to_char(line);

        let pos = graphemes::prev_grapheme_boundary(text, line_end_char_index(&text, line))
            .max(line_start);

        range.put_cursor(text, pos, movement == Movement::Extend)
    });
    doc.set_selection(view.id, selection);
}

fn goto_line_end(cx: &mut Context) {
    let (view, doc) = current!(cx.editor);
    goto_line_end_impl(
        view,
        doc,
        if cx.editor.mode == Mode::Select {
            Movement::Extend
        } else {
            Movement::Move
        },
    )
}

fn extend_to_line_end(cx: &mut Context) {
    let (view, doc) = current!(cx.editor);
    goto_line_end_impl(view, doc, Movement::Extend)
}

fn goto_line_end_newline_impl(view: &mut View, doc: &mut Document, movement: Movement) {
    let text = doc.text().slice(..);

    let selection = doc.selection(view.id).clone().transform(|range| {
        let line = range.cursor_line(text);
        let pos = line_end_char_index(&text, line);

        range.put_cursor(text, pos, movement == Movement::Extend)
    });
    doc.set_selection(view.id, selection);
}

fn goto_line_end_newline(cx: &mut Context) {
    let (view, doc) = current!(cx.editor);
    goto_line_end_newline_impl(
        view,
        doc,
        if cx.editor.mode == Mode::Select {
            Movement::Extend
        } else {
            Movement::Move
        },
    )
}

fn extend_to_line_end_newline(cx: &mut Context) {
    let (view, doc) = current!(cx.editor);
    goto_line_end_newline_impl(view, doc, Movement::Extend)
}

fn goto_line_start_impl(view: &mut View, doc: &mut Document, movement: Movement) {
    let text = doc.text().slice(..);

    let selection = doc.selection(view.id).clone().transform(|range| {
        let line = range.cursor_line(text);

        // adjust to start of the line
        let pos = text.line_to_char(line);
        range.put_cursor(text, pos, movement == Movement::Extend)
    });
    doc.set_selection(view.id, selection);
}

fn goto_line_start(cx: &mut Context) {
    let (view, doc) = current!(cx.editor);
    goto_line_start_impl(
        view,
        doc,
        if cx.editor.mode == Mode::Select {
            Movement::Extend
        } else {
            Movement::Move
        },
    )
}

fn goto_next_buffer(cx: &mut Context) {
    goto_buffer(cx.editor, Direction::Forward);
}

fn goto_previous_buffer(cx: &mut Context) {
    goto_buffer(cx.editor, Direction::Backward);
}

fn goto_buffer(editor: &mut Editor, direction: Direction) {
    let current = view!(editor).doc;

    let id = match direction {
        Direction::Forward => {
            let iter = editor.documents.keys();
            let mut iter = iter.skip_while(|id| *id != &current);
            iter.next(); // skip current item
            iter.next().or_else(|| editor.documents.keys().next())
        }
        Direction::Backward => {
            let iter = editor.documents.keys();
            let mut iter = iter.rev().skip_while(|id| *id != &current);
            iter.next(); // skip current item
            iter.next().or_else(|| editor.documents.keys().rev().next())
        }
    }
    .unwrap();

    let id = *id;

    editor.switch(id, Action::Replace);
}

fn extend_to_line_start(cx: &mut Context) {
    let (view, doc) = current!(cx.editor);
    goto_line_start_impl(view, doc, Movement::Extend)
}

fn kill_to_line_start(cx: &mut Context) {
    let (view, doc) = current!(cx.editor);
    let text = doc.text().slice(..);

    let selection = doc.selection(view.id).clone().transform(|range| {
        let line = range.cursor_line(text);
        let first_char = text.line_to_char(line);
        let anchor = range.cursor(text);
        let head = if anchor == first_char && line != 0 {
            // select until previous line
            line_end_char_index(&text, line - 1)
        } else if let Some(pos) = find_first_non_whitespace_char(text.line(line)) {
            if first_char + pos < anchor {
                // select until first non-blank in line if cursor is after it
                first_char + pos
            } else {
                // select until start of line
                first_char
            }
        } else {
            // select until start of line
            first_char
        };
        Range::new(head, anchor)
    });
    delete_selection_insert_mode(doc, view, &selection);

    lsp::signature_help_impl(cx, SignatureHelpInvoked::Automatic);
}

fn kill_to_line_end(cx: &mut Context) {
    let (view, doc) = current!(cx.editor);
    let text = doc.text().slice(..);

    let selection = doc.selection(view.id).clone().transform(|range| {
        let line = range.cursor_line(text);
        let line_end_pos = line_end_char_index(&text, line);
        let pos = range.cursor(text);

        let mut new_range = range.put_cursor(text, line_end_pos, true);
        // don't want to remove the line separator itself if the cursor doesn't reach the end of line.
        if pos != line_end_pos {
            new_range.head = line_end_pos;
        }
        new_range
    });
    delete_selection_insert_mode(doc, view, &selection);

    lsp::signature_help_impl(cx, SignatureHelpInvoked::Automatic);
}

fn goto_first_nonwhitespace(cx: &mut Context) {
    let (view, doc) = current!(cx.editor);
    let text = doc.text().slice(..);

    let selection = doc.selection(view.id).clone().transform(|range| {
        let line = range.cursor_line(text);

        if let Some(pos) = find_first_non_whitespace_char(text.line(line)) {
            let pos = pos + text.line_to_char(line);
            range.put_cursor(text, pos, cx.editor.mode == Mode::Select)
        } else {
            range
        }
    });
    doc.set_selection(view.id, selection);
}

fn trim_selections(cx: &mut Context) {
    let (view, doc) = current!(cx.editor);
    let text = doc.text().slice(..);

    let ranges: SmallVec<[Range; 1]> = doc
        .selection(view.id)
        .iter()
        .filter_map(|range| {
            if range.is_empty() || range.slice(text).chars().all(|ch| ch.is_whitespace()) {
                return None;
            }
            let mut start = range.from();
            let mut end = range.to();
            start = movement::skip_while(text, start, |x| x.is_whitespace()).unwrap_or(start);
            end = movement::backwards_skip_while(text, end, |x| x.is_whitespace()).unwrap_or(end);
            Some(Range::new(start, end).with_direction(range.direction()))
        })
        .collect();

    if !ranges.is_empty() {
        let primary = doc.selection(view.id).primary();
        let idx = ranges
            .iter()
            .position(|range| range.overlaps(&primary))
            .unwrap_or(ranges.len() - 1);
        doc.set_selection(view.id, Selection::new(ranges, idx));
    } else {
        collapse_selection(cx);
        keep_primary_selection(cx);
    };
}

// align text in selection
fn align_selections(cx: &mut Context) {
    let (view, doc) = current!(cx.editor);
    let text = doc.text().slice(..);
    let selection = doc.selection(view.id);

    let tab_width = doc.tab_width();
    let mut column_widths: Vec<Vec<_>> = Vec::new();
    let mut last_line = text.len_lines() + 1;
    let mut col = 0;

    for range in selection {
        let coords = visual_coords_at_pos(text, range.head, tab_width);
        let anchor_coords = visual_coords_at_pos(text, range.anchor, tab_width);

        if coords.row != anchor_coords.row {
            cx.editor
                .set_error("align cannot work with multi line selections");
            return;
        }

        col = if coords.row == last_line { col + 1 } else { 0 };

        if col >= column_widths.len() {
            column_widths.push(Vec::new());
        }
        column_widths[col].push((range.from(), coords.col));

        last_line = coords.row;
    }

    let mut changes = Vec::with_capacity(selection.len());

    // Account for changes on each row
    let len = column_widths.first().map(|cols| cols.len()).unwrap_or(0);
    let mut offs = vec![0; len];

    for col in column_widths {
        let max_col = col
            .iter()
            .enumerate()
            .map(|(row, (_, cursor))| *cursor + offs[row])
            .max()
            .unwrap_or(0);

        for (row, (insert_pos, last_col)) in col.into_iter().enumerate() {
            let ins_count = max_col - (last_col + offs[row]);

            if ins_count == 0 {
                continue;
            }

            offs[row] += ins_count;

            changes.push((insert_pos, insert_pos, Some(" ".repeat(ins_count).into())));
        }
    }

    // The changeset has to be sorted
    changes.sort_unstable_by_key(|(from, _, _)| *from);

    let transaction = Transaction::change(doc.text(), changes.into_iter());
    apply_transaction(&transaction, doc, view);
}

fn goto_window(cx: &mut Context, align: Align) {
    let count = cx.count() - 1;
    let config = cx.editor.config();
    let (view, doc) = current!(cx.editor);

    let height = view.inner_height();

    // respect user given count if any
    // - 1 so we have at least one gap in the middle.
    // a height of 6 with padding of 3 on each side will keep shifting the view back and forth
    // as we type
    let scrolloff = config.scrolloff.min(height.saturating_sub(1) / 2);

    let last_line = view.last_line(doc);

    let line = match align {
        Align::Top => view.offset.row + scrolloff + count,
        Align::Center => view.offset.row + ((last_line - view.offset.row) / 2),
        Align::Bottom => last_line.saturating_sub(scrolloff + count),
    }
    .max(view.offset.row + scrolloff)
    .min(last_line.saturating_sub(scrolloff));

    let pos = doc.text().line_to_char(line);
    let text = doc.text().slice(..);
    let selection = doc
        .selection(view.id)
        .clone()
        .transform(|range| range.put_cursor(text, pos, cx.editor.mode == Mode::Select));
    doc.set_selection(view.id, selection);
}

fn goto_window_top(cx: &mut Context) {
    goto_window(cx, Align::Top)
}

fn goto_window_center(cx: &mut Context) {
    goto_window(cx, Align::Center)
}

fn goto_window_bottom(cx: &mut Context) {
    goto_window(cx, Align::Bottom)
}

fn move_word_impl<F>(cx: &mut Context, move_fn: F)
where
    F: Fn(RopeSlice, Range, usize) -> Range,
{
    let count = cx.count();
    let (view, doc) = current!(cx.editor);
    let text = doc.text().slice(..);

    let selection = doc
        .selection(view.id)
        .clone()
        .transform(|range| move_fn(text, range, count));
    doc.set_selection(view.id, selection);
}

fn move_next_word_start(cx: &mut Context) {
    move_word_impl(cx, movement::move_next_word_start)
}

fn move_prev_word_start(cx: &mut Context) {
    move_word_impl(cx, movement::move_prev_word_start)
}

fn move_prev_word_end(cx: &mut Context) {
    move_word_impl(cx, movement::move_prev_word_end)
}

fn move_next_word_end(cx: &mut Context) {
    move_word_impl(cx, movement::move_next_word_end)
}

fn move_next_long_word_start(cx: &mut Context) {
    move_word_impl(cx, movement::move_next_long_word_start)
}

fn move_prev_long_word_start(cx: &mut Context) {
    move_word_impl(cx, movement::move_prev_long_word_start)
}

fn move_next_long_word_end(cx: &mut Context) {
    move_word_impl(cx, movement::move_next_long_word_end)
}

fn goto_para_impl<F>(cx: &mut Context, move_fn: F)
where
    F: Fn(RopeSlice, Range, usize, Movement) -> Range + 'static,
{
    let count = cx.count();
    let motion = move |editor: &mut Editor| {
        let (view, doc) = current!(editor);
        let text = doc.text().slice(..);
        let behavior = if editor.mode == Mode::Select {
            Movement::Extend
        } else {
            Movement::Move
        };

        let selection = doc
            .selection(view.id)
            .clone()
            .transform(|range| move_fn(text, range, count, behavior));
        doc.set_selection(view.id, selection);
    };
    motion(cx.editor);
    cx.editor.last_motion = Some(Motion(Box::new(motion)));
}

fn goto_prev_paragraph(cx: &mut Context) {
    goto_para_impl(cx, movement::move_prev_paragraph)
}

fn goto_next_paragraph(cx: &mut Context) {
    goto_para_impl(cx, movement::move_next_paragraph)
}

fn goto_file_start(cx: &mut Context) {
    if cx.count.is_some() {
        goto_line(cx);
    } else {
        let (view, doc) = current!(cx.editor);
        let text = doc.text().slice(..);
        let selection = doc
            .selection(view.id)
            .clone()
            .transform(|range| range.put_cursor(text, 0, cx.editor.mode == Mode::Select));
        push_jump(view, doc);
        doc.set_selection(view.id, selection);
    }
}

fn goto_file_end(cx: &mut Context) {
    let (view, doc) = current!(cx.editor);
    let text = doc.text().slice(..);
    let pos = doc.text().len_chars();
    let selection = doc
        .selection(view.id)
        .clone()
        .transform(|range| range.put_cursor(text, pos, cx.editor.mode == Mode::Select));
    push_jump(view, doc);
    doc.set_selection(view.id, selection);
}

fn goto_file(cx: &mut Context) {
    goto_file_impl(cx, Action::Replace);
}

fn goto_file_hsplit(cx: &mut Context) {
    goto_file_impl(cx, Action::HorizontalSplit);
}

fn goto_file_vsplit(cx: &mut Context) {
    goto_file_impl(cx, Action::VerticalSplit);
}

/// Goto files in selection.
fn goto_file_impl(cx: &mut Context, action: Action) {
    let (view, doc) = current_ref!(cx.editor);
    let text = doc.text();
    let selections = doc.selection(view.id);
    let mut paths: Vec<_> = selections
        .iter()
        .map(|r| text.slice(r.from()..r.to()).to_string())
        .collect();
    let primary = selections.primary();
    // Checks whether there is only one selection with a width of 1
    if selections.len() == 1 && primary.len() == 1 {
        let count = cx.count();
        let text_slice = text.slice(..);
        // In this case it selects the WORD under the cursor
        let current_word = textobject::textobject_word(
            text_slice,
            primary,
            textobject::TextObject::Inside,
            count,
            true,
        );
        // Trims some surrounding chars so that the actual file is opened.
        let surrounding_chars: &[_] = &['\'', '"', '(', ')'];
        paths.clear();
        paths.push(
            current_word
                .fragment(text_slice)
                .trim_matches(surrounding_chars)
                .to_string(),
        );
    }
    for sel in paths {
        let p = sel.trim();
        if !p.is_empty() {
            if let Err(e) = cx.editor.open(&PathBuf::from(p), action) {
                cx.editor.set_error(format!("Open file failed: {:?}", e));
            }
        }
    }
}

fn extend_word_impl<F>(cx: &mut Context, extend_fn: F)
where
    F: Fn(RopeSlice, Range, usize) -> Range,
{
    let count = cx.count();
    let (view, doc) = current!(cx.editor);
    let text = doc.text().slice(..);

    let selection = doc.selection(view.id).clone().transform(|range| {
        let word = extend_fn(text, range, count);
        let pos = word.cursor(text);
        range.put_cursor(text, pos, true)
    });
    doc.set_selection(view.id, selection);
}

fn extend_next_word_start(cx: &mut Context) {
    extend_word_impl(cx, movement::move_next_word_start)
}

fn extend_prev_word_start(cx: &mut Context) {
    extend_word_impl(cx, movement::move_prev_word_start)
}

fn extend_next_word_end(cx: &mut Context) {
    extend_word_impl(cx, movement::move_next_word_end)
}

fn extend_prev_word_end(cx: &mut Context) {
    extend_word_impl(cx, movement::move_prev_word_end)
}

fn extend_next_long_word_start(cx: &mut Context) {
    extend_word_impl(cx, movement::move_next_long_word_start)
}

fn extend_prev_long_word_start(cx: &mut Context) {
    extend_word_impl(cx, movement::move_prev_long_word_start)
}

fn extend_next_long_word_end(cx: &mut Context) {
    extend_word_impl(cx, movement::move_next_long_word_end)
}

fn will_find_char<F>(cx: &mut Context, search_fn: F, inclusive: bool, extend: bool)
where
    F: Fn(RopeSlice, char, usize, usize, bool) -> Option<usize> + 'static,
{
    // TODO: count is reset to 1 before next key so we move it into the closure here.
    // Would be nice to carry over.
    let count = cx.count();

    // need to wait for next key
    // TODO: should this be done by grapheme rather than char?  For example,
    // we can't properly handle the line-ending CRLF case here in terms of char.
    cx.on_next_key(move |cx, event| {
        let ch = match event {
            KeyEvent {
                code: KeyCode::Enter,
                ..
            } =>
            // TODO: this isn't quite correct when CRLF is involved.
            // This hack will work in most cases, since documents don't
            // usually mix line endings.  But we should fix it eventually
            // anyway.
            {
                doc!(cx.editor).line_ending.as_str().chars().next().unwrap()
            }

            KeyEvent {
                code: KeyCode::Tab, ..
            } => '\t',

            KeyEvent {
                code: KeyCode::Char(ch),
                ..
            } => ch,
            _ => return,
        };

        find_char_impl(cx.editor, &search_fn, inclusive, extend, ch, count);
        cx.editor.last_motion = Some(Motion(Box::new(move |editor: &mut Editor| {
            find_char_impl(editor, &search_fn, inclusive, true, ch, 1);
        })));
    })
}

//

#[inline]
fn find_char_impl<F, M: CharMatcher + Clone + Copy>(
    editor: &mut Editor,
    search_fn: &F,
    inclusive: bool,
    extend: bool,
    char_matcher: M,
    count: usize,
) where
    F: Fn(RopeSlice, M, usize, usize, bool) -> Option<usize> + 'static,
{
    let (view, doc) = current!(editor);
    let text = doc.text().slice(..);

    let selection = doc.selection(view.id).clone().transform(|range| {
        // TODO: use `Range::cursor()` here instead.  However, that works in terms of
        // graphemes, whereas this function doesn't yet.  So we're doing the same logic
        // here, but just in terms of chars instead.
        let search_start_pos = if range.anchor < range.head {
            range.head - 1
        } else {
            range.head
        };

        search_fn(text, char_matcher, search_start_pos, count, inclusive).map_or(range, |pos| {
            if extend {
                range.put_cursor(text, pos, true)
            } else {
                Range::point(range.cursor(text)).put_cursor(text, pos, true)
            }
        })
    });
    doc.set_selection(view.id, selection);
}

fn find_next_char_impl(
    text: RopeSlice,
    ch: char,
    pos: usize,
    n: usize,
    inclusive: bool,
) -> Option<usize> {
    let pos = (pos + 1).min(text.len_chars());
    if inclusive {
        search::find_nth_next(text, ch, pos, n)
    } else {
        let n = match text.get_char(pos) {
            Some(next_ch) if next_ch == ch => n + 1,
            _ => n,
        };
        search::find_nth_next(text, ch, pos, n).map(|n| n.saturating_sub(1))
    }
}

fn find_prev_char_impl(
    text: RopeSlice,
    ch: char,
    pos: usize,
    n: usize,
    inclusive: bool,
) -> Option<usize> {
    if inclusive {
        search::find_nth_prev(text, ch, pos, n)
    } else {
        let n = match text.get_char(pos.saturating_sub(1)) {
            Some(next_ch) if next_ch == ch => n + 1,
            _ => n,
        };
        search::find_nth_prev(text, ch, pos, n).map(|n| (n + 1).min(text.len_chars()))
    }
}

fn find_till_char(cx: &mut Context) {
    will_find_char(cx, find_next_char_impl, false, false)
}

fn find_next_char(cx: &mut Context) {
    will_find_char(cx, find_next_char_impl, true, false)
}

fn extend_till_char(cx: &mut Context) {
    will_find_char(cx, find_next_char_impl, false, true)
}

fn extend_next_char(cx: &mut Context) {
    will_find_char(cx, find_next_char_impl, true, true)
}

fn till_prev_char(cx: &mut Context) {
    will_find_char(cx, find_prev_char_impl, false, false)
}

fn find_prev_char(cx: &mut Context) {
    will_find_char(cx, find_prev_char_impl, true, false)
}

fn extend_till_prev_char(cx: &mut Context) {
    will_find_char(cx, find_prev_char_impl, false, true)
}

fn extend_prev_char(cx: &mut Context) {
    will_find_char(cx, find_prev_char_impl, true, true)
}

fn repeat_last_motion(cx: &mut Context) {
    let count = cx.count();
    let last_motion = cx.editor.last_motion.take();
    if let Some(m) = &last_motion {
        for _ in 0..count {
            m.run(cx.editor);
        }
        cx.editor.last_motion = last_motion;
    }
}

fn replace(cx: &mut Context) {
    let mut buf = [0u8; 4]; // To hold utf8 encoded char.

    // need to wait for next key
    cx.on_next_key(move |cx, event| {
        let (view, doc) = current!(cx.editor);
        let ch: Option<&str> = match event {
            KeyEvent {
                code: KeyCode::Char(ch),
                ..
            } => Some(ch.encode_utf8(&mut buf[..])),
            KeyEvent {
                code: KeyCode::Enter,
                ..
            } => Some(doc.line_ending.as_str()),
            KeyEvent {
                code: KeyCode::Tab, ..
            } => Some("\t"),
            _ => None,
        };

        let selection = doc.selection(view.id);

        if let Some(ch) = ch {
            let transaction = Transaction::change_by_selection(doc.text(), selection, |range| {
                if !range.is_empty() {
                    let text: String =
                        RopeGraphemes::new(doc.text().slice(range.from()..range.to()))
                            .map(|g| {
                                let cow: Cow<str> = g.into();
                                if str_is_line_ending(&cow) {
                                    cow
                                } else {
                                    ch.into()
                                }
                            })
                            .collect();

                    (range.from(), range.to(), Some(text.into()))
                } else {
                    // No change.
                    (range.from(), range.to(), None)
                }
            });

            apply_transaction(&transaction, doc, view);
            exit_select_mode(cx);
        }
    })
}

fn switch_case_impl<F>(cx: &mut Context, change_fn: F)
where
    F: Fn(RopeSlice) -> Tendril,
{
    let (view, doc) = current!(cx.editor);
    let selection = doc.selection(view.id);
    let transaction = Transaction::change_by_selection(doc.text(), selection, |range| {
        let text: Tendril = change_fn(range.slice(doc.text().slice(..)));

        (range.from(), range.to(), Some(text))
    });

    apply_transaction(&transaction, doc, view);
}

fn switch_case(cx: &mut Context) {
    switch_case_impl(cx, |string| {
        string
            .chars()
            .flat_map(|ch| {
                if ch.is_lowercase() {
                    ch.to_uppercase().collect()
                } else if ch.is_uppercase() {
                    ch.to_lowercase().collect()
                } else {
                    vec![ch]
                }
            })
            .collect()
    });
}

fn switch_to_uppercase(cx: &mut Context) {
    switch_case_impl(cx, |string| {
        string.chunks().map(|chunk| chunk.to_uppercase()).collect()
    });
}

fn switch_to_lowercase(cx: &mut Context) {
    switch_case_impl(cx, |string| {
        string.chunks().map(|chunk| chunk.to_lowercase()).collect()
    });
}

pub fn scroll(cx: &mut Context, offset: usize, direction: Direction) {
    use Direction::*;
    let config = cx.editor.config();
    let (view, doc) = current!(cx.editor);

    let range = doc.selection(view.id).primary();
    let text = doc.text().slice(..);

    let cursor = visual_coords_at_pos(text, range.cursor(text), doc.tab_width());
    let doc_last_line = doc.text().len_lines().saturating_sub(1);

    let last_line = view.last_line(doc);

    if direction == Backward && view.offset.row == 0
        || direction == Forward && last_line == doc_last_line
    {
        return;
    }

    let height = view.inner_height();

    let scrolloff = config.scrolloff.min(height / 2);

    view.offset.row = match direction {
        Forward => view.offset.row + offset,
        Backward => view.offset.row.saturating_sub(offset),
    }
    .min(doc_last_line);

    // recalculate last line
    let last_line = view.last_line(doc);

    // clamp into viewport
    let line = cursor
        .row
        .max(view.offset.row + scrolloff)
        .min(last_line.saturating_sub(scrolloff));

    // If cursor needs moving, replace primary selection
    if line != cursor.row {
        let head = pos_at_visual_coords(text, Position::new(line, cursor.col), doc.tab_width()); // this func will properly truncate to line end

        let anchor = if cx.editor.mode == Mode::Select {
            range.anchor
        } else {
            head
        };

        // replace primary selection with an empty selection at cursor pos
        let prim_sel = Range::new(anchor, head);
        let mut sel = doc.selection(view.id).clone();
        let idx = sel.primary_index();
        sel = sel.replace(idx, prim_sel);
        doc.set_selection(view.id, sel);
    }
}

fn page_up(cx: &mut Context) {
    let view = view!(cx.editor);
    let offset = view.inner_height();
    scroll(cx, offset, Direction::Backward);
}

fn page_down(cx: &mut Context) {
    let view = view!(cx.editor);
    let offset = view.inner_height();
    scroll(cx, offset, Direction::Forward);
}

fn half_page_up(cx: &mut Context) {
    let view = view!(cx.editor);
    let offset = view.inner_height() / 2;
    scroll(cx, offset, Direction::Backward);
}

fn half_page_down(cx: &mut Context) {
    let view = view!(cx.editor);
    let offset = view.inner_height() / 2;
    scroll(cx, offset, Direction::Forward);
}

fn copy_selection_on_line(cx: &mut Context, direction: Direction) {
    let count = cx.count();
    let (view, doc) = current!(cx.editor);
    let text = doc.text().slice(..);
    let selection = doc.selection(view.id);
    let mut ranges = SmallVec::with_capacity(selection.ranges().len() * (count + 1));
    ranges.extend_from_slice(selection.ranges());
    let mut primary_index = 0;
    for range in selection.iter() {
        let is_primary = *range == selection.primary();

        // The range is always head exclusive
        let (head, anchor) = if range.anchor < range.head {
            (range.head - 1, range.anchor)
        } else {
            (range.head, range.anchor.saturating_sub(1))
        };

        let tab_width = doc.tab_width();

        let head_pos = visual_coords_at_pos(text, head, tab_width);
        let anchor_pos = visual_coords_at_pos(text, anchor, tab_width);

        let height = std::cmp::max(head_pos.row, anchor_pos.row)
            - std::cmp::min(head_pos.row, anchor_pos.row)
            + 1;

        if is_primary {
            primary_index = ranges.len();
        }
        ranges.push(*range);

        let mut sels = 0;
        let mut i = 0;
        while sels < count {
            let offset = (i + 1) * height;

            let anchor_row = match direction {
                Direction::Forward => anchor_pos.row + offset,
                Direction::Backward => anchor_pos.row.saturating_sub(offset),
            };

            let head_row = match direction {
                Direction::Forward => head_pos.row + offset,
                Direction::Backward => head_pos.row.saturating_sub(offset),
            };

            if anchor_row >= text.len_lines() || head_row >= text.len_lines() {
                break;
            }

            let anchor =
                pos_at_visual_coords(text, Position::new(anchor_row, anchor_pos.col), tab_width);
            let head = pos_at_visual_coords(text, Position::new(head_row, head_pos.col), tab_width);

            // skip lines that are too short
            if visual_coords_at_pos(text, anchor, tab_width).col == anchor_pos.col
                && visual_coords_at_pos(text, head, tab_width).col == head_pos.col
            {
                if is_primary {
                    primary_index = ranges.len();
                }
                // This is Range::new(anchor, head), but it will place the cursor on the correct column
                ranges.push(Range::point(anchor).put_cursor(text, head, true));
                sels += 1;
            }

            i += 1;
        }
    }

    let selection = Selection::new(ranges, primary_index);
    doc.set_selection(view.id, selection);
}

fn copy_selection_on_prev_line(cx: &mut Context) {
    copy_selection_on_line(cx, Direction::Backward)
}

fn copy_selection_on_next_line(cx: &mut Context) {
    copy_selection_on_line(cx, Direction::Forward)
}

fn select_all(cx: &mut Context) {
    let (view, doc) = current!(cx.editor);

    let end = doc.text().len_chars();
    doc.set_selection(view.id, Selection::single(0, end))
}

fn select_regex(cx: &mut Context) {
    let reg = cx.register.unwrap_or('/');
    ui::regex_prompt(
        cx,
        "select:".into(),
        Some(reg),
        ui::completers::none,
        move |editor, regex, event| {
            let (view, doc) = current!(editor);
            if !matches!(event, PromptEvent::Update | PromptEvent::Validate) {
                return;
            }
            let text = doc.text().slice(..);
            if let Some(selection) =
                selection::select_on_matches(text, doc.selection(view.id), &regex)
            {
                doc.set_selection(view.id, selection);
            }
        },
    );
}

fn split_selection(cx: &mut Context) {
    let reg = cx.register.unwrap_or('/');
    ui::regex_prompt(
        cx,
        "split:".into(),
        Some(reg),
        ui::completers::none,
        move |editor, regex, event| {
            let (view, doc) = current!(editor);
            if !matches!(event, PromptEvent::Update | PromptEvent::Validate) {
                return;
            }
            let text = doc.text().slice(..);
            let selection = selection::split_on_matches(text, doc.selection(view.id), &regex);
            doc.set_selection(view.id, selection);
        },
    );
}

fn split_selection_on_newline(cx: &mut Context) {
    let (view, doc) = current!(cx.editor);
    let text = doc.text().slice(..);
    // only compile the regex once
    #[allow(clippy::trivial_regex)]
    static REGEX: Lazy<Regex> =
        Lazy::new(|| Regex::new(r"\r\n|[\n\r\u{000B}\u{000C}\u{0085}\u{2028}\u{2029}]").unwrap());
    let selection = selection::split_on_matches(text, doc.selection(view.id), &REGEX);
    doc.set_selection(view.id, selection);
}

#[allow(clippy::too_many_arguments)]
fn search_impl(
    editor: &mut Editor,
    contents: &str,
    regex: &Regex,
    movement: Movement,
    direction: Direction,
    scrolloff: usize,
    wrap_around: bool,
    show_warnings: bool,
) {
    let (view, doc) = current!(editor);
    let text = doc.text().slice(..);
    let selection = doc.selection(view.id);

    // Get the right side of the primary block cursor for forward search, or the
    // grapheme before the start of the selection for reverse search.
    let start = match direction {
        Direction::Forward => text.char_to_byte(graphemes::ensure_grapheme_boundary_next(
            text,
            selection.primary().to(),
        )),
        Direction::Backward => text.char_to_byte(graphemes::ensure_grapheme_boundary_prev(
            text,
            selection.primary().from(),
        )),
    };

    // A regex::Match returns byte-positions in the str. In the case where we
    // do a reverse search and wraparound to the end, we don't need to search
    // the text before the current cursor position for matches, but by slicing
    // it out, we need to add it back to the position of the selection.
    let mut offset = 0;

    // use find_at to find the next match after the cursor, loop around the end
    // Careful, `Regex` uses `bytes` as offsets, not character indices!
    let mut mat = match direction {
        Direction::Forward => regex.find_at(contents, start),
        Direction::Backward => regex.find_iter(&contents[..start]).last(),
    };

    if mat.is_none() {
        if wrap_around {
            mat = match direction {
                Direction::Forward => regex.find(contents),
                Direction::Backward => {
                    offset = start;
                    regex.find_iter(&contents[start..]).last()
                }
            };
        }
        if show_warnings {
            if wrap_around && mat.is_some() {
                editor.set_status("Wrapped around document");
            } else {
                editor.set_error("No more matches");
            }
        }
    }

    let (view, doc) = current!(editor);
    let text = doc.text().slice(..);
    let selection = doc.selection(view.id);

    if let Some(mat) = mat {
        let start = text.byte_to_char(mat.start() + offset);
        let end = text.byte_to_char(mat.end() + offset);

        if end == 0 {
            // skip empty matches that don't make sense
            return;
        }

        // Determine range direction based on the primary range
        let primary = selection.primary();
        let range = Range::new(start, end).with_direction(primary.direction());

        let selection = match movement {
            Movement::Extend => selection.clone().push(range),
            Movement::Move => selection.clone().replace(selection.primary_index(), range),
        };

        doc.set_selection(view.id, selection);
        view.ensure_cursor_in_view_center(doc, scrolloff);
    };
}

fn search_completions(cx: &mut Context, reg: Option<char>) -> Vec<String> {
    let mut items = reg
        .and_then(|reg| cx.editor.registers.get(reg))
        .map_or(Vec::new(), |reg| reg.read().iter().take(200).collect());
    items.sort_unstable();
    items.dedup();
    items.into_iter().cloned().collect()
}

fn search(cx: &mut Context) {
    searcher(cx, Direction::Forward)
}

fn rsearch(cx: &mut Context) {
    searcher(cx, Direction::Backward)
}

fn searcher(cx: &mut Context, direction: Direction) {
    let reg = cx.register.unwrap_or('/');
    let config = cx.editor.config();
    let scrolloff = config.scrolloff;
    let wrap_around = config.search.wrap_around;

    let doc = doc!(cx.editor);

    // TODO: could probably share with select_on_matches?

    // HAXX: sadly we can't avoid allocating a single string for the whole buffer since we can't
    // feed chunks into the regex yet
    let contents = doc.text().slice(..).to_string();
    let completions = search_completions(cx, Some(reg));

    ui::regex_prompt(
        cx,
        "search:".into(),
        Some(reg),
        move |_editor: &Editor, input: &str| {
            completions
                .iter()
                .filter(|comp| comp.starts_with(input))
                .map(|comp| (0.., std::borrow::Cow::Owned(comp.clone())))
                .collect()
        },
        move |editor, regex, event| {
            if !matches!(event, PromptEvent::Update | PromptEvent::Validate) {
                return;
            }
            search_impl(
                editor,
                &contents,
                &regex,
                Movement::Move,
                direction,
                scrolloff,
                wrap_around,
                false,
            );
        },
    );
}

fn search_next_or_prev_impl(cx: &mut Context, movement: Movement, direction: Direction) {
    let count = cx.count();
    let config = cx.editor.config();
    let scrolloff = config.scrolloff;
    let (_, doc) = current!(cx.editor);
    let registers = &cx.editor.registers;
    if let Some(query) = registers.read('/').and_then(|query| query.last()) {
        let contents = doc.text().slice(..).to_string();
        let search_config = &config.search;
        let case_insensitive = if search_config.smart_case {
            !query.chars().any(char::is_uppercase)
        } else {
            false
        };
        let wrap_around = search_config.wrap_around;
        if let Ok(regex) = RegexBuilder::new(query)
            .case_insensitive(case_insensitive)
            .multi_line(true)
            .build()
        {
            for _ in 0..count {
                search_impl(
                    cx.editor,
                    &contents,
                    &regex,
                    movement,
                    direction,
                    scrolloff,
                    wrap_around,
                    true,
                );
            }
        } else {
            let error = format!("Invalid regex: {}", query);
            cx.editor.set_error(error);
        }
    }
}

fn search_next(cx: &mut Context) {
    search_next_or_prev_impl(cx, Movement::Move, Direction::Forward);
}

fn search_prev(cx: &mut Context) {
    search_next_or_prev_impl(cx, Movement::Move, Direction::Backward);
}
fn extend_search_next(cx: &mut Context) {
    search_next_or_prev_impl(cx, Movement::Extend, Direction::Forward);
}

fn extend_search_prev(cx: &mut Context) {
    search_next_or_prev_impl(cx, Movement::Extend, Direction::Backward);
}

fn search_selection(cx: &mut Context) {
    let (view, doc) = current!(cx.editor);
    let contents = doc.text().slice(..);

    let regex = doc
        .selection(view.id)
        .iter()
        .map(|selection| regex::escape(&selection.fragment(contents)))
        .collect::<HashSet<_>>() // Collect into hashset to deduplicate identical regexes
        .into_iter()
        .collect::<Vec<_>>()
        .join("|");

    let msg = format!("register '{}' set to '{}'", '/', &regex);
    cx.editor.registers.push('/', regex);
    cx.editor.set_status(msg);
}

fn make_search_word_bounded(cx: &mut Context) {
    let regex = match cx.editor.registers.last('/') {
        Some(regex) => regex,
        None => return,
    };
    let start_anchored = regex.starts_with("\\b");
    let end_anchored = regex.ends_with("\\b");

    if start_anchored && end_anchored {
        return;
    }

    let mut new_regex = String::with_capacity(
        regex.len() + if start_anchored { 0 } else { 2 } + if end_anchored { 0 } else { 2 },
    );

    if !start_anchored {
        new_regex.push_str("\\b");
    }
    new_regex.push_str(regex);
    if !end_anchored {
        new_regex.push_str("\\b");
    }

    let msg = format!("register '{}' set to '{}'", '/', &new_regex);
    cx.editor.registers.push('/', new_regex);
    cx.editor.set_status(msg);
}

fn global_search(cx: &mut Context) {
    #[derive(Debug)]
    struct FileResult {
        path: PathBuf,
        /// 0 indexed lines
        line_num: usize,
    }

    impl FileResult {
        fn new(path: &Path, line_num: usize) -> Self {
            Self {
                path: path.to_path_buf(),
                line_num,
            }
        }
    }

    impl ui::menu::Item for FileResult {
        type Data = Option<PathBuf>;

        fn label(&self, current_path: &Self::Data) -> Spans {
            let relative_path = helix_core::path::get_relative_path(&self.path)
                .to_string_lossy()
                .into_owned();
            if current_path
                .as_ref()
                .map(|p| p == &self.path)
                .unwrap_or(false)
            {
                format!("{} (*)", relative_path).into()
            } else {
                relative_path.into()
            }
        }
    }

    let (all_matches_sx, all_matches_rx) = tokio::sync::mpsc::unbounded_channel::<FileResult>();
    let config = cx.editor.config();
    let smart_case = config.search.smart_case;
    let file_picker_config = config.file_picker.clone();

    let reg = cx.register.unwrap_or('/');

    let completions = search_completions(cx, Some(reg));
    ui::regex_prompt(
        cx,
        "global-search:".into(),
        Some(reg),
        move |_editor: &Editor, input: &str| {
            completions
                .iter()
                .filter(|comp| comp.starts_with(input))
                .map(|comp| (0.., std::borrow::Cow::Owned(comp.clone())))
                .collect()
        },
        move |_editor, regex, event| {
            if event != PromptEvent::Validate {
                return;
            }

            if let Ok(matcher) = RegexMatcherBuilder::new()
                .case_smart(smart_case)
                .build(regex.as_str())
            {
                let searcher = SearcherBuilder::new()
                    .binary_detection(BinaryDetection::quit(b'\x00'))
                    .build();

                let search_root = std::env::current_dir()
                    .expect("Global search error: Failed to get current dir");
                WalkBuilder::new(search_root)
                    .hidden(file_picker_config.hidden)
                    .parents(file_picker_config.parents)
                    .ignore(file_picker_config.ignore)
                    .follow_links(file_picker_config.follow_symlinks)
                    .git_ignore(file_picker_config.git_ignore)
                    .git_global(file_picker_config.git_global)
                    .git_exclude(file_picker_config.git_exclude)
                    .max_depth(file_picker_config.max_depth)
                    // We always want to ignore the .git directory, otherwise if
                    // `ignore` is turned off above, we end up with a lot of noise
                    // in our picker.
                    .filter_entry(|entry| entry.file_name() != ".git")
                    .build_parallel()
                    .run(|| {
                        let mut searcher = searcher.clone();
                        let matcher = matcher.clone();
                        let all_matches_sx = all_matches_sx.clone();
                        Box::new(move |entry: Result<DirEntry, ignore::Error>| -> WalkState {
                            let entry = match entry {
                                Ok(entry) => entry,
                                Err(_) => return WalkState::Continue,
                            };

                            match entry.file_type() {
                                Some(entry) if entry.is_file() => {}
                                // skip everything else
                                _ => return WalkState::Continue,
                            };

                            let result = searcher.search_path(
                                &matcher,
                                entry.path(),
                                sinks::UTF8(|line_num, _| {
                                    all_matches_sx
                                        .send(FileResult::new(entry.path(), line_num as usize - 1))
                                        .unwrap();

                                    Ok(true)
                                }),
                            );

                            if let Err(err) = result {
                                log::error!(
                                    "Global search error: {}, {}",
                                    entry.path().display(),
                                    err
                                );
                            }
                            WalkState::Continue
                        })
                    });
            } else {
                // Otherwise do nothing
                // log::warn!("Global Search Invalid Pattern")
            }
        },
    );

    let current_path = doc_mut!(cx.editor).path().cloned();

    let show_picker = async move {
        let all_matches: Vec<FileResult> =
            UnboundedReceiverStream::new(all_matches_rx).collect().await;
        let call: job::Callback = Callback::EditorCompositor(Box::new(
            move |editor: &mut Editor, compositor: &mut Compositor| {
                if all_matches.is_empty() {
                    editor.set_status("No matches found");
                    return;
                }

                let picker = FilePicker::new(
                    all_matches,
                    current_path,
                    move |cx, FileResult { path, line_num }, action| {
                        match cx.editor.open(path, action) {
                            Ok(_) => {}
                            Err(e) => {
                                cx.editor.set_error(format!(
                                    "Failed to open file '{}': {}",
                                    path.display(),
                                    e
                                ));
                                return;
                            }
                        }

                        let line_num = *line_num;
                        let (view, doc) = current!(cx.editor);
                        let text = doc.text();
                        let start = text.line_to_char(line_num);
                        let end = text.line_to_char((line_num + 1).min(text.len_lines()));

                        doc.set_selection(view.id, Selection::single(start, end));
                        align_view(doc, view, Align::Center);
                    },
                    |_editor, FileResult { path, line_num }| {
                        Some((path.clone().into(), Some((*line_num, *line_num))))
                    },
                );
                compositor.push(Box::new(overlayed(picker)));
            },
        ));
        Ok(call)
    };
    cx.jobs.callback(show_picker);
}

enum Extend {
    Above,
    Below,
}

fn extend_line(cx: &mut Context) {
    let (view, doc) = current_ref!(cx.editor);
    let extend = match doc.selection(view.id).primary().direction() {
        Direction::Forward => Extend::Below,
        Direction::Backward => Extend::Above,
    };
    extend_line_impl(cx, extend);
}

fn extend_line_below(cx: &mut Context) {
    extend_line_impl(cx, Extend::Below);
}

fn extend_line_above(cx: &mut Context) {
    extend_line_impl(cx, Extend::Above);
}

fn extend_line_impl(cx: &mut Context, extend: Extend) {
    let count = cx.count();
    let (view, doc) = current!(cx.editor);

    let text = doc.text();
    let selection = doc.selection(view.id).clone().transform(|range| {
        let (start_line, end_line) = range.line_range(text.slice(..));

        let start = text.line_to_char(match extend {
            Extend::Above => start_line.saturating_sub(count - 1),
            Extend::Below => start_line,
        });
        let end = text.line_to_char(
            match extend {
                Extend::Above => end_line + 1, // the start of next line
                Extend::Below => end_line + count,
            }
            .min(text.len_lines()),
        );

        // extend to previous/next line if current line is selected
        let (anchor, head) = if range.from() == start && range.to() == end {
            match extend {
                Extend::Above => (end, text.line_to_char(start_line.saturating_sub(count))),
                Extend::Below => (
                    start,
                    text.line_to_char((end_line + count + 1).min(text.len_lines())),
                ),
            }
        } else {
            match extend {
                Extend::Above => (end, start),
                Extend::Below => (start, end),
            }
        };

        Range::new(anchor, head)
    });

    doc.set_selection(view.id, selection);
}

fn extend_to_line_bounds(cx: &mut Context) {
    let (view, doc) = current!(cx.editor);

    doc.set_selection(
        view.id,
        doc.selection(view.id).clone().transform(|range| {
            let text = doc.text();

            let (start_line, end_line) = range.line_range(text.slice(..));
            let start = text.line_to_char(start_line);
            let end = text.line_to_char((end_line + 1).min(text.len_lines()));

            Range::new(start, end).with_direction(range.direction())
        }),
    );
}

fn shrink_to_line_bounds(cx: &mut Context) {
    let (view, doc) = current!(cx.editor);

    doc.set_selection(
        view.id,
        doc.selection(view.id).clone().transform(|range| {
            let text = doc.text();

            let (start_line, end_line) = range.line_range(text.slice(..));

            // Do nothing if the selection is within one line to prevent
            // conditional logic for the behavior of this command
            if start_line == end_line {
                return range;
            }

            let mut start = text.line_to_char(start_line);

            // line_to_char gives us the start position of the line, so
            // we need to get the start position of the next line. In
            // the editor, this will correspond to the cursor being on
            // the EOL whitespace character, which is what we want.
            let mut end = text.line_to_char((end_line + 1).min(text.len_lines()));

            if start != range.from() {
                start = text.line_to_char((start_line + 1).min(text.len_lines()));
            }

            if end != range.to() {
                end = text.line_to_char(end_line);
            }

            Range::new(start, end).with_direction(range.direction())
        }),
    );
}

enum Operation {
    Delete,
    Change,
}

fn delete_selection_impl(cx: &mut Context, op: Operation) {
    let (view, doc) = current!(cx.editor);

    let selection = doc.selection(view.id);

    if cx.register != Some('_') {
        // first yank the selection
        let text = doc.text().slice(..);
        let values: Vec<String> = selection.fragments(text).map(Cow::into_owned).collect();
        let reg_name = cx.register.unwrap_or('"');
        cx.editor.registers.write(reg_name, values);
    };

    // then delete
    let transaction = Transaction::change_by_selection(doc.text(), selection, |range| {
        (range.from(), range.to(), None)
    });
    apply_transaction(&transaction, doc, view);

    match op {
        Operation::Delete => {
            // exit select mode, if currently in select mode
            exit_select_mode(cx);
        }
        Operation::Change => {
            enter_insert_mode(cx);
        }
    }
}

#[inline]
fn delete_selection_insert_mode(doc: &mut Document, view: &mut View, selection: &Selection) {
    let transaction = Transaction::change_by_selection(doc.text(), selection, |range| {
        (range.from(), range.to(), None)
    });
    apply_transaction(&transaction, doc, view);
}

fn delete_selection(cx: &mut Context) {
    delete_selection_impl(cx, Operation::Delete);
}

fn delete_selection_noyank(cx: &mut Context) {
    cx.register = Some('_');
    delete_selection_impl(cx, Operation::Delete);
}

fn change_selection(cx: &mut Context) {
    delete_selection_impl(cx, Operation::Change);
}

fn change_selection_noyank(cx: &mut Context) {
    cx.register = Some('_');
    delete_selection_impl(cx, Operation::Change);
}

fn collapse_selection(cx: &mut Context) {
    let (view, doc) = current!(cx.editor);
    let text = doc.text().slice(..);

    let selection = doc.selection(view.id).clone().transform(|range| {
        let pos = range.cursor(text);
        Range::new(pos, pos)
    });
    doc.set_selection(view.id, selection);
}

fn flip_selections(cx: &mut Context) {
    let (view, doc) = current!(cx.editor);

    let selection = doc
        .selection(view.id)
        .clone()
        .transform(|range| range.flip());
    doc.set_selection(view.id, selection);
}

fn ensure_selections_forward(cx: &mut Context) {
    let (view, doc) = current!(cx.editor);

    let selection = doc
        .selection(view.id)
        .clone()
        .transform(|r| r.with_direction(Direction::Forward));

    doc.set_selection(view.id, selection);
}

fn enter_insert_mode(cx: &mut Context) {
    cx.editor.mode = Mode::Insert;
}

// inserts at the start of each selection
fn insert_mode(cx: &mut Context) {
    enter_insert_mode(cx);
    let (view, doc) = current!(cx.editor);

    log::trace!(
        "entering insert mode with sel: {:?}, text: {:?}",
        doc.selection(view.id),
        doc.text().to_string()
    );

    let selection = doc
        .selection(view.id)
        .clone()
        .transform(|range| Range::new(range.to(), range.from()));

    doc.set_selection(view.id, selection);
}

// inserts at the end of each selection
fn append_mode(cx: &mut Context) {
    enter_insert_mode(cx);
    let (view, doc) = current!(cx.editor);
    doc.restore_cursor = true;
    let text = doc.text().slice(..);

    // Make sure there's room at the end of the document if the last
    // selection butts up against it.
    let end = text.len_chars();
    let last_range = doc
        .selection(view.id)
        .iter()
        .last()
        .expect("selection should always have at least one range");
    if !last_range.is_empty() && last_range.to() == end {
        let transaction = Transaction::change(
            doc.text(),
            [(end, end, Some(doc.line_ending.as_str().into()))].into_iter(),
        );
        apply_transaction(&transaction, doc, view);
    }

    let selection = doc.selection(view.id).clone().transform(|range| {
        Range::new(
            range.from(),
            graphemes::next_grapheme_boundary(doc.text().slice(..), range.to()),
        )
    });
    doc.set_selection(view.id, selection);
}

fn file_picker(cx: &mut Context) {
    // We don't specify language markers, root will be the root of the current
    // git repo or the current dir if we're not in a repo
    let root = find_root(None, &[]);
    let picker = ui::file_picker(root, &cx.editor.config());
    cx.push_layer(Box::new(overlayed(picker)));
}

fn file_picker_in_current_directory(cx: &mut Context) {
    let cwd = std::env::current_dir().unwrap_or_else(|_| PathBuf::from("./"));
    let picker = ui::file_picker(cwd, &cx.editor.config());
    cx.push_layer(Box::new(overlayed(picker)));
}

fn buffer_picker(cx: &mut Context) {
    let current = view!(cx.editor).doc;

    struct BufferMeta {
        id: DocumentId,
        path: Option<PathBuf>,
        is_modified: bool,
        is_current: bool,
    }

    impl ui::menu::Item for BufferMeta {
        type Data = ();

        fn label(&self, _data: &Self::Data) -> Spans {
            let path = self
                .path
                .as_deref()
                .map(helix_core::path::get_relative_path);
            let path = match path.as_deref().and_then(Path::to_str) {
                Some(path) => path,
                None => SCRATCH_BUFFER_NAME,
            };

            let mut flags = Vec::new();
            if self.is_modified {
                flags.push("+");
            }
            if self.is_current {
                flags.push("*");
            }

            let flag = if flags.is_empty() {
                "".into()
            } else {
                format!(" ({})", flags.join(""))
            };
            format!("{} {}{}", self.id, path, flag).into()
        }
    }

    let new_meta = |doc: &Document| BufferMeta {
        id: doc.id(),
        path: doc.path().cloned(),
        is_modified: doc.is_modified(),
        is_current: doc.id() == current,
    };

    let picker = FilePicker::new(
        cx.editor
            .documents
            .values()
            .map(|doc| new_meta(doc))
            .collect(),
        (),
        |cx, meta, action| {
            cx.editor.switch(meta.id, action);
        },
        |editor, meta| {
            let doc = &editor.documents.get(&meta.id)?;
            let &view_id = doc.selections().keys().next()?;
            let line = doc
                .selection(view_id)
                .primary()
                .cursor_line(doc.text().slice(..));
            Some((meta.id.into(), Some((line, line))))
        },
    );
    cx.push_layer(Box::new(overlayed(picker)));
}

fn jumplist_picker(cx: &mut Context) {
    struct JumpMeta {
        id: DocumentId,
        path: Option<PathBuf>,
        selection: Selection,
        text: String,
        is_current: bool,
    }

    impl ui::menu::Item for JumpMeta {
        type Data = ();

        fn label(&self, _data: &Self::Data) -> Spans {
            let path = self
                .path
                .as_deref()
                .map(helix_core::path::get_relative_path);
            let path = match path.as_deref().and_then(Path::to_str) {
                Some(path) => path,
                None => SCRATCH_BUFFER_NAME,
            };

            let mut flags = Vec::new();
            if self.is_current {
                flags.push("*");
            }

            let flag = if flags.is_empty() {
                "".into()
            } else {
                format!(" ({})", flags.join(""))
            };
            format!("{} {}{} {}", self.id, path, flag, self.text).into()
        }
    }

    let new_meta = |view: &View, doc_id: DocumentId, selection: Selection| {
        let doc = &cx.editor.documents.get(&doc_id);
        let text = doc.map_or("".into(), |d| {
            selection
                .fragments(d.text().slice(..))
                .map(Cow::into_owned)
                .collect::<Vec<_>>()
                .join(" ")
        });

        JumpMeta {
            id: doc_id,
            path: doc.and_then(|d| d.path().cloned()),
            selection,
            text,
            is_current: view.doc == doc_id,
        }
    };

    let picker = FilePicker::new(
        cx.editor
            .tree
            .views()
            .flat_map(|(view, _)| {
                view.jumps
                    .iter()
                    .map(|(doc_id, selection)| new_meta(view, *doc_id, selection.clone()))
            })
            .collect(),
        (),
        |cx, meta, action| {
            cx.editor.switch(meta.id, action);
            let config = cx.editor.config();
            let (view, doc) = current!(cx.editor);
            doc.set_selection(view.id, meta.selection.clone());
            view.ensure_cursor_in_view_center(doc, config.scrolloff);
        },
        |editor, meta| {
            let doc = &editor.documents.get(&meta.id)?;
            let line = meta.selection.primary().cursor_line(doc.text().slice(..));
            Some((meta.path.clone()?.into(), Some((line, line))))
        },
    );
    cx.push_layer(Box::new(overlayed(picker)));
}

impl ui::menu::Item for MappableCommand {
    type Data = ReverseKeymap;

    fn label(&self, keymap: &Self::Data) -> Spans {
        let fmt_binding = |bindings: &Vec<Vec<KeyEvent>>| -> String {
            bindings.iter().fold(String::new(), |mut acc, bind| {
                if !acc.is_empty() {
                    acc.push(' ');
                }
                for key in bind {
                    acc.push_str(&key.key_sequence_format());
                }
                acc
            })
        };

        match self {
            MappableCommand::Typable { doc, name, .. } => match keymap.get(name as &String) {
                Some(bindings) => format!("{} ({}) [:{}]", doc, fmt_binding(bindings), name).into(),
                None => format!("{} [:{}]", doc, name).into(),
            },
            MappableCommand::Static { doc, name, .. } => match keymap.get(*name) {
                Some(bindings) => format!("{} ({}) [{}]", doc, fmt_binding(bindings), name).into(),
                None => format!("{} [{}]", doc, name).into(),
            },
        }
    }
}

pub fn command_palette(cx: &mut Context) {
    cx.callback = Some(Box::new(
        move |compositor: &mut Compositor, cx: &mut compositor::Context| {
            let keymap = compositor.find::<ui::EditorView>().unwrap().keymaps.map()
                [&cx.editor.mode]
                .reverse_map();

            let mut commands: Vec<MappableCommand> = MappableCommand::STATIC_COMMAND_LIST.into();
            commands.extend(typed::TYPABLE_COMMAND_LIST.iter().map(|cmd| {
                MappableCommand::Typable {
                    name: cmd.name.to_owned(),
                    doc: cmd.doc.to_owned(),
                    args: Vec::new(),
                }
            }));

            let picker = Picker::new(commands, keymap, move |cx, command, _action| {
                let mut ctx = Context {
                    register: None,
                    count: std::num::NonZeroUsize::new(1),
                    editor: cx.editor,
                    callback: None,
                    on_next_key_callback: None,
                    jobs: cx.jobs,
                };
                command.execute(&mut ctx);
            });
            compositor.push(Box::new(overlayed(picker)));
        },
    ));
}

fn last_picker(cx: &mut Context) {
    // TODO: last picker does not seem to work well with buffer_picker
    cx.callback = Some(Box::new(|compositor, cx| {
        if let Some(picker) = compositor.last_picker.take() {
            compositor.push(picker);
        } else {
            cx.editor.set_error("no last picker")
        }
    }));
}

// I inserts at the first nonwhitespace character of each line with a selection
fn insert_at_line_start(cx: &mut Context) {
    goto_first_nonwhitespace(cx);
    enter_insert_mode(cx);
}

// A inserts at the end of each line with a selection
fn insert_at_line_end(cx: &mut Context) {
    enter_insert_mode(cx);
    let (view, doc) = current!(cx.editor);

    let selection = doc.selection(view.id).clone().transform(|range| {
        let text = doc.text().slice(..);
        let line = range.cursor_line(text);
        let pos = line_end_char_index(&text, line);
        Range::new(pos, pos)
    });
    doc.set_selection(view.id, selection);
}

// Creates an LspCallback that waits for formatting changes to be computed. When they're done,
// it applies them, but only if the doc hasn't changed.
//
// TODO: provide some way to cancel this, probably as part of a more general job cancellation
// scheme
async fn make_format_callback(
    doc_id: DocumentId,
    doc_version: i32,
    view_id: ViewId,
    format: impl Future<Output = Result<Transaction, FormatterError>> + Send + 'static,
    write: Option<(Option<PathBuf>, bool)>,
) -> anyhow::Result<job::Callback> {
    let format = format.await;

    let call: job::Callback = Callback::Editor(Box::new(move |editor| {
        if !editor.documents.contains_key(&doc_id) || !editor.tree.contains(view_id) {
            return;
        }

        let scrolloff = editor.config().scrolloff;
        let doc = doc_mut!(editor, &doc_id);
        let view = view_mut!(editor, view_id);

        if let Ok(format) = format {
            if doc.version() == doc_version {
                apply_transaction(&format, doc, view);
                doc.append_changes_to_history(view);
                doc.detect_indent_and_line_ending();
                view.ensure_cursor_in_view(doc, scrolloff);
            } else {
                log::info!("discarded formatting changes because the document changed");
            }
        }

        if let Some((path, force)) = write {
            let id = doc.id();
            if let Err(err) = editor.save(id, path, force) {
                editor.set_error(format!("Error saving: {}", err));
            }
        }
    }));

    Ok(call)
}

#[derive(PartialEq, Eq)]
pub enum Open {
    Below,
    Above,
}

fn open(cx: &mut Context, open: Open) {
    let count = cx.count();
    enter_insert_mode(cx);
    let (view, doc) = current!(cx.editor);

    let text = doc.text().slice(..);
    let contents = doc.text();
    let selection = doc.selection(view.id);

    let mut ranges = SmallVec::with_capacity(selection.len());
    let mut offs = 0;

    let mut transaction = Transaction::change_by_selection(contents, selection, |range| {
        let cursor_line = text.char_to_line(match open {
            Open::Below => graphemes::prev_grapheme_boundary(text, range.to()),
            Open::Above => range.from(),
        });
        let new_line = match open {
            // adjust position to the end of the line (next line - 1)
            Open::Below => cursor_line + 1,
            // adjust position to the end of the previous line (current line - 1)
            Open::Above => cursor_line,
        };

        // Index to insert newlines after, as well as the char width
        // to use to compensate for those inserted newlines.
        let (line_end_index, line_end_offset_width) = if new_line == 0 {
            (0, 0)
        } else {
            (
                line_end_char_index(&doc.text().slice(..), new_line.saturating_sub(1)),
                doc.line_ending.len_chars(),
            )
        };

        let indent = indent::indent_for_newline(
            doc.language_config(),
            doc.syntax(),
            &doc.indent_style,
            doc.tab_width(),
            text,
            new_line.saturating_sub(1),
            line_end_index,
            cursor_line,
        );
        let indent_len = indent.len();
        let mut text = String::with_capacity(1 + indent_len);
        text.push_str(doc.line_ending.as_str());
        text.push_str(&indent);
        let text = text.repeat(count);

        // calculate new selection ranges
        let pos = offs + line_end_index + line_end_offset_width;
        for i in 0..count {
            // pos                    -> beginning of reference line,
            // + (i * (1+indent_len)) -> beginning of i'th line from pos
            // + indent_len ->        -> indent for i'th line
            ranges.push(Range::point(pos + (i * (1 + indent_len)) + indent_len));
        }

        offs += text.chars().count();

        (line_end_index, line_end_index, Some(text.into()))
    });

    transaction = transaction.with_selection(Selection::new(ranges, selection.primary_index()));

    apply_transaction(&transaction, doc, view);
}

// o inserts a new line after each line with a selection
fn open_below(cx: &mut Context) {
    open(cx, Open::Below)
}

// O inserts a new line before each line with a selection
fn open_above(cx: &mut Context) {
    open(cx, Open::Above)
}

fn normal_mode(cx: &mut Context) {
    cx.editor.enter_normal_mode();
}

// Store a jump on the jumplist.
fn push_jump(view: &mut View, doc: &Document) {
    let jump = (doc.id(), doc.selection(view.id).clone());
    view.jumps.push(jump);
}

fn goto_line(cx: &mut Context) {
    goto_line_impl(cx.editor, cx.count)
}

fn goto_line_impl(editor: &mut Editor, count: Option<NonZeroUsize>) {
    if let Some(count) = count {
        let (view, doc) = current!(editor);
        let text = doc.text().slice(..);
        let max_line = if text.line(text.len_lines() - 1).len_chars() == 0 {
            // If the last line is blank, don't jump to it.
            text.len_lines().saturating_sub(2)
        } else {
            text.len_lines() - 1
        };
        let line_idx = std::cmp::min(count.get() - 1, max_line);
        let pos = text.line_to_char(line_idx);
        let selection = doc
            .selection(view.id)
            .clone()
            .transform(|range| range.put_cursor(text, pos, editor.mode == Mode::Select));

        push_jump(view, doc);
        doc.set_selection(view.id, selection);
    }
}

fn goto_last_line(cx: &mut Context) {
    let (view, doc) = current!(cx.editor);
    let text = doc.text().slice(..);
    let line_idx = if text.line(text.len_lines() - 1).len_chars() == 0 {
        // If the last line is blank, don't jump to it.
        text.len_lines().saturating_sub(2)
    } else {
        text.len_lines() - 1
    };
    let pos = text.line_to_char(line_idx);
    let selection = doc
        .selection(view.id)
        .clone()
        .transform(|range| range.put_cursor(text, pos, cx.editor.mode == Mode::Select));

    push_jump(view, doc);
    doc.set_selection(view.id, selection);
}

fn goto_last_accessed_file(cx: &mut Context) {
    let view = view_mut!(cx.editor);
    if let Some(alt) = view.docs_access_history.pop() {
        cx.editor.switch(alt, Action::Replace);
    } else {
        cx.editor.set_error("no last accessed buffer")
    }
}

fn goto_last_modification(cx: &mut Context) {
    let (view, doc) = current!(cx.editor);
    let pos = doc.history.get_mut().last_edit_pos();
    let text = doc.text().slice(..);
    if let Some(pos) = pos {
        let selection = doc
            .selection(view.id)
            .clone()
            .transform(|range| range.put_cursor(text, pos, cx.editor.mode == Mode::Select));
        doc.set_selection(view.id, selection);
    }
}

fn goto_last_modified_file(cx: &mut Context) {
    let view = view!(cx.editor);
    let alternate_file = view
        .last_modified_docs
        .into_iter()
        .flatten()
        .find(|&id| id != view.doc);
    if let Some(alt) = alternate_file {
        cx.editor.switch(alt, Action::Replace);
    } else {
        cx.editor.set_error("no last modified buffer")
    }
}

fn select_mode(cx: &mut Context) {
    let (view, doc) = current!(cx.editor);
    let text = doc.text().slice(..);

    // Make sure end-of-document selections are also 1-width.
    // (With the exception of being in an empty document, of course.)
    let selection = doc.selection(view.id).clone().transform(|range| {
        if range.is_empty() && range.head == text.len_chars() {
            Range::new(
                graphemes::prev_grapheme_boundary(text, range.anchor),
                range.head,
            )
        } else {
            range
        }
    });
    doc.set_selection(view.id, selection);

    cx.editor.mode = Mode::Select;
}

fn exit_select_mode(cx: &mut Context) {
    if cx.editor.mode == Mode::Select {
        cx.editor.mode = Mode::Normal;
    }
}

fn goto_pos(editor: &mut Editor, pos: usize) {
    let (view, doc) = current!(editor);

    push_jump(view, doc);
    doc.set_selection(view.id, Selection::point(pos));
    align_view(doc, view, Align::Center);
}

fn goto_first_diag(cx: &mut Context) {
    let (view, doc) = current!(cx.editor);
    let selection = match doc.diagnostics().first() {
        Some(diag) => Selection::single(diag.range.start, diag.range.end),
        None => return,
    };
    doc.set_selection(view.id, selection);
    align_view(doc, view, Align::Center);
}

fn goto_last_diag(cx: &mut Context) {
    let (view, doc) = current!(cx.editor);
    let selection = match doc.diagnostics().last() {
        Some(diag) => Selection::single(diag.range.start, diag.range.end),
        None => return,
    };
    doc.set_selection(view.id, selection);
    align_view(doc, view, Align::Center);
}

fn goto_next_diag(cx: &mut Context) {
    let (view, doc) = current!(cx.editor);

    let cursor_pos = doc
        .selection(view.id)
        .primary()
        .cursor(doc.text().slice(..));

    let diag = doc
        .diagnostics()
        .iter()
        .find(|diag| diag.range.start > cursor_pos)
        .or_else(|| doc.diagnostics().first());

    let selection = match diag {
        Some(diag) => Selection::single(diag.range.start, diag.range.end),
        None => return,
    };
    doc.set_selection(view.id, selection);
    align_view(doc, view, Align::Center);
}

fn goto_prev_diag(cx: &mut Context) {
    let (view, doc) = current!(cx.editor);

    let cursor_pos = doc
        .selection(view.id)
        .primary()
        .cursor(doc.text().slice(..));

    let diag = doc
        .diagnostics()
        .iter()
        .rev()
        .find(|diag| diag.range.start < cursor_pos)
        .or_else(|| doc.diagnostics().last());

    let selection = match diag {
        // NOTE: the selection is reversed because we're jumping to the
        // previous diagnostic.
        Some(diag) => Selection::single(diag.range.end, diag.range.start),
        None => return,
    };
    doc.set_selection(view.id, selection);
    align_view(doc, view, Align::Center);
}

fn goto_first_change(cx: &mut Context) {
    goto_first_change_impl(cx, false);
}

fn goto_last_change(cx: &mut Context) {
    goto_first_change_impl(cx, true);
}

fn goto_first_change_impl(cx: &mut Context, reverse: bool) {
    let editor = &mut cx.editor;
    let (_, doc) = current!(editor);
    if let Some(handle) = doc.diff_handle() {
        let hunk = {
            let hunks = handle.hunks();
            let idx = if reverse {
                hunks.len().saturating_sub(1)
            } else {
                0
            };
            hunks.nth_hunk(idx)
        };
        if hunk != Hunk::NONE {
            let pos = doc.text().line_to_char(hunk.after.start as usize);
            goto_pos(editor, pos)
        }
    }
}

fn goto_next_change(cx: &mut Context) {
    goto_next_change_impl(cx, Direction::Forward)
}

fn goto_prev_change(cx: &mut Context) {
    goto_next_change_impl(cx, Direction::Backward)
}

fn goto_next_change_impl(cx: &mut Context, direction: Direction) {
    let count = cx.count() as u32 - 1;
    let motion = move |editor: &mut Editor| {
        let (view, doc) = current!(editor);
        let doc_text = doc.text().slice(..);
        let diff_handle = if let Some(diff_handle) = doc.diff_handle() {
            diff_handle
        } else {
            editor.set_status("Diff is not available in current buffer");
            return;
        };

        let selection = doc.selection(view.id).clone().transform(|range| {
            let cursor_line = range.cursor_line(doc_text) as u32;

            let hunks = diff_handle.hunks();
            let hunk_idx = match direction {
                Direction::Forward => hunks
                    .next_hunk(cursor_line)
                    .map(|idx| (idx + count).min(hunks.len() - 1)),
                Direction::Backward => hunks
                    .prev_hunk(cursor_line)
                    .map(|idx| idx.saturating_sub(count)),
            };
            // TODO refactor with let..else once MSRV reaches 1.65
            let hunk_idx = if let Some(hunk_idx) = hunk_idx {
                hunk_idx
            } else {
                return range;
            };
            let hunk = hunks.nth_hunk(hunk_idx);

            let hunk_start = doc_text.line_to_char(hunk.after.start as usize);
            let hunk_end = if hunk.after.is_empty() {
                hunk_start + 1
            } else {
                doc_text.line_to_char(hunk.after.end as usize)
            };
            let new_range = Range::new(hunk_start, hunk_end);
            if editor.mode == Mode::Select {
                let head = if new_range.head < range.anchor {
                    new_range.anchor
                } else {
                    new_range.head
                };

                Range::new(range.anchor, head)
            } else {
                new_range.with_direction(direction)
            }
        });

        doc.set_selection(view.id, selection)
    };
    motion(cx.editor);
    cx.editor.last_motion = Some(Motion(Box::new(motion)));
}

pub mod insert {
    use super::*;
    pub type Hook = fn(&Rope, &Selection, char) -> Option<Transaction>;
    pub type PostHook = fn(&mut Context, char);

    /// Exclude the cursor in range.
    fn exclude_cursor(text: RopeSlice, range: Range, cursor: Range) -> Range {
        if range.to() == cursor.to() && text.len_chars() != cursor.to() {
            Range::new(
                range.from(),
                graphemes::prev_grapheme_boundary(text, cursor.to()),
            )
        } else {
            range
        }
    }

    // It trigger completion when idle timer reaches deadline
    // Only trigger completion if the word under cursor is longer than n characters
    pub fn idle_completion(cx: &mut Context) {
        let config = cx.editor.config();
        let (view, doc) = current!(cx.editor);
        let text = doc.text().slice(..);
        let cursor = doc.selection(view.id).primary().cursor(text);

        use helix_core::chars::char_is_word;
        let mut iter = text.chars_at(cursor);
        iter.reverse();
        for _ in 0..config.completion_trigger_len {
            match iter.next() {
                Some(c) if char_is_word(c) => {}
                _ => return,
            }
        }
        super::completion(cx);
    }

    fn language_server_completion(cx: &mut Context, ch: char) {
        let config = cx.editor.config();
        if !config.auto_completion {
            return;
        }

        use helix_lsp::lsp;
        // if ch matches completion char, trigger completion
        let doc = doc_mut!(cx.editor);
        let language_server = match doc.language_server() {
            Some(language_server) => language_server,
            None => return,
        };

        let capabilities = language_server.capabilities();

        if let Some(lsp::CompletionOptions {
            trigger_characters: Some(triggers),
            ..
        }) = &capabilities.completion_provider
        {
            // TODO: what if trigger is multiple chars long
            if triggers.iter().any(|trigger| trigger.contains(ch)) {
                cx.editor.clear_idle_timer();
                super::completion(cx);
            }
        }
    }

    fn signature_help(cx: &mut Context, ch: char) {
        use helix_lsp::lsp;
        // if ch matches signature_help char, trigger
        let doc = doc_mut!(cx.editor);
        // The language_server!() macro is not used here since it will
        // print an "LSP not active for current buffer" message on
        // every keypress.
        let language_server = match doc.language_server() {
            Some(language_server) => language_server,
            None => return,
        };

        let capabilities = language_server.capabilities();

        if let lsp::ServerCapabilities {
            signature_help_provider:
                Some(lsp::SignatureHelpOptions {
                    trigger_characters: Some(triggers),
                    // TODO: retrigger_characters
                    ..
                }),
            ..
        } = capabilities
        {
            // TODO: what if trigger is multiple chars long
            let is_trigger = triggers.iter().any(|trigger| trigger.contains(ch));
            // lsp doesn't tell us when to close the signature help, so we request
            // the help information again after common close triggers which should
            // return None, which in turn closes the popup.
            let close_triggers = &[')', ';', '.'];

            if is_trigger || close_triggers.contains(&ch) {
                super::signature_help_impl(cx, SignatureHelpInvoked::Automatic);
            }
        }
    }

    // The default insert hook: simply insert the character
    #[allow(clippy::unnecessary_wraps)] // need to use Option<> because of the Hook signature
    fn insert(doc: &Rope, selection: &Selection, ch: char) -> Option<Transaction> {
        let cursors = selection.clone().cursors(doc.slice(..));
        let mut t = Tendril::new();
        t.push(ch);
        let transaction = Transaction::insert(doc, &cursors, t);
        Some(transaction)
    }

    use helix_core::auto_pairs;

    pub fn insert_char(cx: &mut Context, c: char) {
        let (view, doc) = current_ref!(cx.editor);
        let text = doc.text();
        let selection = doc.selection(view.id);
        let auto_pairs = doc.auto_pairs(cx.editor);

        let transaction = auto_pairs
            .as_ref()
            .and_then(|ap| auto_pairs::hook(text, selection, c, ap))
            .or_else(|| insert(text, selection, c));

        let (view, doc) = current!(cx.editor);
        if let Some(t) = transaction {
            apply_transaction(&t, doc, view);
        }

        // TODO: need a post insert hook too for certain triggers (autocomplete, signature help, etc)
        // this could also generically look at Transaction, but it's a bit annoying to look at
        // Operation instead of Change.
        for hook in &[language_server_completion, signature_help] {
            hook(cx, c);
        }
    }

    pub fn insert_tab(cx: &mut Context) {
        let (view, doc) = current!(cx.editor);
        // TODO: round out to nearest indentation level (for example a line with 3 spaces should
        // indent by one to reach 4 spaces).

        let indent = Tendril::from(doc.indent_style.as_str());
        let transaction = Transaction::insert(
            doc.text(),
            &doc.selection(view.id).clone().cursors(doc.text().slice(..)),
            indent,
        );
        apply_transaction(&transaction, doc, view);
    }

    pub fn insert_newline(cx: &mut Context) {
        let (view, doc) = current_ref!(cx.editor);
        let text = doc.text().slice(..);

        let contents = doc.text();
        let selection = doc.selection(view.id).clone();
        let mut ranges = SmallVec::with_capacity(selection.len());

        // TODO: this is annoying, but we need to do it to properly calculate pos after edits
        let mut global_offs = 0;

        let mut transaction = Transaction::change_by_selection(contents, &selection, |range| {
            let pos = range.cursor(text);

            let prev = if pos == 0 {
                ' '
            } else {
                contents.char(pos - 1)
            };
            let curr = contents.get_char(pos).unwrap_or(' ');

            let current_line = text.char_to_line(pos);
            let line_is_only_whitespace = text
                .line(current_line)
                .chars()
                .all(|char| char.is_ascii_whitespace());

            let mut new_text = String::new();

            // If the current line is all whitespace, insert a line ending at the beginning of
            // the current line. This makes the current line empty and the new line contain the
            // indentation of the old line.
            let (from, to, local_offs) = if line_is_only_whitespace {
                let line_start = text.line_to_char(current_line);
                new_text.push_str(doc.line_ending.as_str());

                (line_start, line_start, new_text.chars().count())
            } else {
                let indent = indent::indent_for_newline(
                    doc.language_config(),
                    doc.syntax(),
                    &doc.indent_style,
                    doc.tab_width(),
                    text,
                    current_line,
                    pos,
                    current_line,
                );

                // If we are between pairs (such as brackets), we want to
                // insert an additional line which is indented one level
                // more and place the cursor there
                let on_auto_pair = doc
                    .auto_pairs(cx.editor)
                    .and_then(|pairs| pairs.get(prev))
                    .and_then(|pair| if pair.close == curr { Some(pair) } else { None })
                    .is_some();

                let local_offs = if on_auto_pair {
                    let inner_indent = indent.clone() + doc.indent_style.as_str();
                    new_text.reserve_exact(2 + indent.len() + inner_indent.len());
                    new_text.push_str(doc.line_ending.as_str());
                    new_text.push_str(&inner_indent);
                    let local_offs = new_text.chars().count();
                    new_text.push_str(doc.line_ending.as_str());
                    new_text.push_str(&indent);
                    local_offs
                } else {
                    new_text.reserve_exact(1 + indent.len());
                    new_text.push_str(doc.line_ending.as_str());
                    new_text.push_str(&indent);
                    new_text.chars().count()
                };

                (pos, pos, local_offs)
            };

            let new_range = if doc.restore_cursor {
                // when appending, extend the range by local_offs
                Range::new(
                    range.anchor + global_offs,
                    range.head + local_offs + global_offs,
                )
            } else {
                // when inserting, slide the range by local_offs
                Range::new(
                    range.anchor + local_offs + global_offs,
                    range.head + local_offs + global_offs,
                )
            };

            // TODO: range replace or extend
            // range.replace(|range| range.is_empty(), head); -> fn extend if cond true, new head pos
            // can be used with cx.mode to do replace or extend on most changes
            ranges.push(new_range);
            global_offs += new_text.chars().count();

            (from, to, Some(new_text.into()))
        });

        transaction = transaction.with_selection(Selection::new(ranges, selection.primary_index()));

        let (view, doc) = current!(cx.editor);
        apply_transaction(&transaction, doc, view);
    }

    pub fn delete_char_backward(cx: &mut Context) {
        let count = cx.count();
        let (view, doc) = current_ref!(cx.editor);
        let text = doc.text().slice(..);
        let indent_unit = doc.indent_style.as_str();
        let tab_size = doc.tab_width();
        let auto_pairs = doc.auto_pairs(cx.editor);

        let transaction =
            Transaction::change_by_selection(doc.text(), doc.selection(view.id), |range| {
                let pos = range.cursor(text);
                if pos == 0 {
                    return (pos, pos, None);
                }
                let line_start_pos = text.line_to_char(range.cursor_line(text));
                // consider to delete by indent level if all characters before `pos` are indent units.
                let fragment = Cow::from(text.slice(line_start_pos..pos));
                if !fragment.is_empty() && fragment.chars().all(|ch| ch == ' ' || ch == '\t') {
                    if text.get_char(pos.saturating_sub(1)) == Some('\t') {
                        // fast path, delete one char
                        (
                            graphemes::nth_prev_grapheme_boundary(text, pos, 1),
                            pos,
                            None,
                        )
                    } else {
                        let unit_len = indent_unit.chars().count();
                        // NOTE: indent_unit always contains 'only spaces' or 'only tab' according to `IndentStyle` definition.
                        let unit_size = if indent_unit.starts_with('\t') {
                            tab_size * unit_len
                        } else {
                            unit_len
                        };
                        let width: usize = fragment
                            .chars()
                            .map(|ch| {
                                if ch == '\t' {
                                    tab_size
                                } else {
                                    // it can be none if it still meet control characters other than '\t'
                                    // here just set the width to 1 (or some value better?).
                                    ch.width().unwrap_or(1)
                                }
                            })
                            .sum();
                        let mut drop = width % unit_size; // round down to nearest unit
                        if drop == 0 {
                            drop = unit_size
                        }; // if it's already at a unit, consume a whole unit
                        let mut chars = fragment.chars().rev();
                        let mut start = pos;
                        for _ in 0..drop {
                            // delete up to `drop` spaces
                            match chars.next() {
                                Some(' ') => start -= 1,
                                _ => break,
                            }
                        }
                        (start, pos, None) // delete!
                    }
                } else {
                    match (
                        text.get_char(pos.saturating_sub(1)),
                        text.get_char(pos),
                        auto_pairs,
                    ) {
                        (Some(_x), Some(_y), Some(ap))
                            if range.is_single_grapheme(text)
                                && ap.get(_x).is_some()
                                && ap.get(_x).unwrap().open == _x
                                && ap.get(_x).unwrap().close == _y =>
                        // delete both autopaired characters
                        {
                            (
                                graphemes::nth_prev_grapheme_boundary(text, pos, count),
                                graphemes::nth_next_grapheme_boundary(text, pos, count),
                                None,
                            )
                        }
                        _ =>
                        // delete 1 char
                        {
                            (
                                graphemes::nth_prev_grapheme_boundary(text, pos, count),
                                pos,
                                None,
                            )
                        }
                    }
                }
            });
        let (view, doc) = current!(cx.editor);
        apply_transaction(&transaction, doc, view);

        lsp::signature_help_impl(cx, SignatureHelpInvoked::Automatic);
    }

    pub fn delete_char_forward(cx: &mut Context) {
        let count = cx.count();
        let (view, doc) = current!(cx.editor);
        let text = doc.text().slice(..);
        let transaction =
            Transaction::change_by_selection(doc.text(), doc.selection(view.id), |range| {
                let pos = range.cursor(text);
                (
                    pos,
                    graphemes::nth_next_grapheme_boundary(text, pos, count),
                    None,
                )
            });
        apply_transaction(&transaction, doc, view);

        lsp::signature_help_impl(cx, SignatureHelpInvoked::Automatic);
    }

    pub fn delete_word_backward(cx: &mut Context) {
        let count = cx.count();
        let (view, doc) = current!(cx.editor);
        let text = doc.text().slice(..);

        let selection = doc.selection(view.id).clone().transform(|range| {
            let anchor = movement::move_prev_word_start(text, range, count).from();
            let next = Range::new(anchor, range.cursor(text));
            exclude_cursor(text, next, range)
        });
        delete_selection_insert_mode(doc, view, &selection);

        lsp::signature_help_impl(cx, SignatureHelpInvoked::Automatic);
    }

    pub fn delete_word_forward(cx: &mut Context) {
        let count = cx.count();
        let (view, doc) = current!(cx.editor);
        let text = doc.text().slice(..);

        let selection = doc.selection(view.id).clone().transform(|range| {
            let head = movement::move_next_word_end(text, range, count).to();
            Range::new(range.cursor(text), head)
        });

        delete_selection_insert_mode(doc, view, &selection);

        lsp::signature_help_impl(cx, SignatureHelpInvoked::Automatic);
    }
}

// Undo / Redo

fn undo(cx: &mut Context) {
    let count = cx.count();
    let (view, doc) = current!(cx.editor);
    for _ in 0..count {
        if !doc.undo(view) {
            cx.editor.set_status("Already at oldest change");
            break;
        }
    }
}

fn redo(cx: &mut Context) {
    let count = cx.count();
    let (view, doc) = current!(cx.editor);
    for _ in 0..count {
        if !doc.redo(view) {
            cx.editor.set_status("Already at newest change");
            break;
        }
    }
}

fn earlier(cx: &mut Context) {
    let count = cx.count();
    let (view, doc) = current!(cx.editor);
    for _ in 0..count {
        // rather than doing in batch we do this so get error halfway
        if !doc.earlier(view, UndoKind::Steps(1)) {
            cx.editor.set_status("Already at oldest change");
            break;
        }
    }
}

fn later(cx: &mut Context) {
    let count = cx.count();
    let (view, doc) = current!(cx.editor);
    for _ in 0..count {
        // rather than doing in batch we do this so get error halfway
        if !doc.later(view, UndoKind::Steps(1)) {
            cx.editor.set_status("Already at newest change");
            break;
        }
    }
}

fn commit_undo_checkpoint(cx: &mut Context) {
    let (view, doc) = current!(cx.editor);
    doc.append_changes_to_history(view);
}

// Yank / Paste

fn yank(cx: &mut Context) {
    let (view, doc) = current!(cx.editor);
    let text = doc.text().slice(..);

    let values: Vec<String> = doc
        .selection(view.id)
        .fragments(text)
        .map(Cow::into_owned)
        .collect();

    let msg = format!(
        "yanked {} selection(s) to register {}",
        values.len(),
        cx.register.unwrap_or('"')
    );

    cx.editor
        .registers
        .write(cx.register.unwrap_or('"'), values);

    cx.editor.set_status(msg);
    exit_select_mode(cx);
}

fn yank_joined_to_clipboard_impl(
    editor: &mut Editor,
    separator: &str,
    clipboard_type: ClipboardType,
) -> anyhow::Result<()> {
    let (view, doc) = current!(editor);
    let text = doc.text().slice(..);

    let values: Vec<String> = doc
        .selection(view.id)
        .fragments(text)
        .map(Cow::into_owned)
        .collect();

    let clipboard_text = match clipboard_type {
        ClipboardType::Clipboard => "system clipboard",
        ClipboardType::Selection => "primary clipboard",
    };

    let msg = format!(
        "joined and yanked {} selection(s) to {}",
        values.len(),
        clipboard_text,
    );

    let joined = values.join(separator);

    editor
        .clipboard_provider
        .set_contents(joined, clipboard_type)
        .context("Couldn't set system clipboard content")?;

    editor.set_status(msg);

    Ok(())
}

fn yank_joined_to_clipboard(cx: &mut Context) {
    let line_ending = doc!(cx.editor).line_ending;
    let _ =
        yank_joined_to_clipboard_impl(cx.editor, line_ending.as_str(), ClipboardType::Clipboard);
    exit_select_mode(cx);
}

fn yank_main_selection_to_clipboard_impl(
    editor: &mut Editor,
    clipboard_type: ClipboardType,
) -> anyhow::Result<()> {
    let (view, doc) = current!(editor);
    let text = doc.text().slice(..);

    let message_text = match clipboard_type {
        ClipboardType::Clipboard => "yanked main selection to system clipboard",
        ClipboardType::Selection => "yanked main selection to primary clipboard",
    };

    let value = doc.selection(view.id).primary().fragment(text);

    if let Err(e) = editor
        .clipboard_provider
        .set_contents(value.into_owned(), clipboard_type)
    {
        bail!("Couldn't set system clipboard content: {}", e);
    }

    editor.set_status(message_text);
    Ok(())
}

fn yank_main_selection_to_clipboard(cx: &mut Context) {
    let _ = yank_main_selection_to_clipboard_impl(cx.editor, ClipboardType::Clipboard);
}

fn yank_joined_to_primary_clipboard(cx: &mut Context) {
    let line_ending = doc!(cx.editor).line_ending;
    let _ =
        yank_joined_to_clipboard_impl(cx.editor, line_ending.as_str(), ClipboardType::Selection);
}

fn yank_main_selection_to_primary_clipboard(cx: &mut Context) {
    let _ = yank_main_selection_to_clipboard_impl(cx.editor, ClipboardType::Selection);
    exit_select_mode(cx);
}

#[derive(Copy, Clone)]
enum Paste {
    Before,
    After,
    Cursor,
}

fn paste_impl(
    values: &[String],
    doc: &mut Document,
    view: &mut View,
    action: Paste,
    count: usize,
    mode: Mode,
) {
    if values.is_empty() {
        return;
    }

    let repeat = std::iter::repeat(
        // `values` is asserted to have at least one entry above.
        values
            .last()
            .map(|value| Tendril::from(value.repeat(count)))
            .unwrap(),
    );

    // if any of values ends with a line ending, it's linewise paste
    let linewise = values
        .iter()
        .any(|value| get_line_ending_of_str(value).is_some());

    // Only compiled once.
    static REGEX: Lazy<Regex> = Lazy::new(|| Regex::new(r"\r\n|\r|\n").unwrap());
    let mut values = values
        .iter()
        .map(|value| REGEX.replace_all(value, doc.line_ending.as_str()))
        .map(|value| Tendril::from(value.as_ref().repeat(count)))
        .chain(repeat);

    let text = doc.text();
    let selection = doc.selection(view.id);

    let mut offset = 0;
    let mut ranges = SmallVec::with_capacity(selection.len());

    let mut transaction = Transaction::change_by_selection(text, selection, |range| {
        let pos = match (action, linewise) {
            // paste linewise before
            (Paste::Before, true) => text.line_to_char(text.char_to_line(range.from())),
            // paste linewise after
            (Paste::After, true) => {
                let line = range.line_range(text.slice(..)).1;
                text.line_to_char((line + 1).min(text.len_lines()))
            }
            // paste insert
            (Paste::Before, false) => range.from(),
            // paste append
            (Paste::After, false) => range.to(),
            // paste at cursor
            (Paste::Cursor, _) => range.cursor(text.slice(..)),
        };

        let value = values.next();

        let value_len = value
            .as_ref()
            .map(|content| content.chars().count())
            .unwrap_or_default();
        let anchor = offset + pos;

        let new_range = Range::new(anchor, anchor + value_len).with_direction(range.direction());
        ranges.push(new_range);
        offset += value_len;

        (pos, pos, value)
    });

    if mode == Mode::Normal {
        transaction = transaction.with_selection(Selection::new(ranges, selection.primary_index()));
    }

    apply_transaction(&transaction, doc, view);
}

pub(crate) fn paste_bracketed_value(cx: &mut Context, contents: String) {
    let count = cx.count();
    let paste = match cx.editor.mode {
        Mode::Insert | Mode::Select => Paste::Cursor,
        Mode::Normal => Paste::Before,
    };
    let (view, doc) = current!(cx.editor);
    paste_impl(&[contents], doc, view, paste, count, cx.editor.mode);
}

fn paste_clipboard_impl(
    editor: &mut Editor,
    action: Paste,
    clipboard_type: ClipboardType,
    count: usize,
) -> anyhow::Result<()> {
    let (view, doc) = current!(editor);
    match editor.clipboard_provider.get_contents(clipboard_type) {
        Ok(contents) => {
            paste_impl(&[contents], doc, view, action, count, editor.mode);
            Ok(())
        }
        Err(e) => Err(e.context("Couldn't get system clipboard contents")),
    }
}

fn paste_clipboard_after(cx: &mut Context) {
    let _ = paste_clipboard_impl(
        cx.editor,
        Paste::After,
        ClipboardType::Clipboard,
        cx.count(),
    );
}

fn paste_clipboard_before(cx: &mut Context) {
    let _ = paste_clipboard_impl(
        cx.editor,
        Paste::Before,
        ClipboardType::Clipboard,
        cx.count(),
    );
}

fn paste_primary_clipboard_after(cx: &mut Context) {
    let _ = paste_clipboard_impl(
        cx.editor,
        Paste::After,
        ClipboardType::Selection,
        cx.count(),
    );
}

fn paste_primary_clipboard_before(cx: &mut Context) {
    let _ = paste_clipboard_impl(
        cx.editor,
        Paste::Before,
        ClipboardType::Selection,
        cx.count(),
    );
}

fn replace_with_yanked(cx: &mut Context) {
    let count = cx.count();
    let reg_name = cx.register.unwrap_or('"');
    let (view, doc) = current!(cx.editor);
    let registers = &mut cx.editor.registers;

    if let Some(values) = registers.read(reg_name) {
        if !values.is_empty() {
            let repeat = std::iter::repeat(
                values
                    .last()
                    .map(|value| Tendril::from(&value.repeat(count)))
                    .unwrap(),
            );
            let mut values = values
                .iter()
                .map(|value| Tendril::from(&value.repeat(count)))
                .chain(repeat);
            let selection = doc.selection(view.id);
            let transaction = Transaction::change_by_selection(doc.text(), selection, |range| {
                if !range.is_empty() {
                    (range.from(), range.to(), Some(values.next().unwrap()))
                } else {
                    (range.from(), range.to(), None)
                }
            });

            apply_transaction(&transaction, doc, view);
            exit_select_mode(cx);
        }
    }
}

fn replace_selections_with_clipboard_impl(
    cx: &mut Context,
    clipboard_type: ClipboardType,
) -> anyhow::Result<()> {
    let count = cx.count();
    let (view, doc) = current!(cx.editor);

    match cx.editor.clipboard_provider.get_contents(clipboard_type) {
        Ok(contents) => {
            let selection = doc.selection(view.id);
            let transaction = Transaction::change_by_selection(doc.text(), selection, |range| {
                (
                    range.from(),
                    range.to(),
                    Some(contents.repeat(count).as_str().into()),
                )
            });

            apply_transaction(&transaction, doc, view);
            doc.append_changes_to_history(view);
        }
        Err(e) => return Err(e.context("Couldn't get system clipboard contents")),
    }

    exit_select_mode(cx);
    Ok(())
}

fn replace_selections_with_clipboard(cx: &mut Context) {
    let _ = replace_selections_with_clipboard_impl(cx, ClipboardType::Clipboard);
}

fn replace_selections_with_primary_clipboard(cx: &mut Context) {
    let _ = replace_selections_with_clipboard_impl(cx, ClipboardType::Selection);
}

fn paste(cx: &mut Context, pos: Paste) {
    let count = cx.count();
    let reg_name = cx.register.unwrap_or('"');
    let (view, doc) = current!(cx.editor);
    let registers = &mut cx.editor.registers;

    if let Some(values) = registers.read(reg_name) {
        paste_impl(values, doc, view, pos, count, cx.editor.mode);
    }
}

fn paste_after(cx: &mut Context) {
    paste(cx, Paste::After)
}

fn paste_before(cx: &mut Context) {
    paste(cx, Paste::Before)
}

fn get_lines(doc: &Document, view_id: ViewId) -> Vec<usize> {
    let mut lines = Vec::new();

    // Get all line numbers
    for range in doc.selection(view_id) {
        let (start, end) = range.line_range(doc.text().slice(..));

        for line in start..=end {
            lines.push(line)
        }
    }
    lines.sort_unstable(); // sorting by usize so _unstable is preferred
    lines.dedup();
    lines
}

fn indent(cx: &mut Context) {
    let count = cx.count();
    let (view, doc) = current!(cx.editor);
    let lines = get_lines(doc, view.id);

    // Indent by one level
    let indent = Tendril::from(doc.indent_style.as_str().repeat(count));

    let transaction = Transaction::change(
        doc.text(),
        lines.into_iter().filter_map(|line| {
            let is_blank = doc.text().line(line).chunks().all(|s| s.trim().is_empty());
            if is_blank {
                return None;
            }
            let pos = doc.text().line_to_char(line);
            Some((pos, pos, Some(indent.clone())))
        }),
    );
    apply_transaction(&transaction, doc, view);
}

fn unindent(cx: &mut Context) {
    let count = cx.count();
    let (view, doc) = current!(cx.editor);
    let lines = get_lines(doc, view.id);
    let mut changes = Vec::with_capacity(lines.len());
    let tab_width = doc.tab_width();
    let indent_width = count * tab_width;

    for line_idx in lines {
        let line = doc.text().line(line_idx);
        let mut width = 0;
        let mut pos = 0;

        for ch in line.chars() {
            match ch {
                ' ' => width += 1,
                '\t' => width = (width / tab_width + 1) * tab_width,
                _ => break,
            }

            pos += 1;

            if width >= indent_width {
                break;
            }
        }

        // now delete from start to first non-blank
        if pos > 0 {
            let start = doc.text().line_to_char(line_idx);
            changes.push((start, start + pos, None))
        }
    }

    let transaction = Transaction::change(doc.text(), changes.into_iter());

    apply_transaction(&transaction, doc, view);
}

fn format_selections(cx: &mut Context) {
    use helix_lsp::{lsp, util::range_to_lsp_range};

    let (view, doc) = current!(cx.editor);

    // via lsp if available
    // TODO: else via tree-sitter indentation calculations

    let language_server = match doc.language_server() {
        Some(language_server) => language_server,
        None => return,
    };

    let ranges: Vec<lsp::Range> = doc
        .selection(view.id)
        .iter()
        .map(|range| range_to_lsp_range(doc.text(), *range, language_server.offset_encoding()))
        .collect();

    if ranges.len() != 1 {
        cx.editor
            .set_error("format_selections only supports a single selection for now");
        return;
    }

    // TODO: handle fails
    // TODO: concurrent map over all ranges

    let range = ranges[0];

    let request = match language_server.text_document_range_formatting(
        doc.identifier(),
        range,
        lsp::FormattingOptions::default(),
        None,
    ) {
        Some(future) => future,
        None => {
            cx.editor
                .set_error("Language server does not support range formatting");
            return;
        }
    };

    let edits = tokio::task::block_in_place(|| helix_lsp::block_on(request)).unwrap_or_default();

    let transaction = helix_lsp::util::generate_transaction_from_edits(
        doc.text(),
        edits,
        language_server.offset_encoding(),
    );

    apply_transaction(&transaction, doc, view);
}

fn join_selections_impl(cx: &mut Context, select_space: bool) {
    use movement::skip_while;
    let (view, doc) = current!(cx.editor);
    let text = doc.text();
    let slice = doc.text().slice(..);

    let mut changes = Vec::new();
    let fragment = Tendril::from(" ");

    for selection in doc.selection(view.id) {
        let (start, mut end) = selection.line_range(slice);
        if start == end {
            end = (end + 1).min(text.len_lines() - 1);
        }
        let lines = start..end;

        changes.reserve(lines.len());

        for line in lines {
            let start = line_end_char_index(&slice, line);
            let mut end = text.line_to_char(line + 1);
            end = skip_while(slice, end, |ch| matches!(ch, ' ' | '\t')).unwrap_or(end);

            // need to skip from start, not end
            let change = (start, end, Some(fragment.clone()));
            changes.push(change);
        }
    }

    changes.sort_unstable_by_key(|(from, _to, _text)| *from);
    changes.dedup();

    // TODO: joining multiple empty lines should be replaced by a single space.
    // need to merge change ranges that touch

    // select inserted spaces
    let transaction = if select_space {
        let ranges: SmallVec<_> = changes
            .iter()
            .scan(0, |offset, change| {
                let range = Range::point(change.0 - *offset);
                *offset += change.1 - change.0 - 1; // -1 because cursor is 0-sized
                Some(range)
            })
            .collect();
        let selection = Selection::new(ranges, 0);
        Transaction::change(doc.text(), changes.into_iter()).with_selection(selection)
    } else {
        Transaction::change(doc.text(), changes.into_iter())
    };

    apply_transaction(&transaction, doc, view);
}

fn keep_or_remove_selections_impl(cx: &mut Context, remove: bool) {
    // keep or remove selections matching regex
    let reg = cx.register.unwrap_or('/');
    ui::regex_prompt(
        cx,
        if remove { "remove:" } else { "keep:" }.into(),
        Some(reg),
        ui::completers::none,
        move |editor, regex, event| {
            let (view, doc) = current!(editor);
            if !matches!(event, PromptEvent::Update | PromptEvent::Validate) {
                return;
            }
            let text = doc.text().slice(..);

            if let Some(selection) =
                selection::keep_or_remove_matches(text, doc.selection(view.id), &regex, remove)
            {
                doc.set_selection(view.id, selection);
            }
        },
    )
}

fn join_selections(cx: &mut Context) {
    join_selections_impl(cx, false)
}

fn join_selections_space(cx: &mut Context) {
    join_selections_impl(cx, true)
}

fn keep_selections(cx: &mut Context) {
    keep_or_remove_selections_impl(cx, false)
}

fn remove_selections(cx: &mut Context) {
    keep_or_remove_selections_impl(cx, true)
}

fn keep_primary_selection(cx: &mut Context) {
    let (view, doc) = current!(cx.editor);
    // TODO: handle count

    let range = doc.selection(view.id).primary();
    doc.set_selection(view.id, Selection::single(range.anchor, range.head));
}

fn remove_primary_selection(cx: &mut Context) {
    let (view, doc) = current!(cx.editor);
    // TODO: handle count

    let selection = doc.selection(view.id);
    if selection.len() == 1 {
        cx.editor.set_error("no selections remaining");
        return;
    }
    let index = selection.primary_index();
    let selection = selection.clone().remove(index);

    doc.set_selection(view.id, selection);
}

pub fn completion(cx: &mut Context) {
    use helix_lsp::{lsp, util::pos_to_lsp_pos};

    let (view, doc) = current!(cx.editor);

    let language_server = match doc.language_server() {
        Some(language_server) => language_server,
        None => return,
    };

    let offset_encoding = language_server.offset_encoding();
    let text = doc.text().slice(..);
    let cursor = doc.selection(view.id).primary().cursor(text);

    let pos = pos_to_lsp_pos(doc.text(), cursor, offset_encoding);

    let future = match language_server.completion(doc.identifier(), pos, None) {
        Some(future) => future,
        None => return,
    };

    let trigger_offset = cursor;

    // TODO: trigger_offset should be the cursor offset but we also need a starting offset from where we want to apply
    // completion filtering. For example logger.te| should filter the initial suggestion list with "te".

    use helix_core::chars;
    let mut iter = text.chars_at(cursor);
    iter.reverse();
    let offset = iter.take_while(|ch| chars::char_is_word(*ch)).count();
    let start_offset = cursor.saturating_sub(offset);

    cx.callback(
        future,
        move |editor, compositor, response: Option<lsp::CompletionResponse>| {
            if editor.mode != Mode::Insert {
                // we're not in insert mode anymore
                return;
            }

            let items = match response {
                Some(lsp::CompletionResponse::Array(items)) => items,
                // TODO: do something with is_incomplete
                Some(lsp::CompletionResponse::List(lsp::CompletionList {
                    is_incomplete: _is_incomplete,
                    items,
                })) => items,
                None => Vec::new(),
            };

            if items.is_empty() {
                // editor.set_error("No completion available");
                return;
            }
            let size = compositor.size();
            let ui = compositor.find::<ui::EditorView>().unwrap();
            ui.set_completion(
                editor,
                items,
                offset_encoding,
                start_offset,
                trigger_offset,
                size,
            );
        },
    );
}

// comments
fn toggle_comments(cx: &mut Context) {
    let (view, doc) = current!(cx.editor);
    let token = doc
        .language_config()
        .and_then(|lc| lc.comment_token.as_ref())
        .map(|tc| tc.as_ref());
    let transaction = comment::toggle_line_comments(doc.text(), doc.selection(view.id), token);

    apply_transaction(&transaction, doc, view);
    exit_select_mode(cx);
}

fn rotate_selections(cx: &mut Context, direction: Direction) {
    let count = cx.count();
    let (view, doc) = current!(cx.editor);
    let mut selection = doc.selection(view.id).clone();
    let index = selection.primary_index();
    let len = selection.len();
    selection.set_primary_index(match direction {
        Direction::Forward => (index + count) % len,
        Direction::Backward => (index + (len.saturating_sub(count) % len)) % len,
    });
    doc.set_selection(view.id, selection);
}
fn rotate_selections_forward(cx: &mut Context) {
    rotate_selections(cx, Direction::Forward)
}
fn rotate_selections_backward(cx: &mut Context) {
    rotate_selections(cx, Direction::Backward)
}

fn rotate_selection_contents(cx: &mut Context, direction: Direction) {
    let count = cx.count;
    let (view, doc) = current!(cx.editor);
    let text = doc.text().slice(..);

    let selection = doc.selection(view.id);
    let mut fragments: Vec<_> = selection
        .slices(text)
        .map(|fragment| fragment.chunks().collect())
        .collect();

    let group = count
        .map(|count| count.get())
        .unwrap_or(fragments.len()) // default to rotating everything as one group
        .min(fragments.len());

    for chunk in fragments.chunks_mut(group) {
        // TODO: also modify main index
        match direction {
            Direction::Forward => chunk.rotate_right(1),
            Direction::Backward => chunk.rotate_left(1),
        };
    }

    let transaction = Transaction::change(
        doc.text(),
        selection
            .ranges()
            .iter()
            .zip(fragments)
            .map(|(range, fragment)| (range.from(), range.to(), Some(fragment))),
    );

    apply_transaction(&transaction, doc, view);
}

fn rotate_selection_contents_forward(cx: &mut Context) {
    rotate_selection_contents(cx, Direction::Forward)
}
fn rotate_selection_contents_backward(cx: &mut Context) {
    rotate_selection_contents(cx, Direction::Backward)
}

// tree sitter node selection

fn expand_selection(cx: &mut Context) {
    let motion = |editor: &mut Editor| {
        let (view, doc) = current!(editor);

        if let Some(syntax) = doc.syntax() {
            let text = doc.text().slice(..);

            let current_selection = doc.selection(view.id);
            let selection = object::expand_selection(syntax, text, current_selection.clone());

            // check if selection is different from the last one
            if *current_selection != selection {
                // save current selection so it can be restored using shrink_selection
                view.object_selections.push(current_selection.clone());

                doc.set_selection(view.id, selection);
            }
        }
    };
    motion(cx.editor);
    cx.editor.last_motion = Some(Motion(Box::new(motion)));
}

fn shrink_selection(cx: &mut Context) {
    let motion = |editor: &mut Editor| {
        let (view, doc) = current!(editor);
        let current_selection = doc.selection(view.id);
        // try to restore previous selection
        if let Some(prev_selection) = view.object_selections.pop() {
            if current_selection.contains(&prev_selection) {
                // allow shrinking the selection only if current selection contains the previous object selection
                doc.set_selection(view.id, prev_selection);
                return;
            } else {
                // clear existing selection as they can't be shrunk to anyway
                view.object_selections.clear();
            }
        }
        // if not previous selection, shrink to first child
        if let Some(syntax) = doc.syntax() {
            let text = doc.text().slice(..);
            let selection = object::shrink_selection(syntax, text, current_selection.clone());
            doc.set_selection(view.id, selection);
        }
    };
    motion(cx.editor);
    cx.editor.last_motion = Some(Motion(Box::new(motion)));
}

fn select_sibling_impl<F>(cx: &mut Context, sibling_fn: &'static F)
where
    F: Fn(Node) -> Option<Node>,
{
    let motion = |editor: &mut Editor| {
        let (view, doc) = current!(editor);

        if let Some(syntax) = doc.syntax() {
            let text = doc.text().slice(..);
            let current_selection = doc.selection(view.id);
            let selection =
                object::select_sibling(syntax, text, current_selection.clone(), sibling_fn);
            doc.set_selection(view.id, selection);
        }
    };
    motion(cx.editor);
    cx.editor.last_motion = Some(Motion(Box::new(motion)));
}

fn select_next_sibling(cx: &mut Context) {
    select_sibling_impl(cx, &|node| Node::next_sibling(&node))
}

fn select_prev_sibling(cx: &mut Context) {
    select_sibling_impl(cx, &|node| Node::prev_sibling(&node))
}

fn match_brackets(cx: &mut Context) {
    let (view, doc) = current!(cx.editor);

    if let Some(syntax) = doc.syntax() {
        let text = doc.text().slice(..);
        let selection = doc.selection(view.id).clone().transform(|range| {
            if let Some(pos) =
                match_brackets::find_matching_bracket_fuzzy(syntax, doc.text(), range.cursor(text))
            {
                range.put_cursor(text, pos, cx.editor.mode == Mode::Select)
            } else {
                range
            }
        });
        doc.set_selection(view.id, selection);
    }
}

//

fn jump_forward(cx: &mut Context) {
    let count = cx.count();
    let config = cx.editor.config();
    let view = view_mut!(cx.editor);
    let doc_id = view.doc;

    if let Some((id, selection)) = view.jumps.forward(count) {
        view.doc = *id;
        let selection = selection.clone();
        let (view, doc) = current!(cx.editor); // refetch doc

        if doc.id() != doc_id {
            view.add_to_history(doc_id);
        }

        doc.set_selection(view.id, selection);
        view.ensure_cursor_in_view_center(doc, config.scrolloff);
    };
}

fn jump_backward(cx: &mut Context) {
    let count = cx.count();
    let config = cx.editor.config();
    let (view, doc) = current!(cx.editor);
    let doc_id = doc.id();

    if let Some((id, selection)) = view.jumps.backward(view.id, doc, count) {
        view.doc = *id;
        let selection = selection.clone();
        let (view, doc) = current!(cx.editor); // refetch doc

        if doc.id() != doc_id {
            view.add_to_history(doc_id);
        }

        doc.set_selection(view.id, selection);
        view.ensure_cursor_in_view_center(doc, config.scrolloff);
    };
}

fn save_selection(cx: &mut Context) {
    let (view, doc) = current!(cx.editor);
    push_jump(view, doc);
    cx.editor.set_status("Selection saved to jumplist");
}

fn rotate_view(cx: &mut Context) {
    cx.editor.focus_next()
}

fn jump_view_right(cx: &mut Context) {
    cx.editor.focus_direction(tree::Direction::Right)
}

fn jump_view_left(cx: &mut Context) {
    cx.editor.focus_direction(tree::Direction::Left)
}

fn jump_view_up(cx: &mut Context) {
    cx.editor.focus_direction(tree::Direction::Up)
}

fn jump_view_down(cx: &mut Context) {
    cx.editor.focus_direction(tree::Direction::Down)
}

fn swap_view_right(cx: &mut Context) {
    cx.editor.swap_split_in_direction(tree::Direction::Right)
}

fn swap_view_left(cx: &mut Context) {
    cx.editor.swap_split_in_direction(tree::Direction::Left)
}

fn swap_view_up(cx: &mut Context) {
    cx.editor.swap_split_in_direction(tree::Direction::Up)
}

fn swap_view_down(cx: &mut Context) {
    cx.editor.swap_split_in_direction(tree::Direction::Down)
}

fn transpose_view(cx: &mut Context) {
    cx.editor.transpose_view()
}

// split helper, clear it later
fn split(cx: &mut Context, action: Action) {
    let (view, doc) = current!(cx.editor);
    let id = doc.id();
    let selection = doc.selection(view.id).clone();
    let offset = view.offset;

    cx.editor.switch(id, action);

    // match the selection in the previous view
    let (view, doc) = current!(cx.editor);
    doc.set_selection(view.id, selection);
    // match the view scroll offset (switch doesn't handle this fully
    // since the selection is only matched after the split)
    view.offset = offset;
}

fn hsplit(cx: &mut Context) {
    split(cx, Action::HorizontalSplit);
}

fn hsplit_new(cx: &mut Context) {
    cx.editor.new_file(Action::HorizontalSplit);
}

fn vsplit(cx: &mut Context) {
    split(cx, Action::VerticalSplit);
}

fn vsplit_new(cx: &mut Context) {
    cx.editor.new_file(Action::VerticalSplit);
}

fn wclose(cx: &mut Context) {
    if cx.editor.tree.views().count() == 1 {
        if let Err(err) = typed::buffers_remaining_impl(cx.editor) {
            cx.editor.set_error(err.to_string());
            return;
        }
    }
    let view_id = view!(cx.editor).id;
    // close current split
    cx.editor.close(view_id);
}

fn wonly(cx: &mut Context) {
    let views = cx
        .editor
        .tree
        .views()
        .map(|(v, focus)| (v.id, focus))
        .collect::<Vec<_>>();
    for (view_id, focus) in views {
        if !focus {
            cx.editor.close(view_id);
        }
    }
}

fn select_register(cx: &mut Context) {
    cx.editor.autoinfo = Some(Info::from_registers(&cx.editor.registers));
    cx.on_next_key(move |cx, event| {
        if let Some(ch) = event.char() {
            cx.editor.autoinfo = None;
            cx.editor.selected_register = Some(ch);
        }
    })
}

fn insert_register(cx: &mut Context) {
    cx.editor.autoinfo = Some(Info::from_registers(&cx.editor.registers));
    cx.on_next_key(move |cx, event| {
        if let Some(ch) = event.char() {
            cx.editor.autoinfo = None;
            cx.register = Some(ch);
            paste(cx, Paste::Cursor);
        }
    })
}

fn align_view_top(cx: &mut Context) {
    let (view, doc) = current!(cx.editor);
    align_view(doc, view, Align::Top);
}

fn align_view_center(cx: &mut Context) {
    let (view, doc) = current!(cx.editor);
    align_view(doc, view, Align::Center);
}

fn align_view_bottom(cx: &mut Context) {
    let (view, doc) = current!(cx.editor);
    align_view(doc, view, Align::Bottom);
}

fn align_view_middle(cx: &mut Context) {
    let (view, doc) = current!(cx.editor);
    let text = doc.text().slice(..);
    let pos = doc.selection(view.id).primary().cursor(text);
    let pos = coords_at_pos(text, pos);

    view.offset.col = pos
        .col
        .saturating_sub((view.inner_area(doc).width as usize) / 2);
}

fn scroll_up(cx: &mut Context) {
    scroll(cx, cx.count(), Direction::Backward);
}

fn scroll_down(cx: &mut Context) {
    scroll(cx, cx.count(), Direction::Forward);
}

fn goto_ts_object_impl(cx: &mut Context, object: &'static str, direction: Direction) {
    let count = cx.count();
    let motion = move |editor: &mut Editor| {
        let (view, doc) = current!(editor);
        if let Some((lang_config, syntax)) = doc.language_config().zip(doc.syntax()) {
            let text = doc.text().slice(..);
            let root = syntax.tree().root_node();

            let selection = doc.selection(view.id).clone().transform(|range| {
                let new_range = movement::goto_treesitter_object(
                    text,
                    range,
                    object,
                    direction,
                    root,
                    lang_config,
                    count,
                );

                if editor.mode == Mode::Select {
                    let head = if new_range.head < range.anchor {
                        new_range.anchor
                    } else {
                        new_range.head
                    };

                    Range::new(range.anchor, head)
                } else {
                    new_range.with_direction(direction)
                }
            });

            doc.set_selection(view.id, selection);
        } else {
            editor.set_status("Syntax-tree is not available in current buffer");
        }
    };
    motion(cx.editor);
    cx.editor.last_motion = Some(Motion(Box::new(motion)));
}

fn goto_next_function(cx: &mut Context) {
    goto_ts_object_impl(cx, "function", Direction::Forward)
}

fn goto_prev_function(cx: &mut Context) {
    goto_ts_object_impl(cx, "function", Direction::Backward)
}

fn goto_next_class(cx: &mut Context) {
    goto_ts_object_impl(cx, "class", Direction::Forward)
}

fn goto_prev_class(cx: &mut Context) {
    goto_ts_object_impl(cx, "class", Direction::Backward)
}

fn goto_next_parameter(cx: &mut Context) {
    goto_ts_object_impl(cx, "parameter", Direction::Forward)
}

fn goto_prev_parameter(cx: &mut Context) {
    goto_ts_object_impl(cx, "parameter", Direction::Backward)
}

fn goto_next_comment(cx: &mut Context) {
    goto_ts_object_impl(cx, "comment", Direction::Forward)
}

fn goto_prev_comment(cx: &mut Context) {
    goto_ts_object_impl(cx, "comment", Direction::Backward)
}

fn goto_next_test(cx: &mut Context) {
    goto_ts_object_impl(cx, "test", Direction::Forward)
}

fn goto_prev_test(cx: &mut Context) {
    goto_ts_object_impl(cx, "test", Direction::Backward)
}

fn select_textobject_around(cx: &mut Context) {
    select_textobject(cx, textobject::TextObject::Around);
}

fn select_textobject_inner(cx: &mut Context) {
    select_textobject(cx, textobject::TextObject::Inside);
}

fn select_textobject(cx: &mut Context, objtype: textobject::TextObject) {
    let count = cx.count();

    cx.on_next_key(move |cx, event| {
        cx.editor.autoinfo = None;
        if let Some(ch) = event.char() {
            let textobject = move |editor: &mut Editor| {
                let (view, doc) = current!(editor);
                let text = doc.text().slice(..);

                let textobject_treesitter = |obj_name: &str, range: Range| -> Range {
                    let (lang_config, syntax) = match doc.language_config().zip(doc.syntax()) {
                        Some(t) => t,
                        None => return range,
                    };
                    textobject::textobject_treesitter(
                        text,
                        range,
                        objtype,
                        obj_name,
                        syntax.tree().root_node(),
                        lang_config,
                        count,
                    )
                };

                if ch == 'g' && doc.diff_handle().is_none() {
                    editor.set_status("Diff is not available in current buffer");
                    return;
                }

                let textobject_change = |range: Range| -> Range {
                    let diff_handle = doc.diff_handle().unwrap();
                    let hunks = diff_handle.hunks();
                    let line = range.cursor_line(text);
                    let hunk_idx = if let Some(hunk_idx) = hunks.hunk_at(line as u32, false) {
                        hunk_idx
                    } else {
                        return range;
                    };
                    let hunk = hunks.nth_hunk(hunk_idx).after;

                    let start = text.line_to_char(hunk.start as usize);
                    let end = text.line_to_char(hunk.end as usize);
                    Range::new(start, end).with_direction(range.direction())
                };

                let selection = doc.selection(view.id).clone().transform(|range| {
                    match ch {
                        'w' => textobject::textobject_word(text, range, objtype, count, false),
                        'W' => textobject::textobject_word(text, range, objtype, count, true),
                        't' => textobject_treesitter("class", range),
                        'f' => textobject_treesitter("function", range),
                        'a' => textobject_treesitter("parameter", range),
                        'c' => textobject_treesitter("comment", range),
                        'T' => textobject_treesitter("test", range),
                        'p' => textobject::textobject_paragraph(text, range, objtype, count),
                        'm' => textobject::textobject_pair_surround_closest(
                            text, range, objtype, count,
                        ),
                        'g' => textobject_change(range),
                        // TODO: cancel new ranges if inconsistent surround matches across lines
                        ch if !ch.is_ascii_alphanumeric() => {
                            textobject::textobject_pair_surround(text, range, objtype, ch, count)
                        }
                        _ => range,
                    }
                });
                doc.set_selection(view.id, selection);
            };
            textobject(cx.editor);
            cx.editor.last_motion = Some(Motion(Box::new(textobject)));
        }
    });

    let title = match objtype {
        textobject::TextObject::Inside => "Match inside",
        textobject::TextObject::Around => "Match around",
        _ => return,
    };
    let help_text = [
        ("w", "Word"),
        ("W", "WORD"),
        ("p", "Paragraph"),
        ("t", "Type definition (tree-sitter)"),
        ("f", "Function (tree-sitter)"),
        ("a", "Argument/parameter (tree-sitter)"),
        ("c", "Comment (tree-sitter)"),
        ("T", "Test (tree-sitter)"),
        ("m", "Closest surrounding pair to cursor"),
        (" ", "... or any character acting as a pair"),
    ];

    cx.editor.autoinfo = Some(Info::new(title, &help_text));
}

fn surround_add(cx: &mut Context) {
    cx.on_next_key(move |cx, event| {
        let ch = match event.char() {
            Some(ch) => ch,
            None => return,
        };
        let (view, doc) = current!(cx.editor);
        let selection = doc.selection(view.id);
        let (open, close) = surround::get_pair(ch);
        // The number of chars in get_pair
        let surround_len = 2;

        let mut changes = Vec::with_capacity(selection.len() * 2);
        let mut ranges = SmallVec::with_capacity(selection.len());
        let mut offs = 0;

        for range in selection.iter() {
            let mut o = Tendril::new();
            o.push(open);
            let mut c = Tendril::new();
            c.push(close);
            changes.push((range.from(), range.from(), Some(o)));
            changes.push((range.to(), range.to(), Some(c)));

            // Add 2 characters to the range to select them
            ranges.push(
                Range::new(offs + range.from(), offs + range.to() + surround_len)
                    .with_direction(range.direction()),
            );

            // Add 2 characters to the offset for the next ranges
            offs += surround_len;
        }

        let transaction = Transaction::change(doc.text(), changes.into_iter())
            .with_selection(Selection::new(ranges, selection.primary_index()));
        apply_transaction(&transaction, doc, view);
        exit_select_mode(cx);
    })
}

fn surround_replace(cx: &mut Context) {
    let count = cx.count();
    cx.on_next_key(move |cx, event| {
        let surround_ch = match event.char() {
            Some('m') => None, // m selects the closest surround pair
            Some(ch) => Some(ch),
            None => return,
        };
        let (view, doc) = current!(cx.editor);
        let text = doc.text().slice(..);
        let selection = doc.selection(view.id);

        let change_pos = match surround::get_surround_pos(text, selection, surround_ch, count) {
            Ok(c) => c,
            Err(err) => {
                cx.editor.set_error(err.to_string());
                return;
            }
        };

        cx.on_next_key(move |cx, event| {
            let (view, doc) = current!(cx.editor);
            let to = match event.char() {
                Some(to) => to,
                None => return,
            };
            let (open, close) = surround::get_pair(to);
            let transaction = Transaction::change(
                doc.text(),
                change_pos.iter().enumerate().map(|(i, &pos)| {
                    let mut t = Tendril::new();
                    t.push(if i % 2 == 0 { open } else { close });
                    (pos, pos + 1, Some(t))
                }),
            );
            apply_transaction(&transaction, doc, view);
            exit_select_mode(cx);
        });
    })
}

fn surround_delete(cx: &mut Context) {
    let count = cx.count();
    cx.on_next_key(move |cx, event| {
        let surround_ch = match event.char() {
            Some('m') => None, // m selects the closest surround pair
            Some(ch) => Some(ch),
            None => return,
        };
        let (view, doc) = current!(cx.editor);
        let text = doc.text().slice(..);
        let selection = doc.selection(view.id);

        let change_pos = match surround::get_surround_pos(text, selection, surround_ch, count) {
            Ok(c) => c,
            Err(err) => {
                cx.editor.set_error(err.to_string());
                return;
            }
        };

        let transaction =
            Transaction::change(doc.text(), change_pos.into_iter().map(|p| (p, p + 1, None)));
        apply_transaction(&transaction, doc, view);
        exit_select_mode(cx);
    })
}

#[derive(Eq, PartialEq)]
enum ShellBehavior {
    Replace,
    Ignore,
    Insert,
    Append,
}

fn shell_pipe(cx: &mut Context) {
    shell_prompt(cx, "pipe:".into(), ShellBehavior::Replace);
}

fn shell_pipe_to(cx: &mut Context) {
    shell_prompt(cx, "pipe-to:".into(), ShellBehavior::Ignore);
}

fn shell_insert_output(cx: &mut Context) {
    shell_prompt(cx, "insert-output:".into(), ShellBehavior::Insert);
}

fn shell_append_output(cx: &mut Context) {
    shell_prompt(cx, "append-output:".into(), ShellBehavior::Append);
}

fn shell_keep_pipe(cx: &mut Context) {
    ui::prompt(
        cx,
        "keep-pipe:".into(),
        Some('|'),
        ui::completers::none,
        move |cx, input: &str, event: PromptEvent| {
            let shell = &cx.editor.config().shell;
            if event != PromptEvent::Validate {
                return;
            }
            if input.is_empty() {
                return;
            }
            let (view, doc) = current!(cx.editor);
            let selection = doc.selection(view.id);

            let mut ranges = SmallVec::with_capacity(selection.len());
            let old_index = selection.primary_index();
            let mut index: Option<usize> = None;
            let text = doc.text().slice(..);

            for (i, range) in selection.ranges().iter().enumerate() {
                let fragment = range.slice(text);
                let (_output, success) = match shell_impl(shell, input, Some(fragment.into())) {
                    Ok(result) => result,
                    Err(err) => {
                        cx.editor.set_error(err.to_string());
                        return;
                    }
                };

                // if the process exits successfully, keep the selection
                if success {
                    ranges.push(*range);
                    if i >= old_index && index.is_none() {
                        index = Some(ranges.len() - 1);
                    }
                }
            }

            if ranges.is_empty() {
                cx.editor.set_error("No selections remaining");
                return;
            }

            let index = index.unwrap_or_else(|| ranges.len() - 1);
            doc.set_selection(view.id, Selection::new(ranges, index));
        },
    );
}

fn shell_impl(shell: &[String], cmd: &str, input: Option<Rope>) -> anyhow::Result<(Tendril, bool)> {
    tokio::task::block_in_place(|| helix_lsp::block_on(shell_impl_async(shell, cmd, input)))
}

async fn shell_impl_async(
    shell: &[String],
    cmd: &str,
    input: Option<Rope>,
) -> anyhow::Result<(Tendril, bool)> {
    use std::process::Stdio;
    use tokio::process::Command;
    ensure!(!shell.is_empty(), "No shell set");

    let mut process = Command::new(&shell[0]);
    process
        .args(&shell[1..])
        .arg(cmd)
        .stdout(Stdio::piped())
        .stderr(Stdio::piped());

    if input.is_some() || cfg!(windows) {
        process.stdin(Stdio::piped());
    } else {
        process.stdin(Stdio::null());
    }

    let mut process = match process.spawn() {
        Ok(process) => process,
        Err(e) => {
            log::error!("Failed to start shell: {}", e);
            return Err(e.into());
        }
    };
    let output = if let Some(mut stdin) = process.stdin.take() {
        let input_task = tokio::spawn(async move {
            if let Some(input) = input {
                helix_view::document::to_writer(&mut stdin, encoding::UTF_8, &input).await?;
            }
            Ok::<_, anyhow::Error>(())
        });
        let (output, _) = tokio::join! {
            process.wait_with_output(),
            input_task,
        };
        output?
    } else {
        // Process has no stdin, so we just take the output
        process.wait_with_output().await?
    };

    if !output.status.success() {
        if !output.stderr.is_empty() {
            let err = String::from_utf8_lossy(&output.stderr).to_string();
            log::error!("Shell error: {}", err);
            bail!("Shell error: {}", err);
        }
        bail!("Shell command failed");
    } else if !output.stderr.is_empty() {
        log::debug!(
            "Command printed to stderr: {}",
            String::from_utf8_lossy(&output.stderr).to_string()
        );
    }

    let str = std::str::from_utf8(&output.stdout)
        .map_err(|_| anyhow!("Process did not output valid UTF-8"))?;
    let tendril = Tendril::from(str);
    Ok((tendril, output.status.success()))
}

fn shell(cx: &mut compositor::Context, cmd: &str, behavior: &ShellBehavior) {
    let pipe = match behavior {
        ShellBehavior::Replace | ShellBehavior::Ignore => true,
        ShellBehavior::Insert | ShellBehavior::Append => false,
    };

    let config = cx.editor.config();
    let shell = &config.shell;
    let (view, doc) = current!(cx.editor);
    let selection = doc.selection(view.id);

    let mut changes = Vec::with_capacity(selection.len());
    let mut ranges = SmallVec::with_capacity(selection.len());
    let text = doc.text().slice(..);

    let mut shell_output: Option<Tendril> = None;
    let mut offset = 0isize;
    for range in selection.ranges() {
        let (output, success) = if let Some(output) = shell_output.as_ref() {
            (output.clone(), true)
        } else {
            let fragment = range.slice(text);
            match shell_impl(shell, cmd, pipe.then(|| fragment.into())) {
                Ok(result) => {
                    if !pipe {
                        shell_output = Some(result.0.clone());
                    }
                    result
                }
                Err(err) => {
                    cx.editor.set_error(err.to_string());
                    return;
                }
            }
        };

        if !success {
            cx.editor.set_error("Command failed");
            return;
        }

        let output_len = output.chars().count();

        let (from, to, deleted_len) = match behavior {
            ShellBehavior::Replace => (range.from(), range.to(), range.len()),
            ShellBehavior::Insert => (range.from(), range.from(), 0),
            ShellBehavior::Append => (range.to(), range.to(), 0),
            _ => (range.from(), range.from(), 0),
        };

        // These `usize`s cannot underflow because selection ranges cannot overlap.
        // Once the MSRV is 1.66.0 (mixed_integer_ops is stabilized), we can use checked
        // arithmetic to assert this.
        let anchor = (to as isize + offset - deleted_len as isize) as usize;
        let new_range = Range::new(anchor, anchor + output_len).with_direction(range.direction());
        ranges.push(new_range);
        offset = offset + output_len as isize - deleted_len as isize;

        changes.push((from, to, Some(output)));
    }

    if behavior != &ShellBehavior::Ignore {
        let transaction = Transaction::change(doc.text(), changes.into_iter())
            .with_selection(Selection::new(ranges, selection.primary_index()));
        apply_transaction(&transaction, doc, view);
        doc.append_changes_to_history(view);
    }

    // after replace cursor may be out of bounds, do this to
    // make sure cursor is in view and update scroll as well
    view.ensure_cursor_in_view(doc, config.scrolloff);
}

fn shell_prompt(cx: &mut Context, prompt: Cow<'static, str>, behavior: ShellBehavior) {
    ui::prompt(
        cx,
        prompt,
        Some('|'),
        ui::completers::none,
        move |cx, input: &str, event: PromptEvent| {
            if event != PromptEvent::Validate {
                return;
            }
            if input.is_empty() {
                return;
            }

            shell(cx, input, &behavior);
        },
    );
}

fn suspend(_cx: &mut Context) {
    #[cfg(not(windows))]
    signal_hook::low_level::raise(signal_hook::consts::signal::SIGTSTP).unwrap();
}

fn add_newline_above(cx: &mut Context) {
    add_newline_impl(cx, Open::Above);
}

fn add_newline_below(cx: &mut Context) {
    add_newline_impl(cx, Open::Below)
}

fn add_newline_impl(cx: &mut Context, open: Open) {
    let count = cx.count();
    let (view, doc) = current!(cx.editor);
    let selection = doc.selection(view.id);
    let text = doc.text();
    let slice = text.slice(..);

    let changes = selection.into_iter().map(|range| {
        let (start, end) = range.line_range(slice);
        let line = match open {
            Open::Above => start,
            Open::Below => end + 1,
        };
        let pos = text.line_to_char(line);
        (
            pos,
            pos,
            Some(doc.line_ending.as_str().repeat(count).into()),
        )
    });

    let transaction = Transaction::change(text, changes);
    apply_transaction(&transaction, doc, view);
}

enum IncrementDirection {
    Increase,
    Decrease,
}
/// Increment object under cursor by count.
fn increment(cx: &mut Context) {
    increment_impl(cx, IncrementDirection::Increase);
}

/// Decrement object under cursor by count.
fn decrement(cx: &mut Context) {
    increment_impl(cx, IncrementDirection::Decrease);
}

<<<<<<< HEAD
/// Increment object under cursor by `amount`.
/// A negative `amount` will decrement object under cursor.
fn increment_impl(cx: &mut Context, amount: i64) {
=======
/// This function differs from find_next_char_impl in that it stops searching at the newline, but also
/// starts searching at the current character, instead of the next.
/// It does not want to start at the next character because this function is used for incrementing
/// number and we don't want to move forward if we're already on a digit.
fn find_next_char_until_newline<M: CharMatcher>(
    text: RopeSlice,
    char_matcher: M,
    pos: usize,
    _count: usize,
    _inclusive: bool,
) -> Option<usize> {
    // Since we send the current line to find_nth_next instead of the whole text, we need to adjust
    // the position we send to this function so that it's relative to that line and its returned
    // position since it's expected this function returns a global position.
    let line_index = text.char_to_line(pos);
    let pos_delta = text.line_to_char(line_index);
    let pos = pos - pos_delta;
    search::find_nth_next(text.line(line_index), char_matcher, pos, 1).map(|pos| pos + pos_delta)
}

/// Decrement object under cursor by `amount`.
fn increment_impl(cx: &mut Context, increment_direction: IncrementDirection) {
    // TODO: when incrementing or decrementing a number that gets a new digit or lose one, the
    // selection is updated improperly.
    find_char_impl(
        cx.editor,
        &find_next_char_until_newline,
        true,
        true,
        char::is_ascii_digit,
        1,
    );

    // Increase by 1 if `IncrementDirection` is `Increase`
    // Decrease by 1 if `IncrementDirection` is `Decrease`
    let sign = match increment_direction {
        IncrementDirection::Increase => 1,
        IncrementDirection::Decrease => -1,
    };
    let mut amount = sign * cx.count() as i64;

    // If the register is `#` then increase or decrease the `amount` by 1 per element
    let increase_by = if cx.register == Some('#') { sign } else { 0 };

>>>>>>> 6ab85917
    let (view, doc) = current!(cx.editor);
    let selection = doc.selection(view.id);
    let text = doc.text().slice(..);

    let mut new_selection_ranges = SmallVec::new();
    let mut cumulative_length_diff: i128 = 0;
    let mut changes = vec![];

<<<<<<< HEAD
    for range in selection {
        let selected_text: Cow<str> = text.slice(range.from()..range.to()).into();
        let new_from = ((range.from() as i128) + cumulative_length_diff) as usize;
        let incremented = [
            IntegerIncrementor::increment,
            DateTimeIncrementor::increment,
        ]
        .iter()
        .find_map(|incrementor| incrementor(selected_text.as_ref(), amount));
=======
            amount += increase_by;

            Some((range.from(), range.to(), Some(new_text)))
        })
        .collect();
>>>>>>> 6ab85917

        match incremented {
            None => {
                let new_range = Range::new(
                    new_from,
                    (range.to() as i128 + cumulative_length_diff) as usize,
                );
                new_selection_ranges.push(new_range);
            }
            Some(new_text) => {
                let new_range = Range::new(new_from, new_from + new_text.len());
                cumulative_length_diff += new_text.len() as i128 - selected_text.len() as i128;
                new_selection_ranges.push(new_range);
                changes.push((range.from(), range.to(), Some(new_text.into())));
            }
        }
    }
<<<<<<< HEAD
=======
    let changes: Vec<_> = changes
        .into_iter()
        .enumerate()
        .filter_map(|(i, change)| {
            if overlapping_indexes.contains(&i) {
                None
            } else {
                Some(change)
            }
        })
        .collect();

    if !changes.is_empty() {
        let transaction = Transaction::change(doc.text(), changes.into_iter());
        let transaction = transaction.with_selection(selection.clone());
>>>>>>> 6ab85917

    if !changes.is_empty() {
        let new_selection = Selection::new(new_selection_ranges, selection.primary_index());
        let transaction = Transaction::change(doc.text(), changes.into_iter());
        let transaction = transaction.with_selection(new_selection);
        apply_transaction(&transaction, doc, view);
    }
}

fn record_macro(cx: &mut Context) {
    if let Some((reg, mut keys)) = cx.editor.macro_recording.take() {
        // Remove the keypress which ends the recording
        keys.pop();
        let s = keys
            .into_iter()
            .map(|key| {
                let s = key.to_string();
                if s.chars().count() == 1 {
                    s
                } else {
                    format!("<{}>", s)
                }
            })
            .collect::<String>();
        cx.editor.registers.write(reg, vec![s]);
        cx.editor
            .set_status(format!("Recorded to register [{}]", reg));
    } else {
        let reg = cx.register.take().unwrap_or('@');
        cx.editor.macro_recording = Some((reg, Vec::new()));
        cx.editor
            .set_status(format!("Recording to register [{}]", reg));
    }
}

fn replay_macro(cx: &mut Context) {
    let reg = cx.register.unwrap_or('@');

    if cx.editor.macro_replaying.contains(&reg) {
        cx.editor.set_error(format!(
            "Cannot replay from register [{}] because already replaying from same register",
            reg
        ));
        return;
    }

    let keys: Vec<KeyEvent> = if let Some([keys_str]) = cx.editor.registers.read(reg) {
        match helix_view::input::parse_macro(keys_str) {
            Ok(keys) => keys,
            Err(err) => {
                cx.editor.set_error(format!("Invalid macro: {}", err));
                return;
            }
        }
    } else {
        cx.editor.set_error(format!("Register [{}] empty", reg));
        return;
    };

    // Once the macro has been fully validated, it's marked as being under replay
    // to ensure we don't fall into infinite recursion.
    cx.editor.macro_replaying.push(reg);

    let count = cx.count();
    cx.callback = Some(Box::new(move |compositor, cx| {
        for _ in 0..count {
            for &key in keys.iter() {
                compositor.handle_event(&compositor::Event::Key(key), cx);
            }
        }
        // The macro under replay is cleared at the end of the callback, not in the
        // macro replay context, or it will not correctly protect the user from
        // replaying recursively.
        cx.editor.macro_replaying.pop();
    }));
}<|MERGE_RESOLUTION|>--- conflicted
+++ resolved
@@ -5035,56 +5035,9 @@
     increment_impl(cx, IncrementDirection::Decrease);
 }
 
-<<<<<<< HEAD
 /// Increment object under cursor by `amount`.
 /// A negative `amount` will decrement object under cursor.
 fn increment_impl(cx: &mut Context, amount: i64) {
-=======
-/// This function differs from find_next_char_impl in that it stops searching at the newline, but also
-/// starts searching at the current character, instead of the next.
-/// It does not want to start at the next character because this function is used for incrementing
-/// number and we don't want to move forward if we're already on a digit.
-fn find_next_char_until_newline<M: CharMatcher>(
-    text: RopeSlice,
-    char_matcher: M,
-    pos: usize,
-    _count: usize,
-    _inclusive: bool,
-) -> Option<usize> {
-    // Since we send the current line to find_nth_next instead of the whole text, we need to adjust
-    // the position we send to this function so that it's relative to that line and its returned
-    // position since it's expected this function returns a global position.
-    let line_index = text.char_to_line(pos);
-    let pos_delta = text.line_to_char(line_index);
-    let pos = pos - pos_delta;
-    search::find_nth_next(text.line(line_index), char_matcher, pos, 1).map(|pos| pos + pos_delta)
-}
-
-/// Decrement object under cursor by `amount`.
-fn increment_impl(cx: &mut Context, increment_direction: IncrementDirection) {
-    // TODO: when incrementing or decrementing a number that gets a new digit or lose one, the
-    // selection is updated improperly.
-    find_char_impl(
-        cx.editor,
-        &find_next_char_until_newline,
-        true,
-        true,
-        char::is_ascii_digit,
-        1,
-    );
-
-    // Increase by 1 if `IncrementDirection` is `Increase`
-    // Decrease by 1 if `IncrementDirection` is `Decrease`
-    let sign = match increment_direction {
-        IncrementDirection::Increase => 1,
-        IncrementDirection::Decrease => -1,
-    };
-    let mut amount = sign * cx.count() as i64;
-
-    // If the register is `#` then increase or decrease the `amount` by 1 per element
-    let increase_by = if cx.register == Some('#') { sign } else { 0 };
-
->>>>>>> 6ab85917
     let (view, doc) = current!(cx.editor);
     let selection = doc.selection(view.id);
     let text = doc.text().slice(..);
@@ -5093,7 +5046,6 @@
     let mut cumulative_length_diff: i128 = 0;
     let mut changes = vec![];
 
-<<<<<<< HEAD
     for range in selection {
         let selected_text: Cow<str> = text.slice(range.from()..range.to()).into();
         let new_from = ((range.from() as i128) + cumulative_length_diff) as usize;
@@ -5103,13 +5055,6 @@
         ]
         .iter()
         .find_map(|incrementor| incrementor(selected_text.as_ref(), amount));
-=======
-            amount += increase_by;
-
-            Some((range.from(), range.to(), Some(new_text)))
-        })
-        .collect();
->>>>>>> 6ab85917
 
         match incremented {
             None => {
@@ -5127,24 +5072,6 @@
             }
         }
     }
-<<<<<<< HEAD
-=======
-    let changes: Vec<_> = changes
-        .into_iter()
-        .enumerate()
-        .filter_map(|(i, change)| {
-            if overlapping_indexes.contains(&i) {
-                None
-            } else {
-                Some(change)
-            }
-        })
-        .collect();
-
-    if !changes.is_empty() {
-        let transaction = Transaction::change(doc.text(), changes.into_iter());
-        let transaction = transaction.with_selection(selection.clone());
->>>>>>> 6ab85917
 
     if !changes.is_empty() {
         let new_selection = Selection::new(new_selection_ranges, selection.primary_index());
