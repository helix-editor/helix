pub(crate) mod dap;
pub(crate) mod lsp;
pub(crate) mod typed;

pub use dap::*;
use helix_event::status;
use helix_stdx::rope::{self, RopeSliceExt};
use helix_vcs::{FileChange, Hunk};
pub use lsp::*;
use tui::{
    text::Span,
    widgets::{Cell, Row},
};
pub use typed::*;

use helix_core::{
    char_idx_at_visual_offset,
    chars::char_is_word,
    comment,
    doc_formatter::TextFormat,
    encoding, find_workspace,
    graphemes::{self, next_grapheme_boundary, RevRopeGraphemes},
    history::UndoKind,
    increment, indent,
    indent::IndentStyle,
    line_ending::{get_line_ending_of_str, line_end_char_index, str_is_line_ending},
    match_brackets,
    movement::{self, move_vertically_visual, Direction},
    object, pos_at_coords,
    regex::{self, Regex},
    search::{self, CharMatcher},
    selection, shellwords, surround,
    syntax::{BlockCommentToken, LanguageServerFeature},
    text_annotations::{Overlay, TextAnnotations},
    textobject,
    unicode::width::UnicodeWidthChar,
    visual_offset_from_block, Deletion, LineEnding, Position, Range, Rope, RopeGraphemes,
    RopeReader, RopeSlice, Selection, SmallVec, Tendril, Transaction,
};
use helix_view::{
    document::{FormatterError, Mode, SCRATCH_BUFFER_NAME},
    editor::Action,
    info::Info,
    input::KeyEvent,
    keyboard::KeyCode,
<<<<<<< HEAD
    tree::{self, Dimension, Resize},
=======
    theme::Style,
    tree,
>>>>>>> 962c7141
    view::View,
    Document, DocumentId, Editor, ViewId,
};

use anyhow::{anyhow, bail, ensure, Context as _};
use insert::*;
use movement::Movement;

use crate::{
    args,
    compositor::{self, Component, Compositor},
    filter_picker_entry,
    job::Callback,
    keymap::ReverseKeymap,
    ui::{self, menu::Item, overlay::overlaid, Picker, Popup, Prompt, PromptEvent},
};

use crate::job::{self, Jobs};
use std::{
    cmp::Ordering,
    collections::{HashMap, HashSet},
    fmt,
    future::Future,
    io::Read,
    num::NonZeroUsize,
};

use std::{
    borrow::Cow,
    path::{Path, PathBuf},
};

use once_cell::sync::Lazy;
use serde::de::{self, Deserialize, Deserializer};
use url::Url;

use grep_regex::RegexMatcherBuilder;
use grep_searcher::{sinks, BinaryDetection, SearcherBuilder};
use ignore::{DirEntry, WalkBuilder, WalkState};

pub type OnKeyCallback = Box<dyn FnOnce(&mut Context, KeyEvent)>;

pub struct Context<'a> {
    pub register: Option<char>,
    pub count: Option<NonZeroUsize>,
    pub editor: &'a mut Editor,

    pub callback: Vec<crate::compositor::Callback>,
    pub on_next_key_callback: Option<OnKeyCallback>,
    pub jobs: &'a mut Jobs,
}

impl<'a> Context<'a> {
    /// Push a new component onto the compositor.
    pub fn push_layer(&mut self, component: Box<dyn Component>) {
        self.callback
            .push(Box::new(|compositor: &mut Compositor, _| {
                compositor.push(component)
            }));
    }

    /// Call `replace_or_push` on the Compositor
    pub fn replace_or_push_layer<T: Component>(&mut self, id: &'static str, component: T) {
        self.callback
            .push(Box::new(move |compositor: &mut Compositor, _| {
                compositor.replace_or_push(id, component);
            }));
    }

    #[inline]
    pub fn on_next_key(
        &mut self,
        on_next_key_callback: impl FnOnce(&mut Context, KeyEvent) + 'static,
    ) {
        self.on_next_key_callback = Some(Box::new(on_next_key_callback));
    }

    #[inline]
    pub fn callback<T, F>(
        &mut self,
        call: impl Future<Output = helix_lsp::Result<serde_json::Value>> + 'static + Send,
        callback: F,
    ) where
        T: for<'de> serde::Deserialize<'de> + Send + 'static,
        F: FnOnce(&mut Editor, &mut Compositor, T) + Send + 'static,
    {
        self.jobs.callback(make_job_callback(call, callback));
    }

    /// Returns 1 if no explicit count was provided
    #[inline]
    pub fn count(&self) -> usize {
        self.count.map_or(1, |v| v.get())
    }
}

#[inline]
fn make_job_callback<T, F>(
    call: impl Future<Output = helix_lsp::Result<serde_json::Value>> + 'static + Send,
    callback: F,
) -> std::pin::Pin<Box<impl Future<Output = Result<Callback, anyhow::Error>>>>
where
    T: for<'de> serde::Deserialize<'de> + Send + 'static,
    F: FnOnce(&mut Editor, &mut Compositor, T) + Send + 'static,
{
    Box::pin(async move {
        let json = call.await?;
        let response = serde_json::from_value(json)?;
        let call: job::Callback = Callback::EditorCompositor(Box::new(
            move |editor: &mut Editor, compositor: &mut Compositor| {
                callback(editor, compositor, response)
            },
        ));
        Ok(call)
    })
}

use helix_view::{align_view, Align};

/// A MappableCommand is either a static command like "jump_view_up" or a Typable command like
/// :format. It causes a side-effect on the state (usually by creating and applying a transaction).
/// Both of these types of commands can be mapped with keybindings in the config.toml.
#[derive(Clone)]
pub enum MappableCommand {
    Typable {
        name: String,
        args: Vec<String>,
        doc: String,
    },
    Static {
        name: &'static str,
        fun: fn(cx: &mut Context),
        doc: &'static str,
    },
}

macro_rules! static_commands {
    ( $($name:ident, $doc:literal,)* ) => {
        $(
            #[allow(non_upper_case_globals)]
            pub const $name: Self = Self::Static {
                name: stringify!($name),
                fun: $name,
                doc: $doc
            };
        )*

        pub const STATIC_COMMAND_LIST: &'static [Self] = &[
            $( Self::$name, )*
        ];
    }
}

impl MappableCommand {
    pub fn execute(&self, cx: &mut Context) {
        match &self {
            Self::Typable { name, args, doc: _ } => {
                let args: Vec<Cow<str>> = args.iter().map(Cow::from).collect();
                if let Some(command) = typed::TYPABLE_COMMAND_MAP.get(name.as_str()) {
                    let mut cx = compositor::Context {
                        editor: cx.editor,
                        jobs: cx.jobs,
                        scroll: None,
                    };
                    if let Err(e) = (command.fun)(&mut cx, &args[..], PromptEvent::Validate) {
                        cx.editor.set_error(format!("{}", e));
                    }
                }
            }
            Self::Static { fun, .. } => (fun)(cx),
        }
    }

    pub fn name(&self) -> &str {
        match &self {
            Self::Typable { name, .. } => name,
            Self::Static { name, .. } => name,
        }
    }

    pub fn doc(&self) -> &str {
        match &self {
            Self::Typable { doc, .. } => doc,
            Self::Static { doc, .. } => doc,
        }
    }

    #[rustfmt::skip]
    static_commands!(
        no_op, "Do nothing",
        move_char_left, "Move left",
        move_char_right, "Move right",
        move_line_up, "Move up",
        move_line_down, "Move down",
        move_visual_line_up, "Move up",
        move_visual_line_down, "Move down",
        extend_char_left, "Extend left",
        extend_char_right, "Extend right",
        extend_line_up, "Extend up",
        extend_line_down, "Extend down",
        extend_visual_line_up, "Extend up",
        extend_visual_line_down, "Extend down",
        copy_selection_on_next_line, "Copy selection on next line",
        copy_selection_on_prev_line, "Copy selection on previous line",
        move_next_word_start, "Move to start of next word",
        move_prev_word_start, "Move to start of previous word",
        move_next_word_end, "Move to end of next word",
        move_prev_word_end, "Move to end of previous word",
        move_next_long_word_start, "Move to start of next long word",
        move_prev_long_word_start, "Move to start of previous long word",
        move_next_long_word_end, "Move to end of next long word",
        move_prev_long_word_end, "Move to end of previous long word",
        move_parent_node_end, "Move to end of the parent node",
        move_parent_node_start, "Move to beginning of the parent node",
        extend_next_word_start, "Extend to start of next word",
        extend_prev_word_start, "Extend to start of previous word",
        extend_next_word_end, "Extend to end of next word",
        extend_prev_word_end, "Extend to end of previous word",
        extend_next_long_word_start, "Extend to start of next long word",
        extend_prev_long_word_start, "Extend to start of previous long word",
        extend_next_long_word_end, "Extend to end of next long word",
        extend_prev_long_word_end, "Extend to end of prev long word",
        extend_parent_node_end, "Extend to end of the parent node",
        extend_parent_node_start, "Extend to beginning of the parent node",
        find_till_char, "Move till next occurrence of char",
        find_next_char, "Move to next occurrence of char",
        extend_till_char, "Extend till next occurrence of char",
        extend_next_char, "Extend to next occurrence of char",
        till_prev_char, "Move till previous occurrence of char",
        find_prev_char, "Move to previous occurrence of char",
        extend_till_prev_char, "Extend till previous occurrence of char",
        extend_prev_char, "Extend to previous occurrence of char",
        repeat_last_motion, "Repeat last motion",
        replace, "Replace with new char",
        switch_case, "Switch (toggle) case",
        switch_to_uppercase, "Switch to uppercase",
        switch_to_lowercase, "Switch to lowercase",
        page_up, "Move page up",
        page_down, "Move page down",
        half_page_up, "Move half page up",
        half_page_down, "Move half page down",
        page_cursor_up, "Move page and cursor up",
        page_cursor_down, "Move page and cursor down",
        page_cursor_half_up, "Move page and cursor half up",
        page_cursor_half_down, "Move page and cursor half down",
        select_all, "Select whole document",
        select_regex, "Select all regex matches inside selections",
        split_selection, "Split selections on regex matches",
        split_selection_on_newline, "Split selection on newlines",
        merge_selections, "Merge selections",
        merge_consecutive_selections, "Merge consecutive selections",
        search, "Search for regex pattern",
        rsearch, "Reverse search for regex pattern",
        search_next, "Select next search match",
        search_prev, "Select previous search match",
        extend_search_next, "Add next search match to selection",
        extend_search_prev, "Add previous search match to selection",
        search_selection, "Use current selection as search pattern",
        make_search_word_bounded, "Modify current search to make it word bounded",
        global_search, "Global search in workspace folder",
        extend_line, "Select current line, if already selected, extend to another line based on the anchor",
        extend_line_below, "Select current line, if already selected, extend to next line",
        extend_line_above, "Select current line, if already selected, extend to previous line",
        select_line_above, "Select current line, if already selected, extend or shrink line above based on the anchor",
        select_line_below, "Select current line, if already selected, extend or shrink line below based on the anchor",
        extend_to_line_bounds, "Extend selection to line bounds",
        shrink_to_line_bounds, "Shrink selection to line bounds",
        delete_selection, "Delete selection",
        delete_selection_noyank, "Delete selection without yanking",
        change_selection, "Change selection",
        change_selection_noyank, "Change selection without yanking",
        collapse_selection, "Collapse selection into single cursor",
        flip_selections, "Flip selection cursor and anchor",
        ensure_selections_forward, "Ensure all selections face forward",
        insert_mode, "Insert before selection",
        append_mode, "Append after selection",
        command_mode, "Enter command mode",
        file_picker, "Open file picker",
        file_picker_in_current_buffer_directory, "Open file picker at current buffers's directory",
        file_picker_in_current_directory, "Open file picker at current working directory",
        code_action, "Perform code action",
        buffer_picker, "Open buffer picker",
        jumplist_picker, "Open jumplist picker",
        symbol_picker, "Open symbol picker",
        changed_file_picker, "Open changed file picker",
        select_references_to_symbol_under_cursor, "Select symbol references",
        workspace_symbol_picker, "Open workspace symbol picker",
        diagnostics_picker, "Open diagnostic picker",
        workspace_diagnostics_picker, "Open workspace diagnostic picker",
        last_picker, "Open last picker",
        insert_at_line_start, "Insert at start of line",
        insert_at_line_end, "Insert at end of line",
        open_below, "Open new line below selection",
        open_above, "Open new line above selection",
        normal_mode, "Enter normal mode",
        select_mode, "Enter selection extend mode",
        exit_select_mode, "Exit selection mode",
        goto_definition, "Goto definition",
        goto_declaration, "Goto declaration",
        add_newline_above, "Add newline above",
        add_newline_below, "Add newline below",
        goto_type_definition, "Goto type definition",
        goto_implementation, "Goto implementation",
        goto_file_start, "Goto line number <n> else file start",
        goto_file_end, "Goto file end",
        goto_file, "Goto files/URLs in selections",
        goto_file_hsplit, "Goto files in selections (hsplit)",
        goto_file_vsplit, "Goto files in selections (vsplit)",
        goto_reference, "Goto references",
        goto_window_top, "Goto window top",
        goto_window_center, "Goto window center",
        goto_window_bottom, "Goto window bottom",
        goto_last_accessed_file, "Goto last accessed file",
        goto_last_modified_file, "Goto last modified file",
        goto_last_modification, "Goto last modification",
        goto_line, "Goto line",
        goto_last_line, "Goto last line",
        goto_first_diag, "Goto first diagnostic",
        goto_last_diag, "Goto last diagnostic",
        goto_next_diag, "Goto next diagnostic",
        goto_prev_diag, "Goto previous diagnostic",
        goto_next_change, "Goto next change",
        goto_prev_change, "Goto previous change",
        goto_first_change, "Goto first change",
        goto_last_change, "Goto last change",
        grow_buffer_width, "Grow focused container width",
        shrink_buffer_width, "Shrink focused container width",
        grow_buffer_height, "Grow focused container height",
        shrink_buffer_height, "Shrink focused container height",
        toggle_focus_window, "Toggle focus mode on buffer",
        goto_line_start, "Goto line start",
        goto_line_end, "Goto line end",
        goto_next_buffer, "Goto next buffer",
        goto_previous_buffer, "Goto previous buffer",
        goto_line_end_newline, "Goto newline at line end",
        goto_first_nonwhitespace, "Goto first non-blank in line",
        trim_selections, "Trim whitespace from selections",
        extend_to_line_start, "Extend to line start",
        extend_to_first_nonwhitespace, "Extend to first non-blank in line",
        extend_to_line_end, "Extend to line end",
        extend_to_line_end_newline, "Extend to line end",
        signature_help, "Show signature help",
        smart_tab, "Insert tab if all cursors have all whitespace to their left; otherwise, run a separate command.",
        insert_tab, "Insert tab char",
        insert_newline, "Insert newline char",
        delete_char_backward, "Delete previous char",
        delete_char_forward, "Delete next char",
        delete_word_backward, "Delete previous word",
        delete_word_forward, "Delete next word",
        kill_to_line_start, "Delete till start of line",
        kill_to_line_end, "Delete till end of line",
        undo, "Undo change",
        redo, "Redo change",
        earlier, "Move backward in history",
        later, "Move forward in history",
        commit_undo_checkpoint, "Commit changes to new checkpoint",
        yank, "Yank selection",
        yank_to_clipboard, "Yank selections to clipboard",
        yank_to_primary_clipboard, "Yank selections to primary clipboard",
        yank_joined, "Join and yank selections",
        yank_joined_to_clipboard, "Join and yank selections to clipboard",
        yank_main_selection_to_clipboard, "Yank main selection to clipboard",
        yank_joined_to_primary_clipboard, "Join and yank selections to primary clipboard",
        yank_main_selection_to_primary_clipboard, "Yank main selection to primary clipboard",
        replace_with_yanked, "Replace with yanked text",
        replace_selections_with_clipboard, "Replace selections by clipboard content",
        replace_selections_with_primary_clipboard, "Replace selections by primary clipboard",
        paste_after, "Paste after selection",
        paste_before, "Paste before selection",
        paste_clipboard_after, "Paste clipboard after selections",
        paste_clipboard_before, "Paste clipboard before selections",
        paste_primary_clipboard_after, "Paste primary clipboard after selections",
        paste_primary_clipboard_before, "Paste primary clipboard before selections",
        indent, "Indent selection",
        unindent, "Unindent selection",
        format_selections, "Format selection",
        join_selections, "Join lines inside selection",
        join_selections_space, "Join lines inside selection and select spaces",
        keep_selections, "Keep selections matching regex",
        remove_selections, "Remove selections matching regex",
        align_selections, "Align selections in column",
        keep_primary_selection, "Keep primary selection",
        remove_primary_selection, "Remove primary selection",
        completion, "Invoke completion popup",
        hover, "Show docs for item under cursor",
        toggle_comments, "Comment/uncomment selections",
        toggle_line_comments, "Line comment/uncomment selections",
        toggle_block_comments, "Block comment/uncomment selections",
        rotate_selections_forward, "Rotate selections forward",
        rotate_selections_backward, "Rotate selections backward",
        rotate_selection_contents_forward, "Rotate selection contents forward",
        rotate_selection_contents_backward, "Rotate selections contents backward",
        reverse_selection_contents, "Reverse selections contents",
        expand_selection, "Expand selection to parent syntax node",
        shrink_selection, "Shrink selection to previously expanded syntax node",
        select_next_sibling, "Select next sibling in syntax tree",
        select_prev_sibling, "Select previous sibling in syntax tree",
        jump_forward, "Jump forward on jumplist",
        jump_backward, "Jump backward on jumplist",
        save_selection, "Save current selection to jumplist",
        jump_view_right, "Jump to right split",
        jump_view_left, "Jump to left split",
        jump_view_up, "Jump to split above",
        jump_view_down, "Jump to split below",
        swap_view_right, "Swap with right split",
        swap_view_left, "Swap with left split",
        swap_view_up, "Swap with split above",
        swap_view_down, "Swap with split below",
        transpose_view, "Transpose splits",
        rotate_view, "Goto next window",
        rotate_view_reverse, "Goto previous window",
        hsplit, "Horizontal bottom split",
        hsplit_new, "Horizontal bottom split scratch buffer",
        vsplit, "Vertical right split",
        vsplit_new, "Vertical right split scratch buffer",
        wclose, "Close window",
        wonly, "Close windows except current",
        select_register, "Select register",
        insert_register, "Insert register",
        align_view_middle, "Align view middle",
        align_view_top, "Align view top",
        align_view_center, "Align view center",
        align_view_bottom, "Align view bottom",
        scroll_up, "Scroll view up",
        scroll_down, "Scroll view down",
        match_brackets, "Goto matching bracket",
        surround_add, "Surround add",
        surround_replace, "Surround replace",
        surround_delete, "Surround delete",
        select_textobject_around, "Select around object",
        select_textobject_inner, "Select inside object",
        goto_next_function, "Goto next function",
        goto_prev_function, "Goto previous function",
        goto_next_class, "Goto next type definition",
        goto_prev_class, "Goto previous type definition",
        goto_next_parameter, "Goto next parameter",
        goto_prev_parameter, "Goto previous parameter",
        goto_next_comment, "Goto next comment",
        goto_prev_comment, "Goto previous comment",
        goto_next_test, "Goto next test",
        goto_prev_test, "Goto previous test",
        goto_next_entry, "Goto next pairing",
        goto_prev_entry, "Goto previous pairing",
        goto_next_paragraph, "Goto next paragraph",
        goto_prev_paragraph, "Goto previous paragraph",
        dap_launch, "Launch debug target",
        dap_restart, "Restart debugging session",
        dap_toggle_breakpoint, "Toggle breakpoint",
        dap_continue, "Continue program execution",
        dap_pause, "Pause program execution",
        dap_step_in, "Step in",
        dap_step_out, "Step out",
        dap_next, "Step to next",
        dap_variables, "List variables",
        dap_terminate, "End debug session",
        dap_edit_condition, "Edit breakpoint condition on current line",
        dap_edit_log, "Edit breakpoint log message on current line",
        dap_switch_thread, "Switch current thread",
        dap_switch_stack_frame, "Switch stack frame",
        dap_enable_exceptions, "Enable exception breakpoints",
        dap_disable_exceptions, "Disable exception breakpoints",
        shell_pipe, "Pipe selections through shell command",
        shell_pipe_to, "Pipe selections into shell command ignoring output",
        shell_insert_output, "Insert shell command output before selections",
        shell_append_output, "Append shell command output after selections",
        shell_keep_pipe, "Filter selections with shell predicate",
        suspend, "Suspend and return to shell",
        rename_symbol, "Rename symbol",
        increment, "Increment item under cursor",
        decrement, "Decrement item under cursor",
        record_macro, "Record macro",
        replay_macro, "Replay macro",
        command_palette, "Open command palette",
        goto_word, "Jump to a two-character label",
        extend_to_word, "Extend to a two-character label",
    );
}

impl fmt::Debug for MappableCommand {
    fn fmt(&self, f: &mut std::fmt::Formatter<'_>) -> std::fmt::Result {
        match self {
            MappableCommand::Static { name, .. } => {
                f.debug_tuple("MappableCommand").field(name).finish()
            }
            MappableCommand::Typable { name, args, .. } => f
                .debug_tuple("MappableCommand")
                .field(name)
                .field(args)
                .finish(),
        }
    }
}

impl fmt::Display for MappableCommand {
    fn fmt(&self, f: &mut std::fmt::Formatter<'_>) -> std::fmt::Result {
        f.write_str(self.name())
    }
}

impl std::str::FromStr for MappableCommand {
    type Err = anyhow::Error;

    fn from_str(s: &str) -> Result<Self, Self::Err> {
        if let Some(suffix) = s.strip_prefix(':') {
            let mut typable_command = suffix.split(' ').map(|arg| arg.trim());
            let name = typable_command
                .next()
                .ok_or_else(|| anyhow!("Expected typable command name"))?;
            let args = typable_command
                .map(|s| s.to_owned())
                .collect::<Vec<String>>();
            typed::TYPABLE_COMMAND_MAP
                .get(name)
                .map(|cmd| MappableCommand::Typable {
                    name: cmd.name.to_owned(),
                    doc: format!(":{} {:?}", cmd.name, args),
                    args,
                })
                .ok_or_else(|| anyhow!("No TypableCommand named '{}'", s))
        } else {
            MappableCommand::STATIC_COMMAND_LIST
                .iter()
                .find(|cmd| cmd.name() == s)
                .cloned()
                .ok_or_else(|| anyhow!("No command named '{}'", s))
        }
    }
}

impl<'de> Deserialize<'de> for MappableCommand {
    fn deserialize<D>(deserializer: D) -> Result<Self, D::Error>
    where
        D: Deserializer<'de>,
    {
        let s = String::deserialize(deserializer)?;
        s.parse().map_err(de::Error::custom)
    }
}

impl PartialEq for MappableCommand {
    fn eq(&self, other: &Self) -> bool {
        match (self, other) {
            (
                MappableCommand::Typable {
                    name: first_name,
                    args: first_args,
                    ..
                },
                MappableCommand::Typable {
                    name: second_name,
                    args: second_args,
                    ..
                },
            ) => first_name == second_name && first_args == second_args,
            (
                MappableCommand::Static {
                    name: first_name, ..
                },
                MappableCommand::Static {
                    name: second_name, ..
                },
            ) => first_name == second_name,
            _ => false,
        }
    }
}

fn no_op(_cx: &mut Context) {}

type MoveFn =
    fn(RopeSlice, Range, Direction, usize, Movement, &TextFormat, &mut TextAnnotations) -> Range;

fn move_impl(cx: &mut Context, move_fn: MoveFn, dir: Direction, behaviour: Movement) {
    let count = cx.count();
    let (view, doc) = current!(cx.editor);
    let text = doc.text().slice(..);
    let text_fmt = doc.text_format(view.inner_area(doc).width, None);
    let mut annotations = view.text_annotations(doc, None);

    let selection = doc.selection(view.id).clone().transform(|range| {
        move_fn(
            text,
            range,
            dir,
            count,
            behaviour,
            &text_fmt,
            &mut annotations,
        )
    });
    drop(annotations);
    doc.set_selection(view.id, selection);
}

use helix_core::movement::{move_horizontally, move_vertically};

fn move_char_left(cx: &mut Context) {
    move_impl(cx, move_horizontally, Direction::Backward, Movement::Move)
}

fn move_char_right(cx: &mut Context) {
    move_impl(cx, move_horizontally, Direction::Forward, Movement::Move)
}

fn move_line_up(cx: &mut Context) {
    move_impl(cx, move_vertically, Direction::Backward, Movement::Move)
}

fn move_line_down(cx: &mut Context) {
    move_impl(cx, move_vertically, Direction::Forward, Movement::Move)
}

fn move_visual_line_up(cx: &mut Context) {
    move_impl(
        cx,
        move_vertically_visual,
        Direction::Backward,
        Movement::Move,
    )
}

fn move_visual_line_down(cx: &mut Context) {
    move_impl(
        cx,
        move_vertically_visual,
        Direction::Forward,
        Movement::Move,
    )
}

fn extend_char_left(cx: &mut Context) {
    move_impl(cx, move_horizontally, Direction::Backward, Movement::Extend)
}

fn extend_char_right(cx: &mut Context) {
    move_impl(cx, move_horizontally, Direction::Forward, Movement::Extend)
}

fn extend_line_up(cx: &mut Context) {
    move_impl(cx, move_vertically, Direction::Backward, Movement::Extend)
}

fn extend_line_down(cx: &mut Context) {
    move_impl(cx, move_vertically, Direction::Forward, Movement::Extend)
}

fn extend_visual_line_up(cx: &mut Context) {
    move_impl(
        cx,
        move_vertically_visual,
        Direction::Backward,
        Movement::Extend,
    )
}

fn extend_visual_line_down(cx: &mut Context) {
    move_impl(
        cx,
        move_vertically_visual,
        Direction::Forward,
        Movement::Extend,
    )
}

fn goto_line_end_impl(view: &mut View, doc: &mut Document, movement: Movement) {
    let text = doc.text().slice(..);

    let selection = doc.selection(view.id).clone().transform(|range| {
        let line = range.cursor_line(text);
        let line_start = text.line_to_char(line);

        let pos = graphemes::prev_grapheme_boundary(text, line_end_char_index(&text, line))
            .max(line_start);

        range.put_cursor(text, pos, movement == Movement::Extend)
    });
    doc.set_selection(view.id, selection);
}

fn goto_line_end(cx: &mut Context) {
    let (view, doc) = current!(cx.editor);
    goto_line_end_impl(
        view,
        doc,
        if cx.editor.mode == Mode::Select {
            Movement::Extend
        } else {
            Movement::Move
        },
    )
}

fn extend_to_line_end(cx: &mut Context) {
    let (view, doc) = current!(cx.editor);
    goto_line_end_impl(view, doc, Movement::Extend)
}

fn goto_line_end_newline_impl(view: &mut View, doc: &mut Document, movement: Movement) {
    let text = doc.text().slice(..);

    let selection = doc.selection(view.id).clone().transform(|range| {
        let line = range.cursor_line(text);
        let pos = line_end_char_index(&text, line);

        range.put_cursor(text, pos, movement == Movement::Extend)
    });
    doc.set_selection(view.id, selection);
}

fn goto_line_end_newline(cx: &mut Context) {
    let (view, doc) = current!(cx.editor);
    goto_line_end_newline_impl(
        view,
        doc,
        if cx.editor.mode == Mode::Select {
            Movement::Extend
        } else {
            Movement::Move
        },
    )
}

fn extend_to_line_end_newline(cx: &mut Context) {
    let (view, doc) = current!(cx.editor);
    goto_line_end_newline_impl(view, doc, Movement::Extend)
}

fn goto_line_start_impl(view: &mut View, doc: &mut Document, movement: Movement) {
    let text = doc.text().slice(..);

    let selection = doc.selection(view.id).clone().transform(|range| {
        let line = range.cursor_line(text);

        // adjust to start of the line
        let pos = text.line_to_char(line);
        range.put_cursor(text, pos, movement == Movement::Extend)
    });
    doc.set_selection(view.id, selection);
}

fn goto_line_start(cx: &mut Context) {
    let (view, doc) = current!(cx.editor);
    goto_line_start_impl(
        view,
        doc,
        if cx.editor.mode == Mode::Select {
            Movement::Extend
        } else {
            Movement::Move
        },
    )
}

fn grow_buffer_width(cx: &mut Context) {
    cx.editor.resize_buffer(Resize::Grow, Dimension::Width);
}

fn shrink_buffer_width(cx: &mut Context) {
    cx.editor.resize_buffer(Resize::Shrink, Dimension::Width);
}
fn grow_buffer_height(cx: &mut Context) {
    cx.editor.resize_buffer(Resize::Grow, Dimension::Height);
}

fn shrink_buffer_height(cx: &mut Context) {
    cx.editor.resize_buffer(Resize::Shrink, Dimension::Height);
}

fn toggle_focus_window(cx: &mut Context) {
    cx.editor.toggle_focus_window();
}

fn goto_next_buffer(cx: &mut Context) {
    goto_buffer(cx.editor, Direction::Forward);
}

fn goto_previous_buffer(cx: &mut Context) {
    goto_buffer(cx.editor, Direction::Backward);
}

fn goto_buffer(editor: &mut Editor, direction: Direction) {
    let current = view!(editor).doc;

    let id = match direction {
        Direction::Forward => {
            let iter = editor.documents.keys();
            let mut iter = iter.skip_while(|id| *id != &current);
            iter.next(); // skip current item
            iter.next().or_else(|| editor.documents.keys().next())
        }
        Direction::Backward => {
            let iter = editor.documents.keys();
            let mut iter = iter.rev().skip_while(|id| *id != &current);
            iter.next(); // skip current item
            iter.next().or_else(|| editor.documents.keys().next_back())
        }
    }
    .unwrap();

    let id = *id;

    editor.switch(id, Action::Replace);
}

fn extend_to_line_start(cx: &mut Context) {
    let (view, doc) = current!(cx.editor);
    goto_line_start_impl(view, doc, Movement::Extend)
}

fn kill_to_line_start(cx: &mut Context) {
    delete_by_selection_insert_mode(
        cx,
        move |text, range| {
            let line = range.cursor_line(text);
            let first_char = text.line_to_char(line);
            let anchor = range.cursor(text);
            let head = if anchor == first_char && line != 0 {
                // select until previous line
                line_end_char_index(&text, line - 1)
            } else if let Some(pos) = text.line(line).first_non_whitespace_char() {
                if first_char + pos < anchor {
                    // select until first non-blank in line if cursor is after it
                    first_char + pos
                } else {
                    // select until start of line
                    first_char
                }
            } else {
                // select until start of line
                first_char
            };
            (head, anchor)
        },
        Direction::Backward,
    );
}

fn kill_to_line_end(cx: &mut Context) {
    delete_by_selection_insert_mode(
        cx,
        |text, range| {
            let line = range.cursor_line(text);
            let line_end_pos = line_end_char_index(&text, line);
            let pos = range.cursor(text);

            // if the cursor is on the newline char delete that
            if pos == line_end_pos {
                (pos, text.line_to_char(line + 1))
            } else {
                (pos, line_end_pos)
            }
        },
        Direction::Forward,
    );
}

fn goto_first_nonwhitespace(cx: &mut Context) {
    let (view, doc) = current!(cx.editor);

    goto_first_nonwhitespace_impl(
        view,
        doc,
        if cx.editor.mode == Mode::Select {
            Movement::Extend
        } else {
            Movement::Move
        },
    )
}

fn extend_to_first_nonwhitespace(cx: &mut Context) {
    let (view, doc) = current!(cx.editor);
    goto_first_nonwhitespace_impl(view, doc, Movement::Extend)
}

fn goto_first_nonwhitespace_impl(view: &mut View, doc: &mut Document, movement: Movement) {
    let text = doc.text().slice(..);

    let selection = doc.selection(view.id).clone().transform(|range| {
        let line = range.cursor_line(text);

        if let Some(pos) = text.line(line).first_non_whitespace_char() {
            let pos = pos + text.line_to_char(line);
            range.put_cursor(text, pos, movement == Movement::Extend)
        } else {
            range
        }
    });
    doc.set_selection(view.id, selection);
}

fn trim_selections(cx: &mut Context) {
    let (view, doc) = current!(cx.editor);
    let text = doc.text().slice(..);

    let ranges: SmallVec<[Range; 1]> = doc
        .selection(view.id)
        .iter()
        .filter_map(|range| {
            if range.is_empty() || range.slice(text).chars().all(|ch| ch.is_whitespace()) {
                return None;
            }
            let mut start = range.from();
            let mut end = range.to();
            start = movement::skip_while(text, start, |x| x.is_whitespace()).unwrap_or(start);
            end = movement::backwards_skip_while(text, end, |x| x.is_whitespace()).unwrap_or(end);
            Some(Range::new(start, end).with_direction(range.direction()))
        })
        .collect();

    if !ranges.is_empty() {
        let primary = doc.selection(view.id).primary();
        let idx = ranges
            .iter()
            .position(|range| range.overlaps(&primary))
            .unwrap_or(ranges.len() - 1);
        doc.set_selection(view.id, Selection::new(ranges, idx));
    } else {
        collapse_selection(cx);
        keep_primary_selection(cx);
    };
}

// align text in selection
#[allow(deprecated)]
fn align_selections(cx: &mut Context) {
    use helix_core::visual_coords_at_pos;

    let (view, doc) = current!(cx.editor);
    let text = doc.text().slice(..);
    let selection = doc.selection(view.id);

    let tab_width = doc.tab_width();
    let mut column_widths: Vec<Vec<_>> = Vec::new();
    let mut last_line = text.len_lines() + 1;
    let mut col = 0;

    for range in selection {
        let coords = visual_coords_at_pos(text, range.head, tab_width);
        let anchor_coords = visual_coords_at_pos(text, range.anchor, tab_width);

        if coords.row != anchor_coords.row {
            cx.editor
                .set_error("align cannot work with multi line selections");
            return;
        }

        col = if coords.row == last_line { col + 1 } else { 0 };

        if col >= column_widths.len() {
            column_widths.push(Vec::new());
        }
        column_widths[col].push((range.from(), coords.col));

        last_line = coords.row;
    }

    let mut changes = Vec::with_capacity(selection.len());

    // Account for changes on each row
    let len = column_widths.first().map(|cols| cols.len()).unwrap_or(0);
    let mut offs = vec![0; len];

    for col in column_widths {
        let max_col = col
            .iter()
            .enumerate()
            .map(|(row, (_, cursor))| *cursor + offs[row])
            .max()
            .unwrap_or(0);

        for (row, (insert_pos, last_col)) in col.into_iter().enumerate() {
            let ins_count = max_col - (last_col + offs[row]);

            if ins_count == 0 {
                continue;
            }

            offs[row] += ins_count;

            changes.push((insert_pos, insert_pos, Some(" ".repeat(ins_count).into())));
        }
    }

    // The changeset has to be sorted
    changes.sort_unstable_by_key(|(from, _, _)| *from);

    let transaction = Transaction::change(doc.text(), changes.into_iter());
    doc.apply(&transaction, view.id);
    exit_select_mode(cx);
}

fn goto_window(cx: &mut Context, align: Align) {
    let count = cx.count() - 1;
    let config = cx.editor.config();
    let (view, doc) = current!(cx.editor);

    let height = view.inner_height();

    // respect user given count if any
    // - 1 so we have at least one gap in the middle.
    // a height of 6 with padding of 3 on each side will keep shifting the view back and forth
    // as we type
    let scrolloff = config.scrolloff.min(height.saturating_sub(1) / 2);

    let last_visual_line = view.last_visual_line(doc);

    let visual_line = match align {
        Align::Top => view.offset.vertical_offset + scrolloff + count,
        Align::Center => view.offset.vertical_offset + (last_visual_line / 2),
        Align::Bottom => {
            view.offset.vertical_offset + last_visual_line.saturating_sub(scrolloff + count)
        }
    };
    let visual_line = visual_line
        .max(view.offset.vertical_offset + scrolloff)
        .min(view.offset.vertical_offset + last_visual_line.saturating_sub(scrolloff));

    let pos = view
        .pos_at_visual_coords(doc, visual_line as u16, 0, false)
        .expect("visual_line was constrained to the view area");

    let text = doc.text().slice(..);
    let selection = doc
        .selection(view.id)
        .clone()
        .transform(|range| range.put_cursor(text, pos, cx.editor.mode == Mode::Select));
    doc.set_selection(view.id, selection);
}

fn goto_window_top(cx: &mut Context) {
    goto_window(cx, Align::Top)
}

fn goto_window_center(cx: &mut Context) {
    goto_window(cx, Align::Center)
}

fn goto_window_bottom(cx: &mut Context) {
    goto_window(cx, Align::Bottom)
}

fn move_word_impl<F>(cx: &mut Context, move_fn: F)
where
    F: Fn(RopeSlice, Range, usize) -> Range,
{
    let count = cx.count();
    let (view, doc) = current!(cx.editor);
    let text = doc.text().slice(..);

    let selection = doc
        .selection(view.id)
        .clone()
        .transform(|range| move_fn(text, range, count));
    doc.set_selection(view.id, selection);
}

fn move_next_word_start(cx: &mut Context) {
    move_word_impl(cx, movement::move_next_word_start)
}

fn move_prev_word_start(cx: &mut Context) {
    move_word_impl(cx, movement::move_prev_word_start)
}

fn move_prev_word_end(cx: &mut Context) {
    move_word_impl(cx, movement::move_prev_word_end)
}

fn move_next_word_end(cx: &mut Context) {
    move_word_impl(cx, movement::move_next_word_end)
}

fn move_next_long_word_start(cx: &mut Context) {
    move_word_impl(cx, movement::move_next_long_word_start)
}

fn move_prev_long_word_start(cx: &mut Context) {
    move_word_impl(cx, movement::move_prev_long_word_start)
}

fn move_prev_long_word_end(cx: &mut Context) {
    move_word_impl(cx, movement::move_prev_long_word_end)
}

fn move_next_long_word_end(cx: &mut Context) {
    move_word_impl(cx, movement::move_next_long_word_end)
}

fn goto_para_impl<F>(cx: &mut Context, move_fn: F)
where
    F: Fn(RopeSlice, Range, usize, Movement) -> Range + 'static,
{
    let count = cx.count();
    let motion = move |editor: &mut Editor| {
        let (view, doc) = current!(editor);
        let text = doc.text().slice(..);
        let behavior = if editor.mode == Mode::Select {
            Movement::Extend
        } else {
            Movement::Move
        };

        let selection = doc
            .selection(view.id)
            .clone()
            .transform(|range| move_fn(text, range, count, behavior));
        doc.set_selection(view.id, selection);
    };
    cx.editor.apply_motion(motion)
}

fn goto_prev_paragraph(cx: &mut Context) {
    goto_para_impl(cx, movement::move_prev_paragraph)
}

fn goto_next_paragraph(cx: &mut Context) {
    goto_para_impl(cx, movement::move_next_paragraph)
}

fn goto_file_start(cx: &mut Context) {
    if cx.count.is_some() {
        goto_line(cx);
    } else {
        let (view, doc) = current!(cx.editor);
        let text = doc.text().slice(..);
        let selection = doc
            .selection(view.id)
            .clone()
            .transform(|range| range.put_cursor(text, 0, cx.editor.mode == Mode::Select));
        push_jump(view, doc);
        doc.set_selection(view.id, selection);
    }
}

fn goto_file_end(cx: &mut Context) {
    let (view, doc) = current!(cx.editor);
    let text = doc.text().slice(..);
    let pos = doc.text().len_chars();
    let selection = doc
        .selection(view.id)
        .clone()
        .transform(|range| range.put_cursor(text, pos, cx.editor.mode == Mode::Select));
    push_jump(view, doc);
    doc.set_selection(view.id, selection);
}

fn goto_file(cx: &mut Context) {
    goto_file_impl(cx, Action::Replace);
}

fn goto_file_hsplit(cx: &mut Context) {
    goto_file_impl(cx, Action::HorizontalSplit);
}

fn goto_file_vsplit(cx: &mut Context) {
    goto_file_impl(cx, Action::VerticalSplit);
}

/// Goto files in selection.
fn goto_file_impl(cx: &mut Context, action: Action) {
    let (view, doc) = current_ref!(cx.editor);
    let text = doc.text();
    let selections = doc.selection(view.id);
    let rel_path = doc
        .relative_path()
        .map(|path| path.parent().unwrap().to_path_buf())
        .unwrap_or_default();
    let mut paths: Vec<_> = selections
        .iter()
        .map(|r| text.slice(r.from()..r.to()).to_string())
        .collect();
    let primary = selections.primary();
    // Checks whether there is only one selection with a width of 1
    if selections.len() == 1 && primary.len() == 1 {
        let count = cx.count();
        let text_slice = text.slice(..);
        // In this case it selects the WORD under the cursor
        let current_word = textobject::textobject_word(
            text_slice,
            primary,
            textobject::TextObject::Inside,
            count,
            true,
        );
        // Trims some surrounding chars so that the actual file is opened.
        let surrounding_chars: &[_] = &['\'', '"', '(', ')'];
        paths.clear();
        paths.push(
            current_word
                .fragment(text_slice)
                .trim_matches(surrounding_chars)
                .to_string(),
        );
    }

    for sel in paths {
        let p = sel.trim();
        if p.is_empty() {
            continue;
        }

        if let Ok(url) = Url::parse(p) {
            return open_url(cx, url, action);
        }

        let path = &rel_path.join(p);
        if path.is_dir() {
            let picker = ui::file_picker(path.into(), &cx.editor.config());
            cx.push_layer(Box::new(overlaid(picker)));
        } else if let Err(e) = cx.editor.open(path, action) {
            cx.editor.set_error(format!("Open file failed: {:?}", e));
        }
    }
}

/// Opens the given url. If the URL points to a valid textual file it is open in helix.
//  Otherwise, the file is open using external program.
fn open_url(cx: &mut Context, url: Url, action: Action) {
    let doc = doc!(cx.editor);
    let rel_path = doc
        .relative_path()
        .map(|path| path.parent().unwrap().to_path_buf())
        .unwrap_or_default();

    if url.scheme() != "file" {
        return cx.jobs.callback(crate::open_external_url_callback(url));
    }

    let content_type = std::fs::File::open(url.path()).and_then(|file| {
        // Read up to 1kb to detect the content type
        let mut read_buffer = Vec::new();
        let n = file.take(1024).read_to_end(&mut read_buffer)?;
        Ok(content_inspector::inspect(&read_buffer[..n]))
    });

    // we attempt to open binary files - files that can't be open in helix - using external
    // program as well, e.g. pdf files or images
    match content_type {
        Ok(content_inspector::ContentType::BINARY) => {
            cx.jobs.callback(crate::open_external_url_callback(url))
        }
        Ok(_) | Err(_) => {
            let path = &rel_path.join(url.path());
            if path.is_dir() {
                let picker = ui::file_picker(path.into(), &cx.editor.config());
                cx.push_layer(Box::new(overlaid(picker)));
            } else if let Err(e) = cx.editor.open(path, action) {
                cx.editor.set_error(format!("Open file failed: {:?}", e));
            }
        }
    }
}

fn extend_word_impl<F>(cx: &mut Context, extend_fn: F)
where
    F: Fn(RopeSlice, Range, usize) -> Range,
{
    let count = cx.count();
    let (view, doc) = current!(cx.editor);
    let text = doc.text().slice(..);

    let selection = doc.selection(view.id).clone().transform(|range| {
        let word = extend_fn(text, range, count);
        let pos = word.cursor(text);
        range.put_cursor(text, pos, true)
    });
    doc.set_selection(view.id, selection);
}

fn extend_next_word_start(cx: &mut Context) {
    extend_word_impl(cx, movement::move_next_word_start)
}

fn extend_prev_word_start(cx: &mut Context) {
    extend_word_impl(cx, movement::move_prev_word_start)
}

fn extend_next_word_end(cx: &mut Context) {
    extend_word_impl(cx, movement::move_next_word_end)
}

fn extend_prev_word_end(cx: &mut Context) {
    extend_word_impl(cx, movement::move_prev_word_end)
}

fn extend_next_long_word_start(cx: &mut Context) {
    extend_word_impl(cx, movement::move_next_long_word_start)
}

fn extend_prev_long_word_start(cx: &mut Context) {
    extend_word_impl(cx, movement::move_prev_long_word_start)
}

fn extend_prev_long_word_end(cx: &mut Context) {
    extend_word_impl(cx, movement::move_prev_long_word_end)
}

fn extend_next_long_word_end(cx: &mut Context) {
    extend_word_impl(cx, movement::move_next_long_word_end)
}

/// Separate branch to find_char designed only for `<ret>` char.
//
// This is necessary because the one document can have different line endings inside. And we
// cannot predict what character to find when <ret> is pressed. On the current line it can be `lf`
// but on the next line it can be `crlf`. That's why [`find_char_impl`] cannot be applied here.
fn find_char_line_ending(
    cx: &mut Context,
    count: usize,
    direction: Direction,
    inclusive: bool,
    extend: bool,
) {
    let (view, doc) = current!(cx.editor);
    let text = doc.text().slice(..);

    let selection = doc.selection(view.id).clone().transform(|range| {
        let cursor = range.cursor(text);
        let cursor_line = range.cursor_line(text);

        // Finding the line where we're going to find <ret>. Depends mostly on
        // `count`, but also takes into account edge cases where we're already at the end
        // of a line or the beginning of a line
        let find_on_line = match direction {
            Direction::Forward => {
                let on_edge = line_end_char_index(&text, cursor_line) == cursor;
                let line = cursor_line + count - 1 + (on_edge as usize);
                if line >= text.len_lines() - 1 {
                    return range;
                } else {
                    line
                }
            }
            Direction::Backward => {
                let on_edge = text.line_to_char(cursor_line) == cursor && !inclusive;
                let line = cursor_line as isize - (count as isize - 1 + on_edge as isize);
                if line <= 0 {
                    return range;
                } else {
                    line as usize
                }
            }
        };

        let pos = match (direction, inclusive) {
            (Direction::Forward, true) => line_end_char_index(&text, find_on_line),
            (Direction::Forward, false) => line_end_char_index(&text, find_on_line) - 1,
            (Direction::Backward, true) => line_end_char_index(&text, find_on_line - 1),
            (Direction::Backward, false) => text.line_to_char(find_on_line),
        };

        if extend {
            range.put_cursor(text, pos, true)
        } else {
            Range::point(range.cursor(text)).put_cursor(text, pos, true)
        }
    });
    doc.set_selection(view.id, selection);
}

fn find_char(cx: &mut Context, direction: Direction, inclusive: bool, extend: bool) {
    // TODO: count is reset to 1 before next key so we move it into the closure here.
    // Would be nice to carry over.
    let count = cx.count();

    // need to wait for next key
    // TODO: should this be done by grapheme rather than char?  For example,
    // we can't properly handle the line-ending CRLF case here in terms of char.
    cx.on_next_key(move |cx, event| {
        let ch = match event {
            KeyEvent {
                code: KeyCode::Enter,
                ..
            } => {
                find_char_line_ending(cx, count, direction, inclusive, extend);
                return;
            }

            KeyEvent {
                code: KeyCode::Tab, ..
            } => '\t',

            KeyEvent {
                code: KeyCode::Char(ch),
                ..
            } => ch,
            _ => return,
        };
        let motion = move |editor: &mut Editor| {
            match direction {
                Direction::Forward => {
                    find_char_impl(editor, &find_next_char_impl, inclusive, extend, ch, count)
                }
                Direction::Backward => {
                    find_char_impl(editor, &find_prev_char_impl, inclusive, extend, ch, count)
                }
            };
        };

        cx.editor.apply_motion(motion);
    })
}

//

#[inline]
fn find_char_impl<F, M: CharMatcher + Clone + Copy>(
    editor: &mut Editor,
    search_fn: &F,
    inclusive: bool,
    extend: bool,
    char_matcher: M,
    count: usize,
) where
    F: Fn(RopeSlice, M, usize, usize, bool) -> Option<usize> + 'static,
{
    let (view, doc) = current!(editor);
    let text = doc.text().slice(..);

    let selection = doc.selection(view.id).clone().transform(|range| {
        // TODO: use `Range::cursor()` here instead.  However, that works in terms of
        // graphemes, whereas this function doesn't yet.  So we're doing the same logic
        // here, but just in terms of chars instead.
        let search_start_pos = if range.anchor < range.head {
            range.head - 1
        } else {
            range.head
        };

        search_fn(text, char_matcher, search_start_pos, count, inclusive).map_or(range, |pos| {
            if extend {
                range.put_cursor(text, pos, true)
            } else {
                Range::point(range.cursor(text)).put_cursor(text, pos, true)
            }
        })
    });
    doc.set_selection(view.id, selection);
}

fn find_next_char_impl(
    text: RopeSlice,
    ch: char,
    pos: usize,
    n: usize,
    inclusive: bool,
) -> Option<usize> {
    let pos = (pos + 1).min(text.len_chars());
    if inclusive {
        search::find_nth_next(text, ch, pos, n)
    } else {
        let n = match text.get_char(pos) {
            Some(next_ch) if next_ch == ch => n + 1,
            _ => n,
        };
        search::find_nth_next(text, ch, pos, n).map(|n| n.saturating_sub(1))
    }
}

fn find_prev_char_impl(
    text: RopeSlice,
    ch: char,
    pos: usize,
    n: usize,
    inclusive: bool,
) -> Option<usize> {
    if inclusive {
        search::find_nth_prev(text, ch, pos, n)
    } else {
        let n = match text.get_char(pos.saturating_sub(1)) {
            Some(next_ch) if next_ch == ch => n + 1,
            _ => n,
        };
        search::find_nth_prev(text, ch, pos, n).map(|n| (n + 1).min(text.len_chars()))
    }
}

fn find_till_char(cx: &mut Context) {
    find_char(cx, Direction::Forward, false, false);
}

fn find_next_char(cx: &mut Context) {
    find_char(cx, Direction::Forward, true, false)
}

fn extend_till_char(cx: &mut Context) {
    find_char(cx, Direction::Forward, false, true)
}

fn extend_next_char(cx: &mut Context) {
    find_char(cx, Direction::Forward, true, true)
}

fn till_prev_char(cx: &mut Context) {
    find_char(cx, Direction::Backward, false, false)
}

fn find_prev_char(cx: &mut Context) {
    find_char(cx, Direction::Backward, true, false)
}

fn extend_till_prev_char(cx: &mut Context) {
    find_char(cx, Direction::Backward, false, true)
}

fn extend_prev_char(cx: &mut Context) {
    find_char(cx, Direction::Backward, true, true)
}

fn repeat_last_motion(cx: &mut Context) {
    cx.editor.repeat_last_motion(cx.count())
}

fn replace(cx: &mut Context) {
    let mut buf = [0u8; 4]; // To hold utf8 encoded char.

    // need to wait for next key
    cx.on_next_key(move |cx, event| {
        let (view, doc) = current!(cx.editor);
        let ch: Option<&str> = match event {
            KeyEvent {
                code: KeyCode::Char(ch),
                ..
            } => Some(ch.encode_utf8(&mut buf[..])),
            KeyEvent {
                code: KeyCode::Enter,
                ..
            } => Some(doc.line_ending.as_str()),
            KeyEvent {
                code: KeyCode::Tab, ..
            } => Some("\t"),
            _ => None,
        };

        let selection = doc.selection(view.id);

        if let Some(ch) = ch {
            let transaction = Transaction::change_by_selection(doc.text(), selection, |range| {
                if !range.is_empty() {
                    let text: String =
                        RopeGraphemes::new(doc.text().slice(range.from()..range.to()))
                            .map(|g| {
                                let cow: Cow<str> = g.into();
                                if str_is_line_ending(&cow) {
                                    cow
                                } else {
                                    ch.into()
                                }
                            })
                            .collect();

                    (range.from(), range.to(), Some(text.into()))
                } else {
                    // No change.
                    (range.from(), range.to(), None)
                }
            });

            doc.apply(&transaction, view.id);
            exit_select_mode(cx);
        }
    })
}

fn switch_case_impl<F>(cx: &mut Context, change_fn: F)
where
    F: Fn(RopeSlice) -> Tendril,
{
    let (view, doc) = current!(cx.editor);
    let selection = doc.selection(view.id);
    let transaction = Transaction::change_by_selection(doc.text(), selection, |range| {
        let text: Tendril = change_fn(range.slice(doc.text().slice(..)));

        (range.from(), range.to(), Some(text))
    });

    doc.apply(&transaction, view.id);
    exit_select_mode(cx);
}

fn switch_case(cx: &mut Context) {
    switch_case_impl(cx, |string| {
        string
            .chars()
            .flat_map(|ch| {
                if ch.is_lowercase() {
                    ch.to_uppercase().collect()
                } else if ch.is_uppercase() {
                    ch.to_lowercase().collect()
                } else {
                    vec![ch]
                }
            })
            .collect()
    });
}

fn switch_to_uppercase(cx: &mut Context) {
    switch_case_impl(cx, |string| {
        string.chunks().map(|chunk| chunk.to_uppercase()).collect()
    });
}

fn switch_to_lowercase(cx: &mut Context) {
    switch_case_impl(cx, |string| {
        string.chunks().map(|chunk| chunk.to_lowercase()).collect()
    });
}

pub fn scroll(cx: &mut Context, offset: usize, direction: Direction, sync_cursor: bool) {
    use Direction::*;
    let config = cx.editor.config();
    let (view, doc) = current!(cx.editor);

    let range = doc.selection(view.id).primary();
    let text = doc.text().slice(..);

    let cursor = range.cursor(text);
    let height = view.inner_height();

    let scrolloff = config.scrolloff.min(height.saturating_sub(1) / 2);
    let offset = match direction {
        Forward => offset as isize,
        Backward => -(offset as isize),
    };

    let doc_text = doc.text().slice(..);
    let viewport = view.inner_area(doc);
    let text_fmt = doc.text_format(viewport.width, None);
    let mut annotations = view.text_annotations(&*doc, None);
    (view.offset.anchor, view.offset.vertical_offset) = char_idx_at_visual_offset(
        doc_text,
        view.offset.anchor,
        view.offset.vertical_offset as isize + offset,
        0,
        &text_fmt,
        &annotations,
    );

    if sync_cursor {
        let movement = match cx.editor.mode {
            Mode::Select => Movement::Extend,
            _ => Movement::Move,
        };
        // TODO: When inline diagnostics gets merged- 1. move_vertically_visual removes
        // line annotations/diagnostics so the cursor may jump further than the view.
        // 2. If the cursor lands on a complete line of virtual text, the cursor will
        // jump a different distance than the view.
        let selection = doc.selection(view.id).clone().transform(|range| {
            move_vertically_visual(
                doc_text,
                range,
                direction,
                offset.unsigned_abs(),
                movement,
                &text_fmt,
                &mut annotations,
            )
        });
        doc.set_selection(view.id, selection);
        return;
    }

    let mut head;
    match direction {
        Forward => {
            let off;
            (head, off) = char_idx_at_visual_offset(
                doc_text,
                view.offset.anchor,
                (view.offset.vertical_offset + scrolloff) as isize,
                0,
                &text_fmt,
                &annotations,
            );
            head += (off != 0) as usize;
            if head <= cursor {
                return;
            }
        }
        Backward => {
            head = char_idx_at_visual_offset(
                doc_text,
                view.offset.anchor,
                (view.offset.vertical_offset + height - scrolloff - 1) as isize,
                0,
                &text_fmt,
                &annotations,
            )
            .0;
            if head >= cursor {
                return;
            }
        }
    }

    let anchor = if cx.editor.mode == Mode::Select {
        range.anchor
    } else {
        head
    };

    // replace primary selection with an empty selection at cursor pos
    let prim_sel = Range::new(anchor, head);
    let mut sel = doc.selection(view.id).clone();
    let idx = sel.primary_index();
    sel = sel.replace(idx, prim_sel);
    drop(annotations);
    doc.set_selection(view.id, sel);
}

fn page_up(cx: &mut Context) {
    let view = view!(cx.editor);
    let offset = view.inner_height();
    scroll(cx, offset, Direction::Backward, false);
}

fn page_down(cx: &mut Context) {
    let view = view!(cx.editor);
    let offset = view.inner_height();
    scroll(cx, offset, Direction::Forward, false);
}

fn half_page_up(cx: &mut Context) {
    let view = view!(cx.editor);
    let offset = view.inner_height() / 2;
    scroll(cx, offset, Direction::Backward, false);
}

fn half_page_down(cx: &mut Context) {
    let view = view!(cx.editor);
    let offset = view.inner_height() / 2;
    scroll(cx, offset, Direction::Forward, false);
}

fn page_cursor_up(cx: &mut Context) {
    let view = view!(cx.editor);
    let offset = view.inner_height();
    scroll(cx, offset, Direction::Backward, true);
}

fn page_cursor_down(cx: &mut Context) {
    let view = view!(cx.editor);
    let offset = view.inner_height();
    scroll(cx, offset, Direction::Forward, true);
}

fn page_cursor_half_up(cx: &mut Context) {
    let view = view!(cx.editor);
    let offset = view.inner_height() / 2;
    scroll(cx, offset, Direction::Backward, true);
}

fn page_cursor_half_down(cx: &mut Context) {
    let view = view!(cx.editor);
    let offset = view.inner_height() / 2;
    scroll(cx, offset, Direction::Forward, true);
}

#[allow(deprecated)]
// currently uses the deprecated `visual_coords_at_pos`/`pos_at_visual_coords` functions
// as this function ignores softwrapping (and virtual text) and instead only cares
// about "text visual position"
//
// TODO: implement a variant of that uses visual lines and respects virtual text
fn copy_selection_on_line(cx: &mut Context, direction: Direction) {
    use helix_core::{pos_at_visual_coords, visual_coords_at_pos};

    let count = cx.count();
    let (view, doc) = current!(cx.editor);
    let text = doc.text().slice(..);
    let selection = doc.selection(view.id);
    let mut ranges = SmallVec::with_capacity(selection.ranges().len() * (count + 1));
    ranges.extend_from_slice(selection.ranges());
    let mut primary_index = 0;
    for range in selection.iter() {
        let is_primary = *range == selection.primary();

        // The range is always head exclusive
        let (head, anchor) = if range.anchor < range.head {
            (range.head - 1, range.anchor)
        } else {
            (range.head, range.anchor.saturating_sub(1))
        };

        let tab_width = doc.tab_width();

        let head_pos = visual_coords_at_pos(text, head, tab_width);
        let anchor_pos = visual_coords_at_pos(text, anchor, tab_width);

        let height = std::cmp::max(head_pos.row, anchor_pos.row)
            - std::cmp::min(head_pos.row, anchor_pos.row)
            + 1;

        if is_primary {
            primary_index = ranges.len();
        }
        ranges.push(*range);

        let mut sels = 0;
        let mut i = 0;
        while sels < count {
            let offset = (i + 1) * height;

            let anchor_row = match direction {
                Direction::Forward => anchor_pos.row + offset,
                Direction::Backward => anchor_pos.row.saturating_sub(offset),
            };

            let head_row = match direction {
                Direction::Forward => head_pos.row + offset,
                Direction::Backward => head_pos.row.saturating_sub(offset),
            };

            if anchor_row >= text.len_lines() || head_row >= text.len_lines() {
                break;
            }

            let anchor =
                pos_at_visual_coords(text, Position::new(anchor_row, anchor_pos.col), tab_width);
            let head = pos_at_visual_coords(text, Position::new(head_row, head_pos.col), tab_width);

            // skip lines that are too short
            if visual_coords_at_pos(text, anchor, tab_width).col == anchor_pos.col
                && visual_coords_at_pos(text, head, tab_width).col == head_pos.col
            {
                if is_primary {
                    primary_index = ranges.len();
                }
                // This is Range::new(anchor, head), but it will place the cursor on the correct column
                ranges.push(Range::point(anchor).put_cursor(text, head, true));
                sels += 1;
            }

            if anchor_row == 0 && head_row == 0 {
                break;
            }

            i += 1;
        }
    }

    let selection = Selection::new(ranges, primary_index);
    doc.set_selection(view.id, selection);
}

fn copy_selection_on_prev_line(cx: &mut Context) {
    copy_selection_on_line(cx, Direction::Backward)
}

fn copy_selection_on_next_line(cx: &mut Context) {
    copy_selection_on_line(cx, Direction::Forward)
}

fn select_all(cx: &mut Context) {
    let (view, doc) = current!(cx.editor);

    let end = doc.text().len_chars();
    doc.set_selection(view.id, Selection::single(0, end))
}

fn select_regex(cx: &mut Context) {
    let reg = cx.register.unwrap_or('/');
    ui::regex_prompt(
        cx,
        "select:".into(),
        Some(reg),
        ui::completers::none,
        move |cx, regex, event| {
            let (view, doc) = current!(cx.editor);
            if !matches!(event, PromptEvent::Update | PromptEvent::Validate) {
                return;
            }
            let text = doc.text().slice(..);
            if let Some(selection) =
                selection::select_on_matches(text, doc.selection(view.id), &regex)
            {
                doc.set_selection(view.id, selection);
            }
        },
    );
}

fn split_selection(cx: &mut Context) {
    let reg = cx.register.unwrap_or('/');
    ui::regex_prompt(
        cx,
        "split:".into(),
        Some(reg),
        ui::completers::none,
        move |cx, regex, event| {
            let (view, doc) = current!(cx.editor);
            if !matches!(event, PromptEvent::Update | PromptEvent::Validate) {
                return;
            }
            let text = doc.text().slice(..);
            let selection = selection::split_on_matches(text, doc.selection(view.id), &regex);
            doc.set_selection(view.id, selection);
        },
    );
}

fn split_selection_on_newline(cx: &mut Context) {
    let (view, doc) = current!(cx.editor);
    let text = doc.text().slice(..);
    let selection = selection::split_on_newline(text, doc.selection(view.id));
    doc.set_selection(view.id, selection);
}

fn merge_selections(cx: &mut Context) {
    let (view, doc) = current!(cx.editor);
    let selection = doc.selection(view.id).clone().merge_ranges();
    doc.set_selection(view.id, selection);
}

fn merge_consecutive_selections(cx: &mut Context) {
    let (view, doc) = current!(cx.editor);
    let selection = doc.selection(view.id).clone().merge_consecutive_ranges();
    doc.set_selection(view.id, selection);
}

#[allow(clippy::too_many_arguments)]
fn search_impl(
    editor: &mut Editor,
    regex: &rope::Regex,
    movement: Movement,
    direction: Direction,
    scrolloff: usize,
    wrap_around: bool,
    show_warnings: bool,
) {
    let (view, doc) = current!(editor);
    let text = doc.text().slice(..);
    let selection = doc.selection(view.id);

    // Get the right side of the primary block cursor for forward search, or the
    // grapheme before the start of the selection for reverse search.
    let start = match direction {
        Direction::Forward => text.char_to_byte(graphemes::ensure_grapheme_boundary_next(
            text,
            selection.primary().to(),
        )),
        Direction::Backward => text.char_to_byte(graphemes::ensure_grapheme_boundary_prev(
            text,
            selection.primary().from(),
        )),
    };

    // A regex::Match returns byte-positions in the str. In the case where we
    // do a reverse search and wraparound to the end, we don't need to search
    // the text before the current cursor position for matches, but by slicing
    // it out, we need to add it back to the position of the selection.
    let doc = doc!(editor).text().slice(..);

    // use find_at to find the next match after the cursor, loop around the end
    // Careful, `Regex` uses `bytes` as offsets, not character indices!
    let mut mat = match direction {
        Direction::Forward => regex.find(doc.regex_input_at_bytes(start..)),
        Direction::Backward => regex.find_iter(doc.regex_input_at_bytes(..start)).last(),
    };

    if mat.is_none() {
        if wrap_around {
            mat = match direction {
                Direction::Forward => regex.find(doc.regex_input()),
                Direction::Backward => regex.find_iter(doc.regex_input_at_bytes(start..)).last(),
            };
        }
        if show_warnings {
            if wrap_around && mat.is_some() {
                editor.set_status("Wrapped around document");
            } else {
                editor.set_error("No more matches");
            }
        }
    }

    let (view, doc) = current!(editor);
    let text = doc.text().slice(..);
    let selection = doc.selection(view.id);

    if let Some(mat) = mat {
        let start = text.byte_to_char(mat.start());
        let end = text.byte_to_char(mat.end());

        if end == 0 {
            // skip empty matches that don't make sense
            return;
        }

        // Determine range direction based on the primary range
        let primary = selection.primary();
        let range = Range::new(start, end).with_direction(primary.direction());

        let selection = match movement {
            Movement::Extend => selection.clone().push(range),
            Movement::Move => selection.clone().replace(selection.primary_index(), range),
        };

        doc.set_selection(view.id, selection);
        view.ensure_cursor_in_view_center(doc, scrolloff);
    };
}

fn search_completions(cx: &mut Context, reg: Option<char>) -> Vec<String> {
    let mut items = reg
        .and_then(|reg| cx.editor.registers.read(reg, cx.editor))
        .map_or(Vec::new(), |reg| reg.take(200).collect());
    items.sort_unstable();
    items.dedup();
    items.into_iter().map(|value| value.to_string()).collect()
}

fn search(cx: &mut Context) {
    searcher(cx, Direction::Forward)
}

fn rsearch(cx: &mut Context) {
    searcher(cx, Direction::Backward)
}

fn searcher(cx: &mut Context, direction: Direction) {
    let reg = cx.register.unwrap_or('/');
    let config = cx.editor.config();
    let scrolloff = config.scrolloff;
    let wrap_around = config.search.wrap_around;

    // TODO: could probably share with select_on_matches?
    let completions = search_completions(cx, Some(reg));

    ui::regex_prompt(
        cx,
        "search:".into(),
        Some(reg),
        move |_editor: &Editor, input: &str| {
            completions
                .iter()
                .filter(|comp| comp.starts_with(input))
                .map(|comp| (0.., std::borrow::Cow::Owned(comp.clone())))
                .collect()
        },
        move |cx, regex, event| {
            if event == PromptEvent::Validate {
                cx.editor.registers.last_search_register = reg;
            } else if event != PromptEvent::Update {
                return;
            }
            search_impl(
                cx.editor,
                &regex,
                Movement::Move,
                direction,
                scrolloff,
                wrap_around,
                false,
            );
        },
    );
}

fn search_next_or_prev_impl(cx: &mut Context, movement: Movement, direction: Direction) {
    let count = cx.count();
    let register = cx
        .register
        .unwrap_or(cx.editor.registers.last_search_register);
    let config = cx.editor.config();
    let scrolloff = config.scrolloff;
    if let Some(query) = cx.editor.registers.first(register, cx.editor) {
        let search_config = &config.search;
        let case_insensitive = if search_config.smart_case {
            !query.chars().any(char::is_uppercase)
        } else {
            false
        };
        let wrap_around = search_config.wrap_around;
        if let Ok(regex) = rope::RegexBuilder::new()
            .syntax(
                rope::Config::new()
                    .case_insensitive(case_insensitive)
                    .multi_line(true),
            )
            .build(&query)
        {
            for _ in 0..count {
                search_impl(
                    cx.editor,
                    &regex,
                    movement,
                    direction,
                    scrolloff,
                    wrap_around,
                    true,
                );
            }
        } else {
            let error = format!("Invalid regex: {}", query);
            cx.editor.set_error(error);
        }
    }
}

fn search_next(cx: &mut Context) {
    search_next_or_prev_impl(cx, Movement::Move, Direction::Forward);
}

fn search_prev(cx: &mut Context) {
    search_next_or_prev_impl(cx, Movement::Move, Direction::Backward);
}
fn extend_search_next(cx: &mut Context) {
    search_next_or_prev_impl(cx, Movement::Extend, Direction::Forward);
}

fn extend_search_prev(cx: &mut Context) {
    search_next_or_prev_impl(cx, Movement::Extend, Direction::Backward);
}

fn search_selection(cx: &mut Context) {
    let register = cx.register.unwrap_or('/');
    let (view, doc) = current!(cx.editor);
    let contents = doc.text().slice(..);

    let regex = doc
        .selection(view.id)
        .iter()
        .map(|selection| regex::escape(&selection.fragment(contents)))
        .collect::<HashSet<_>>() // Collect into hashset to deduplicate identical regexes
        .into_iter()
        .collect::<Vec<_>>()
        .join("|");

    let msg = format!("register '{}' set to '{}'", register, &regex);
    match cx.editor.registers.push(register, regex) {
        Ok(_) => {
            cx.editor.registers.last_search_register = register;
            cx.editor.set_status(msg)
        }
        Err(err) => cx.editor.set_error(err.to_string()),
    }
}

fn make_search_word_bounded(cx: &mut Context) {
    // Defaults to the active search register instead `/` to be more ergonomic assuming most people
    // would use this command following `search_selection`. This avoids selecting the register
    // twice.
    let register = cx
        .register
        .unwrap_or(cx.editor.registers.last_search_register);
    let regex = match cx.editor.registers.first(register, cx.editor) {
        Some(regex) => regex,
        None => return,
    };
    let start_anchored = regex.starts_with("\\b");
    let end_anchored = regex.ends_with("\\b");

    if start_anchored && end_anchored {
        return;
    }

    let mut new_regex = String::with_capacity(
        regex.len() + if start_anchored { 0 } else { 2 } + if end_anchored { 0 } else { 2 },
    );

    if !start_anchored {
        new_regex.push_str("\\b");
    }
    new_regex.push_str(&regex);
    if !end_anchored {
        new_regex.push_str("\\b");
    }

    let msg = format!("register '{}' set to '{}'", register, &new_regex);
    match cx.editor.registers.push(register, new_regex) {
        Ok(_) => {
            cx.editor.registers.last_search_register = register;
            cx.editor.set_status(msg)
        }
        Err(err) => cx.editor.set_error(err.to_string()),
    }
}

fn global_search(cx: &mut Context) {
    #[derive(Debug)]
    struct FileResult {
        path: PathBuf,
        /// 0 indexed lines
        line_num: usize,
    }

    impl FileResult {
        fn new(path: &Path, line_num: usize) -> Self {
            Self {
                path: path.to_path_buf(),
                line_num,
            }
        }
    }

    impl ui::menu::Item for FileResult {
        type Data = Option<PathBuf>;

        fn format(&self, current_path: &Self::Data) -> Row {
            let relative_path = helix_stdx::path::get_relative_path(&self.path)
                .to_string_lossy()
                .into_owned();
            if current_path
                .as_ref()
                .map(|p| p == &self.path)
                .unwrap_or(false)
            {
                format!("{} (*)", relative_path).into()
            } else {
                relative_path.into()
            }
        }
    }

    let config = cx.editor.config();
    let smart_case = config.search.smart_case;
    let file_picker_config = config.file_picker.clone();

    let reg = cx.register.unwrap_or('/');
    let completions = search_completions(cx, Some(reg));
    ui::raw_regex_prompt(
        cx,
        "global-search:".into(),
        Some(reg),
        move |_editor: &Editor, input: &str| {
            completions
                .iter()
                .filter(|comp| comp.starts_with(input))
                .map(|comp| (0.., std::borrow::Cow::Owned(comp.clone())))
                .collect()
        },
        move |cx, _, input, event| {
            if event != PromptEvent::Validate {
                return;
            }
            cx.editor.registers.last_search_register = reg;

            let current_path = doc_mut!(cx.editor).path().cloned();
            let documents: Vec<_> = cx
                .editor
                .documents()
                .map(|doc| (doc.path().cloned(), doc.text().to_owned()))
                .collect();

            if let Ok(matcher) = RegexMatcherBuilder::new()
                .case_smart(smart_case)
                .build(input)
            {
                let search_root = helix_stdx::env::current_working_dir();
                if !search_root.exists() {
                    cx.editor
                        .set_error("Current working directory does not exist");
                    return;
                }

                let (picker, injector) = Picker::stream(current_path);

                let dedup_symlinks = file_picker_config.deduplicate_links;
                let absolute_root = search_root
                    .canonicalize()
                    .unwrap_or_else(|_| search_root.clone());
                let injector_ = injector.clone();

                std::thread::spawn(move || {
                    let searcher = SearcherBuilder::new()
                        .binary_detection(BinaryDetection::quit(b'\x00'))
                        .build();

                    let mut walk_builder = WalkBuilder::new(search_root);

                    walk_builder
                        .hidden(file_picker_config.hidden)
                        .parents(file_picker_config.parents)
                        .ignore(file_picker_config.ignore)
                        .follow_links(file_picker_config.follow_symlinks)
                        .git_ignore(file_picker_config.git_ignore)
                        .git_global(file_picker_config.git_global)
                        .git_exclude(file_picker_config.git_exclude)
                        .max_depth(file_picker_config.max_depth)
                        .filter_entry(move |entry| {
                            filter_picker_entry(entry, &absolute_root, dedup_symlinks)
                        });

                    walk_builder
                        .add_custom_ignore_filename(helix_loader::config_dir().join("ignore"));
                    walk_builder.add_custom_ignore_filename(".helix/ignore");

                    walk_builder.build_parallel().run(|| {
                        let mut searcher = searcher.clone();
                        let matcher = matcher.clone();
                        let injector = injector_.clone();
                        let documents = &documents;
                        Box::new(move |entry: Result<DirEntry, ignore::Error>| -> WalkState {
                            let entry = match entry {
                                Ok(entry) => entry,
                                Err(_) => return WalkState::Continue,
                            };

                            match entry.file_type() {
                                Some(entry) if entry.is_file() => {}
                                // skip everything else
                                _ => return WalkState::Continue,
                            };

                            let mut stop = false;
                            let sink = sinks::UTF8(|line_num, _| {
                                stop = injector
                                    .push(FileResult::new(entry.path(), line_num as usize - 1))
                                    .is_err();

                                Ok(!stop)
                            });
                            let doc = documents.iter().find(|&(doc_path, _)| {
                                doc_path
                                    .as_ref()
                                    .map_or(false, |doc_path| doc_path == entry.path())
                            });

                            let result = if let Some((_, doc)) = doc {
                                // there is already a buffer for this file
                                // search the buffer instead of the file because it's faster
                                // and captures new edits without requiring a save
                                if searcher.multi_line_with_matcher(&matcher) {
                                    // in this case a continous buffer is required
                                    // convert the rope to a string
                                    let text = doc.to_string();
                                    searcher.search_slice(&matcher, text.as_bytes(), sink)
                                } else {
                                    searcher.search_reader(
                                        &matcher,
                                        RopeReader::new(doc.slice(..)),
                                        sink,
                                    )
                                }
                            } else {
                                searcher.search_path(&matcher, entry.path(), sink)
                            };

                            if let Err(err) = result {
                                log::error!(
                                    "Global search error: {}, {}",
                                    entry.path().display(),
                                    err
                                );
                            }
                            if stop {
                                WalkState::Quit
                            } else {
                                WalkState::Continue
                            }
                        })
                    });
                });

                cx.jobs.callback(async move {
                    let call = move |_: &mut Editor, compositor: &mut Compositor| {
                        let picker = Picker::with_stream(
                            picker,
                            injector,
                            move |cx, FileResult { path, line_num }, action| {
                                let doc = match cx.editor.open(path, action) {
                                    Ok(id) => doc_mut!(cx.editor, &id),
                                    Err(e) => {
                                        cx.editor.set_error(format!(
                                            "Failed to open file '{}': {}",
                                            path.display(),
                                            e
                                        ));
                                        return;
                                    }
                                };

                                let line_num = *line_num;
                                let view = view_mut!(cx.editor);
                                let text = doc.text();
                                if line_num >= text.len_lines() {
                                    cx.editor.set_error(
                    "The line you jumped to does not exist anymore because the file has changed.",
                );
                                    return;
                                }
                                let start = text.line_to_char(line_num);
                                let end = text.line_to_char((line_num + 1).min(text.len_lines()));

                                doc.set_selection(view.id, Selection::single(start, end));
                                if action.align_view(view, doc.id()) {
                                    align_view(doc, view, Align::Center);
                                }
                            },
                        )
                        .with_preview(
                            |_editor, FileResult { path, line_num }| {
                                Some((path.clone().into(), Some((*line_num, *line_num))))
                            },
                        );
                        compositor.push(Box::new(overlaid(picker)))
                    };
                    Ok(Callback::EditorCompositor(Box::new(call)))
                })
            } else {
                // Otherwise do nothing
                // log::warn!("Global Search Invalid Pattern")
            }
        },
    );
}

enum Extend {
    Above,
    Below,
}

fn extend_line(cx: &mut Context) {
    let (view, doc) = current_ref!(cx.editor);
    let extend = match doc.selection(view.id).primary().direction() {
        Direction::Forward => Extend::Below,
        Direction::Backward => Extend::Above,
    };
    extend_line_impl(cx, extend);
}

fn extend_line_below(cx: &mut Context) {
    extend_line_impl(cx, Extend::Below);
}

fn extend_line_above(cx: &mut Context) {
    extend_line_impl(cx, Extend::Above);
}
fn extend_line_impl(cx: &mut Context, extend: Extend) {
    let count = cx.count();
    let (view, doc) = current!(cx.editor);

    let text = doc.text();
    let selection = doc.selection(view.id).clone().transform(|range| {
        let (start_line, end_line) = range.line_range(text.slice(..));

        let start = text.line_to_char(start_line);
        let end = text.line_to_char(
            (end_line + 1) // newline of end_line
                .min(text.len_lines()),
        );

        // extend to previous/next line if current line is selected
        let (anchor, head) = if range.from() == start && range.to() == end {
            match extend {
                Extend::Above => (end, text.line_to_char(start_line.saturating_sub(count))),
                Extend::Below => (
                    start,
                    text.line_to_char((end_line + count + 1).min(text.len_lines())),
                ),
            }
        } else {
            match extend {
                Extend::Above => (end, text.line_to_char(start_line.saturating_sub(count - 1))),
                Extend::Below => (
                    start,
                    text.line_to_char((end_line + count).min(text.len_lines())),
                ),
            }
        };

        Range::new(anchor, head)
    });

    doc.set_selection(view.id, selection);
}
fn select_line_below(cx: &mut Context) {
    select_line_impl(cx, Extend::Below);
}
fn select_line_above(cx: &mut Context) {
    select_line_impl(cx, Extend::Above);
}
fn select_line_impl(cx: &mut Context, extend: Extend) {
    let mut count = cx.count();
    let (view, doc) = current!(cx.editor);
    let text = doc.text();
    let saturating_add = |a: usize, b: usize| (a + b).min(text.len_lines());
    let selection = doc.selection(view.id).clone().transform(|range| {
        let (start_line, end_line) = range.line_range(text.slice(..));
        let start = text.line_to_char(start_line);
        let end = text.line_to_char(saturating_add(end_line, 1));
        let direction = range.direction();

        // Extending to line bounds is counted as one step
        if range.from() != start || range.to() != end {
            count = count.saturating_sub(1)
        }
        let (anchor_line, head_line) = match (&extend, direction) {
            (Extend::Above, Direction::Forward) => (start_line, end_line.saturating_sub(count)),
            (Extend::Above, Direction::Backward) => (end_line, start_line.saturating_sub(count)),
            (Extend::Below, Direction::Forward) => (start_line, saturating_add(end_line, count)),
            (Extend::Below, Direction::Backward) => (end_line, saturating_add(start_line, count)),
        };
        let (anchor, head) = match anchor_line.cmp(&head_line) {
            Ordering::Less => (
                text.line_to_char(anchor_line),
                text.line_to_char(saturating_add(head_line, 1)),
            ),
            Ordering::Equal => match extend {
                Extend::Above => (
                    text.line_to_char(saturating_add(anchor_line, 1)),
                    text.line_to_char(head_line),
                ),
                Extend::Below => (
                    text.line_to_char(head_line),
                    text.line_to_char(saturating_add(anchor_line, 1)),
                ),
            },

            Ordering::Greater => (
                text.line_to_char(saturating_add(anchor_line, 1)),
                text.line_to_char(head_line),
            ),
        };
        Range::new(anchor, head)
    });

    doc.set_selection(view.id, selection);
}

fn extend_to_line_bounds(cx: &mut Context) {
    let (view, doc) = current!(cx.editor);

    doc.set_selection(
        view.id,
        doc.selection(view.id).clone().transform(|range| {
            let text = doc.text();

            let (start_line, end_line) = range.line_range(text.slice(..));
            let start = text.line_to_char(start_line);
            let end = text.line_to_char((end_line + 1).min(text.len_lines()));

            Range::new(start, end).with_direction(range.direction())
        }),
    );
}

fn shrink_to_line_bounds(cx: &mut Context) {
    let (view, doc) = current!(cx.editor);

    doc.set_selection(
        view.id,
        doc.selection(view.id).clone().transform(|range| {
            let text = doc.text();

            let (start_line, end_line) = range.line_range(text.slice(..));

            // Do nothing if the selection is within one line to prevent
            // conditional logic for the behavior of this command
            if start_line == end_line {
                return range;
            }

            let mut start = text.line_to_char(start_line);

            // line_to_char gives us the start position of the line, so
            // we need to get the start position of the next line. In
            // the editor, this will correspond to the cursor being on
            // the EOL whitespace character, which is what we want.
            let mut end = text.line_to_char((end_line + 1).min(text.len_lines()));

            if start != range.from() {
                start = text.line_to_char((start_line + 1).min(text.len_lines()));
            }

            if end != range.to() {
                end = text.line_to_char(end_line);
            }

            Range::new(start, end).with_direction(range.direction())
        }),
    );
}

enum Operation {
    Delete,
    Change,
}

fn selection_is_linewise(selection: &Selection, text: &Rope) -> bool {
    selection.ranges().iter().all(|range| {
        let text = text.slice(..);
        if range.slice(text).len_lines() < 2 {
            return false;
        }
        // If the start of the selection is at the start of a line and the end at the end of a line.
        let (start_line, end_line) = range.line_range(text);
        let start = text.line_to_char(start_line);
        let end = text.line_to_char((end_line + 1).min(text.len_lines()));
        start == range.from() && end == range.to()
    })
}

enum YankAction {
    Yank,
    NoYank,
}

fn delete_selection_impl(cx: &mut Context, op: Operation, yank: YankAction) {
    let (view, doc) = current!(cx.editor);

    let selection = doc.selection(view.id);
    let only_whole_lines = selection_is_linewise(selection, doc.text());

    if cx.register != Some('_') && matches!(yank, YankAction::Yank) {
        // yank the selection
        let text = doc.text().slice(..);
        let values: Vec<String> = selection.fragments(text).map(Cow::into_owned).collect();
        let reg_name = cx.register.unwrap_or('"');
        if let Err(err) = cx.editor.registers.write(reg_name, values) {
            cx.editor.set_error(err.to_string());
            return;
        }
    }

    // delete the selection
    let transaction =
        Transaction::delete_by_selection(doc.text(), selection, |range| (range.from(), range.to()));
    doc.apply(&transaction, view.id);

    match op {
        Operation::Delete => {
            // exit select mode, if currently in select mode
            exit_select_mode(cx);
        }
        Operation::Change => {
            if only_whole_lines {
                open_above(cx);
            } else {
                enter_insert_mode(cx);
            }
        }
    }
}

#[inline]
fn delete_by_selection_insert_mode(
    cx: &mut Context,
    mut f: impl FnMut(RopeSlice, &Range) -> Deletion,
    direction: Direction,
) {
    let (view, doc) = current!(cx.editor);
    let text = doc.text().slice(..);
    let mut selection = SmallVec::new();
    let mut insert_newline = false;
    let text_len = text.len_chars();
    let mut transaction =
        Transaction::delete_by_selection(doc.text(), doc.selection(view.id), |range| {
            let (start, end) = f(text, range);
            if direction == Direction::Forward {
                let mut range = *range;
                if range.head > range.anchor {
                    insert_newline |= end == text_len;
                    // move the cursor to the right so that the selection
                    // doesn't shrink when deleting forward (so the text appears to
                    // move to  left)
                    // += 1 is enough here as the range is normalized to grapheme boundaries
                    // later anyway
                    range.head += 1;
                }
                selection.push(range);
            }
            (start, end)
        });

    // in case we delete the last character and the cursor would be moved to the EOF char
    // insert a newline, just like when entering append mode
    if insert_newline {
        transaction = transaction.insert_at_eof(doc.line_ending.as_str().into());
    }

    if direction == Direction::Forward {
        doc.set_selection(
            view.id,
            Selection::new(selection, doc.selection(view.id).primary_index()),
        );
    }
    doc.apply(&transaction, view.id);
}

fn delete_selection(cx: &mut Context) {
    delete_selection_impl(cx, Operation::Delete, YankAction::Yank);
}

fn delete_selection_noyank(cx: &mut Context) {
    delete_selection_impl(cx, Operation::Delete, YankAction::NoYank);
}

fn change_selection(cx: &mut Context) {
    delete_selection_impl(cx, Operation::Change, YankAction::Yank);
}

fn change_selection_noyank(cx: &mut Context) {
    delete_selection_impl(cx, Operation::Change, YankAction::NoYank);
}

fn collapse_selection(cx: &mut Context) {
    let (view, doc) = current!(cx.editor);
    let text = doc.text().slice(..);

    let selection = doc.selection(view.id).clone().transform(|range| {
        let pos = range.cursor(text);
        Range::new(pos, pos)
    });
    doc.set_selection(view.id, selection);
}

fn flip_selections(cx: &mut Context) {
    let (view, doc) = current!(cx.editor);

    let selection = doc
        .selection(view.id)
        .clone()
        .transform(|range| range.flip());
    doc.set_selection(view.id, selection);
}

fn ensure_selections_forward(cx: &mut Context) {
    let (view, doc) = current!(cx.editor);

    let selection = doc
        .selection(view.id)
        .clone()
        .transform(|r| r.with_direction(Direction::Forward));

    doc.set_selection(view.id, selection);
}

fn enter_insert_mode(cx: &mut Context) {
    cx.editor.mode = Mode::Insert;
}

// inserts at the start of each selection
fn insert_mode(cx: &mut Context) {
    enter_insert_mode(cx);
    let (view, doc) = current!(cx.editor);

    log::trace!(
        "entering insert mode with sel: {:?}, text: {:?}",
        doc.selection(view.id),
        doc.text().to_string()
    );

    let selection = doc
        .selection(view.id)
        .clone()
        .transform(|range| Range::new(range.to(), range.from()));

    doc.set_selection(view.id, selection);
}

// inserts at the end of each selection
fn append_mode(cx: &mut Context) {
    enter_insert_mode(cx);
    let (view, doc) = current!(cx.editor);
    doc.restore_cursor = true;
    let text = doc.text().slice(..);

    // Make sure there's room at the end of the document if the last
    // selection butts up against it.
    let end = text.len_chars();
    let last_range = doc
        .selection(view.id)
        .iter()
        .last()
        .expect("selection should always have at least one range");
    if !last_range.is_empty() && last_range.to() == end {
        let transaction = Transaction::change(
            doc.text(),
            [(end, end, Some(doc.line_ending.as_str().into()))].into_iter(),
        );
        doc.apply(&transaction, view.id);
    }

    let selection = doc.selection(view.id).clone().transform(|range| {
        Range::new(
            range.from(),
            graphemes::next_grapheme_boundary(doc.text().slice(..), range.to()),
        )
    });
    doc.set_selection(view.id, selection);
}

fn file_picker(cx: &mut Context) {
    let root = find_workspace().0;
    if !root.exists() {
        cx.editor.set_error("Workspace directory does not exist");
        return;
    }
    let picker = ui::file_picker(root, &cx.editor.config());
    cx.push_layer(Box::new(overlaid(picker)));
}

fn file_picker_in_current_buffer_directory(cx: &mut Context) {
    let doc_dir = doc!(cx.editor)
        .path()
        .and_then(|path| path.parent().map(|path| path.to_path_buf()));

    let path = match doc_dir {
        Some(path) => path,
        None => {
            cx.editor.set_error("current buffer has no path or parent");
            return;
        }
    };

    let picker = ui::file_picker(path, &cx.editor.config());
    cx.push_layer(Box::new(overlaid(picker)));
}

fn file_picker_in_current_directory(cx: &mut Context) {
    let cwd = helix_stdx::env::current_working_dir();
    if !cwd.exists() {
        cx.editor
            .set_error("Current working directory does not exist");
        return;
    }
    let picker = ui::file_picker(cwd, &cx.editor.config());
    cx.push_layer(Box::new(overlaid(picker)));
}

fn buffer_picker(cx: &mut Context) {
    let current = view!(cx.editor).doc;

    struct BufferMeta {
        id: DocumentId,
        path: Option<PathBuf>,
        is_modified: bool,
        is_current: bool,
        focused_at: std::time::Instant,
    }

    impl ui::menu::Item for BufferMeta {
        type Data = ();

        fn format(&self, _data: &Self::Data) -> Row {
            let path = self
                .path
                .as_deref()
                .map(helix_stdx::path::get_relative_path);
            let path = match path.as_deref().and_then(Path::to_str) {
                Some(path) => path,
                None => SCRATCH_BUFFER_NAME,
            };

            let mut flags = String::new();
            if self.is_modified {
                flags.push('+');
            }
            if self.is_current {
                flags.push('*');
            }

            Row::new([self.id.to_string(), flags, path.to_string()])
        }
    }

    let new_meta = |doc: &Document| BufferMeta {
        id: doc.id(),
        path: doc.path().cloned(),
        is_modified: doc.is_modified(),
        is_current: doc.id() == current,
        focused_at: doc.focused_at,
    };

    let mut items = cx
        .editor
        .documents
        .values()
        .map(new_meta)
        .collect::<Vec<BufferMeta>>();

    // mru
    items.sort_unstable_by_key(|item| std::cmp::Reverse(item.focused_at));

    let picker = Picker::new(items, (), |cx, meta, action| {
        cx.editor.switch(meta.id, action);
    })
    .with_preview(|editor, meta| {
        let doc = &editor.documents.get(&meta.id)?;
        let &view_id = doc.selections().keys().next()?;
        let line = doc
            .selection(view_id)
            .primary()
            .cursor_line(doc.text().slice(..));
        Some((meta.id.into(), Some((line, line))))
    });
    cx.push_layer(Box::new(overlaid(picker)));
}

fn jumplist_picker(cx: &mut Context) {
    struct JumpMeta {
        id: DocumentId,
        path: Option<PathBuf>,
        selection: Selection,
        text: String,
        is_current: bool,
    }

    impl ui::menu::Item for JumpMeta {
        type Data = ();

        fn format(&self, _data: &Self::Data) -> Row {
            let path = self
                .path
                .as_deref()
                .map(helix_stdx::path::get_relative_path);
            let path = match path.as_deref().and_then(Path::to_str) {
                Some(path) => path,
                None => SCRATCH_BUFFER_NAME,
            };

            let mut flags = Vec::new();
            if self.is_current {
                flags.push("*");
            }

            let flag = if flags.is_empty() {
                "".into()
            } else {
                format!(" ({})", flags.join(""))
            };
            format!("{} {}{} {}", self.id, path, flag, self.text).into()
        }
    }

    for (view, _) in cx.editor.tree.views_mut() {
        for doc_id in view.jumps.iter().map(|e| e.0).collect::<Vec<_>>().iter() {
            let doc = doc_mut!(cx.editor, doc_id);
            view.sync_changes(doc);
        }
    }

    let new_meta = |view: &View, doc_id: DocumentId, selection: Selection| {
        let doc = &cx.editor.documents.get(&doc_id);
        let text = doc.map_or("".into(), |d| {
            selection
                .fragments(d.text().slice(..))
                .map(Cow::into_owned)
                .collect::<Vec<_>>()
                .join(" ")
        });

        JumpMeta {
            id: doc_id,
            path: doc.and_then(|d| d.path().cloned()),
            selection,
            text,
            is_current: view.doc == doc_id,
        }
    };

    let picker = Picker::new(
        cx.editor
            .tree
            .views()
            .flat_map(|(view, _)| {
                view.jumps
                    .iter()
                    .rev()
                    .map(|(doc_id, selection)| new_meta(view, *doc_id, selection.clone()))
            })
            .collect(),
        (),
        |cx, meta, action| {
            cx.editor.switch(meta.id, action);
            let config = cx.editor.config();
            let (view, doc) = (view_mut!(cx.editor), doc_mut!(cx.editor, &meta.id));
            doc.set_selection(view.id, meta.selection.clone());
            if action.align_view(view, doc.id()) {
                view.ensure_cursor_in_view_center(doc, config.scrolloff);
            }
        },
    )
    .with_preview(|editor, meta| {
        let doc = &editor.documents.get(&meta.id)?;
        let line = meta.selection.primary().cursor_line(doc.text().slice(..));
        Some((meta.id.into(), Some((line, line))))
    });
    cx.push_layer(Box::new(overlaid(picker)));
}

fn changed_file_picker(cx: &mut Context) {
    pub struct FileChangeData {
        cwd: PathBuf,
        style_untracked: Style,
        style_modified: Style,
        style_conflict: Style,
        style_deleted: Style,
        style_renamed: Style,
    }

    impl Item for FileChange {
        type Data = FileChangeData;

        fn format(&self, data: &Self::Data) -> Row {
            let process_path = |path: &PathBuf| {
                path.strip_prefix(&data.cwd)
                    .unwrap_or(path)
                    .display()
                    .to_string()
            };

            let (sign, style, content) = match self {
                Self::Untracked { path } => ("[+]", data.style_untracked, process_path(path)),
                Self::Modified { path } => ("[~]", data.style_modified, process_path(path)),
                Self::Conflict { path } => ("[x]", data.style_conflict, process_path(path)),
                Self::Deleted { path } => ("[-]", data.style_deleted, process_path(path)),
                Self::Renamed { from_path, to_path } => (
                    "[>]",
                    data.style_renamed,
                    format!("{} -> {}", process_path(from_path), process_path(to_path)),
                ),
            };

            Row::new([Cell::from(Span::styled(sign, style)), Cell::from(content)])
        }
    }

    let cwd = helix_stdx::env::current_working_dir();
    if !cwd.exists() {
        cx.editor
            .set_error("Current working directory does not exist");
        return;
    }

    let added = cx.editor.theme.get("diff.plus");
    let modified = cx.editor.theme.get("diff.delta");
    let conflict = cx.editor.theme.get("diff.delta.conflict");
    let deleted = cx.editor.theme.get("diff.minus");
    let renamed = cx.editor.theme.get("diff.delta.moved");

    let picker = Picker::new(
        Vec::new(),
        FileChangeData {
            cwd: cwd.clone(),
            style_untracked: added,
            style_modified: modified,
            style_conflict: conflict,
            style_deleted: deleted,
            style_renamed: renamed,
        },
        |cx, meta: &FileChange, action| {
            let path_to_open = meta.path();
            if let Err(e) = cx.editor.open(path_to_open, action) {
                let err = if let Some(err) = e.source() {
                    format!("{}", err)
                } else {
                    format!("unable to open \"{}\"", path_to_open.display())
                };
                cx.editor.set_error(err);
            }
        },
    )
    .with_preview(|_editor, meta| Some((meta.path().to_path_buf().into(), None)));
    let injector = picker.injector();

    cx.editor
        .diff_providers
        .clone()
        .for_each_changed_file(cwd, move |change| match change {
            Ok(change) => injector.push(change).is_ok(),
            Err(err) => {
                status::report_blocking(err);
                true
            }
        });
    cx.push_layer(Box::new(overlaid(picker)));
}

impl ui::menu::Item for MappableCommand {
    type Data = ReverseKeymap;

    fn format(&self, keymap: &Self::Data) -> Row {
        let fmt_binding = |bindings: &Vec<Vec<KeyEvent>>| -> String {
            bindings.iter().fold(String::new(), |mut acc, bind| {
                if !acc.is_empty() {
                    acc.push(' ');
                }
                for key in bind {
                    acc.push_str(&key.key_sequence_format());
                }
                acc
            })
        };

        match self {
            MappableCommand::Typable { doc, name, .. } => match keymap.get(name as &String) {
                Some(bindings) => format!("{} ({}) [:{}]", doc, fmt_binding(bindings), name).into(),
                None => format!("{} [:{}]", doc, name).into(),
            },
            MappableCommand::Static { doc, name, .. } => match keymap.get(*name) {
                Some(bindings) => format!("{} ({}) [{}]", doc, fmt_binding(bindings), name).into(),
                None => format!("{} [{}]", doc, name).into(),
            },
        }
    }
}

pub fn command_palette(cx: &mut Context) {
    let register = cx.register;
    let count = cx.count;

    cx.callback.push(Box::new(
        move |compositor: &mut Compositor, cx: &mut compositor::Context| {
            let keymap = compositor.find::<ui::EditorView>().unwrap().keymaps.map()
                [&cx.editor.mode]
                .reverse_map();

            let mut commands: Vec<MappableCommand> = MappableCommand::STATIC_COMMAND_LIST.into();
            commands.extend(typed::TYPABLE_COMMAND_LIST.iter().map(|cmd| {
                MappableCommand::Typable {
                    name: cmd.name.to_owned(),
                    doc: cmd.doc.to_owned(),
                    args: Vec::new(),
                }
            }));

            let picker = Picker::new(commands, keymap, move |cx, command, _action| {
                let mut ctx = Context {
                    register,
                    count,
                    editor: cx.editor,
                    callback: Vec::new(),
                    on_next_key_callback: None,
                    jobs: cx.jobs,
                };
                let focus = view!(ctx.editor).id;

                command.execute(&mut ctx);

                if ctx.editor.tree.contains(focus) {
                    let config = ctx.editor.config();
                    let mode = ctx.editor.mode();
                    let view = view_mut!(ctx.editor, focus);
                    let doc = doc_mut!(ctx.editor, &view.doc);

                    view.ensure_cursor_in_view(doc, config.scrolloff);

                    if mode != Mode::Insert {
                        doc.append_changes_to_history(view);
                    }
                }
            });
            compositor.push(Box::new(overlaid(picker)));
        },
    ));
}

fn last_picker(cx: &mut Context) {
    // TODO: last picker does not seem to work well with buffer_picker
    cx.callback.push(Box::new(|compositor, cx| {
        if let Some(picker) = compositor.last_picker.take() {
            compositor.push(picker);
        } else {
            cx.editor.set_error("no last picker")
        }
    }));
}

/// Fallback position to use for [`insert_with_indent`].
enum IndentFallbackPos {
    LineStart,
    LineEnd,
}

// `I` inserts at the first nonwhitespace character of each line with a selection.
// If the line is empty, automatically indent.
fn insert_at_line_start(cx: &mut Context) {
    insert_with_indent(cx, IndentFallbackPos::LineStart);
}

// `A` inserts at the end of each line with a selection.
// If the line is empty, automatically indent.
fn insert_at_line_end(cx: &mut Context) {
    insert_with_indent(cx, IndentFallbackPos::LineEnd);
}

// Enter insert mode and auto-indent the current line if it is empty.
// If the line is not empty, move the cursor to the specified fallback position.
fn insert_with_indent(cx: &mut Context, cursor_fallback: IndentFallbackPos) {
    enter_insert_mode(cx);

    let (view, doc) = current!(cx.editor);

    let text = doc.text().slice(..);
    let contents = doc.text();
    let selection = doc.selection(view.id);

    let language_config = doc.language_config();
    let syntax = doc.syntax();
    let tab_width = doc.tab_width();

    let mut ranges = SmallVec::with_capacity(selection.len());
    let mut offs = 0;

    let mut transaction = Transaction::change_by_selection(contents, selection, |range| {
        let cursor_line = range.cursor_line(text);
        let cursor_line_start = text.line_to_char(cursor_line);

        if line_end_char_index(&text, cursor_line) == cursor_line_start {
            // line is empty => auto indent
            let line_end_index = cursor_line_start;

            let indent = indent::indent_for_newline(
                language_config,
                syntax,
                &doc.config.load().indent_heuristic,
                &doc.indent_style,
                tab_width,
                text,
                cursor_line,
                line_end_index,
                cursor_line,
            );

            // calculate new selection ranges
            let pos = offs + cursor_line_start;
            let indent_width = indent.chars().count();
            ranges.push(Range::point(pos + indent_width));
            offs += indent_width;

            (line_end_index, line_end_index, Some(indent.into()))
        } else {
            // move cursor to the fallback position
            let pos = match cursor_fallback {
                IndentFallbackPos::LineStart => text
                    .line(cursor_line)
                    .first_non_whitespace_char()
                    .map(|ws_offset| ws_offset + cursor_line_start)
                    .unwrap_or(cursor_line_start),
                IndentFallbackPos::LineEnd => line_end_char_index(&text, cursor_line),
            };

            ranges.push(range.put_cursor(text, pos + offs, cx.editor.mode == Mode::Select));

            (cursor_line_start, cursor_line_start, None)
        }
    });

    transaction = transaction.with_selection(Selection::new(ranges, selection.primary_index()));
    doc.apply(&transaction, view.id);
}

// Creates an LspCallback that waits for formatting changes to be computed. When they're done,
// it applies them, but only if the doc hasn't changed.
//
// TODO: provide some way to cancel this, probably as part of a more general job cancellation
// scheme
async fn make_format_callback(
    doc_id: DocumentId,
    doc_version: i32,
    view_id: ViewId,
    format: impl Future<Output = Result<Transaction, FormatterError>> + Send + 'static,
    write: Option<(Option<PathBuf>, bool)>,
) -> anyhow::Result<job::Callback> {
    let format = format.await;

    let call: job::Callback = Callback::Editor(Box::new(move |editor| {
        if !editor.documents.contains_key(&doc_id) || !editor.tree.contains(view_id) {
            return;
        }

        let scrolloff = editor.config().scrolloff;
        let doc = doc_mut!(editor, &doc_id);
        let view = view_mut!(editor, view_id);

        if let Ok(format) = format {
            if doc.version() == doc_version {
                doc.apply(&format, view.id);
                doc.append_changes_to_history(view);
                doc.detect_indent_and_line_ending();
                view.ensure_cursor_in_view(doc, scrolloff);
            } else {
                log::info!("discarded formatting changes because the document changed");
            }
        }

        if let Some((path, force)) = write {
            let id = doc.id();
            if let Err(err) = editor.save(id, path, force) {
                editor.set_error(format!("Error saving: {}", err));
            }
        }
    }));

    Ok(call)
}

#[derive(PartialEq, Eq)]
pub enum Open {
    Below,
    Above,
}

fn open(cx: &mut Context, open: Open) {
    let count = cx.count();
    enter_insert_mode(cx);
    let (view, doc) = current!(cx.editor);

    let text = doc.text().slice(..);
    let contents = doc.text();
    let selection = doc.selection(view.id);

    let mut ranges = SmallVec::with_capacity(selection.len());
    let mut offs = 0;

    let mut transaction = Transaction::change_by_selection(contents, selection, |range| {
        let cursor_line = text.char_to_line(match open {
            Open::Below => graphemes::prev_grapheme_boundary(text, range.to()),
            Open::Above => range.from(),
        });

        let new_line = match open {
            // adjust position to the end of the line (next line - 1)
            Open::Below => cursor_line + 1,
            // adjust position to the end of the previous line (current line - 1)
            Open::Above => cursor_line,
        };

        let line_num = new_line.saturating_sub(1);

        // Index to insert newlines after, as well as the char width
        // to use to compensate for those inserted newlines.
        let (line_end_index, line_end_offset_width) = if new_line == 0 {
            (0, 0)
        } else {
            (
                line_end_char_index(&text, line_num),
                doc.line_ending.len_chars(),
            )
        };

        let indent = indent::indent_for_newline(
            doc.language_config(),
            doc.syntax(),
            &doc.config.load().indent_heuristic,
            &doc.indent_style,
            doc.tab_width(),
            text,
            line_num,
            line_end_index,
            cursor_line,
        );

        let indent_len = indent.len();
        let mut text = String::with_capacity(1 + indent_len);
        text.push_str(doc.line_ending.as_str());
        text.push_str(&indent);
        let text = text.repeat(count);

        // calculate new selection ranges
        let pos = offs + line_end_index + line_end_offset_width;
        for i in 0..count {
            // pos                    -> beginning of reference line,
            // + (i * (1+indent_len)) -> beginning of i'th line from pos
            // + indent_len ->        -> indent for i'th line
            ranges.push(Range::point(pos + (i * (1 + indent_len)) + indent_len));
        }

        offs += text.chars().count();

        (line_end_index, line_end_index, Some(text.into()))
    });

    transaction = transaction.with_selection(Selection::new(ranges, selection.primary_index()));

    doc.apply(&transaction, view.id);
}

// o inserts a new line after each line with a selection
fn open_below(cx: &mut Context) {
    open(cx, Open::Below)
}

// O inserts a new line before each line with a selection
fn open_above(cx: &mut Context) {
    open(cx, Open::Above)
}

fn normal_mode(cx: &mut Context) {
    cx.editor.enter_normal_mode();
}

// Store a jump on the jumplist.
fn push_jump(view: &mut View, doc: &Document) {
    let jump = (doc.id(), doc.selection(view.id).clone());
    view.jumps.push(jump);
}

fn goto_line(cx: &mut Context) {
    if cx.count.is_some() {
        let (view, doc) = current!(cx.editor);
        push_jump(view, doc);

        goto_line_without_jumplist(cx.editor, cx.count);
    }
}

fn goto_line_without_jumplist(editor: &mut Editor, count: Option<NonZeroUsize>) {
    if let Some(count) = count {
        let (view, doc) = current!(editor);
        let text = doc.text().slice(..);
        let max_line = if text.line(text.len_lines() - 1).len_chars() == 0 {
            // If the last line is blank, don't jump to it.
            text.len_lines().saturating_sub(2)
        } else {
            text.len_lines() - 1
        };
        let line_idx = std::cmp::min(count.get() - 1, max_line);
        let pos = text.line_to_char(line_idx);
        let selection = doc
            .selection(view.id)
            .clone()
            .transform(|range| range.put_cursor(text, pos, editor.mode == Mode::Select));

        doc.set_selection(view.id, selection);
    }
}

fn goto_last_line(cx: &mut Context) {
    let (view, doc) = current!(cx.editor);
    let text = doc.text().slice(..);
    let line_idx = if text.line(text.len_lines() - 1).len_chars() == 0 {
        // If the last line is blank, don't jump to it.
        text.len_lines().saturating_sub(2)
    } else {
        text.len_lines() - 1
    };
    let pos = text.line_to_char(line_idx);
    let selection = doc
        .selection(view.id)
        .clone()
        .transform(|range| range.put_cursor(text, pos, cx.editor.mode == Mode::Select));

    push_jump(view, doc);
    doc.set_selection(view.id, selection);
}

fn goto_last_accessed_file(cx: &mut Context) {
    let view = view_mut!(cx.editor);
    if let Some(alt) = view.docs_access_history.pop() {
        cx.editor.switch(alt, Action::Replace);
    } else {
        cx.editor.set_error("no last accessed buffer")
    }
}

fn goto_last_modification(cx: &mut Context) {
    let (view, doc) = current!(cx.editor);
    let pos = doc.history.get_mut().last_edit_pos();
    let text = doc.text().slice(..);
    if let Some(pos) = pos {
        let selection = doc
            .selection(view.id)
            .clone()
            .transform(|range| range.put_cursor(text, pos, cx.editor.mode == Mode::Select));
        doc.set_selection(view.id, selection);
    }
}

fn goto_last_modified_file(cx: &mut Context) {
    let view = view!(cx.editor);
    let alternate_file = view
        .last_modified_docs
        .into_iter()
        .flatten()
        .find(|&id| id != view.doc);
    if let Some(alt) = alternate_file {
        cx.editor.switch(alt, Action::Replace);
    } else {
        cx.editor.set_error("no last modified buffer")
    }
}

fn select_mode(cx: &mut Context) {
    let (view, doc) = current!(cx.editor);
    let text = doc.text().slice(..);

    // Make sure end-of-document selections are also 1-width.
    // (With the exception of being in an empty document, of course.)
    let selection = doc.selection(view.id).clone().transform(|range| {
        if range.is_empty() && range.head == text.len_chars() {
            Range::new(
                graphemes::prev_grapheme_boundary(text, range.anchor),
                range.head,
            )
        } else {
            range
        }
    });
    doc.set_selection(view.id, selection);

    cx.editor.mode = Mode::Select;
}

fn exit_select_mode(cx: &mut Context) {
    if cx.editor.mode == Mode::Select {
        cx.editor.mode = Mode::Normal;
    }
}

fn goto_first_diag(cx: &mut Context) {
    let (view, doc) = current!(cx.editor);
    let selection = match doc.diagnostics().first() {
        Some(diag) => Selection::single(diag.range.start, diag.range.end),
        None => return,
    };
    doc.set_selection(view.id, selection);
}

fn goto_last_diag(cx: &mut Context) {
    let (view, doc) = current!(cx.editor);
    let selection = match doc.diagnostics().last() {
        Some(diag) => Selection::single(diag.range.start, diag.range.end),
        None => return,
    };
    doc.set_selection(view.id, selection);
}

fn goto_next_diag(cx: &mut Context) {
    let motion = move |editor: &mut Editor| {
        let (view, doc) = current!(editor);

        let cursor_pos = doc
            .selection(view.id)
            .primary()
            .cursor(doc.text().slice(..));

        let diag = doc
            .diagnostics()
            .iter()
            .find(|diag| diag.range.start > cursor_pos)
            .or_else(|| doc.diagnostics().first());

        let selection = match diag {
            Some(diag) => Selection::single(diag.range.start, diag.range.end),
            None => return,
        };
        doc.set_selection(view.id, selection);
    };

    cx.editor.apply_motion(motion);
}

fn goto_prev_diag(cx: &mut Context) {
    let motion = move |editor: &mut Editor| {
        let (view, doc) = current!(editor);

        let cursor_pos = doc
            .selection(view.id)
            .primary()
            .cursor(doc.text().slice(..));

        let diag = doc
            .diagnostics()
            .iter()
            .rev()
            .find(|diag| diag.range.start < cursor_pos)
            .or_else(|| doc.diagnostics().last());

        let selection = match diag {
            // NOTE: the selection is reversed because we're jumping to the
            // previous diagnostic.
            Some(diag) => Selection::single(diag.range.end, diag.range.start),
            None => return,
        };
        doc.set_selection(view.id, selection);
    };
    cx.editor.apply_motion(motion)
}

fn goto_first_change(cx: &mut Context) {
    goto_first_change_impl(cx, false);
}

fn goto_last_change(cx: &mut Context) {
    goto_first_change_impl(cx, true);
}

fn goto_first_change_impl(cx: &mut Context, reverse: bool) {
    let editor = &mut cx.editor;
    let (view, doc) = current!(editor);
    if let Some(handle) = doc.diff_handle() {
        let hunk = {
            let diff = handle.load();
            let idx = if reverse {
                diff.len().saturating_sub(1)
            } else {
                0
            };
            diff.nth_hunk(idx)
        };
        if hunk != Hunk::NONE {
            let range = hunk_range(hunk, doc.text().slice(..));
            doc.set_selection(view.id, Selection::single(range.anchor, range.head));
        }
    }
}

fn goto_next_change(cx: &mut Context) {
    goto_next_change_impl(cx, Direction::Forward)
}

fn goto_prev_change(cx: &mut Context) {
    goto_next_change_impl(cx, Direction::Backward)
}

fn goto_next_change_impl(cx: &mut Context, direction: Direction) {
    let count = cx.count() as u32 - 1;
    let motion = move |editor: &mut Editor| {
        let (view, doc) = current!(editor);
        let doc_text = doc.text().slice(..);
        let diff_handle = if let Some(diff_handle) = doc.diff_handle() {
            diff_handle
        } else {
            editor.set_status("Diff is not available in current buffer");
            return;
        };

        let selection = doc.selection(view.id).clone().transform(|range| {
            let cursor_line = range.cursor_line(doc_text) as u32;

            let diff = diff_handle.load();
            let hunk_idx = match direction {
                Direction::Forward => diff
                    .next_hunk(cursor_line)
                    .map(|idx| (idx + count).min(diff.len() - 1)),
                Direction::Backward => diff
                    .prev_hunk(cursor_line)
                    .map(|idx| idx.saturating_sub(count)),
            };
            let Some(hunk_idx) = hunk_idx else {
                return range;
            };
            let hunk = diff.nth_hunk(hunk_idx);
            let new_range = hunk_range(hunk, doc_text);
            if editor.mode == Mode::Select {
                let head = if new_range.head < range.anchor {
                    new_range.anchor
                } else {
                    new_range.head
                };

                Range::new(range.anchor, head)
            } else {
                new_range.with_direction(direction)
            }
        });

        doc.set_selection(view.id, selection)
    };
    cx.editor.apply_motion(motion);
}

/// Returns the [Range] for a [Hunk] in the given text.
/// Additions and modifications cover the added and modified ranges.
/// Deletions are represented as the point at the start of the deletion hunk.
fn hunk_range(hunk: Hunk, text: RopeSlice) -> Range {
    let anchor = text.line_to_char(hunk.after.start as usize);
    let head = if hunk.after.is_empty() {
        anchor + 1
    } else {
        text.line_to_char(hunk.after.end as usize)
    };

    Range::new(anchor, head)
}

pub mod insert {
    use crate::events::PostInsertChar;

    use super::*;
    pub type Hook = fn(&Rope, &Selection, char) -> Option<Transaction>;

    /// Exclude the cursor in range.
    fn exclude_cursor(text: RopeSlice, range: Range, cursor: Range) -> Range {
        if range.to() == cursor.to() && text.len_chars() != cursor.to() {
            Range::new(
                range.from(),
                graphemes::prev_grapheme_boundary(text, cursor.to()),
            )
        } else {
            range
        }
    }

    // The default insert hook: simply insert the character
    #[allow(clippy::unnecessary_wraps)] // need to use Option<> because of the Hook signature
    fn insert(doc: &Rope, selection: &Selection, ch: char) -> Option<Transaction> {
        let cursors = selection.clone().cursors(doc.slice(..));
        let mut t = Tendril::new();
        t.push(ch);
        let transaction = Transaction::insert(doc, &cursors, t);
        Some(transaction)
    }

    use helix_core::auto_pairs;
    use helix_view::editor::SmartTabConfig;

    pub fn insert_char(cx: &mut Context, c: char) {
        let (view, doc) = current_ref!(cx.editor);
        let text = doc.text();
        let selection = doc.selection(view.id);
        let auto_pairs = doc.auto_pairs(cx.editor);

        let transaction = auto_pairs
            .as_ref()
            .and_then(|ap| auto_pairs::hook(text, selection, c, ap))
            .or_else(|| insert(text, selection, c));

        let (view, doc) = current!(cx.editor);
        if let Some(t) = transaction {
            doc.apply(&t, view.id);
        }

        helix_event::dispatch(PostInsertChar { c, cx });
    }

    pub fn smart_tab(cx: &mut Context) {
        let (view, doc) = current_ref!(cx.editor);
        let view_id = view.id;

        if matches!(
            cx.editor.config().smart_tab,
            Some(SmartTabConfig { enable: true, .. })
        ) {
            let cursors_after_whitespace = doc.selection(view_id).ranges().iter().all(|range| {
                let cursor = range.cursor(doc.text().slice(..));
                let current_line_num = doc.text().char_to_line(cursor);
                let current_line_start = doc.text().line_to_char(current_line_num);
                let left = doc.text().slice(current_line_start..cursor);
                left.chars().all(|c| c.is_whitespace())
            });

            if !cursors_after_whitespace {
                move_parent_node_end(cx);
                return;
            }
        }

        insert_tab(cx);
    }

    pub fn insert_tab(cx: &mut Context) {
        let (view, doc) = current!(cx.editor);
        // TODO: round out to nearest indentation level (for example a line with 3 spaces should
        // indent by one to reach 4 spaces).

        let indent = Tendril::from(doc.indent_style.as_str());
        let transaction = Transaction::insert(
            doc.text(),
            &doc.selection(view.id).clone().cursors(doc.text().slice(..)),
            indent,
        );
        doc.apply(&transaction, view.id);
    }

    pub fn insert_newline(cx: &mut Context) {
        let (view, doc) = current_ref!(cx.editor);
        let text = doc.text().slice(..);

        let contents = doc.text();
        let selection = doc.selection(view.id).clone();
        let mut ranges = SmallVec::with_capacity(selection.len());

        // TODO: this is annoying, but we need to do it to properly calculate pos after edits
        let mut global_offs = 0;

        let mut transaction = Transaction::change_by_selection(contents, &selection, |range| {
            let pos = range.cursor(text);

            let prev = if pos == 0 {
                ' '
            } else {
                contents.char(pos - 1)
            };
            let curr = contents.get_char(pos).unwrap_or(' ');

            let current_line = text.char_to_line(pos);
            let line_is_only_whitespace = text
                .line(current_line)
                .chars()
                .all(|char| char.is_ascii_whitespace());

            let mut new_text = String::new();

            // If the current line is all whitespace, insert a line ending at the beginning of
            // the current line. This makes the current line empty and the new line contain the
            // indentation of the old line.
            let (from, to, local_offs) = if line_is_only_whitespace {
                let line_start = text.line_to_char(current_line);
                new_text.push_str(doc.line_ending.as_str());

                (line_start, line_start, new_text.chars().count())
            } else {
                let indent = indent::indent_for_newline(
                    doc.language_config(),
                    doc.syntax(),
                    &doc.config.load().indent_heuristic,
                    &doc.indent_style,
                    doc.tab_width(),
                    text,
                    current_line,
                    pos,
                    current_line,
                );

                // If we are between pairs (such as brackets), we want to
                // insert an additional line which is indented one level
                // more and place the cursor there
                let on_auto_pair = doc
                    .auto_pairs(cx.editor)
                    .and_then(|pairs| pairs.get(prev))
                    .map_or(false, |pair| pair.open == prev && pair.close == curr);

                let local_offs = if on_auto_pair {
                    let inner_indent = indent.clone() + doc.indent_style.as_str();
                    new_text.reserve_exact(2 + indent.len() + inner_indent.len());
                    new_text.push_str(doc.line_ending.as_str());
                    new_text.push_str(&inner_indent);
                    let local_offs = new_text.chars().count();
                    new_text.push_str(doc.line_ending.as_str());
                    new_text.push_str(&indent);
                    local_offs
                } else {
                    new_text.reserve_exact(1 + indent.len());
                    new_text.push_str(doc.line_ending.as_str());
                    new_text.push_str(&indent);
                    new_text.chars().count()
                };

                (pos, pos, local_offs)
            };

            let new_range = if range.cursor(text) > range.anchor {
                // when appending, extend the range by local_offs
                Range::new(
                    range.anchor + global_offs,
                    range.head + local_offs + global_offs,
                )
            } else {
                // when inserting, slide the range by local_offs
                Range::new(
                    range.anchor + local_offs + global_offs,
                    range.head + local_offs + global_offs,
                )
            };

            // TODO: range replace or extend
            // range.replace(|range| range.is_empty(), head); -> fn extend if cond true, new head pos
            // can be used with cx.mode to do replace or extend on most changes
            ranges.push(new_range);
            global_offs += new_text.chars().count();

            (from, to, Some(new_text.into()))
        });

        transaction = transaction.with_selection(Selection::new(ranges, selection.primary_index()));

        let (view, doc) = current!(cx.editor);
        doc.apply(&transaction, view.id);
    }

    pub fn delete_char_backward(cx: &mut Context) {
        let count = cx.count();
        let (view, doc) = current_ref!(cx.editor);
        let text = doc.text().slice(..);
        let tab_width = doc.tab_width();
        let indent_width = doc.indent_width();
        let auto_pairs = doc.auto_pairs(cx.editor);

        let transaction =
            Transaction::delete_by_selection(doc.text(), doc.selection(view.id), |range| {
                let pos = range.cursor(text);
                if pos == 0 {
                    return (pos, pos);
                }
                let line_start_pos = text.line_to_char(range.cursor_line(text));
                // consider to delete by indent level if all characters before `pos` are indent units.
                let fragment = Cow::from(text.slice(line_start_pos..pos));
                if !fragment.is_empty() && fragment.chars().all(|ch| ch == ' ' || ch == '\t') {
                    if text.get_char(pos.saturating_sub(1)) == Some('\t') {
                        // fast path, delete one char
                        (graphemes::nth_prev_grapheme_boundary(text, pos, 1), pos)
                    } else {
                        let width: usize = fragment
                            .chars()
                            .map(|ch| {
                                if ch == '\t' {
                                    tab_width
                                } else {
                                    // it can be none if it still meet control characters other than '\t'
                                    // here just set the width to 1 (or some value better?).
                                    ch.width().unwrap_or(1)
                                }
                            })
                            .sum();
                        let mut drop = width % indent_width; // round down to nearest unit
                        if drop == 0 {
                            drop = indent_width
                        }; // if it's already at a unit, consume a whole unit
                        let mut chars = fragment.chars().rev();
                        let mut start = pos;
                        for _ in 0..drop {
                            // delete up to `drop` spaces
                            match chars.next() {
                                Some(' ') => start -= 1,
                                _ => break,
                            }
                        }
                        (start, pos) // delete!
                    }
                } else {
                    match (
                        text.get_char(pos.saturating_sub(1)),
                        text.get_char(pos),
                        auto_pairs,
                    ) {
                        (Some(_x), Some(_y), Some(ap))
                            if range.is_single_grapheme(text)
                                && ap.get(_x).is_some()
                                && ap.get(_x).unwrap().open == _x
                                && ap.get(_x).unwrap().close == _y =>
                        // delete both autopaired characters
                        {
                            (
                                graphemes::nth_prev_grapheme_boundary(text, pos, count),
                                graphemes::nth_next_grapheme_boundary(text, pos, count),
                            )
                        }
                        _ =>
                        // delete 1 char
                        {
                            (graphemes::nth_prev_grapheme_boundary(text, pos, count), pos)
                        }
                    }
                }
            });
        let (view, doc) = current!(cx.editor);
        doc.apply(&transaction, view.id);
    }

    pub fn delete_char_forward(cx: &mut Context) {
        let count = cx.count();
        delete_by_selection_insert_mode(
            cx,
            |text, range| {
                let pos = range.cursor(text);
                (pos, graphemes::nth_next_grapheme_boundary(text, pos, count))
            },
            Direction::Forward,
        )
    }

    pub fn delete_word_backward(cx: &mut Context) {
        let count = cx.count();
        delete_by_selection_insert_mode(
            cx,
            |text, range| {
                let anchor = movement::move_prev_word_start(text, *range, count).from();
                let next = Range::new(anchor, range.cursor(text));
                let range = exclude_cursor(text, next, *range);
                (range.from(), range.to())
            },
            Direction::Backward,
        );
    }

    pub fn delete_word_forward(cx: &mut Context) {
        let count = cx.count();
        delete_by_selection_insert_mode(
            cx,
            |text, range| {
                let head = movement::move_next_word_end(text, *range, count).to();
                (range.cursor(text), head)
            },
            Direction::Forward,
        );
    }
}

// Undo / Redo

fn undo(cx: &mut Context) {
    let count = cx.count();
    let (view, doc) = current!(cx.editor);
    for _ in 0..count {
        if !doc.undo(view) {
            cx.editor.set_status("Already at oldest change");
            break;
        }
    }
}

fn redo(cx: &mut Context) {
    let count = cx.count();
    let (view, doc) = current!(cx.editor);
    for _ in 0..count {
        if !doc.redo(view) {
            cx.editor.set_status("Already at newest change");
            break;
        }
    }
}

fn earlier(cx: &mut Context) {
    let count = cx.count();
    let (view, doc) = current!(cx.editor);
    for _ in 0..count {
        // rather than doing in batch we do this so get error halfway
        if !doc.earlier(view, UndoKind::Steps(1)) {
            cx.editor.set_status("Already at oldest change");
            break;
        }
    }
}

fn later(cx: &mut Context) {
    let count = cx.count();
    let (view, doc) = current!(cx.editor);
    for _ in 0..count {
        // rather than doing in batch we do this so get error halfway
        if !doc.later(view, UndoKind::Steps(1)) {
            cx.editor.set_status("Already at newest change");
            break;
        }
    }
}

fn commit_undo_checkpoint(cx: &mut Context) {
    let (view, doc) = current!(cx.editor);
    doc.append_changes_to_history(view);
}

// Yank / Paste

fn yank(cx: &mut Context) {
    yank_impl(cx.editor, cx.register.unwrap_or('"'));
    exit_select_mode(cx);
}

fn yank_to_clipboard(cx: &mut Context) {
    yank_impl(cx.editor, '+');
    exit_select_mode(cx);
}

fn yank_to_primary_clipboard(cx: &mut Context) {
    yank_impl(cx.editor, '*');
    exit_select_mode(cx);
}

fn yank_impl(editor: &mut Editor, register: char) {
    let (view, doc) = current!(editor);
    let text = doc.text().slice(..);

    let values: Vec<String> = doc
        .selection(view.id)
        .fragments(text)
        .map(Cow::into_owned)
        .collect();
    let selections = values.len();

    match editor.registers.write(register, values) {
        Ok(_) => editor.set_status(format!(
            "yanked {selections} selection{} to register {register}",
            if selections == 1 { "" } else { "s" }
        )),
        Err(err) => editor.set_error(err.to_string()),
    }
}

fn yank_joined_impl(editor: &mut Editor, separator: &str, register: char) {
    let (view, doc) = current!(editor);
    let text = doc.text().slice(..);

    let selection = doc.selection(view.id);
    let selections = selection.len();
    let joined = selection
        .fragments(text)
        .fold(String::new(), |mut acc, fragment| {
            if !acc.is_empty() {
                acc.push_str(separator);
            }
            acc.push_str(&fragment);
            acc
        });

    match editor.registers.write(register, vec![joined]) {
        Ok(_) => editor.set_status(format!(
            "joined and yanked {selections} selection{} to register {register}",
            if selections == 1 { "" } else { "s" }
        )),
        Err(err) => editor.set_error(err.to_string()),
    }
}

fn yank_joined(cx: &mut Context) {
    let separator = doc!(cx.editor).line_ending.as_str();
    yank_joined_impl(cx.editor, separator, cx.register.unwrap_or('"'));
    exit_select_mode(cx);
}

fn yank_joined_to_clipboard(cx: &mut Context) {
    let line_ending = doc!(cx.editor).line_ending;
    yank_joined_impl(cx.editor, line_ending.as_str(), '+');
    exit_select_mode(cx);
}

fn yank_joined_to_primary_clipboard(cx: &mut Context) {
    let line_ending = doc!(cx.editor).line_ending;
    yank_joined_impl(cx.editor, line_ending.as_str(), '*');
    exit_select_mode(cx);
}

fn yank_primary_selection_impl(editor: &mut Editor, register: char) {
    let (view, doc) = current!(editor);
    let text = doc.text().slice(..);

    let selection = doc.selection(view.id).primary().fragment(text).to_string();

    match editor.registers.write(register, vec![selection]) {
        Ok(_) => editor.set_status(format!("yanked primary selection to register {register}",)),
        Err(err) => editor.set_error(err.to_string()),
    }
}

fn yank_main_selection_to_clipboard(cx: &mut Context) {
    yank_primary_selection_impl(cx.editor, '+');
    exit_select_mode(cx);
}

fn yank_main_selection_to_primary_clipboard(cx: &mut Context) {
    yank_primary_selection_impl(cx.editor, '*');
    exit_select_mode(cx);
}

#[derive(Copy, Clone)]
enum Paste {
    Before,
    After,
    Cursor,
}

fn paste_impl(
    values: &[String],
    doc: &mut Document,
    view: &mut View,
    action: Paste,
    count: usize,
    mode: Mode,
) {
    if values.is_empty() {
        return;
    }

    let repeat = std::iter::repeat(
        // `values` is asserted to have at least one entry above.
        values
            .last()
            .map(|value| Tendril::from(value.repeat(count)))
            .unwrap(),
    );

    // if any of values ends with a line ending, it's linewise paste
    let linewise = values
        .iter()
        .any(|value| get_line_ending_of_str(value).is_some());

    // Only compiled once.
    static REGEX: Lazy<Regex> = Lazy::new(|| Regex::new(r"\r\n|\r|\n").unwrap());
    let mut values = values
        .iter()
        .map(|value| REGEX.replace_all(value, doc.line_ending.as_str()))
        .map(|value| Tendril::from(value.as_ref().repeat(count)))
        .chain(repeat);

    let text = doc.text();
    let selection = doc.selection(view.id);

    let mut offset = 0;
    let mut ranges = SmallVec::with_capacity(selection.len());

    let mut transaction = Transaction::change_by_selection(text, selection, |range| {
        let pos = match (action, linewise) {
            // paste linewise before
            (Paste::Before, true) => text.line_to_char(text.char_to_line(range.from())),
            // paste linewise after
            (Paste::After, true) => {
                let line = range.line_range(text.slice(..)).1;
                text.line_to_char((line + 1).min(text.len_lines()))
            }
            // paste insert
            (Paste::Before, false) => range.from(),
            // paste append
            (Paste::After, false) => range.to(),
            // paste at cursor
            (Paste::Cursor, _) => range.cursor(text.slice(..)),
        };

        let value = values.next();

        let value_len = value
            .as_ref()
            .map(|content| content.chars().count())
            .unwrap_or_default();
        let anchor = offset + pos;

        let new_range = Range::new(anchor, anchor + value_len).with_direction(range.direction());
        ranges.push(new_range);
        offset += value_len;

        (pos, pos, value)
    });

    if mode == Mode::Normal {
        transaction = transaction.with_selection(Selection::new(ranges, selection.primary_index()));
    }

    doc.apply(&transaction, view.id);
    doc.append_changes_to_history(view);
}

pub(crate) fn paste_bracketed_value(cx: &mut Context, contents: String) {
    let count = cx.count();
    let paste = match cx.editor.mode {
        Mode::Insert | Mode::Select => Paste::Cursor,
        Mode::Normal => Paste::Before,
    };
    let (view, doc) = current!(cx.editor);
    paste_impl(&[contents], doc, view, paste, count, cx.editor.mode);
    exit_select_mode(cx);
}

fn paste_clipboard_after(cx: &mut Context) {
    paste(cx.editor, '+', Paste::After, cx.count());
    exit_select_mode(cx);
}

fn paste_clipboard_before(cx: &mut Context) {
    paste(cx.editor, '+', Paste::Before, cx.count());
    exit_select_mode(cx);
}

fn paste_primary_clipboard_after(cx: &mut Context) {
    paste(cx.editor, '*', Paste::After, cx.count());
    exit_select_mode(cx);
}

fn paste_primary_clipboard_before(cx: &mut Context) {
    paste(cx.editor, '*', Paste::Before, cx.count());
    exit_select_mode(cx);
}

fn replace_with_yanked(cx: &mut Context) {
    replace_with_yanked_impl(cx.editor, cx.register.unwrap_or('"'), cx.count());
    exit_select_mode(cx);
}

fn replace_with_yanked_impl(editor: &mut Editor, register: char, count: usize) {
    let Some(values) = editor
        .registers
        .read(register, editor)
        .filter(|values| values.len() > 0)
    else {
        return;
    };
    let values: Vec<_> = values.map(|value| value.to_string()).collect();
    let scrolloff = editor.config().scrolloff;

    let (view, doc) = current!(editor);
    let repeat = std::iter::repeat(
        values
            .last()
            .map(|value| Tendril::from(&value.repeat(count)))
            .unwrap(),
    );
    let mut values = values
        .iter()
        .map(|value| Tendril::from(&value.repeat(count)))
        .chain(repeat);
    let selection = doc.selection(view.id);
    let transaction = Transaction::change_by_selection(doc.text(), selection, |range| {
        if !range.is_empty() {
            (range.from(), range.to(), Some(values.next().unwrap()))
        } else {
            (range.from(), range.to(), None)
        }
    });

    doc.apply(&transaction, view.id);
    doc.append_changes_to_history(view);
    view.ensure_cursor_in_view(doc, scrolloff);
}

fn replace_selections_with_clipboard(cx: &mut Context) {
    replace_with_yanked_impl(cx.editor, '+', cx.count());
    exit_select_mode(cx);
}

fn replace_selections_with_primary_clipboard(cx: &mut Context) {
    replace_with_yanked_impl(cx.editor, '*', cx.count());
    exit_select_mode(cx);
}

fn paste(editor: &mut Editor, register: char, pos: Paste, count: usize) {
    let Some(values) = editor.registers.read(register, editor) else {
        return;
    };
    let values: Vec<_> = values.map(|value| value.to_string()).collect();

    let (view, doc) = current!(editor);
    paste_impl(&values, doc, view, pos, count, editor.mode);
}

fn paste_after(cx: &mut Context) {
    paste(
        cx.editor,
        cx.register.unwrap_or('"'),
        Paste::After,
        cx.count(),
    );
    exit_select_mode(cx);
}

fn paste_before(cx: &mut Context) {
    paste(
        cx.editor,
        cx.register.unwrap_or('"'),
        Paste::Before,
        cx.count(),
    );
    exit_select_mode(cx);
}

fn get_lines(doc: &Document, view_id: ViewId) -> Vec<usize> {
    let mut lines = Vec::new();

    // Get all line numbers
    for range in doc.selection(view_id) {
        let (start, end) = range.line_range(doc.text().slice(..));

        for line in start..=end {
            lines.push(line)
        }
    }
    lines.sort_unstable(); // sorting by usize so _unstable is preferred
    lines.dedup();
    lines
}

fn indent(cx: &mut Context) {
    let count = cx.count();
    let (view, doc) = current!(cx.editor);
    let lines = get_lines(doc, view.id);

    // Indent by one level
    let indent = Tendril::from(doc.indent_style.as_str().repeat(count));

    let transaction = Transaction::change(
        doc.text(),
        lines.into_iter().filter_map(|line| {
            let is_blank = doc.text().line(line).chunks().all(|s| s.trim().is_empty());
            if is_blank {
                return None;
            }
            let pos = doc.text().line_to_char(line);
            Some((pos, pos, Some(indent.clone())))
        }),
    );
    doc.apply(&transaction, view.id);
    exit_select_mode(cx);
}

fn unindent(cx: &mut Context) {
    let count = cx.count();
    let (view, doc) = current!(cx.editor);
    let lines = get_lines(doc, view.id);
    let mut changes = Vec::with_capacity(lines.len());
    let tab_width = doc.tab_width();
    let indent_width = count * doc.indent_width();

    for line_idx in lines {
        let line = doc.text().line(line_idx);
        let mut width = 0;
        let mut pos = 0;

        for ch in line.chars() {
            match ch {
                ' ' => width += 1,
                '\t' => width = (width / tab_width + 1) * tab_width,
                _ => break,
            }

            pos += 1;

            if width >= indent_width {
                break;
            }
        }

        // now delete from start to first non-blank
        if pos > 0 {
            let start = doc.text().line_to_char(line_idx);
            changes.push((start, start + pos, None))
        }
    }

    let transaction = Transaction::change(doc.text(), changes.into_iter());

    doc.apply(&transaction, view.id);
    exit_select_mode(cx);
}

fn format_selections(cx: &mut Context) {
    use helix_lsp::{lsp, util::range_to_lsp_range};

    let (view, doc) = current!(cx.editor);
    let view_id = view.id;

    // via lsp if available
    // TODO: else via tree-sitter indentation calculations

    if doc.selection(view_id).len() != 1 {
        cx.editor
            .set_error("format_selections only supports a single selection for now");
        return;
    }

    // TODO extra LanguageServerFeature::FormatSelections?
    // maybe such that LanguageServerFeature::Format contains it as well
    let Some(language_server) = doc
        .language_servers_with_feature(LanguageServerFeature::Format)
        .find(|ls| {
            matches!(
                ls.capabilities().document_range_formatting_provider,
                Some(lsp::OneOf::Left(true) | lsp::OneOf::Right(_))
            )
        })
    else {
        cx.editor
            .set_error("No configured language server supports range formatting");
        return;
    };

    let offset_encoding = language_server.offset_encoding();
    let ranges: Vec<lsp::Range> = doc
        .selection(view_id)
        .iter()
        .map(|range| range_to_lsp_range(doc.text(), *range, offset_encoding))
        .collect();

    // TODO: handle fails
    // TODO: concurrent map over all ranges

    let range = ranges[0];

    let future = language_server
        .text_document_range_formatting(
            doc.identifier(),
            range,
            lsp::FormattingOptions::default(),
            None,
        )
        .unwrap();

    let edits = tokio::task::block_in_place(|| helix_lsp::block_on(future)).unwrap_or_default();

    let transaction =
        helix_lsp::util::generate_transaction_from_edits(doc.text(), edits, offset_encoding);

    doc.apply(&transaction, view_id);
}

fn join_selections_impl(cx: &mut Context, select_space: bool) {
    use movement::skip_while;
    let (view, doc) = current!(cx.editor);
    let text = doc.text();
    let slice = text.slice(..);

    let mut changes = Vec::new();

    for selection in doc.selection(view.id) {
        let (start, mut end) = selection.line_range(slice);
        if start == end {
            end = (end + 1).min(text.len_lines() - 1);
        }
        let lines = start..end;

        changes.reserve(lines.len());

        for line in lines {
            let start = line_end_char_index(&slice, line);
            let mut end = text.line_to_char(line + 1);
            end = skip_while(slice, end, |ch| matches!(ch, ' ' | '\t')).unwrap_or(end);

            let separator = if end == line_end_char_index(&slice, line + 1) {
                // the joining line contains only space-characters => don't include a whitespace when joining
                None
            } else {
                Some(Tendril::from(" "))
            };
            changes.push((start, end, separator));
        }
    }

    // nothing to do, bail out early to avoid crashes later
    if changes.is_empty() {
        return;
    }

    changes.sort_unstable_by_key(|(from, _to, _text)| *from);
    changes.dedup();

    // select inserted spaces
    let transaction = if select_space {
        let mut offset: usize = 0;
        let ranges: SmallVec<_> = changes
            .iter()
            .filter_map(|change| {
                if change.2.is_some() {
                    let range = Range::point(change.0 - offset);
                    offset += change.1 - change.0 - 1; // -1 adjusts for the replacement of the range by a space
                    Some(range)
                } else {
                    offset += change.1 - change.0;
                    None
                }
            })
            .collect();
        let t = Transaction::change(text, changes.into_iter());
        if ranges.is_empty() {
            t
        } else {
            let selection = Selection::new(ranges, 0);
            t.with_selection(selection)
        }
    } else {
        Transaction::change(text, changes.into_iter())
    };

    doc.apply(&transaction, view.id);
}

fn keep_or_remove_selections_impl(cx: &mut Context, remove: bool) {
    // keep or remove selections matching regex
    let reg = cx.register.unwrap_or('/');
    ui::regex_prompt(
        cx,
        if remove { "remove:" } else { "keep:" }.into(),
        Some(reg),
        ui::completers::none,
        move |cx, regex, event| {
            let (view, doc) = current!(cx.editor);
            if !matches!(event, PromptEvent::Update | PromptEvent::Validate) {
                return;
            }
            let text = doc.text().slice(..);

            if let Some(selection) =
                selection::keep_or_remove_matches(text, doc.selection(view.id), &regex, remove)
            {
                doc.set_selection(view.id, selection);
            }
        },
    )
}

fn join_selections(cx: &mut Context) {
    join_selections_impl(cx, false)
}

fn join_selections_space(cx: &mut Context) {
    join_selections_impl(cx, true)
}

fn keep_selections(cx: &mut Context) {
    keep_or_remove_selections_impl(cx, false)
}

fn remove_selections(cx: &mut Context) {
    keep_or_remove_selections_impl(cx, true)
}

fn keep_primary_selection(cx: &mut Context) {
    let (view, doc) = current!(cx.editor);
    // TODO: handle count

    let range = doc.selection(view.id).primary();
    doc.set_selection(view.id, Selection::single(range.anchor, range.head));
}

fn remove_primary_selection(cx: &mut Context) {
    let (view, doc) = current!(cx.editor);
    // TODO: handle count

    let selection = doc.selection(view.id);
    if selection.len() == 1 {
        cx.editor.set_error("no selections remaining");
        return;
    }
    let index = selection.primary_index();
    let selection = selection.clone().remove(index);

    doc.set_selection(view.id, selection);
}

pub fn completion(cx: &mut Context) {
    let (view, doc) = current!(cx.editor);
    let range = doc.selection(view.id).primary();
    let text = doc.text().slice(..);
    let cursor = range.cursor(text);

    cx.editor
        .handlers
        .trigger_completions(cursor, doc.id(), view.id);
}

// comments
type CommentTransactionFn = fn(
    line_token: Option<&str>,
    block_tokens: Option<&[BlockCommentToken]>,
    doc: &Rope,
    selection: &Selection,
) -> Transaction;

fn toggle_comments_impl(cx: &mut Context, comment_transaction: CommentTransactionFn) {
    let (view, doc) = current!(cx.editor);
    let line_token: Option<&str> = doc
        .language_config()
        .and_then(|lc| lc.comment_tokens.as_ref())
        .and_then(|tc| tc.first())
        .map(|tc| tc.as_str());
    let block_tokens: Option<&[BlockCommentToken]> = doc
        .language_config()
        .and_then(|lc| lc.block_comment_tokens.as_ref())
        .map(|tc| &tc[..]);

    let transaction =
        comment_transaction(line_token, block_tokens, doc.text(), doc.selection(view.id));

    doc.apply(&transaction, view.id);
    exit_select_mode(cx);
}

/// commenting behavior:
/// 1. only line comment tokens -> line comment
/// 2. each line block commented -> uncomment all lines
/// 3. whole selection block commented -> uncomment selection
/// 4. all lines not commented and block tokens -> comment uncommented lines
/// 5. no comment tokens and not block commented -> line comment
fn toggle_comments(cx: &mut Context) {
    toggle_comments_impl(cx, |line_token, block_tokens, doc, selection| {
        let text = doc.slice(..);

        // only have line comment tokens
        if line_token.is_some() && block_tokens.is_none() {
            return comment::toggle_line_comments(doc, selection, line_token);
        }

        let split_lines = comment::split_lines_of_selection(text, selection);

        let default_block_tokens = &[BlockCommentToken::default()];
        let block_comment_tokens = block_tokens.unwrap_or(default_block_tokens);

        let (line_commented, line_comment_changes) =
            comment::find_block_comments(block_comment_tokens, text, &split_lines);

        // block commented by line would also be block commented so check this first
        if line_commented {
            return comment::create_block_comment_transaction(
                doc,
                &split_lines,
                line_commented,
                line_comment_changes,
            )
            .0;
        }

        let (block_commented, comment_changes) =
            comment::find_block_comments(block_comment_tokens, text, selection);

        // check if selection has block comments
        if block_commented {
            return comment::create_block_comment_transaction(
                doc,
                selection,
                block_commented,
                comment_changes,
            )
            .0;
        }

        // not commented and only have block comment tokens
        if line_token.is_none() && block_tokens.is_some() {
            return comment::create_block_comment_transaction(
                doc,
                &split_lines,
                line_commented,
                line_comment_changes,
            )
            .0;
        }

        // not block commented at all and don't have any tokens
        comment::toggle_line_comments(doc, selection, line_token)
    })
}

fn toggle_line_comments(cx: &mut Context) {
    toggle_comments_impl(cx, |line_token, block_tokens, doc, selection| {
        if line_token.is_none() && block_tokens.is_some() {
            let default_block_tokens = &[BlockCommentToken::default()];
            let block_comment_tokens = block_tokens.unwrap_or(default_block_tokens);
            comment::toggle_block_comments(
                doc,
                &comment::split_lines_of_selection(doc.slice(..), selection),
                block_comment_tokens,
            )
        } else {
            comment::toggle_line_comments(doc, selection, line_token)
        }
    });
}

fn toggle_block_comments(cx: &mut Context) {
    toggle_comments_impl(cx, |line_token, block_tokens, doc, selection| {
        if line_token.is_some() && block_tokens.is_none() {
            comment::toggle_line_comments(doc, selection, line_token)
        } else {
            let default_block_tokens = &[BlockCommentToken::default()];
            let block_comment_tokens = block_tokens.unwrap_or(default_block_tokens);
            comment::toggle_block_comments(doc, selection, block_comment_tokens)
        }
    });
}

fn rotate_selections(cx: &mut Context, direction: Direction) {
    let count = cx.count();
    let (view, doc) = current!(cx.editor);
    let mut selection = doc.selection(view.id).clone();
    let index = selection.primary_index();
    let len = selection.len();
    selection.set_primary_index(match direction {
        Direction::Forward => (index + count) % len,
        Direction::Backward => (index + (len.saturating_sub(count) % len)) % len,
    });
    doc.set_selection(view.id, selection);
}
fn rotate_selections_forward(cx: &mut Context) {
    rotate_selections(cx, Direction::Forward)
}
fn rotate_selections_backward(cx: &mut Context) {
    rotate_selections(cx, Direction::Backward)
}

enum ReorderStrategy {
    RotateForward,
    RotateBackward,
    Reverse,
}

fn reorder_selection_contents(cx: &mut Context, strategy: ReorderStrategy) {
    let count = cx.count;
    let (view, doc) = current!(cx.editor);
    let text = doc.text().slice(..);

    let selection = doc.selection(view.id);
    let mut fragments: Vec<_> = selection
        .slices(text)
        .map(|fragment| fragment.chunks().collect())
        .collect();

    let group = count
        .map(|count| count.get())
        .unwrap_or(fragments.len()) // default to rotating everything as one group
        .min(fragments.len());

    for chunk in fragments.chunks_mut(group) {
        // TODO: also modify main index
        match strategy {
            ReorderStrategy::RotateForward => chunk.rotate_right(1),
            ReorderStrategy::RotateBackward => chunk.rotate_left(1),
            ReorderStrategy::Reverse => chunk.reverse(),
        };
    }

    let transaction = Transaction::change(
        doc.text(),
        selection
            .ranges()
            .iter()
            .zip(fragments)
            .map(|(range, fragment)| (range.from(), range.to(), Some(fragment))),
    );

    doc.apply(&transaction, view.id);
}

fn rotate_selection_contents_forward(cx: &mut Context) {
    reorder_selection_contents(cx, ReorderStrategy::RotateForward)
}
fn rotate_selection_contents_backward(cx: &mut Context) {
    reorder_selection_contents(cx, ReorderStrategy::RotateBackward)
}
fn reverse_selection_contents(cx: &mut Context) {
    reorder_selection_contents(cx, ReorderStrategy::Reverse)
}

// tree sitter node selection

fn expand_selection(cx: &mut Context) {
    let motion = |editor: &mut Editor| {
        let (view, doc) = current!(editor);

        if let Some(syntax) = doc.syntax() {
            let text = doc.text().slice(..);

            let current_selection = doc.selection(view.id);
            let selection = object::expand_selection(syntax, text, current_selection.clone());

            // check if selection is different from the last one
            if *current_selection != selection {
                // save current selection so it can be restored using shrink_selection
                view.object_selections.push(current_selection.clone());

                doc.set_selection(view.id, selection);
            }
        }
    };
    cx.editor.apply_motion(motion);
}

fn shrink_selection(cx: &mut Context) {
    let motion = |editor: &mut Editor| {
        let (view, doc) = current!(editor);
        let current_selection = doc.selection(view.id);
        // try to restore previous selection
        if let Some(prev_selection) = view.object_selections.pop() {
            if current_selection.contains(&prev_selection) {
                doc.set_selection(view.id, prev_selection);
                return;
            } else {
                // clear existing selection as they can't be shrunk to anyway
                view.object_selections.clear();
            }
        }
        // if not previous selection, shrink to first child
        if let Some(syntax) = doc.syntax() {
            let text = doc.text().slice(..);
            let selection = object::shrink_selection(syntax, text, current_selection.clone());
            doc.set_selection(view.id, selection);
        }
    };
    cx.editor.apply_motion(motion);
}

fn select_sibling_impl<F>(cx: &mut Context, sibling_fn: F)
where
    F: Fn(&helix_core::Syntax, RopeSlice, Selection) -> Selection + 'static,
{
    let motion = move |editor: &mut Editor| {
        let (view, doc) = current!(editor);

        if let Some(syntax) = doc.syntax() {
            let text = doc.text().slice(..);
            let current_selection = doc.selection(view.id);
            let selection = sibling_fn(syntax, text, current_selection.clone());
            doc.set_selection(view.id, selection);
        }
    };
    cx.editor.apply_motion(motion);
}

fn select_next_sibling(cx: &mut Context) {
    select_sibling_impl(cx, object::select_next_sibling)
}

fn select_prev_sibling(cx: &mut Context) {
    select_sibling_impl(cx, object::select_prev_sibling)
}

fn move_node_bound_impl(cx: &mut Context, dir: Direction, movement: Movement) {
    let motion = move |editor: &mut Editor| {
        let (view, doc) = current!(editor);

        if let Some(syntax) = doc.syntax() {
            let text = doc.text().slice(..);
            let current_selection = doc.selection(view.id);

            let selection = movement::move_parent_node_end(
                syntax,
                text,
                current_selection.clone(),
                dir,
                movement,
            );

            doc.set_selection(view.id, selection);
        }
    };

    cx.editor.apply_motion(motion);
}

pub fn move_parent_node_end(cx: &mut Context) {
    move_node_bound_impl(cx, Direction::Forward, Movement::Move)
}

pub fn move_parent_node_start(cx: &mut Context) {
    move_node_bound_impl(cx, Direction::Backward, Movement::Move)
}

pub fn extend_parent_node_end(cx: &mut Context) {
    move_node_bound_impl(cx, Direction::Forward, Movement::Extend)
}

pub fn extend_parent_node_start(cx: &mut Context) {
    move_node_bound_impl(cx, Direction::Backward, Movement::Extend)
}

fn match_brackets(cx: &mut Context) {
    let (view, doc) = current!(cx.editor);
    let is_select = cx.editor.mode == Mode::Select;
    let text = doc.text();
    let text_slice = text.slice(..);

    let selection = doc.selection(view.id).clone().transform(|range| {
        let pos = range.cursor(text_slice);
        if let Some(matched_pos) = doc.syntax().map_or_else(
            || match_brackets::find_matching_bracket_plaintext(text.slice(..), pos),
            |syntax| match_brackets::find_matching_bracket_fuzzy(syntax, text.slice(..), pos),
        ) {
            range.put_cursor(text_slice, matched_pos, is_select)
        } else {
            range
        }
    });

    doc.set_selection(view.id, selection);
}

//

fn jump_forward(cx: &mut Context) {
    let count = cx.count();
    let config = cx.editor.config();
    let view = view_mut!(cx.editor);
    let doc_id = view.doc;

    if let Some((id, selection)) = view.jumps.forward(count) {
        view.doc = *id;
        let selection = selection.clone();
        let (view, doc) = current!(cx.editor); // refetch doc

        if doc.id() != doc_id {
            view.add_to_history(doc_id);
        }

        doc.set_selection(view.id, selection);
        view.ensure_cursor_in_view_center(doc, config.scrolloff);
    };
}

fn jump_backward(cx: &mut Context) {
    let count = cx.count();
    let config = cx.editor.config();
    let (view, doc) = current!(cx.editor);
    let doc_id = doc.id();

    if let Some((id, selection)) = view.jumps.backward(view.id, doc, count) {
        view.doc = *id;
        let selection = selection.clone();
        let (view, doc) = current!(cx.editor); // refetch doc

        if doc.id() != doc_id {
            view.add_to_history(doc_id);
        }

        doc.set_selection(view.id, selection);
        view.ensure_cursor_in_view_center(doc, config.scrolloff);
    };
}

fn save_selection(cx: &mut Context) {
    let (view, doc) = current!(cx.editor);
    push_jump(view, doc);
    cx.editor.set_status("Selection saved to jumplist");
}

fn rotate_view(cx: &mut Context) {
    cx.editor.focus_next()
}

fn rotate_view_reverse(cx: &mut Context) {
    cx.editor.focus_prev()
}

fn jump_view_right(cx: &mut Context) {
    cx.editor.focus_direction(tree::Direction::Right)
}

fn jump_view_left(cx: &mut Context) {
    cx.editor.focus_direction(tree::Direction::Left)
}

fn jump_view_up(cx: &mut Context) {
    cx.editor.focus_direction(tree::Direction::Up)
}

fn jump_view_down(cx: &mut Context) {
    cx.editor.focus_direction(tree::Direction::Down)
}

fn swap_view_right(cx: &mut Context) {
    cx.editor.swap_split_in_direction(tree::Direction::Right)
}

fn swap_view_left(cx: &mut Context) {
    cx.editor.swap_split_in_direction(tree::Direction::Left)
}

fn swap_view_up(cx: &mut Context) {
    cx.editor.swap_split_in_direction(tree::Direction::Up)
}

fn swap_view_down(cx: &mut Context) {
    cx.editor.swap_split_in_direction(tree::Direction::Down)
}

fn transpose_view(cx: &mut Context) {
    cx.editor.transpose_view()
}

/// Open a new split in the given direction specified by the action.
///
/// Maintain the current view (both the cursor's position and view in document).
fn split(editor: &mut Editor, action: Action) {
    let (view, doc) = current!(editor);
    let id = doc.id();
    let selection = doc.selection(view.id).clone();
    let offset = view.offset;

    editor.switch(id, action);

    // match the selection in the previous view
    let (view, doc) = current!(editor);
    doc.set_selection(view.id, selection);
    // match the view scroll offset (switch doesn't handle this fully
    // since the selection is only matched after the split)
    view.offset = offset;
}

fn hsplit(cx: &mut Context) {
    split(cx.editor, Action::HorizontalSplit);
}

fn hsplit_new(cx: &mut Context) {
    cx.editor.new_file(Action::HorizontalSplit);
}

fn vsplit(cx: &mut Context) {
    split(cx.editor, Action::VerticalSplit);
}

fn vsplit_new(cx: &mut Context) {
    cx.editor.new_file(Action::VerticalSplit);
}

fn wclose(cx: &mut Context) {
    if cx.editor.tree.views().count() == 1 {
        if let Err(err) = typed::buffers_remaining_impl(cx.editor) {
            cx.editor.set_error(err.to_string());
            return;
        }
    }
    let view_id = view!(cx.editor).id;
    // close current split
    cx.editor.close(view_id);
}

fn wonly(cx: &mut Context) {
    let views = cx
        .editor
        .tree
        .views()
        .map(|(v, focus)| (v.id, focus))
        .collect::<Vec<_>>();
    for (view_id, focus) in views {
        if !focus {
            cx.editor.close(view_id);
        }
    }
}

fn select_register(cx: &mut Context) {
    cx.editor.autoinfo = Some(Info::from_registers(&cx.editor.registers));
    cx.on_next_key(move |cx, event| {
        if let Some(ch) = event.char() {
            cx.editor.autoinfo = None;
            cx.editor.selected_register = Some(ch);
        }
    })
}

fn insert_register(cx: &mut Context) {
    cx.editor.autoinfo = Some(Info::from_registers(&cx.editor.registers));
    cx.on_next_key(move |cx, event| {
        if let Some(ch) = event.char() {
            cx.editor.autoinfo = None;
            cx.register = Some(ch);
            paste(
                cx.editor,
                cx.register.unwrap_or('"'),
                Paste::Cursor,
                cx.count(),
            );
        }
    })
}

fn align_view_top(cx: &mut Context) {
    let (view, doc) = current!(cx.editor);
    align_view(doc, view, Align::Top);
}

fn align_view_center(cx: &mut Context) {
    let (view, doc) = current!(cx.editor);
    align_view(doc, view, Align::Center);
}

fn align_view_bottom(cx: &mut Context) {
    let (view, doc) = current!(cx.editor);
    align_view(doc, view, Align::Bottom);
}

fn align_view_middle(cx: &mut Context) {
    let (view, doc) = current!(cx.editor);
    let inner_width = view.inner_width(doc);
    let text_fmt = doc.text_format(inner_width, None);
    // there is no horizontal position when softwrap is enabled
    if text_fmt.soft_wrap {
        return;
    }
    let doc_text = doc.text().slice(..);
    let annotations = view.text_annotations(doc, None);
    let pos = doc.selection(view.id).primary().cursor(doc_text);
    let pos =
        visual_offset_from_block(doc_text, view.offset.anchor, pos, &text_fmt, &annotations).0;

    view.offset.horizontal_offset = pos
        .col
        .saturating_sub((view.inner_area(doc).width as usize) / 2);
}

fn scroll_up(cx: &mut Context) {
    scroll(cx, cx.count(), Direction::Backward, false);
}

fn scroll_down(cx: &mut Context) {
    scroll(cx, cx.count(), Direction::Forward, false);
}

fn goto_ts_object_impl(cx: &mut Context, object: &'static str, direction: Direction) {
    let count = cx.count();
    let motion = move |editor: &mut Editor| {
        let (view, doc) = current!(editor);
        if let Some((lang_config, syntax)) = doc.language_config().zip(doc.syntax()) {
            let text = doc.text().slice(..);
            let root = syntax.tree().root_node();

            let selection = doc.selection(view.id).clone().transform(|range| {
                let new_range = movement::goto_treesitter_object(
                    text,
                    range,
                    object,
                    direction,
                    root,
                    lang_config,
                    count,
                );

                if editor.mode == Mode::Select {
                    let head = if new_range.head < range.anchor {
                        new_range.anchor
                    } else {
                        new_range.head
                    };

                    Range::new(range.anchor, head)
                } else {
                    new_range.with_direction(direction)
                }
            });

            doc.set_selection(view.id, selection);
        } else {
            editor.set_status("Syntax-tree is not available in current buffer");
        }
    };
    cx.editor.apply_motion(motion);
}

fn goto_next_function(cx: &mut Context) {
    goto_ts_object_impl(cx, "function", Direction::Forward)
}

fn goto_prev_function(cx: &mut Context) {
    goto_ts_object_impl(cx, "function", Direction::Backward)
}

fn goto_next_class(cx: &mut Context) {
    goto_ts_object_impl(cx, "class", Direction::Forward)
}

fn goto_prev_class(cx: &mut Context) {
    goto_ts_object_impl(cx, "class", Direction::Backward)
}

fn goto_next_parameter(cx: &mut Context) {
    goto_ts_object_impl(cx, "parameter", Direction::Forward)
}

fn goto_prev_parameter(cx: &mut Context) {
    goto_ts_object_impl(cx, "parameter", Direction::Backward)
}

fn goto_next_comment(cx: &mut Context) {
    goto_ts_object_impl(cx, "comment", Direction::Forward)
}

fn goto_prev_comment(cx: &mut Context) {
    goto_ts_object_impl(cx, "comment", Direction::Backward)
}

fn goto_next_test(cx: &mut Context) {
    goto_ts_object_impl(cx, "test", Direction::Forward)
}

fn goto_prev_test(cx: &mut Context) {
    goto_ts_object_impl(cx, "test", Direction::Backward)
}

fn goto_next_entry(cx: &mut Context) {
    goto_ts_object_impl(cx, "entry", Direction::Forward)
}

fn goto_prev_entry(cx: &mut Context) {
    goto_ts_object_impl(cx, "entry", Direction::Backward)
}

fn select_textobject_around(cx: &mut Context) {
    select_textobject(cx, textobject::TextObject::Around);
}

fn select_textobject_inner(cx: &mut Context) {
    select_textobject(cx, textobject::TextObject::Inside);
}

fn select_textobject(cx: &mut Context, objtype: textobject::TextObject) {
    let count = cx.count();

    cx.on_next_key(move |cx, event| {
        cx.editor.autoinfo = None;
        if let Some(ch) = event.char() {
            let textobject = move |editor: &mut Editor| {
                let (view, doc) = current!(editor);
                let text = doc.text().slice(..);

                let textobject_treesitter = |obj_name: &str, range: Range| -> Range {
                    let (lang_config, syntax) = match doc.language_config().zip(doc.syntax()) {
                        Some(t) => t,
                        None => return range,
                    };
                    textobject::textobject_treesitter(
                        text,
                        range,
                        objtype,
                        obj_name,
                        syntax.tree().root_node(),
                        lang_config,
                        count,
                    )
                };

                if ch == 'g' && doc.diff_handle().is_none() {
                    editor.set_status("Diff is not available in current buffer");
                    return;
                }

                let textobject_change = |range: Range| -> Range {
                    let diff_handle = doc.diff_handle().unwrap();
                    let diff = diff_handle.load();
                    let line = range.cursor_line(text);
                    let hunk_idx = if let Some(hunk_idx) = diff.hunk_at(line as u32, false) {
                        hunk_idx
                    } else {
                        return range;
                    };
                    let hunk = diff.nth_hunk(hunk_idx).after;

                    let start = text.line_to_char(hunk.start as usize);
                    let end = text.line_to_char(hunk.end as usize);
                    Range::new(start, end).with_direction(range.direction())
                };

                let selection = doc.selection(view.id).clone().transform(|range| {
                    match ch {
                        'w' => textobject::textobject_word(text, range, objtype, count, false),
                        'W' => textobject::textobject_word(text, range, objtype, count, true),
                        't' => textobject_treesitter("class", range),
                        'f' => textobject_treesitter("function", range),
                        'a' => textobject_treesitter("parameter", range),
                        'c' => textobject_treesitter("comment", range),
                        'T' => textobject_treesitter("test", range),
                        'e' => textobject_treesitter("entry", range),
                        'p' => textobject::textobject_paragraph(text, range, objtype, count),
                        'm' => textobject::textobject_pair_surround_closest(
                            text, range, objtype, count,
                        ),
                        'g' => textobject_change(range),
                        // TODO: cancel new ranges if inconsistent surround matches across lines
                        ch if !ch.is_ascii_alphanumeric() => {
                            textobject::textobject_pair_surround(text, range, objtype, ch, count)
                        }
                        _ => range,
                    }
                });
                doc.set_selection(view.id, selection);
            };
            cx.editor.apply_motion(textobject);
        }
    });

    let title = match objtype {
        textobject::TextObject::Inside => "Match inside",
        textobject::TextObject::Around => "Match around",
        _ => return,
    };
    let help_text = [
        ("w", "Word"),
        ("W", "WORD"),
        ("p", "Paragraph"),
        ("t", "Type definition (tree-sitter)"),
        ("f", "Function (tree-sitter)"),
        ("a", "Argument/parameter (tree-sitter)"),
        ("c", "Comment (tree-sitter)"),
        ("T", "Test (tree-sitter)"),
        ("e", "Data structure entry (tree-sitter)"),
        ("m", "Closest surrounding pair"),
        (" ", "... or any character acting as a pair"),
    ];

    cx.editor.autoinfo = Some(Info::new(title, &help_text));
}

fn surround_add(cx: &mut Context) {
    cx.on_next_key(move |cx, event| {
        let (view, doc) = current!(cx.editor);
        // surround_len is the number of new characters being added.
        let (open, close, surround_len) = match event.char() {
            Some(ch) => {
                let (o, c) = surround::get_pair(ch);
                let mut open = Tendril::new();
                open.push(o);
                let mut close = Tendril::new();
                close.push(c);
                (open, close, 2)
            }
            None if event.code == KeyCode::Enter => (
                doc.line_ending.as_str().into(),
                doc.line_ending.as_str().into(),
                2 * doc.line_ending.len_chars(),
            ),
            None => return,
        };

        let selection = doc.selection(view.id);
        let mut changes = Vec::with_capacity(selection.len() * 2);
        let mut ranges = SmallVec::with_capacity(selection.len());
        let mut offs = 0;

        for range in selection.iter() {
            changes.push((range.from(), range.from(), Some(open.clone())));
            changes.push((range.to(), range.to(), Some(close.clone())));

            ranges.push(
                Range::new(offs + range.from(), offs + range.to() + surround_len)
                    .with_direction(range.direction()),
            );

            offs += surround_len;
        }

        let transaction = Transaction::change(doc.text(), changes.into_iter())
            .with_selection(Selection::new(ranges, selection.primary_index()));
        doc.apply(&transaction, view.id);
        exit_select_mode(cx);
    })
}

fn surround_replace(cx: &mut Context) {
    let count = cx.count();
    cx.on_next_key(move |cx, event| {
        let surround_ch = match event.char() {
            Some('m') => None, // m selects the closest surround pair
            Some(ch) => Some(ch),
            None => return,
        };
        let (view, doc) = current!(cx.editor);
        let text = doc.text().slice(..);
        let selection = doc.selection(view.id);

        let change_pos = match surround::get_surround_pos(text, selection, surround_ch, count) {
            Ok(c) => c,
            Err(err) => {
                cx.editor.set_error(err.to_string());
                return;
            }
        };

        let selection = selection.clone();
        let ranges: SmallVec<[Range; 1]> = change_pos.iter().map(|&p| Range::point(p)).collect();
        doc.set_selection(
            view.id,
            Selection::new(ranges, selection.primary_index() * 2),
        );

        cx.on_next_key(move |cx, event| {
            let (view, doc) = current!(cx.editor);
            let to = match event.char() {
                Some(to) => to,
                None => return doc.set_selection(view.id, selection),
            };
            let (open, close) = surround::get_pair(to);

            // the changeset has to be sorted to allow nested surrounds
            let mut sorted_pos: Vec<(usize, char)> = Vec::new();
            for p in change_pos.chunks(2) {
                sorted_pos.push((p[0], open));
                sorted_pos.push((p[1], close));
            }
            sorted_pos.sort_unstable();

            let transaction = Transaction::change(
                doc.text(),
                sorted_pos.iter().map(|&pos| {
                    let mut t = Tendril::new();
                    t.push(pos.1);
                    (pos.0, pos.0 + 1, Some(t))
                }),
            );
            doc.set_selection(view.id, selection);
            doc.apply(&transaction, view.id);
            exit_select_mode(cx);
        });
    })
}

fn surround_delete(cx: &mut Context) {
    let count = cx.count();
    cx.on_next_key(move |cx, event| {
        let surround_ch = match event.char() {
            Some('m') => None, // m selects the closest surround pair
            Some(ch) => Some(ch),
            None => return,
        };
        let (view, doc) = current!(cx.editor);
        let text = doc.text().slice(..);
        let selection = doc.selection(view.id);

        let mut change_pos = match surround::get_surround_pos(text, selection, surround_ch, count) {
            Ok(c) => c,
            Err(err) => {
                cx.editor.set_error(err.to_string());
                return;
            }
        };
        change_pos.sort_unstable(); // the changeset has to be sorted to allow nested surrounds
        let transaction =
            Transaction::change(doc.text(), change_pos.into_iter().map(|p| (p, p + 1, None)));
        doc.apply(&transaction, view.id);
        exit_select_mode(cx);
    })
}

#[derive(Eq, PartialEq)]
enum ShellBehavior {
    Replace,
    Ignore,
    Insert,
    Append,
}

fn shell_pipe(cx: &mut Context) {
    shell_prompt(cx, "pipe:".into(), ShellBehavior::Replace);
}

fn shell_pipe_to(cx: &mut Context) {
    shell_prompt(cx, "pipe-to:".into(), ShellBehavior::Ignore);
}

fn shell_insert_output(cx: &mut Context) {
    shell_prompt(cx, "insert-output:".into(), ShellBehavior::Insert);
}

fn shell_append_output(cx: &mut Context) {
    shell_prompt(cx, "append-output:".into(), ShellBehavior::Append);
}

fn shell_keep_pipe(cx: &mut Context) {
    ui::prompt(
        cx,
        "keep-pipe:".into(),
        Some('|'),
        ui::completers::none,
        move |cx, input: &str, event: PromptEvent| {
            let shell = &cx.editor.config().shell;
            if event != PromptEvent::Validate {
                return;
            }
            if input.is_empty() {
                return;
            }
            let (view, doc) = current!(cx.editor);
            let selection = doc.selection(view.id);

            let mut ranges = SmallVec::with_capacity(selection.len());
            let old_index = selection.primary_index();
            let mut index: Option<usize> = None;
            let text = doc.text().slice(..);

            for (i, range) in selection.ranges().iter().enumerate() {
                let fragment = range.slice(text);
                if let Err(err) = shell_impl(shell, input, Some(fragment.into())) {
                    log::debug!("Shell command failed: {}", err);
                } else {
                    ranges.push(*range);
                    if i >= old_index && index.is_none() {
                        index = Some(ranges.len() - 1);
                    }
                }
            }

            if ranges.is_empty() {
                cx.editor.set_error("No selections remaining");
                return;
            }

            let index = index.unwrap_or_else(|| ranges.len() - 1);
            doc.set_selection(view.id, Selection::new(ranges, index));
        },
    );
}

fn shell_impl(shell: &[String], cmd: &str, input: Option<Rope>) -> anyhow::Result<Tendril> {
    tokio::task::block_in_place(|| helix_lsp::block_on(shell_impl_async(shell, cmd, input)))
}

async fn shell_impl_async(
    shell: &[String],
    cmd: &str,
    input: Option<Rope>,
) -> anyhow::Result<Tendril> {
    use std::process::Stdio;
    use tokio::process::Command;
    ensure!(!shell.is_empty(), "No shell set");

    let mut process = Command::new(&shell[0]);
    process
        .args(&shell[1..])
        .arg(cmd)
        .stdout(Stdio::piped())
        .stderr(Stdio::piped());

    if input.is_some() || cfg!(windows) {
        process.stdin(Stdio::piped());
    } else {
        process.stdin(Stdio::null());
    }

    let mut process = match process.spawn() {
        Ok(process) => process,
        Err(e) => {
            log::error!("Failed to start shell: {}", e);
            return Err(e.into());
        }
    };
    let output = if let Some(mut stdin) = process.stdin.take() {
        let input_task = tokio::spawn(async move {
            if let Some(input) = input {
                helix_view::document::to_writer(&mut stdin, (encoding::UTF_8, false), &input)
                    .await?;
            }
            anyhow::Ok(())
        });
        let (output, _) = tokio::join! {
            process.wait_with_output(),
            input_task,
        };
        output?
    } else {
        // Process has no stdin, so we just take the output
        process.wait_with_output().await?
    };

    if !output.status.success() {
        if !output.stderr.is_empty() {
            let err = String::from_utf8_lossy(&output.stderr).to_string();
            log::error!("Shell error: {}", err);
            bail!("Shell error: {}", err);
        }
        match output.status.code() {
            Some(exit_code) => bail!("Shell command failed: status {}", exit_code),
            None => bail!("Shell command failed"),
        }
    } else if !output.stderr.is_empty() {
        log::debug!(
            "Command printed to stderr: {}",
            String::from_utf8_lossy(&output.stderr).to_string()
        );
    }

    let str = std::str::from_utf8(&output.stdout)
        .map_err(|_| anyhow!("Process did not output valid UTF-8"))?;
    let tendril = Tendril::from(str);
    Ok(tendril)
}

fn shell(cx: &mut compositor::Context, cmd: &str, behavior: &ShellBehavior) {
    let pipe = match behavior {
        ShellBehavior::Replace | ShellBehavior::Ignore => true,
        ShellBehavior::Insert | ShellBehavior::Append => false,
    };

    let config = cx.editor.config();
    let shell = &config.shell;
    let (view, doc) = current!(cx.editor);
    let selection = doc.selection(view.id);

    let mut changes = Vec::with_capacity(selection.len());
    let mut ranges = SmallVec::with_capacity(selection.len());
    let text = doc.text().slice(..);

    let mut shell_output: Option<Tendril> = None;
    let mut offset = 0isize;
    for range in selection.ranges() {
        let output = if let Some(output) = shell_output.as_ref() {
            output.clone()
        } else {
            let fragment = range.slice(text);
            match shell_impl(shell, cmd, pipe.then(|| fragment.into())) {
                Ok(result) => {
                    if !pipe {
                        shell_output = Some(result.clone());
                    }
                    result
                }
                Err(err) => {
                    cx.editor.set_error(err.to_string());
                    return;
                }
            }
        };

        let output_len = output.chars().count();

        let (from, to, deleted_len) = match behavior {
            ShellBehavior::Replace => (range.from(), range.to(), range.len()),
            ShellBehavior::Insert => (range.from(), range.from(), 0),
            ShellBehavior::Append => (range.to(), range.to(), 0),
            _ => (range.from(), range.from(), 0),
        };

        // These `usize`s cannot underflow because selection ranges cannot overlap.
        let anchor = to
            .checked_add_signed(offset)
            .expect("Selection ranges cannot overlap")
            .checked_sub(deleted_len)
            .expect("Selection ranges cannot overlap");
        let new_range = Range::new(anchor, anchor + output_len).with_direction(range.direction());
        ranges.push(new_range);
        offset = offset
            .checked_add_unsigned(output_len)
            .expect("Selection ranges cannot overlap")
            .checked_sub_unsigned(deleted_len)
            .expect("Selection ranges cannot overlap");

        changes.push((from, to, Some(output)));
    }

    if behavior != &ShellBehavior::Ignore {
        let transaction = Transaction::change(doc.text(), changes.into_iter())
            .with_selection(Selection::new(ranges, selection.primary_index()));
        doc.apply(&transaction, view.id);
        doc.append_changes_to_history(view);
    }

    // after replace cursor may be out of bounds, do this to
    // make sure cursor is in view and update scroll as well
    view.ensure_cursor_in_view(doc, config.scrolloff);
}

fn shell_prompt(cx: &mut Context, prompt: Cow<'static, str>, behavior: ShellBehavior) {
    ui::prompt(
        cx,
        prompt,
        Some('|'),
        ui::completers::filename,
        move |cx, input: &str, event: PromptEvent| {
            if event != PromptEvent::Validate {
                return;
            }
            if input.is_empty() {
                return;
            }

            shell(cx, input, &behavior);
        },
    );
}

fn suspend(_cx: &mut Context) {
    #[cfg(not(windows))]
    signal_hook::low_level::raise(signal_hook::consts::signal::SIGTSTP).unwrap();
}

fn add_newline_above(cx: &mut Context) {
    add_newline_impl(cx, Open::Above);
}

fn add_newline_below(cx: &mut Context) {
    add_newline_impl(cx, Open::Below)
}

fn add_newline_impl(cx: &mut Context, open: Open) {
    let count = cx.count();
    let (view, doc) = current!(cx.editor);
    let selection = doc.selection(view.id);
    let text = doc.text();
    let slice = text.slice(..);

    let changes = selection.into_iter().map(|range| {
        let (start, end) = range.line_range(slice);
        let line = match open {
            Open::Above => start,
            Open::Below => end + 1,
        };
        let pos = text.line_to_char(line);
        (
            pos,
            pos,
            Some(doc.line_ending.as_str().repeat(count).into()),
        )
    });

    let transaction = Transaction::change(text, changes);
    doc.apply(&transaction, view.id);
}

enum IncrementDirection {
    Increase,
    Decrease,
}

/// Increment objects within selections by count.
fn increment(cx: &mut Context) {
    increment_impl(cx, IncrementDirection::Increase);
}

/// Decrement objects within selections by count.
fn decrement(cx: &mut Context) {
    increment_impl(cx, IncrementDirection::Decrease);
}

/// Increment objects within selections by `amount`.
/// A negative `amount` will decrement objects within selections.
fn increment_impl(cx: &mut Context, increment_direction: IncrementDirection) {
    let sign = match increment_direction {
        IncrementDirection::Increase => 1,
        IncrementDirection::Decrease => -1,
    };
    let mut amount = sign * cx.count() as i64;
    // If the register is `#` then increase or decrease the `amount` by 1 per element
    let increase_by = if cx.register == Some('#') { sign } else { 0 };

    let (view, doc) = current!(cx.editor);
    let selection = doc.selection(view.id);
    let text = doc.text().slice(..);

    let mut new_selection_ranges = SmallVec::new();
    let mut cumulative_length_diff: i128 = 0;
    let mut changes = vec![];

    for range in selection {
        let selected_text: Cow<str> = range.fragment(text);
        let new_from = ((range.from() as i128) + cumulative_length_diff) as usize;
        let incremented = [increment::integer, increment::date_time]
            .iter()
            .find_map(|incrementor| incrementor(selected_text.as_ref(), amount));

        amount += increase_by;

        match incremented {
            None => {
                let new_range = Range::new(
                    new_from,
                    (range.to() as i128 + cumulative_length_diff) as usize,
                );
                new_selection_ranges.push(new_range);
            }
            Some(new_text) => {
                let new_range = Range::new(new_from, new_from + new_text.len());
                cumulative_length_diff += new_text.len() as i128 - selected_text.len() as i128;
                new_selection_ranges.push(new_range);
                changes.push((range.from(), range.to(), Some(new_text.into())));
            }
        }
    }

    if !changes.is_empty() {
        let new_selection = Selection::new(new_selection_ranges, selection.primary_index());
        let transaction = Transaction::change(doc.text(), changes.into_iter());
        let transaction = transaction.with_selection(new_selection);
        doc.apply(&transaction, view.id);
        exit_select_mode(cx);
    }
}

fn record_macro(cx: &mut Context) {
    if let Some((reg, mut keys)) = cx.editor.macro_recording.take() {
        // Remove the keypress which ends the recording
        keys.pop();
        let s = keys
            .into_iter()
            .map(|key| {
                let s = key.to_string();
                if s.chars().count() == 1 {
                    s
                } else {
                    format!("<{}>", s)
                }
            })
            .collect::<String>();
        match cx.editor.registers.write(reg, vec![s]) {
            Ok(_) => cx
                .editor
                .set_status(format!("Recorded to register [{}]", reg)),
            Err(err) => cx.editor.set_error(err.to_string()),
        }
    } else {
        let reg = cx.register.take().unwrap_or('@');
        cx.editor.macro_recording = Some((reg, Vec::new()));
        cx.editor
            .set_status(format!("Recording to register [{}]", reg));
    }
}

fn replay_macro(cx: &mut Context) {
    let reg = cx.register.unwrap_or('@');

    if cx.editor.macro_replaying.contains(&reg) {
        cx.editor.set_error(format!(
            "Cannot replay from register [{}] because already replaying from same register",
            reg
        ));
        return;
    }

    let keys: Vec<KeyEvent> = if let Some(keys) = cx
        .editor
        .registers
        .read(reg, cx.editor)
        .filter(|values| values.len() == 1)
        .map(|mut values| values.next().unwrap())
    {
        match helix_view::input::parse_macro(&keys) {
            Ok(keys) => keys,
            Err(err) => {
                cx.editor.set_error(format!("Invalid macro: {}", err));
                return;
            }
        }
    } else {
        cx.editor.set_error(format!("Register [{}] empty", reg));
        return;
    };

    // Once the macro has been fully validated, it's marked as being under replay
    // to ensure we don't fall into infinite recursion.
    cx.editor.macro_replaying.push(reg);

    let count = cx.count();
    cx.callback.push(Box::new(move |compositor, cx| {
        for _ in 0..count {
            for &key in keys.iter() {
                compositor.handle_event(&compositor::Event::Key(key), cx);
            }
        }
        // The macro under replay is cleared at the end of the callback, not in the
        // macro replay context, or it will not correctly protect the user from
        // replaying recursively.
        cx.editor.macro_replaying.pop();
    }));
}

fn goto_word(cx: &mut Context) {
    jump_to_word(cx, Movement::Move)
}

fn extend_to_word(cx: &mut Context) {
    jump_to_word(cx, Movement::Extend)
}

fn jump_to_label(cx: &mut Context, labels: Vec<Range>, behaviour: Movement) {
    let doc = doc!(cx.editor);
    let alphabet = &cx.editor.config().jump_label_alphabet;
    if labels.is_empty() {
        return;
    }
    let alphabet_char = |i| {
        let mut res = Tendril::new();
        res.push(alphabet[i]);
        res
    };

    // Add label for each jump candidate to the View as virtual text.
    let text = doc.text().slice(..);
    let mut overlays: Vec<_> = labels
        .iter()
        .enumerate()
        .flat_map(|(i, range)| {
            [
                Overlay::new(range.from(), alphabet_char(i / alphabet.len())),
                Overlay::new(
                    graphemes::next_grapheme_boundary(text, range.from()),
                    alphabet_char(i % alphabet.len()),
                ),
            ]
        })
        .collect();
    overlays.sort_unstable_by_key(|overlay| overlay.char_idx);
    let (view, doc) = current!(cx.editor);
    doc.set_jump_labels(view.id, overlays);

    // Accept two characters matching a visible label. Jump to the candidate
    // for that label if it exists.
    let primary_selection = doc.selection(view.id).primary();
    let view = view.id;
    let doc = doc.id();
    cx.on_next_key(move |cx, event| {
        let alphabet = &cx.editor.config().jump_label_alphabet;
        let Some(i ) = event.char().and_then(|ch| alphabet.iter().position(|&it| it == ch)) else {
            doc_mut!(cx.editor, &doc).remove_jump_labels(view);
            return;
        };
        let outer = i * alphabet.len();
        // Bail if the given character cannot be a jump label.
        if outer > labels.len() {
            doc_mut!(cx.editor, &doc).remove_jump_labels(view);
            return;
        }
        cx.on_next_key(move |cx, event| {
            doc_mut!(cx.editor, &doc).remove_jump_labels(view);
            let alphabet = &cx.editor.config().jump_label_alphabet;
            let Some(inner ) = event.char().and_then(|ch| alphabet.iter().position(|&it| it == ch)) else {
                return;
            };
            if let Some(mut range) = labels.get(outer + inner).copied() {
                range = if behaviour == Movement::Extend {
                    let anchor = if range.anchor < range.head {
                        let from = primary_selection.from();
                        if range.anchor < from {
                            range.anchor
                        } else {
                            from
                        }
                    } else {
                        let to = primary_selection.to();
                        if range.anchor > to {
                            range.anchor
                        } else {
                            to
                        }
                    };
                     Range::new(anchor, range.head)
                }else{
                    range.with_direction(Direction::Forward)
                };
                doc_mut!(cx.editor, &doc).set_selection(view, range.into());
            }
        });
    });
}

fn jump_to_word(cx: &mut Context, behaviour: Movement) {
    // Calculate the jump candidates: ranges for any visible words with two or
    // more characters.
    let alphabet = &cx.editor.config().jump_label_alphabet;
    let jump_label_limit = alphabet.len() * alphabet.len();
    let mut words = Vec::with_capacity(jump_label_limit);
    let (view, doc) = current_ref!(cx.editor);
    let text = doc.text().slice(..);

    // This is not necessarily exact if there is virtual text like soft wrap.
    // It's ok though because the extra jump labels will not be rendered.
    let start = text.line_to_char(text.char_to_line(view.offset.anchor));
    let end = text.line_to_char(view.estimate_last_doc_line(doc) + 1);

    let primary_selection = doc.selection(view.id).primary();
    let cursor = primary_selection.cursor(text);
    let mut cursor_fwd = Range::point(cursor);
    let mut cursor_rev = Range::point(cursor);
    if text.get_char(cursor).is_some_and(|c| !c.is_whitespace()) {
        let cursor_word_end = movement::move_next_word_end(text, cursor_fwd, 1);
        //  single grapheme words need a specical case
        if cursor_word_end.anchor == cursor {
            cursor_fwd = cursor_word_end;
        }
        let cursor_word_start = movement::move_prev_word_start(text, cursor_rev, 1);
        if cursor_word_start.anchor == next_grapheme_boundary(text, cursor) {
            cursor_rev = cursor_word_start;
        }
    }
    'outer: loop {
        let mut changed = false;
        while cursor_fwd.head < end {
            cursor_fwd = movement::move_next_word_end(text, cursor_fwd, 1);
            // The cursor is on a word that is atleast two graphemes long and
            // madeup of word characters. The latter condition is needed because
            // move_next_word_end simply treats a sequence of characters from
            // the same char class as a word so `=<` would also count as a word.
            let add_label = RevRopeGraphemes::new(text.slice(..cursor_fwd.head))
                .take(2)
                .take_while(|g| g.chars().all(char_is_word))
                .count()
                == 2;
            if !add_label {
                continue;
            }
            changed = true;
            // skip any leading whitespace
            cursor_fwd.anchor += text
                .chars_at(cursor_fwd.anchor)
                .take_while(|&c| !char_is_word(c))
                .count();
            words.push(cursor_fwd);
            if words.len() == jump_label_limit {
                break 'outer;
            }
            break;
        }
        while cursor_rev.head > start {
            cursor_rev = movement::move_prev_word_start(text, cursor_rev, 1);
            // The cursor is on a word that is atleast two graphemes long and
            // madeup of word characters. The latter condition is needed because
            // move_prev_word_start simply treats a sequence of characters from
            // the same char class as a word so `=<` would also count as a word.
            let add_label = RopeGraphemes::new(text.slice(cursor_rev.head..))
                .take(2)
                .take_while(|g| g.chars().all(char_is_word))
                .count()
                == 2;
            if !add_label {
                continue;
            }
            changed = true;
            cursor_rev.anchor -= text
                .chars_at(cursor_rev.anchor)
                .reversed()
                .take_while(|&c| !char_is_word(c))
                .count();
            words.push(cursor_rev);
            if words.len() == jump_label_limit {
                break 'outer;
            }
            break;
        }
        if !changed {
            break;
        }
    }
    jump_to_label(cx, words, behaviour)
}<|MERGE_RESOLUTION|>--- conflicted
+++ resolved
@@ -43,12 +43,8 @@
     info::Info,
     input::KeyEvent,
     keyboard::KeyCode,
-<<<<<<< HEAD
     tree::{self, Dimension, Resize},
-=======
     theme::Style,
-    tree,
->>>>>>> 962c7141
     view::View,
     Document, DocumentId, Editor, ViewId,
 };
