use helix_core::{
    comment, coords_at_pos, find_first_non_whitespace_char, find_root, graphemes, indent,
    match_brackets,
    movement::{self, Direction},
    object, pos_at_coords,
    regex::{self, Regex},
    register, search, selection, Change, ChangeSet, Position, Range, Rope, RopeSlice, Selection,
    SmallVec, Tendril, Transaction,
};

use helix_view::{
    document::{IndentStyle, Mode},
    view::{View, PADDING},
    Document, DocumentId, Editor, ViewId,
};

use anyhow::anyhow;
use helix_lsp::{
    lsp,
    util::{lsp_pos_to_pos, lsp_range_to_range, pos_to_lsp_pos, range_to_lsp_range},
    OffsetEncoding,
};
use movement::Movement;

use crate::{
    compositor::{Callback, Component, Compositor},
    ui::{self, Completion, Picker, Popup, Prompt, PromptEvent},
};

use crate::application::{LspCallbackWrapper, LspCallbacks};
use futures_util::FutureExt;
use std::{fmt, future::Future, path::Display, str::FromStr};

use std::{
    borrow::Cow,
    path::{Path, PathBuf},
};

use crossterm::event::{KeyCode, KeyEvent};
use insert::*;
use once_cell::sync::Lazy;

pub struct Context<'a> {
    pub register: helix_view::RegisterSelection,
    pub count: Option<std::num::NonZeroUsize>,
    pub editor: &'a mut Editor,

    pub callback: Option<crate::compositor::Callback>,
    pub on_next_key_callback: Option<Box<dyn FnOnce(&mut Context, KeyEvent)>>,
    pub callbacks: &'a mut LspCallbacks,
}

impl<'a> Context<'a> {
    #[inline]
    pub fn view(&mut self) -> &mut View {
        self.editor.view_mut()
    }

    #[inline]
    pub fn doc(&mut self) -> &mut Document {
        let id = self.editor.view().doc;
        &mut self.editor.documents[id]
    }

    #[inline]
    pub fn current(&mut self) -> (&mut View, &mut Document) {
        self.editor.current()
    }

    /// Push a new component onto the compositor.
    pub fn push_layer(&mut self, mut component: Box<dyn Component>) {
        self.callback = Some(Box::new(|compositor: &mut Compositor| {
            compositor.push(component)
        }));
    }

    #[inline]
    pub fn on_next_key(
        &mut self,
        on_next_key_callback: impl FnOnce(&mut Context, KeyEvent) + 'static,
    ) {
        self.on_next_key_callback = Some(Box::new(on_next_key_callback));
    }

    #[inline]
    pub fn callback<T, F>(
        &mut self,
        call: impl Future<Output = helix_lsp::Result<serde_json::Value>> + 'static + Send,
        callback: F,
    ) where
        T: for<'de> serde::Deserialize<'de> + Send + 'static,
        F: FnOnce(&mut Editor, &mut Compositor, T) + Send + 'static,
    {
        let callback = Box::pin(async move {
            let json = call.await?;
            let response = serde_json::from_value(json)?;
            let call: LspCallbackWrapper =
                Box::new(move |editor: &mut Editor, compositor: &mut Compositor| {
                    callback(editor, compositor, response)
                });
            Ok(call)
        });
        self.callbacks.push(callback);
    }

    #[inline]
    pub fn count(&self) -> usize {
        self.count.map_or(1, |v| v.get())
    }
}

enum Align {
    Top,
    Center,
    Bottom,
}

fn align_view(doc: &Document, view: &mut View, align: Align) {
    let pos = doc.selection(view.id).cursor();
    let line = doc.text().char_to_line(pos);

    let relative = match align {
        Align::Center => view.area.height as usize / 2,
        Align::Top => 0,
        Align::Bottom => view.area.height as usize,
    };

    view.first_line = line.saturating_sub(relative);
}

/// A command is composed of a static name, and a function that takes the current state plus a count,
/// and does a side-effect on the state (usually by creating and applying a transaction).
#[derive(Clone)]
pub struct Command(fn(cx: &mut Context), &'static str);

macro_rules! commands {
    ( $($name: ident),* ) => {
        $(
            #[allow(non_upper_case_globals)]
            pub const $name: Self = Self($name, stringify!($name));
        )*

        pub const COMMAND_LIST: &'static [Self] = &[
            $( Self::$name, )*
        ];
    }
}

impl Command {
    pub fn execute(&self, cx: &mut Context) {
        (self.0)(cx);
    }

    pub fn name(&self) -> &'static str {
        self.1
    }

    commands!(
        move_char_left,
        move_char_right,
        move_line_up,
        move_line_down,
        move_line_end,
        move_line_start,
        move_first_nonwhitespace,
        move_next_word_start,
        move_prev_word_start,
        move_next_word_end,
        move_file_start,
        move_file_end,
        extend_next_word_start,
        extend_prev_word_start,
        extend_next_word_end,
        find_till_char,
        find_next_char,
        extend_till_char,
        extend_next_char,
        till_prev_char,
        find_prev_char,
        extend_till_prev_char,
        extend_prev_char,
        extend_first_nonwhitespace,
        replace,
        page_up,
        page_down,
        half_page_up,
        half_page_down,
        extend_char_left,
        extend_char_right,
        extend_line_up,
        extend_line_down,
        extend_line_end,
        extend_line_start,
        select_all,
        select_regex,
        split_selection,
        split_selection_on_newline,
        search,
        search_next,
        extend_search_next,
        search_selection,
        select_line,
        extend_line,
        delete_selection,
        change_selection,
        collapse_selection,
        flip_selections,
        insert_mode,
        append_mode,
        command_mode,
        file_picker,
        buffer_picker,
        symbol_picker,
        prepend_to_line,
        append_to_line,
        open_below,
        open_above,
        normal_mode,
        goto_mode,
        select_mode,
        exit_select_mode,
        goto_definition,
        goto_type_definition,
        goto_implementation,
        goto_reference,
        goto_first_diag,
        goto_last_diag,
        goto_next_diag,
        goto_prev_diag,
        signature_help,
        insert_tab,
        insert_newline,
        delete_char_backward,
        delete_char_forward,
        delete_word_backward,
        undo,
        redo,
        yank,
        replace_with_yanked,
        paste_after,
        paste_before,
        indent,
        unindent,
        format_selections,
        join_selections,
        keep_selections,
        keep_primary_selection,
        save,
        completion,
        hover,
        toggle_comments,
        expand_selection,
        match_brackets,
        jump_forward,
        jump_backward,
        window_mode,
        rotate_view,
        hsplit,
        vsplit,
        wclose,
        select_register,
        space_mode,
        view_mode,
        left_bracket_mode,
        right_bracket_mode
    );
}

fn move_char_left(cx: &mut Context) {
    let count = cx.count();
    let (view, doc) = cx.current();
    let text = doc.text().slice(..);
    let selection = doc.selection(view.id).transform(|range| {
        movement::move_horizontally(text, range, Direction::Backward, count, Movement::Move)
    });
    doc.set_selection(view.id, selection);
}

fn move_char_right(cx: &mut Context) {
    let count = cx.count();
    let (view, doc) = cx.current();
    let text = doc.text().slice(..);
    let selection = doc.selection(view.id).transform(|range| {
        movement::move_horizontally(text, range, Direction::Forward, count, Movement::Move)
    });
    doc.set_selection(view.id, selection);
}

fn move_line_up(cx: &mut Context) {
    let count = cx.count();
    let (view, doc) = cx.current();
    let text = doc.text().slice(..);
    let selection = doc.selection(view.id).transform(|range| {
        movement::move_vertically(text, range, Direction::Backward, count, Movement::Move)
    });
    doc.set_selection(view.id, selection);
}

fn move_line_down(cx: &mut Context) {
    let count = cx.count();
    let (view, doc) = cx.current();
    let text = doc.text().slice(..);
    let selection = doc.selection(view.id).transform(|range| {
        movement::move_vertically(text, range, Direction::Forward, count, Movement::Move)
    });
    doc.set_selection(view.id, selection);
}

fn move_line_end(cx: &mut Context) {
    let (view, doc) = cx.current();

    let selection = doc.selection(view.id).transform(|range| {
        let text = doc.text();
        let line = text.char_to_line(range.head);

        // Line end is pos at the start of next line - 1
        // subtract another 1 because the line ends with \n
        let pos = text.line_to_char(line + 1).saturating_sub(2);
        Range::new(pos, pos)
    });

    doc.set_selection(view.id, selection);
}

fn move_line_start(cx: &mut Context) {
    let (view, doc) = cx.current();

    let selection = doc.selection(view.id).transform(|range| {
        let text = doc.text();
        let line = text.char_to_line(range.head);

        // adjust to start of the line
        let pos = text.line_to_char(line);
        Range::new(pos, pos)
    });

    doc.set_selection(view.id, selection);
}

fn move_first_nonwhitespace(cx: &mut Context) {
    let (view, doc) = cx.current();

    let selection = doc.selection(view.id).transform(|range| {
        let text = doc.text();
        let line_idx = text.char_to_line(range.head);

        if let Some(pos) = find_first_non_whitespace_char(text.line(line_idx)) {
            let pos = pos + text.line_to_char(line_idx);
            Range::new(pos, pos)
        } else {
            range
        }
    });

    doc.set_selection(view.id, selection);
}

// TODO: move vs extend could take an extra type Extend/Move that would
// Range::new(if Move { pos } if Extend { range.anchor }, pos)
// since these all really do the same thing

fn move_next_word_start(cx: &mut Context) {
    let count = cx.count();
    let (view, doc) = cx.current();
    let text = doc.text().slice(..);

    let selection = doc
        .selection(view.id)
        .transform(|range| movement::move_next_word_start(text, range, count));

    doc.set_selection(view.id, selection);
}

fn move_prev_word_start(cx: &mut Context) {
    let count = cx.count();
    let (view, doc) = cx.current();
    let text = doc.text().slice(..);

    let selection = doc
        .selection(view.id)
        .transform(|range| movement::move_prev_word_start(text, range, count));

    doc.set_selection(view.id, selection);
}

fn move_next_word_end(cx: &mut Context) {
    let count = cx.count();
    let (view, doc) = cx.current();
    let text = doc.text().slice(..);

    let selection = doc
        .selection(view.id)
        .transform(|range| movement::move_next_word_end(text, range, count));

    doc.set_selection(view.id, selection);
}

fn move_file_start(cx: &mut Context) {
    push_jump(cx.editor);
    let (view, doc) = cx.current();
    doc.set_selection(view.id, Selection::point(0));
}

fn move_file_end(cx: &mut Context) {
    push_jump(cx.editor);
    let (view, doc) = cx.current();
    let text = doc.text();
    let last_line = text.line_to_char(text.len_lines().saturating_sub(2));
    doc.set_selection(view.id, Selection::point(last_line));
}

fn extend_next_word_start(cx: &mut Context) {
    let count = cx.count();
    let (view, doc) = cx.current();
    let text = doc.text().slice(..);

    let selection = doc.selection(view.id).transform(|mut range| {
        let word = movement::move_next_word_start(text, range, count);
        let pos = word.head;
        Range::new(range.anchor, pos)
    });

    doc.set_selection(view.id, selection);
}

fn extend_prev_word_start(cx: &mut Context) {
    let count = cx.count();
    let (view, doc) = cx.current();
    let text = doc.text().slice(..);

    let selection = doc.selection(view.id).transform(|mut range| {
        let word = movement::move_prev_word_start(text, range, count);
        let pos = word.head;
        Range::new(range.anchor, pos)
    });
    doc.set_selection(view.id, selection);
}

fn extend_next_word_end(cx: &mut Context) {
    let count = cx.count();
    let (view, doc) = cx.current();
    let text = doc.text().slice(..);

    let selection = doc.selection(view.id).transform(|mut range| {
        let word = movement::move_next_word_end(text, range, count);
        let pos = word.head;
        Range::new(range.anchor, pos)
    });

    doc.set_selection(view.id, selection);
}

#[inline]
fn find_char_impl<F>(cx: &mut Context, search_fn: F, inclusive: bool, extend: bool)
where
    // TODO: make an options struct for and abstract this Fn into a searcher type
    // use the definition for w/b/e too
    F: Fn(RopeSlice, char, usize, usize, bool) -> Option<usize> + 'static,
{
    // TODO: count is reset to 1 before next key so we move it into the closure here.
    // Would be nice to carry over.
    let count = cx.count();

    // need to wait for next key
    cx.on_next_key(move |cx, event| {
        let ch = match event {
            KeyEvent {
                code: KeyCode::Enter,
                ..
            } => '\n',
            KeyEvent {
                code: KeyCode::Char(ch),
                ..
            } => ch,
            _ => return,
        };

        let (view, doc) = cx.current();
        let text = doc.text().slice(..);

        let selection = doc.selection(view.id).transform(|mut range| {
            search_fn(text, ch, range.head, count, inclusive).map_or(range, |pos| {
                if extend {
                    Range::new(range.anchor, pos)
                } else {
                    // select
                    Range::new(range.head, pos)
                }
                // or (pos, pos) to move to found val
            })
        });

        doc.set_selection(view.id, selection);
    })
}

<<<<<<< HEAD
fn find_till_char(cx: &mut Context) {
    _find_char(
=======
pub fn find_till_char(cx: &mut Context) {
    find_char_impl(
>>>>>>> 6fb2d267
        cx,
        search::find_nth_next,
        false, /* inclusive */
        false, /* extend */
    )
}

<<<<<<< HEAD
fn find_next_char(cx: &mut Context) {
    _find_char(
=======
pub fn find_next_char(cx: &mut Context) {
    find_char_impl(
>>>>>>> 6fb2d267
        cx,
        search::find_nth_next,
        true,  /* inclusive */
        false, /* extend */
    )
}

<<<<<<< HEAD
fn extend_till_char(cx: &mut Context) {
    _find_char(
=======
pub fn extend_till_char(cx: &mut Context) {
    find_char_impl(
>>>>>>> 6fb2d267
        cx,
        search::find_nth_next,
        false, /* inclusive */
        true,  /* extend */
    )
}

<<<<<<< HEAD
fn extend_next_char(cx: &mut Context) {
    _find_char(
=======
pub fn extend_next_char(cx: &mut Context) {
    find_char_impl(
>>>>>>> 6fb2d267
        cx,
        search::find_nth_next,
        true, /* inclusive */
        true, /* extend */
    )
}

<<<<<<< HEAD
fn till_prev_char(cx: &mut Context) {
    _find_char(
=======
pub fn till_prev_char(cx: &mut Context) {
    find_char_impl(
>>>>>>> 6fb2d267
        cx,
        search::find_nth_prev,
        false, /* inclusive */
        false, /* extend */
    )
}

<<<<<<< HEAD
fn find_prev_char(cx: &mut Context) {
    _find_char(
=======
pub fn find_prev_char(cx: &mut Context) {
    find_char_impl(
>>>>>>> 6fb2d267
        cx,
        search::find_nth_prev,
        true,  /* inclusive */
        false, /* extend */
    )
}

<<<<<<< HEAD
fn extend_till_prev_char(cx: &mut Context) {
    _find_char(
=======
pub fn extend_till_prev_char(cx: &mut Context) {
    find_char_impl(
>>>>>>> 6fb2d267
        cx,
        search::find_nth_prev,
        false, /* inclusive */
        true,  /* extend */
    )
}

<<<<<<< HEAD
fn extend_prev_char(cx: &mut Context) {
    _find_char(
=======
pub fn extend_prev_char(cx: &mut Context) {
    find_char_impl(
>>>>>>> 6fb2d267
        cx,
        search::find_nth_prev,
        true, /* inclusive */
        true, /* extend */
    )
}

fn extend_first_nonwhitespace(cx: &mut Context) {
    let (view, doc) = cx.current();

    let selection = doc.selection(view.id).transform(|range| {
        let text = doc.text();
        let line_idx = text.char_to_line(range.head);

        if let Some(pos) = find_first_non_whitespace_char(text.line(line_idx)) {
            let pos = pos + text.line_to_char(line_idx);
            Range::new(range.anchor, pos)
        } else {
            range
        }
    });

    doc.set_selection(view.id, selection);
}

fn replace(cx: &mut Context) {
    // need to wait for next key
    cx.on_next_key(move |cx, event| {
        let ch = match event {
            KeyEvent {
                code: KeyCode::Char(ch),
                ..
            } => Some(ch),
            KeyEvent {
                code: KeyCode::Enter,
                ..
            } => Some('\n'),
            _ => None,
        };

        if let Some(ch) = ch {
            let (view, doc) = cx.current();

            let transaction =
                Transaction::change_by_selection(doc.text(), doc.selection(view.id), |range| {
                    let max_to = doc.text().len_chars().saturating_sub(1);
                    let to = std::cmp::min(max_to, range.to() + 1);
                    let text: String = doc
                        .text()
                        .slice(range.from()..to)
                        .chars()
                        .map(|c| if c == '\n' { '\n' } else { ch })
                        .collect();

                    (range.from(), to, Some(text.into()))
                });

            doc.apply(&transaction, view.id);
            doc.append_changes_to_history(view.id);
        }
    })
}

fn scroll(cx: &mut Context, offset: usize, direction: Direction) {
    use Direction::*;
    let (view, doc) = cx.current();
    let cursor = coords_at_pos(doc.text().slice(..), doc.selection(view.id).cursor());
    let doc_last_line = doc.text().len_lines() - 1;

    let last_line = view.last_line(doc);

    if direction == Backward && view.first_line == 0
        || direction == Forward && last_line == doc_last_line
    {
        return;
    }

    let scrolloff = PADDING.min(view.area.height as usize / 2); // TODO: user pref

    // cursor visual offset
    // TODO: only if dragging via mouse?
    // let cursor_off = cursor.row - view.first_line;

    view.first_line = match direction {
        Forward => view.first_line + offset,
        Backward => view.first_line.saturating_sub(offset),
    }
    .min(doc_last_line);

    // recalculate last line
    let last_line = view.last_line(doc);

    // clamp into viewport
    let line = cursor
        .row
        .max(view.first_line + scrolloff)
        .min(last_line.saturating_sub(scrolloff));

    let text = doc.text().slice(..);
    let pos = pos_at_coords(text, Position::new(line, cursor.col)); // this func will properly truncate to line end

    // TODO: only manipulate main selection
    doc.set_selection(view.id, Selection::point(pos));
}

fn page_up(cx: &mut Context) {
    let view = cx.view();
    let offset = view.area.height as usize;
    scroll(cx, offset, Direction::Backward);
}

fn page_down(cx: &mut Context) {
    let view = cx.view();
    let offset = view.area.height as usize;
    scroll(cx, offset, Direction::Forward);
}

fn half_page_up(cx: &mut Context) {
    let view = cx.view();
    let offset = view.area.height as usize / 2;
    scroll(cx, offset, Direction::Backward);
}

fn half_page_down(cx: &mut Context) {
    let view = cx.view();
    let offset = view.area.height as usize / 2;
    scroll(cx, offset, Direction::Forward);
}

fn extend_char_left(cx: &mut Context) {
    let count = cx.count();
    let (view, doc) = cx.current();
    let text = doc.text().slice(..);
    let selection = doc.selection(view.id).transform(|range| {
        movement::move_horizontally(text, range, Direction::Backward, count, Movement::Extend)
    });
    doc.set_selection(view.id, selection);
}

fn extend_char_right(cx: &mut Context) {
    let count = cx.count();
    let (view, doc) = cx.current();
    let text = doc.text().slice(..);
    let selection = doc.selection(view.id).transform(|range| {
        movement::move_horizontally(text, range, Direction::Forward, count, Movement::Extend)
    });
    doc.set_selection(view.id, selection);
}

fn extend_line_up(cx: &mut Context) {
    let count = cx.count();
    let (view, doc) = cx.current();
    let text = doc.text().slice(..);
    let selection = doc.selection(view.id).transform(|range| {
        movement::move_vertically(text, range, Direction::Backward, count, Movement::Extend)
    });
    doc.set_selection(view.id, selection);
}

fn extend_line_down(cx: &mut Context) {
    let count = cx.count();
    let (view, doc) = cx.current();
    let text = doc.text().slice(..);
    let selection = doc.selection(view.id).transform(|range| {
        movement::move_vertically(text, range, Direction::Forward, count, Movement::Extend)
    });
    doc.set_selection(view.id, selection);
}

fn extend_line_end(cx: &mut Context) {
    let (view, doc) = cx.current();

    let selection = doc.selection(view.id).transform(|range| {
        let text = doc.text();
        let line = text.char_to_line(range.head);

        // Line end is pos at the start of next line - 1
        // subtract another 1 because the line ends with \n
        let pos = text.line_to_char(line + 1).saturating_sub(2);
        Range::new(range.anchor, pos)
    });

    doc.set_selection(view.id, selection);
}

fn extend_line_start(cx: &mut Context) {
    let (view, doc) = cx.current();

    let selection = doc.selection(view.id).transform(|range| {
        let text = doc.text();
        let line = text.char_to_line(range.head);

        // adjust to start of the line
        let pos = text.line_to_char(line);
        Range::new(range.anchor, pos)
    });

    doc.set_selection(view.id, selection);
}

fn select_all(cx: &mut Context) {
    let (view, doc) = cx.current();

    let end = doc.text().len_chars().saturating_sub(1);
    doc.set_selection(view.id, Selection::single(0, end))
}

fn select_regex(cx: &mut Context) {
    let prompt = ui::regex_prompt(cx, "select:".to_string(), move |view, doc, regex| {
        let text = doc.text().slice(..);
        if let Some(selection) = selection::select_on_matches(text, doc.selection(view.id), &regex)
        {
            doc.set_selection(view.id, selection);
        }
    });

    cx.push_layer(Box::new(prompt));
}

fn split_selection(cx: &mut Context) {
    let prompt = ui::regex_prompt(cx, "split:".to_string(), move |view, doc, regex| {
        let text = doc.text().slice(..);
        let selection = selection::split_on_matches(text, doc.selection(view.id), &regex);
        doc.set_selection(view.id, selection);
    });

    cx.push_layer(Box::new(prompt));
}

fn split_selection_on_newline(cx: &mut Context) {
    let (view, doc) = cx.current();
    let text = doc.text().slice(..);
    // only compile the regex once
    #[allow(clippy::trivial_regex)]
    static REGEX: Lazy<Regex> = Lazy::new(|| Regex::new(r"\n").unwrap());
    let selection = selection::split_on_matches(text, doc.selection(view.id), &REGEX);
    doc.set_selection(view.id, selection);
}

// search: searches for the first occurence in file, provides a prompt
// search_next: reuses the last search regex and searches for the next match. The next match becomes the main selection.
// -> we always search from after the cursor.head
// TODO: be able to use selection as search query (*/alt *)
// I'd probably collect all the matches right now and store the current index. The cache needs
// wiping if input happens.

fn search_impl(doc: &mut Document, view: &mut View, contents: &str, regex: &Regex, extend: bool) {
    let text = doc.text();
    let selection = doc.selection(view.id);
    let start = text.char_to_byte(selection.cursor());

    // use find_at to find the next match after the cursor, loop around the end
    // Careful, `Regex` uses `bytes` as offsets, not character indices!
    let mat = regex
        .find_at(contents, start)
        .or_else(|| regex.find(contents));
    // TODO: message on wraparound
    if let Some(mat) = mat {
        let start = text.byte_to_char(mat.start());
        let end = text.byte_to_char(mat.end());

        if end == 0 {
            // skip empty matches that don't make sense
            return;
        }

        let head = end - 1;

        let selection = if extend {
            selection.clone().push(Range::new(start, head))
        } else {
            Selection::single(start, head)
        };

        // TODO: (first_match, regex) stuff in register?
        doc.set_selection(view.id, selection);
        align_view(doc, view, Align::Center);
    };
}

// TODO: use one function for search vs extend
fn search(cx: &mut Context) {
    let (view, doc) = cx.current();

    // TODO: could probably share with select_on_matches?

    // HAXX: sadly we can't avoid allocating a single string for the whole buffer since we can't
    // feed chunks into the regex yet
    let contents = doc.text().slice(..).to_string();

    let view_id = view.id;
    let prompt = ui::regex_prompt(cx, "search:".to_string(), move |view, doc, regex| {
        search_impl(doc, view, &contents, &regex, false);
        // TODO: only store on enter (accept), not update
        register::set('\\', vec![regex.as_str().to_string()]);
    });

    cx.push_layer(Box::new(prompt));
}
// can't search next for ""compose"" for some reason

<<<<<<< HEAD
fn _search_next(cx: &mut Context, extend: bool) {
=======
pub fn search_next_impl(cx: &mut Context, extend: bool) {
>>>>>>> 6fb2d267
    if let Some(query) = register::get('\\') {
        let query = query.first().unwrap();
        let (view, doc) = cx.current();
        let contents = doc.text().slice(..).to_string();
        let regex = Regex::new(query).unwrap();
        search_impl(doc, view, &contents, &regex, extend);
    }
}

<<<<<<< HEAD
fn search_next(cx: &mut Context) {
    _search_next(cx, false);
}

fn extend_search_next(cx: &mut Context) {
    _search_next(cx, true);
=======
pub fn search_next(cx: &mut Context) {
    search_next_impl(cx, false);
}

pub fn extend_search_next(cx: &mut Context) {
    search_next_impl(cx, true);
>>>>>>> 6fb2d267
}

fn search_selection(cx: &mut Context) {
    let (view, doc) = cx.current();
    let contents = doc.text().slice(..);
    let query = doc.selection(view.id).primary().fragment(contents);
    let regex = regex::escape(&query);
    register::set('\\', vec![regex]);
    search_next(cx);
}

// TODO: N -> search_prev
// need to loop around buffer also and show a message
// same for no matches

//

fn select_line(cx: &mut Context) {
    let count = cx.count();
    let (view, doc) = cx.current();

    let pos = doc.selection(view.id).primary();
    let text = doc.text();

    let line = text.char_to_line(pos.head);
    let start = text.line_to_char(line);
    let end = text
        .line_to_char(std::cmp::min(doc.text().len_lines(), line + count))
        .saturating_sub(1);

    doc.set_selection(view.id, Selection::single(start, end));
}
fn extend_line(cx: &mut Context) {
    let count = cx.count();
    let (view, doc) = cx.current();

    let pos = doc.selection(view.id).primary();
    let text = doc.text();

    let line_start = text.char_to_line(pos.anchor);
    let mut line = text.char_to_line(pos.head);
    let line_end = text.line_to_char(line + 1).saturating_sub(1);
    if line_start <= pos.anchor && pos.head == line_end && line != text.len_lines() {
        line += 1;
    }

    let start = text.line_to_char(line_start);
    let end = text.line_to_char(line + 1).saturating_sub(1);

    doc.set_selection(view.id, Selection::single(start, end));
}

// heuristic: append changes to history after each command, unless we're in insert mode

fn delete_selection_impl(reg: char, doc: &mut Document, view_id: ViewId) {
    // first yank the selection
    let values: Vec<String> = doc
        .selection(view_id)
        .fragments(doc.text().slice(..))
        .map(Cow::into_owned)
        .collect();

    register::set(reg, values);

    // then delete
    let transaction =
        Transaction::change_by_selection(doc.text(), doc.selection(view_id), |range| {
            let max_to = doc.text().len_chars().saturating_sub(1);
            let to = std::cmp::min(max_to, range.to() + 1);
            (range.from(), to, None)
        });
    doc.apply(&transaction, view_id);
}

fn delete_selection(cx: &mut Context) {
    let reg = cx.register.name();
    let (view, doc) = cx.current();
    delete_selection_impl(reg, doc, view.id);

    doc.append_changes_to_history(view.id);

    // exit select mode, if currently in select mode
    exit_select_mode(cx);
}

fn change_selection(cx: &mut Context) {
    let reg = cx.register.name();
    let (view, doc) = cx.current();
    delete_selection_impl(reg, doc, view.id);
    enter_insert_mode(doc);
}

fn collapse_selection(cx: &mut Context) {
    let (view, doc) = cx.current();
    let selection = doc
        .selection(view.id)
        .transform(|range| Range::new(range.head, range.head));

    doc.set_selection(view.id, selection);
}

fn flip_selections(cx: &mut Context) {
    let (view, doc) = cx.current();
    let selection = doc
        .selection(view.id)
        .transform(|range| Range::new(range.head, range.anchor));

    doc.set_selection(view.id, selection);
}

fn enter_insert_mode(doc: &mut Document) {
    doc.mode = Mode::Insert;
}

// inserts at the start of each selection
fn insert_mode(cx: &mut Context) {
    let (view, doc) = cx.current();
    enter_insert_mode(doc);

    let selection = doc
        .selection(view.id)
        .transform(|range| Range::new(range.to(), range.from()));
    doc.set_selection(view.id, selection);
}

// inserts at the end of each selection
fn append_mode(cx: &mut Context) {
    let (view, doc) = cx.current();
    enter_insert_mode(doc);
    doc.restore_cursor = true;

    let text = doc.text().slice(..);
    let selection = doc.selection(view.id).transform(|range| {
        Range::new(
            range.from(),
            graphemes::next_grapheme_boundary(text, range.to()), // to() + next char
        )
    });

    let end = text.len_chars();

    if selection.iter().any(|range| range.head == end) {
        let transaction = Transaction::change(
            doc.text(),
            std::array::IntoIter::new([(end, end, Some(Tendril::from_char('\n')))]),
        );
        doc.apply(&transaction, view.id);
    }

    doc.set_selection(view.id, selection);
}

mod cmd {
    use super::*;
    use std::collections::HashMap;

    use helix_view::editor::Action;
    use ui::completers::{self, Completer};

    #[derive(Clone)]
    pub struct TypableCommand {
        pub name: &'static str,
        pub alias: Option<&'static str>,
        pub doc: &'static str,
        // params, flags, helper, completer
        pub fun: fn(&mut Editor, &[&str], PromptEvent),
        pub completer: Option<Completer>,
    }

    fn quit(editor: &mut Editor, args: &[&str], event: PromptEvent) {
        // last view and we have unsaved changes
        if editor.tree.views().count() == 1 && buffers_remaining_impl(editor) {
            return;
        }
        editor.close(editor.view().id, /* close_buffer */ false);
    }

    fn force_quit(editor: &mut Editor, args: &[&str], event: PromptEvent) {
        editor.close(editor.view().id, /* close_buffer */ false);
    }

    fn open(editor: &mut Editor, args: &[&str], event: PromptEvent) {
        match args.get(0) {
            Some(path) => {
                // TODO: handle error
                editor.open(path.into(), Action::Replace);
            }
            None => {
                editor.set_error("wrong argument count".to_string());
            }
        };
    }

    fn write_impl<P: AsRef<Path>>(
        view: &View,
        doc: &mut Document,
        path: Option<P>,
    ) -> Result<(), anyhow::Error> {
        use anyhow::anyhow;

        if let Some(path) = path {
            if let Err(err) = doc.set_path(path.as_ref()) {
                return Err(anyhow!("invalid filepath: {}", err));
            };
        }
        if doc.path().is_none() {
            return Err(anyhow!("cannot write a buffer without a filename"));
        }
        let autofmt = doc
            .language_config()
            .map(|config| config.auto_format)
            .unwrap_or_default();
        if autofmt {
            doc.format(view.id); // TODO: merge into save
        }
        helix_lsp::block_on(doc.save());
        Ok(())
    }

    fn write(editor: &mut Editor, args: &[&str], event: PromptEvent) {
        let (view, doc) = editor.current();
        if let Err(e) = write_impl(view, doc, args.first()) {
            editor.set_error(e.to_string());
        };
    }

    fn new_file(editor: &mut Editor, args: &[&str], event: PromptEvent) {
        editor.new_file(Action::Replace);
    }

    fn format(editor: &mut Editor, args: &[&str], event: PromptEvent) {
        let (view, doc) = editor.current();

        doc.format(view.id)
    }

    fn set_indent_style(editor: &mut Editor, args: &[&str], event: PromptEvent) {
        use IndentStyle::*;

        // If no argument, report current indent style.
        if args.is_empty() {
            let style = editor.current().1.indent_style;
            editor.set_status(match style {
                Tabs => "tabs".into(),
                Spaces(1) => "1 space".into(),
                Spaces(n) if (2..=8).contains(&n) => format!("{} spaces", n),
                _ => "error".into(), // Shouldn't happen.
            });
            return;
        }

        // Attempt to parse argument as an indent style.
        let style = match args.get(0) {
            Some(arg) if "tabs".starts_with(&arg.to_lowercase()) => Some(Tabs),
            Some(&"0") => Some(Tabs),
            Some(arg) => arg
                .parse::<u8>()
                .ok()
                .filter(|n| (1..=8).contains(n))
                .map(Spaces),
            _ => None,
        };

        if let Some(s) = style {
            let (_, doc) = editor.current();
            doc.indent_style = s;
        } else {
            // Invalid argument.
            editor.set_error(format!("invalid indent style '{}'", args[0],));
        }
    }

    fn earlier(editor: &mut Editor, args: &[&str], event: PromptEvent) {
        let uk = match args.join(" ").parse::<helix_core::history::UndoKind>() {
            Ok(uk) => uk,
            Err(msg) => {
                editor.set_error(msg);
                return;
            }
        };
        let (view, doc) = editor.current();
        doc.earlier(view.id, uk)
    }

    fn later(editor: &mut Editor, args: &[&str], event: PromptEvent) {
        let uk = match args.join(" ").parse::<helix_core::history::UndoKind>() {
            Ok(uk) => uk,
            Err(msg) => {
                editor.set_error(msg);
                return;
            }
        };
        let (view, doc) = editor.current();
        doc.later(view.id, uk)
    }

    fn write_quit(editor: &mut Editor, args: &[&str], event: PromptEvent) {
        let (view, doc) = editor.current();
        if let Err(e) = write_impl(view, doc, args.first()) {
            editor.set_error(e.to_string());
            return;
        };
        quit(editor, &[], event)
    }

    fn force_write_quit(editor: &mut Editor, args: &[&str], event: PromptEvent) {
        write(editor, args, event);
        force_quit(editor, &[], event);
    }

    /// Returns `true` if there are modified buffers remaining and sets editor error,
    /// otherwise returns `false`
    fn buffers_remaining_impl(editor: &mut Editor) -> bool {
        let modified: Vec<_> = editor
            .documents()
            .filter(|doc| doc.is_modified())
            .map(|doc| {
                doc.relative_path()
                    .and_then(|path| path.to_str())
                    .unwrap_or("[scratch]")
            })
            .collect();
        if !modified.is_empty() {
            let err = format!(
                "{} unsaved buffer(s) remaining: {:?}",
                modified.len(),
                modified
            );
            editor.set_error(err);
            true
        } else {
            false
        }
    }

    fn write_all_impl(
        editor: &mut Editor,
        args: &[&str],
        event: PromptEvent,
        quit: bool,
        force: bool,
    ) {
        let mut errors = String::new();

        // save all documents
        for (id, mut doc) in &mut editor.documents {
            if doc.path().is_none() {
                errors.push_str("cannot write a buffer without a filename\n");
                continue;
            }
            helix_lsp::block_on(doc.save());
        }
        editor.set_error(errors);

        if quit {
            if !force && buffers_remaining_impl(editor) {
                return;
            }

            // close all views
            let views: Vec<_> = editor.tree.views().map(|(view, _)| view.id).collect();
            for view_id in views {
                editor.close(view_id, false);
            }
        }
    }

    fn write_all(editor: &mut Editor, args: &[&str], event: PromptEvent) {
        write_all_impl(editor, args, event, false, false)
    }

    fn write_all_quit(editor: &mut Editor, args: &[&str], event: PromptEvent) {
        write_all_impl(editor, args, event, true, false)
    }

    fn force_write_all_quit(editor: &mut Editor, args: &[&str], event: PromptEvent) {
        write_all_impl(editor, args, event, true, true)
    }

    fn quit_all_impl(editor: &mut Editor, args: &[&str], event: PromptEvent, force: bool) {
        if !force && buffers_remaining_impl(editor) {
            return;
        }

        // close all views
        let views: Vec<_> = editor.tree.views().map(|(view, _)| view.id).collect();
        for view_id in views {
            editor.close(view_id, false);
        }
    }

    fn quit_all(editor: &mut Editor, args: &[&str], event: PromptEvent) {
        quit_all_impl(editor, args, event, false)
    }

    fn force_quit_all(editor: &mut Editor, args: &[&str], event: PromptEvent) {
        quit_all_impl(editor, args, event, true)
    }

    pub const TYPABLE_COMMAND_LIST: &[TypableCommand] = &[
        TypableCommand {
            name: "quit",
            alias: Some("q"),
            doc: "Close the current view.",
            fun: quit,
            completer: None,
        },
        TypableCommand {
            name: "quit!",
            alias: Some("q!"),
            doc: "Close the current view.",
            fun: force_quit,
            completer: None,
        },
        TypableCommand {
            name: "open",
            alias: Some("o"),
            doc: "Open a file from disk into the current view.",
            fun: open,
            completer: Some(completers::filename),
        },
        TypableCommand {
            name: "write",
            alias: Some("w"),
            doc: "Write changes to disk. Accepts an optional path (:write some/path.txt)",
            fun: write,
            completer: Some(completers::filename),
        },
        TypableCommand {
            name: "new",
            alias: Some("n"),
            doc: "Create a new scratch buffer.",
            fun: new_file,
            completer: Some(completers::filename),
        },
        TypableCommand {
            name: "format",
            alias: Some("fmt"),
            doc: "Format the file using a formatter.",
            fun: format,
            completer: None,
        },
<<<<<<< HEAD
        TypableCommand {
=======
        Command {
            name: "indent-style",
            alias: None,
            doc: "Set the indentation style for editing. ('t' for tabs or 1-8 for number of spaces.)",
            fun: set_indent_style,
            completer: None,
        },
        Command {
>>>>>>> 6fb2d267
            name: "earlier",
            alias: Some("ear"),
            doc: "Jump back to an earlier point in edit history. Accepts a number of steps or a time span.",
            fun: earlier,
            completer: None,
        },
        TypableCommand {
            name: "later",
            alias: Some("lat"),
            doc: "Jump to a later point in edit history. Accepts a number of steps or a time span.",
            fun: later,
            completer: None,
        },
        TypableCommand {
            name: "write-quit",
            alias: Some("wq"),
            doc: "Writes changes to disk and closes the current view. Accepts an optional path (:wq some/path.txt)",
            fun: write_quit,
            completer: Some(completers::filename),
        },
        TypableCommand {
            name: "write-quit!",
            alias: Some("wq!"),
            doc: "Writes changes to disk and closes the current view forcefully. Accepts an optional path (:wq! some/path.txt)",
            fun: force_write_quit,
            completer: Some(completers::filename),
        },
        TypableCommand {
            name: "write-all",
            alias: Some("wa"),
            doc: "Writes changes from all views to disk.",
            fun: write_all,
            completer: None,
        },
        TypableCommand {
            name: "write-quit-all",
            alias: Some("wqa"),
            doc: "Writes changes from all views to disk and close all views.",
            fun: write_all_quit,
            completer: None,
        },
        TypableCommand {
            name: "write-quit-all!",
            alias: Some("wqa!"),
            doc: "Writes changes from all views to disk and close all views forcefully (ignoring unsaved changes).",
            fun: force_write_all_quit,
            completer: None,
        },
        TypableCommand {
            name: "quit-all",
            alias: Some("qa"),
            doc: "Close all views.",
            fun: quit_all,
            completer: None,
        },
        TypableCommand {
            name: "quit-all!",
            alias: Some("qa!"),
            doc: "Close all views forcefully (ignoring unsaved changes).",
            fun: force_quit_all,
            completer: None,
        },

    ];

    pub static COMMANDS: Lazy<HashMap<&'static str, &'static TypableCommand>> = Lazy::new(|| {
        let mut map = HashMap::new();

        for cmd in TYPABLE_COMMAND_LIST {
            map.insert(cmd.name, cmd);
            if let Some(alias) = cmd.alias {
                map.insert(alias, cmd);
            }
        }

        map
    });
}

fn command_mode(cx: &mut Context) {
    // TODO: completion items should have a info section that would get displayed in
    // a popup above the prompt when items are tabbed over

    let mut prompt = Prompt::new(
        ":".to_owned(),
        |input: &str| {
            // we use .this over split_whitespace() because we care about empty segments
            let parts = input.split(' ').collect::<Vec<&str>>();

            // simple heuristic: if there's no just one part, complete command name.
            // if there's a space, per command completion kicks in.
            if parts.len() <= 1 {
                use std::{borrow::Cow, ops::Range};
                let end = 0..;
                cmd::TYPABLE_COMMAND_LIST
                    .iter()
                    .filter(|command| command.name.contains(input))
                    .map(|command| (end.clone(), Cow::Borrowed(command.name)))
                    .collect()
            } else {
                let part = parts.last().unwrap();

                if let Some(cmd::TypableCommand {
                    completer: Some(completer),
                    ..
                }) = cmd::COMMANDS.get(parts[0])
                {
                    completer(part)
                        .into_iter()
                        .map(|(range, file)| {
                            // offset ranges to input
                            let offset = input.len() - part.len();
                            let range = (range.start + offset)..;
                            (range, file)
                        })
                        .collect()
                } else {
                    Vec::new()
                }
            }
        }, // completion
        move |editor: &mut Editor, input: &str, event: PromptEvent| {
            use helix_view::editor::Action;

            if event != PromptEvent::Validate {
                return;
            }

            let parts = input.split_whitespace().collect::<Vec<&str>>();
            if parts.is_empty() {
                return;
            }

            if let Some(cmd) = cmd::COMMANDS.get(parts[0]) {
                (cmd.fun)(editor, &parts[1..], event);
            } else {
                editor.set_error(format!("no such command: '{}'", parts[0]));
            };
        },
    );
    prompt.doc_fn = Box::new(|input: &str| {
        let part = input.split(' ').next().unwrap_or_default();

        if let Some(cmd::TypableCommand { doc, .. }) = cmd::COMMANDS.get(part) {
            return Some(doc);
        }

        None
    });

    cx.push_layer(Box::new(prompt));
}

fn file_picker(cx: &mut Context) {
    let root = find_root(None).unwrap_or_else(|| PathBuf::from("./"));
    let picker = ui::file_picker(root);
    cx.push_layer(Box::new(picker));
}

fn buffer_picker(cx: &mut Context) {
    use std::path::{Path, PathBuf};
    let current = cx.editor.view().doc;

    let picker = Picker::new(
        cx.editor
            .documents
            .iter()
            .map(|(id, doc)| (id, doc.relative_path().map(Path::to_path_buf)))
            .collect(),
        move |(id, path): &(DocumentId, Option<PathBuf>)| {
            // format_fn
            match path.as_ref().and_then(|path| path.to_str()) {
                Some(path) => {
                    if *id == current {
                        format!("{} (*)", path).into()
                    } else {
                        path.into()
                    }
                }
                None => "[scratch buffer]".into(),
            }
        },
        |editor: &mut Editor, (id, _path): &(DocumentId, Option<PathBuf>), _action| {
            use helix_view::editor::Action;
            editor.switch(*id, Action::Replace);
        },
    );
    cx.push_layer(Box::new(picker));
}

fn symbol_picker(cx: &mut Context) {
    fn nested_to_flat(
        list: &mut Vec<lsp::SymbolInformation>,
        file: &lsp::TextDocumentIdentifier,
        symbol: lsp::DocumentSymbol,
    ) {
        #[allow(deprecated)]
        list.push(lsp::SymbolInformation {
            name: symbol.name,
            kind: symbol.kind,
            tags: symbol.tags,
            deprecated: symbol.deprecated,
            location: lsp::Location::new(file.uri.clone(), symbol.selection_range),
            container_name: None,
        });
        for child in symbol.children.into_iter().flatten() {
            nested_to_flat(list, file, child);
        }
    }
    let (view, doc) = cx.current();

    let language_server = match doc.language_server() {
        Some(language_server) => language_server,
        None => return,
    };
    let offset_encoding = language_server.offset_encoding();

    let future = language_server.document_symbols(doc.identifier());

    cx.callback(
        future,
        move |editor: &mut Editor,
              compositor: &mut Compositor,
              response: Option<lsp::DocumentSymbolResponse>| {
            if let Some(symbols) = response {
                // lsp has two ways to represent symbols (flat/nested)
                // convert the nested variant to flat, so that we have a homogeneous list
                let symbols = match symbols {
                    lsp::DocumentSymbolResponse::Flat(symbols) => symbols,
                    lsp::DocumentSymbolResponse::Nested(symbols) => {
                        let (_view, doc) = editor.current();
                        let mut flat_symbols = Vec::new();
                        for symbol in symbols {
                            nested_to_flat(&mut flat_symbols, &doc.identifier(), symbol)
                        }
                        flat_symbols
                    }
                };

                let picker = Picker::new(
                    symbols,
                    |symbol| (&symbol.name).into(),
                    move |editor: &mut Editor, symbol, _action| {
                        push_jump(editor);
                        let (view, doc) = editor.current();

                        if let Some(range) =
                            lsp_range_to_range(doc.text(), symbol.location.range, offset_encoding)
                        {
                            doc.set_selection(view.id, Selection::single(range.to(), range.from()));
                            align_view(doc, view, Align::Center);
                        }
                    },
                );
                compositor.push(Box::new(picker))
            }
        },
    )
}

// I inserts at the first nonwhitespace character of each line with a selection
fn prepend_to_line(cx: &mut Context) {
    move_first_nonwhitespace(cx);
    let doc = cx.doc();
    enter_insert_mode(doc);
}

// A inserts at the end of each line with a selection
fn append_to_line(cx: &mut Context) {
    let (view, doc) = cx.current();
    enter_insert_mode(doc);

    let selection = doc.selection(view.id).transform(|range| {
        let text = doc.text();
        let line = text.char_to_line(range.head);
        // we can't use line_to_char(line + 1) - 2 because the last line might not contain \n
        let pos = (text.line_to_char(line) + text.line(line).len_chars()).saturating_sub(1);
        Range::new(pos, pos)
    });
    doc.set_selection(view.id, selection);
}

enum Open {
    Below,
    Above,
}

fn open(cx: &mut Context, open: Open) {
    let count = cx.count();
    let (view, doc) = cx.current();
    enter_insert_mode(doc);

    let text = doc.text().slice(..);
    let selection = doc.selection(view.id);

    let mut ranges = SmallVec::with_capacity(selection.len());

    let changes: Vec<Change> = selection
        .iter()
        .map(|range| {
            let line = text.char_to_line(range.head);

            let line = match open {
                // adjust position to the end of the line (next line - 1)
                Open::Below => line + 1,
                // adjust position to the end of the previous line (current line - 1)
                Open::Above => line,
            };

            let index = doc.text().line_to_char(line).saturating_sub(1);

            // TODO: share logic with insert_newline for indentation
            let indent_level = indent::suggested_indent_for_pos(
                doc.language_config(),
                doc.syntax(),
                text,
                index,
                true,
            );
            let indent = doc.indent_unit().repeat(indent_level);
            let mut text = String::with_capacity(1 + indent.len());
            text.push('\n');
            text.push_str(&indent);
            let text = text.repeat(count);

            // calculate new selection range
            let pos = index + text.chars().count();
            ranges.push(Range::new(pos, pos));

            (index, index, Some(text.into()))
        })
        .collect();

    // TODO: count actually inserts "n" new lines and starts editing on all of them.
    // TODO: append "count" newlines and modify cursors to those lines

    let selection = Selection::new(ranges, 0);

    let transaction =
        Transaction::change(doc.text(), changes.into_iter()).with_selection(selection);

    doc.apply(&transaction, view.id);
}

// o inserts a new line after each line with a selection
fn open_below(cx: &mut Context) {
    open(cx, Open::Below)
}

// O inserts a new line before each line with a selection
fn open_above(cx: &mut Context) {
    open(cx, Open::Above)
}

fn normal_mode(cx: &mut Context) {
    let (view, doc) = cx.current();

    doc.mode = Mode::Normal;

    doc.append_changes_to_history(view.id);

    // if leaving append mode, move cursor back by 1
    if doc.restore_cursor {
        let text = doc.text().slice(..);
        let selection = doc.selection(view.id).transform(|range| {
            Range::new(
                range.from(),
                graphemes::prev_grapheme_boundary(text, range.to()),
            )
        });
        doc.set_selection(view.id, selection);

        doc.restore_cursor = false;
    }
}

// Store a jump on the jumplist.
fn push_jump(editor: &mut Editor) {
    let (view, doc) = editor.current();
    let jump = (doc.id(), doc.selection(view.id).clone());
    view.jumps.push(jump);
}

fn switch_to_last_accessed_file(cx: &mut Context) {
    let alternate_file = cx.view().last_accessed_doc;
    if let Some(alt) = alternate_file {
        cx.editor.switch(alt, Action::Replace);
    } else {
        cx.editor.set_error("no last accessed buffer".to_owned())
    }
}

<<<<<<< HEAD
fn goto_mode(cx: &mut Context) {
    if let Some(count) = cx._count {
=======
pub fn goto_mode(cx: &mut Context) {
    if let Some(count) = cx.count {
>>>>>>> 6fb2d267
        push_jump(cx.editor);

        let (view, doc) = cx.current();
        let line_idx = std::cmp::min(count.get() - 1, doc.text().len_lines().saturating_sub(2));
        let pos = doc.text().line_to_char(line_idx);
        doc.set_selection(view.id, Selection::point(pos));
        return;
    }

    cx.on_next_key(move |cx, event| {
        if let KeyEvent {
            code: KeyCode::Char(ch),
            ..
        } = event
        {
            // TODO: temporarily show GOTO in the mode list
            match (cx.doc().mode, ch) {
                (_, 'g') => move_file_start(cx),
                (_, 'e') => move_file_end(cx),
                (_, 'a') => switch_to_last_accessed_file(cx),
                (Mode::Normal, 'h') => move_line_start(cx),
                (Mode::Normal, 'l') => move_line_end(cx),
                (Mode::Select, 'h') => extend_line_start(cx),
                (Mode::Select, 'l') => extend_line_end(cx),
                (_, 'd') => goto_definition(cx),
                (_, 'y') => goto_type_definition(cx),
                (_, 'r') => goto_reference(cx),
                (_, 'i') => goto_implementation(cx),
                (Mode::Normal, 's') => move_first_nonwhitespace(cx),
                (Mode::Select, 's') => extend_first_nonwhitespace(cx),

                (_, 't') | (_, 'm') | (_, 'b') => {
                    let (view, doc) = cx.current();

                    let pos = doc.selection(view.id).cursor();
                    let line = doc.text().char_to_line(pos);

                    let scrolloff = PADDING.min(view.area.height as usize / 2); // TODO: user pref

                    let last_line = view.last_line(doc);

                    let line = match ch {
                        't' => (view.first_line + scrolloff),
                        'm' => (view.first_line + (view.area.height as usize / 2)),
                        'b' => last_line.saturating_sub(scrolloff),
                        _ => unreachable!(),
                    }
                    .min(last_line.saturating_sub(scrolloff));

                    let pos = doc.text().line_to_char(line);

                    doc.set_selection(view.id, Selection::point(pos));
                }
                _ => (),
            }
        }
    })
}

fn select_mode(cx: &mut Context) {
    cx.doc().mode = Mode::Select;
}

fn exit_select_mode(cx: &mut Context) {
    cx.doc().mode = Mode::Normal;
}

fn goto_impl(
    editor: &mut Editor,
    compositor: &mut Compositor,
    locations: Vec<lsp::Location>,
    offset_encoding: OffsetEncoding,
) {
    use helix_view::editor::Action;

    push_jump(editor);

    fn jump_to(
        editor: &mut Editor,
        location: &lsp::Location,
        offset_encoding: OffsetEncoding,
        action: Action,
    ) {
        let id = editor
            .open(PathBuf::from(location.uri.path()), action)
            .expect("editor.open failed");
        let (view, doc) = editor.current();
        let definition_pos = location.range.start;
        // TODO: convert inside server
        let new_pos =
            if let Some(new_pos) = lsp_pos_to_pos(doc.text(), definition_pos, offset_encoding) {
                new_pos
            } else {
                return;
            };
        doc.set_selection(view.id, Selection::point(new_pos));
        align_view(doc, view, Align::Center);
    }

    match locations.as_slice() {
        [location] => {
            jump_to(editor, location, offset_encoding, Action::Replace);
        }
        [] => {
            editor.set_error("No definition found.".to_string());
        }
        _locations => {
            let mut picker = ui::Picker::new(
                locations,
                |location| {
                    let file = location.uri.as_str();
                    let line = location.range.start.line;
                    format!("{}:{}", file, line).into()
                },
                move |editor: &mut Editor, location, action| {
                    jump_to(editor, location, offset_encoding, action)
                },
            );
            compositor.push(Box::new(picker));
        }
    }
}

fn goto_definition(cx: &mut Context) {
    let (view, doc) = cx.current();
    let language_server = match doc.language_server() {
        Some(language_server) => language_server,
        None => return,
    };

    let offset_encoding = language_server.offset_encoding();

    let pos = pos_to_lsp_pos(doc.text(), doc.selection(view.id).cursor(), offset_encoding);

    // TODO: handle fails
    let future = language_server.goto_definition(doc.identifier(), pos);

    cx.callback(
        future,
        move |editor: &mut Editor,
              compositor: &mut Compositor,
              response: Option<lsp::GotoDefinitionResponse>| {
            let items = match response {
                Some(lsp::GotoDefinitionResponse::Scalar(location)) => vec![location],
                Some(lsp::GotoDefinitionResponse::Array(locations)) => locations,
                Some(lsp::GotoDefinitionResponse::Link(locations)) => locations
                    .into_iter()
                    .map(|location_link| lsp::Location {
                        uri: location_link.target_uri,
                        range: location_link.target_range,
                    })
                    .collect(),
                None => Vec::new(),
            };

            goto_impl(editor, compositor, items, offset_encoding);
        },
    );
}

fn goto_type_definition(cx: &mut Context) {
    let (view, doc) = cx.current();
    let language_server = match doc.language_server() {
        Some(language_server) => language_server,
        None => return,
    };

    let offset_encoding = language_server.offset_encoding();

    let pos = pos_to_lsp_pos(doc.text(), doc.selection(view.id).cursor(), offset_encoding);

    // TODO: handle fails
    let future = language_server.goto_type_definition(doc.identifier(), pos);

    cx.callback(
        future,
        move |editor: &mut Editor,
              compositor: &mut Compositor,
              response: Option<lsp::GotoDefinitionResponse>| {
            let items = match response {
                Some(lsp::GotoDefinitionResponse::Scalar(location)) => vec![location],
                Some(lsp::GotoDefinitionResponse::Array(locations)) => locations,
                Some(lsp::GotoDefinitionResponse::Link(locations)) => locations
                    .into_iter()
                    .map(|location_link| lsp::Location {
                        uri: location_link.target_uri,
                        range: location_link.target_range,
                    })
                    .collect(),
                None => Vec::new(),
            };

            goto_impl(editor, compositor, items, offset_encoding);
        },
    );
}

fn goto_implementation(cx: &mut Context) {
    let (view, doc) = cx.current();
    let language_server = match doc.language_server() {
        Some(language_server) => language_server,
        None => return,
    };

    let offset_encoding = language_server.offset_encoding();

    let pos = pos_to_lsp_pos(doc.text(), doc.selection(view.id).cursor(), offset_encoding);

    // TODO: handle fails
    let future = language_server.goto_implementation(doc.identifier(), pos);

    cx.callback(
        future,
        move |editor: &mut Editor,
              compositor: &mut Compositor,
              response: Option<lsp::GotoDefinitionResponse>| {
            let items = match response {
                Some(lsp::GotoDefinitionResponse::Scalar(location)) => vec![location],
                Some(lsp::GotoDefinitionResponse::Array(locations)) => locations,
                Some(lsp::GotoDefinitionResponse::Link(locations)) => locations
                    .into_iter()
                    .map(|location_link| lsp::Location {
                        uri: location_link.target_uri,
                        range: location_link.target_range,
                    })
                    .collect(),
                None => Vec::new(),
            };

            goto_impl(editor, compositor, items, offset_encoding);
        },
    );
}

fn goto_reference(cx: &mut Context) {
    let (view, doc) = cx.current();
    let language_server = match doc.language_server() {
        Some(language_server) => language_server,
        None => return,
    };

    let offset_encoding = language_server.offset_encoding();

    let pos = pos_to_lsp_pos(doc.text(), doc.selection(view.id).cursor(), offset_encoding);

    // TODO: handle fails
    let future = language_server.goto_reference(doc.identifier(), pos);

    cx.callback(
        future,
        move |editor: &mut Editor,
              compositor: &mut Compositor,
              items: Option<Vec<lsp::Location>>| {
            goto_impl(
                editor,
                compositor,
                items.unwrap_or_default(),
                offset_encoding,
            );
        },
    );
}

fn goto_pos(editor: &mut Editor, pos: usize) {
    push_jump(editor);

    let (view, doc) = editor.current();

    doc.set_selection(view.id, Selection::point(pos));
    align_view(doc, view, Align::Center);
}

fn goto_first_diag(cx: &mut Context) {
    let editor = &mut cx.editor;
    let (view, doc) = editor.current();

    let cursor_pos = doc.selection(view.id).cursor();
    let diag = if let Some(diag) = doc.diagnostics().first() {
        diag.range.start
    } else {
        return;
    };

    goto_pos(editor, diag);
}

fn goto_last_diag(cx: &mut Context) {
    let editor = &mut cx.editor;
    let (view, doc) = editor.current();

    let cursor_pos = doc.selection(view.id).cursor();
    let diag = if let Some(diag) = doc.diagnostics().last() {
        diag.range.start
    } else {
        return;
    };

    goto_pos(editor, diag);
}

fn goto_next_diag(cx: &mut Context) {
    let editor = &mut cx.editor;
    let (view, doc) = editor.current();

    let cursor_pos = doc.selection(view.id).cursor();
    let diag = if let Some(diag) = doc
        .diagnostics()
        .iter()
        .map(|diag| diag.range.start)
        .find(|&pos| pos > cursor_pos)
    {
        diag
    } else if let Some(diag) = doc.diagnostics().first() {
        diag.range.start
    } else {
        return;
    };

    goto_pos(editor, diag);
}

fn goto_prev_diag(cx: &mut Context) {
    let editor = &mut cx.editor;
    let (view, doc) = editor.current();

    let cursor_pos = doc.selection(view.id).cursor();
    let diag = if let Some(diag) = doc
        .diagnostics()
        .iter()
        .rev()
        .map(|diag| diag.range.start)
        .find(|&pos| pos < cursor_pos)
    {
        diag
    } else if let Some(diag) = doc.diagnostics().last() {
        diag.range.start
    } else {
        return;
    };

    goto_pos(editor, diag);
}

fn signature_help(cx: &mut Context) {
    let (view, doc) = cx.current();

    let language_server = match doc.language_server() {
        Some(language_server) => language_server,
        None => return,
    };

    let pos = pos_to_lsp_pos(
        doc.text(),
        doc.selection(view.id).cursor(),
        language_server.offset_encoding(),
    );

    // TODO: handle fails
    let future = language_server.text_document_signature_help(doc.identifier(), pos);

    cx.callback(
        future,
        move |editor: &mut Editor,
              compositor: &mut Compositor,
              response: Option<lsp::SignatureHelp>| {
            if let Some(signature_help) = response {
                log::info!("{:?}", signature_help);
                // signatures
                // active_signature
                // active_parameter
                // render as:

                // signature
                // ----------
                // doc

                // with active param highlighted
            }
        },
    );
}

// NOTE: Transactions in this module get appended to history when we switch back to normal mode.
pub mod insert {
    use super::*;
    pub type Hook = fn(&Rope, &Selection, char) -> Option<Transaction>;
    pub type PostHook = fn(&mut Context, char);

    fn completion(cx: &mut Context, ch: char) {
        // if ch matches completion char, trigger completion
        let doc = cx.doc();
        let language_server = match doc.language_server() {
            Some(language_server) => language_server,
            None => return,
        };

        let capabilities = language_server.capabilities();

        if let lsp::ServerCapabilities {
            completion_provider:
                Some(lsp::CompletionOptions {
                    trigger_characters: Some(triggers),
                    ..
                }),
            ..
        } = capabilities
        {
            // TODO: what if trigger is multiple chars long
            let is_trigger = triggers.iter().any(|trigger| trigger.contains(ch));

            if is_trigger {
                super::completion(cx);
            }
        }
    }

    fn signature_help(cx: &mut Context, ch: char) {
        // if ch matches signature_help char, trigger
        let doc = cx.doc();
        let language_server = match doc.language_server() {
            Some(language_server) => language_server,
            None => return,
        };

        let capabilities = language_server.capabilities();

        if let lsp::ServerCapabilities {
            signature_help_provider:
                Some(lsp::SignatureHelpOptions {
                    trigger_characters: Some(triggers),
                    // TODO: retrigger_characters
                    ..
                }),
            ..
        } = capabilities
        {
            // TODO: what if trigger is multiple chars long
            let is_trigger = triggers.iter().any(|trigger| trigger.contains(ch));

            if is_trigger {
                super::signature_help(cx);
            }
        }

        // SignatureHelp {
        // signatures: [
        //  SignatureInformation {
        //      label: "fn open(&mut self, path: PathBuf, action: Action) -> Result<DocumentId, Error>",
        //      documentation: None,
        //      parameters: Some(
        //          [ParameterInformation { label: Simple("path: PathBuf"), documentation: None },
        //          ParameterInformation { label: Simple("action: Action"), documentation: None }]
        //      ),
        //      active_parameter: Some(0)
        //  }
        // ],
        // active_signature: None, active_parameter: Some(0)
        // }
    }

    // The default insert hook: simply insert the character
    #[allow(clippy::unnecessary_wraps)] // need to use Option<> because of the Hook signature
    fn insert(doc: &Rope, selection: &Selection, ch: char) -> Option<Transaction> {
        let t = Tendril::from_char(ch);
        let transaction = Transaction::insert(doc, selection, t);
        Some(transaction)
    }

    use helix_core::auto_pairs;
    const HOOKS: &[Hook] = &[auto_pairs::hook, insert];
    const POST_HOOKS: &[PostHook] = &[completion, signature_help];

    pub fn insert_char(cx: &mut Context, c: char) {
        let (view, doc) = cx.current();

        let text = doc.text();
        let selection = doc.selection(view.id);

        // run through insert hooks, stopping on the first one that returns Some(t)
        for hook in HOOKS {
            if let Some(transaction) = hook(text, selection, c) {
                doc.apply(&transaction, view.id);
                break;
            }
        }

        // TODO: need a post insert hook too for certain triggers (autocomplete, signature help, etc)
        // this could also generically look at Transaction, but it's a bit annoying to look at
        // Operation instead of Change.
        for hook in POST_HOOKS {
            hook(cx, c);
        }
    }

    pub fn insert_tab(cx: &mut Context) {
        let (view, doc) = cx.current();
        // TODO: round out to nearest indentation level (for example a line with 3 spaces should
        // indent by one to reach 4 spaces).

        let indent = Tendril::from(doc.indent_unit());
        let transaction = Transaction::insert(doc.text(), doc.selection(view.id), indent);
        doc.apply(&transaction, view.id);
    }

    pub fn insert_newline(cx: &mut Context) {
        let (view, doc) = cx.current();
        let text = doc.text().slice(..);

        let contents = doc.text();
        let selection = doc.selection(view.id);
        let mut ranges = SmallVec::with_capacity(selection.len());

        // TODO: this is annoying, but we need to do it to properly calculate pos after edits
        let mut offs = 0;

        let mut transaction = Transaction::change_by_selection(contents, selection, |range| {
            let pos = range.head;

            let prev = if pos == 0 {
                ' '
            } else {
                contents.char(pos - 1)
            };
            let curr = contents.char(pos);

            // TODO: offset range.head by 1? when calculating?
            let indent_level = indent::suggested_indent_for_pos(
                doc.language_config(),
                doc.syntax(),
                text,
                pos.saturating_sub(1),
                true,
            );
            let indent = doc.indent_unit().repeat(indent_level);
            let mut text = String::with_capacity(1 + indent.len());
            text.push('\n');
            text.push_str(&indent);

            let head = pos + offs + text.chars().count();

            // TODO: range replace or extend
            // range.replace(|range| range.is_empty(), head); -> fn extend if cond true, new head pos
            // can be used with cx.mode to do replace or extend on most changes
            ranges.push(Range::new(
                if range.is_empty() {
                    head
                } else {
                    range.anchor + offs
                },
                head,
            ));

            // if between a bracket pair
            if helix_core::auto_pairs::PAIRS.contains(&(prev, curr)) {
                // another newline, indent the end bracket one level less
                let indent = doc.indent_unit().repeat(indent_level.saturating_sub(1));
                text.push('\n');
                text.push_str(&indent);
            }

            offs += text.chars().count();

            (pos, pos, Some(text.into()))
        });

        transaction = transaction.with_selection(Selection::new(ranges, selection.primary_index()));
        //

        doc.apply(&transaction, view.id);
    }

    // TODO: handle indent-aware delete
    pub fn delete_char_backward(cx: &mut Context) {
        let count = cx.count();
        let (view, doc) = cx.current();
        let text = doc.text().slice(..);
        let transaction =
            Transaction::change_by_selection(doc.text(), doc.selection(view.id), |range| {
                (
                    graphemes::nth_prev_grapheme_boundary(text, range.head, count),
                    range.head,
                    None,
                )
            });
        doc.apply(&transaction, view.id);
    }

    pub fn delete_char_forward(cx: &mut Context) {
        let count = cx.count();
        let (view, doc) = cx.current();
        let text = doc.text().slice(..);
        let transaction =
            Transaction::change_by_selection(doc.text(), doc.selection(view.id), |range| {
                (
                    range.head,
                    graphemes::nth_next_grapheme_boundary(text, range.head, count),
                    None,
                )
            });
        doc.apply(&transaction, view.id);
    }

    pub fn delete_word_backward(cx: &mut Context) {
        let count = cx.count();
        let (view, doc) = cx.current();
        let text = doc.text().slice(..);
        let selection = doc
            .selection(view.id)
            .transform(|range| movement::move_prev_word_start(text, range, count));
        doc.set_selection(view.id, selection);
        delete_selection(cx)
    }
}

// Undo / Redo

// TODO: each command could simply return a Option<transaction>, then the higher level handles
// storing it?

fn undo(cx: &mut Context) {
    let view_id = cx.view().id;
    cx.doc().undo(view_id);
}

fn redo(cx: &mut Context) {
    let view_id = cx.view().id;
    cx.doc().redo(view_id);
}

// Yank / Paste

fn yank(cx: &mut Context) {
    // TODO: should selections be made end inclusive?
    let (view, doc) = cx.current();
    let values: Vec<String> = doc
        .selection(view.id)
        .fragments(doc.text().slice(..))
        .map(Cow::into_owned)
        .collect();

    let msg = format!(
        "yanked {} selection(s) to register {}",
        values.len(),
        cx.register.name()
    );

    register::set(cx.register.name(), values);

    cx.editor.set_status(msg)
}

#[derive(Copy, Clone)]
enum Paste {
    Before,
    After,
}

fn paste_impl(reg: char, doc: &mut Document, view: &View, action: Paste) -> Option<Transaction> {
    if let Some(values) = register::get(reg) {
        let repeat = std::iter::repeat(
            values
                .last()
                .map(|value| Tendril::from_slice(value))
                .unwrap(),
        );

        // if any of values ends \n it's linewise paste
        let linewise = values.iter().any(|value| value.ends_with('\n'));

        let mut values = values.into_iter().map(Tendril::from).chain(repeat);

        let text = doc.text();

        let transaction =
            Transaction::change_by_selection(doc.text(), doc.selection(view.id), |range| {
                let pos = match (action, linewise) {
                    // paste linewise before
                    (Paste::Before, true) => text.line_to_char(text.char_to_line(range.from())),
                    // paste linewise after
                    (Paste::After, true) => text.line_to_char(text.char_to_line(range.to()) + 1),
                    // paste insert
                    (Paste::Before, false) => range.from(),
                    // paste append
                    (Paste::After, false) => range.to() + 1,
                };
                (pos, pos, Some(values.next().unwrap()))
            });
        return Some(transaction);
    }
    None
}

fn replace_with_yanked(cx: &mut Context) {
    let reg = cx.register.name();

    if let Some(values) = register::get(reg) {
        let (view, doc) = cx.current();

        if let Some(yank) = values.first() {
            let transaction =
                Transaction::change_by_selection(doc.text(), doc.selection(view.id), |range| {
                    let max_to = doc.text().len_chars().saturating_sub(1);
                    let to = std::cmp::min(max_to, range.to() + 1);
                    (range.from(), to, Some(yank.as_str().into()))
                });

            doc.apply(&transaction, view.id);
            doc.append_changes_to_history(view.id);
        }
    }
}

// alt-p => paste every yanked selection after selected text
// alt-P => paste every yanked selection before selected text
// R => replace selected text with yanked text
// alt-R => replace selected text with every yanked text
//
// append => insert at next line
// insert => insert at start of line
// replace => replace
// default insert

fn paste_after(cx: &mut Context) {
    let reg = cx.register.name();
    let (view, doc) = cx.current();

    if let Some(transaction) = paste_impl(reg, doc, view, Paste::After) {
        doc.apply(&transaction, view.id);
        doc.append_changes_to_history(view.id);
    }
}

fn paste_before(cx: &mut Context) {
    let reg = cx.register.name();
    let (view, doc) = cx.current();

    if let Some(transaction) = paste_impl(reg, doc, view, Paste::Before) {
        doc.apply(&transaction, view.id);
        doc.append_changes_to_history(view.id);
    }
}

fn get_lines(doc: &Document, view_id: ViewId) -> Vec<usize> {
    let mut lines = Vec::new();

    // Get all line numbers
    for range in doc.selection(view_id) {
        let start = doc.text().char_to_line(range.from());
        let end = doc.text().char_to_line(range.to());

        for line in start..=end {
            lines.push(line)
        }
    }
    lines.sort_unstable(); // sorting by usize so _unstable is preferred
    lines.dedup();
    lines
}

fn indent(cx: &mut Context) {
    let count = cx.count();
    let (view, doc) = cx.current();
    let lines = get_lines(doc, view.id);

    // Indent by one level
    let indent = Tendril::from(doc.indent_unit().repeat(count));

    let transaction = Transaction::change(
        doc.text(),
        lines.into_iter().map(|line| {
            let pos = doc.text().line_to_char(line);
            (pos, pos, Some(indent.clone()))
        }),
    );
    doc.apply(&transaction, view.id);
    doc.append_changes_to_history(view.id);
}

fn unindent(cx: &mut Context) {
    let count = cx.count();
    let (view, doc) = cx.current();
    let lines = get_lines(doc, view.id);
    let mut changes = Vec::with_capacity(lines.len());
    let tab_width = doc.tab_width();
    let indent_width = count * tab_width;

    for line_idx in lines {
        let line = doc.text().line(line_idx);
        let mut width = 0;
        let mut pos = 0;

        for ch in line.chars() {
            match ch {
                ' ' => width += 1,
                '\t' => width = (width / tab_width + 1) * tab_width,
                _ => break,
            }

            pos += 1;

            if width >= indent_width {
                break;
            }
        }

        // now delete from start to first non-blank
        if pos > 0 {
            let start = doc.text().line_to_char(line_idx);
            changes.push((start, start + pos, None))
        }
    }

    let transaction = Transaction::change(doc.text(), changes.into_iter());

    doc.apply(&transaction, view.id);
    doc.append_changes_to_history(view.id);
}

fn format_selections(cx: &mut Context) {
    let (view, doc) = cx.current();

    // via lsp if available
    // else via tree-sitter indentation calculations

    let language_server = match doc.language_server() {
        Some(language_server) => language_server,
        None => return,
    };

    let ranges: Vec<lsp::Range> = doc
        .selection(view.id)
        .iter()
        .map(|range| range_to_lsp_range(doc.text(), *range, language_server.offset_encoding()))
        .collect();

    for range in ranges {
        let language_server = match doc.language_server() {
            Some(language_server) => language_server,
            None => return,
        };
        // TODO: handle fails
        // TODO: concurrent map

        // TODO: need to block to get the formatting

        // let edits = block_on(language_server.text_document_range_formatting(
        //     doc.identifier(),
        //     range,
        //     lsp::FormattingOptions::default(),
        // ))
        // .unwrap_or_default();

        // let transaction = helix_lsp::util::generate_transaction_from_edits(
        //     doc.text(),
        //     edits,
        //     language_server.offset_encoding(),
        // );

        // doc.apply(&transaction, view.id);
    }

    doc.append_changes_to_history(view.id);
}

fn join_selections(cx: &mut Context) {
    use movement::skip_while;
    let (view, doc) = cx.current();
    let text = doc.text();
    let slice = doc.text().slice(..);

    let mut changes = Vec::new();
    let fragment = Tendril::from(" ");

    for selection in doc.selection(view.id) {
        let start = text.char_to_line(selection.from());
        let mut end = text.char_to_line(selection.to());
        if start == end {
            end += 1
        }
        let lines = start..end;

        changes.reserve(lines.len());

        for line in lines {
            let mut start = text.line_to_char(line + 1).saturating_sub(1);
            let mut end = start + 1;
            end = skip_while(slice, end, |ch| matches!(ch, ' ' | '\t')).unwrap_or(end);

            // need to skip from start, not end
            let change = (start, end, Some(fragment.clone()));
            changes.push(change);
        }
    }

    changes.sort_unstable_by_key(|(from, _to, _text)| *from);
    changes.dedup();

    // TODO: joining multiple empty lines should be replaced by a single space.
    // need to merge change ranges that touch

    let transaction = Transaction::change(doc.text(), changes.into_iter());
    // TODO: select inserted spaces
    // .with_selection(selection);

    doc.apply(&transaction, view.id);
    doc.append_changes_to_history(view.id);
}

fn keep_selections(cx: &mut Context) {
    // keep selections matching regex
    let prompt = ui::regex_prompt(cx, "keep:".to_string(), move |view, doc, regex| {
        let text = doc.text().slice(..);

        if let Some(selection) = selection::keep_matches(text, doc.selection(view.id), &regex) {
            doc.set_selection(view.id, selection);
        }
    });

    cx.push_layer(Box::new(prompt));
}

fn keep_primary_selection(cx: &mut Context) {
    let (view, doc) = cx.current();

    let range = doc.selection(view.id).primary();
    let selection = Selection::single(range.anchor, range.head);
    doc.set_selection(view.id, selection);
}

//

fn save(cx: &mut Context) {
    // Spawns an async task to actually do the saving. This way we prevent blocking.

    // TODO: handle save errors somehow?
    tokio::spawn(cx.doc().save());
}

fn completion(cx: &mut Context) {
    // trigger on trigger char, or if user calls it
    // (or on word char typing??)
    // after it's triggered, if response marked is_incomplete, update on every subsequent keypress
    //
    // lsp calls are done via a callback: it sends a request and doesn't block.
    // when we get the response similarly to notification, trigger a call to the completion popup
    //
    // language_server.completion(params, |cx: &mut Context, _meta, response| {
    //    // called at response time
    //    // compositor, lookup completion layer
    //    // downcast dyn Component to Completion component
    //    // emit response to completion (completion.complete/handle(response))
    // })
    //
    // typing after prompt opens: usually start offset is tracked and everything between
    // start_offset..cursor is replaced. For our purposes we could keep the start state (doc,
    // selection) and revert to them before applying. This needs to properly reset changes/history
    // though...
    //
    // company-mode does this by matching the prefix of the completion and removing it.

    // ignore isIncomplete for now
    // keep state while typing
    // the behavior should be, filter the menu based on input
    // if items returns empty at any point, remove the popup
    // if backspace past initial offset point, remove the popup
    //
    // debounce requests!
    //
    // need an idle timeout thing.
    // https://github.com/company-mode/company-mode/blob/master/company.el#L620-L622
    //
    //  "The idle delay in seconds until completion starts automatically.
    // The prefix still has to satisfy `company-minimum-prefix-length' before that
    // happens.  The value of nil means no idle completion."

    let (view, doc) = cx.current();

    let language_server = match doc.language_server() {
        Some(language_server) => language_server,
        None => return,
    };

    let offset_encoding = language_server.offset_encoding();

    let pos = pos_to_lsp_pos(doc.text(), doc.selection(view.id).cursor(), offset_encoding);

    // TODO: handle fails
    let future = language_server.completion(doc.identifier(), pos);

    let trigger_offset = doc.selection(view.id).cursor();

    cx.callback(
        future,
        move |editor: &mut Editor,
              compositor: &mut Compositor,
              response: Option<lsp::CompletionResponse>| {
            let items = match response {
                Some(lsp::CompletionResponse::Array(items)) => items,
                // TODO: do something with is_incomplete
                Some(lsp::CompletionResponse::List(lsp::CompletionList {
                    is_incomplete: _is_incomplete,
                    items,
                })) => items,
                None => Vec::new(),
            };

            // TODO: if no completion, show some message or something
            if items.is_empty() {
                return;
            }
            use crate::compositor::AnyComponent;
            let size = compositor.size();
            let ui = compositor
                .find(std::any::type_name::<ui::EditorView>())
                .unwrap();
            if let Some(ui) = ui.as_any_mut().downcast_mut::<ui::EditorView>() {
                ui.set_completion(items, offset_encoding, trigger_offset, size);
            };
        },
    );
    //  TODO: Server error: content modified

    //    // TODO!: when iterating over items, show the docs in popup

    //    // language server client needs to be accessible via a registry of some sort
    //}
}

fn hover(cx: &mut Context) {
    let (view, doc) = cx.current();

    let language_server = match doc.language_server() {
        Some(language_server) => language_server,
        None => return,
    };

    // TODO: factor out a doc.position_identifier() that returns lsp::TextDocumentPositionIdentifier

    let pos = pos_to_lsp_pos(
        doc.text(),
        doc.selection(view.id).cursor(),
        language_server.offset_encoding(),
    );

    // TODO: handle fails
    let future = language_server.text_document_hover(doc.identifier(), pos);

    cx.callback(
        future,
        move |editor: &mut Editor, compositor: &mut Compositor, response: Option<lsp::Hover>| {
            if let Some(hover) = response {
                // hover.contents / .range <- used for visualizing
                let contents = match hover.contents {
                    lsp::HoverContents::Scalar(contents) => {
                        // markedstring(string/languagestring to be highlighted)
                        // TODO
                        log::error!("hover contents {:?}", contents);
                        return;
                    }
                    lsp::HoverContents::Array(contents) => {
                        log::error!("hover contents {:?}", contents);
                        return;
                    }
                    // TODO: render markdown
                    lsp::HoverContents::Markup(contents) => contents.value,
                };

                // skip if contents empty

                let contents = ui::Markdown::new(contents);
                let mut popup = Popup::new(contents);
                compositor.push(Box::new(popup));
            }
        },
    );
}

// comments
fn toggle_comments(cx: &mut Context) {
    let (view, doc) = cx.current();
    let transaction = comment::toggle_line_comments(doc.text(), doc.selection(view.id));

    doc.apply(&transaction, view.id);
    doc.append_changes_to_history(view.id);
}

// tree sitter node selection

fn expand_selection(cx: &mut Context) {
    let (view, doc) = cx.current();

    if let Some(syntax) = doc.syntax() {
        let text = doc.text().slice(..);
        let selection = object::expand_selection(syntax, text, doc.selection(view.id));
        doc.set_selection(view.id, selection);
    }
}

fn match_brackets(cx: &mut Context) {
    let (view, doc) = cx.current();

    if let Some(syntax) = doc.syntax() {
        let pos = doc.selection(view.id).cursor();
        if let Some(pos) = match_brackets::find(syntax, doc.text(), pos) {
            let selection = Selection::point(pos);
            doc.set_selection(view.id, selection);
        };
    }
}

//

fn jump_forward(cx: &mut Context) {
    let count = cx.count();
    let (view, doc) = cx.current();

    if let Some((id, selection)) = view.jumps.forward(count) {
        view.doc = *id;
        let selection = selection.clone();
        let (view, doc) = cx.current(); // refetch doc
        doc.set_selection(view.id, selection);

        align_view(doc, view, Align::Center);
    };
}

fn jump_backward(cx: &mut Context) {
    let count = cx.count();
    let (view, doc) = cx.current();

    if let Some((id, selection)) = view.jumps.backward(view.id, doc, count) {
        // manually set the alternate_file as we cannot use the Editor::switch function here.
        if view.doc != *id {
            view.last_accessed_doc = Some(view.doc)
        }
        view.doc = *id;
        let selection = selection.clone();
        let (view, doc) = cx.current(); // refetch doc
        doc.set_selection(view.id, selection);

        align_view(doc, view, Align::Center);
    };
}

fn window_mode(cx: &mut Context) {
    cx.on_next_key(move |cx, event| {
        if let KeyEvent {
            code: KeyCode::Char(ch),
            ..
        } = event
        {
            match ch {
                'w' => rotate_view(cx),
                'h' => hsplit(cx),
                'v' => vsplit(cx),
                'q' => wclose(cx),
                _ => {}
            }
        }
    })
}

fn rotate_view(cx: &mut Context) {
    cx.editor.focus_next()
}

// split helper, clear it later
use helix_view::editor::Action;

use self::cmd::TypableCommand;
fn split(cx: &mut Context, action: Action) {
    use helix_view::editor::Action;
    let (view, doc) = cx.current();
    let id = doc.id();
    let selection = doc.selection(view.id).clone();
    let first_line = view.first_line;

    cx.editor.switch(id, action);

    // match the selection in the previous view
    let (view, doc) = cx.current();
    view.first_line = first_line;
    doc.set_selection(view.id, selection);
}

fn hsplit(cx: &mut Context) {
    split(cx, Action::HorizontalSplit);
}

fn vsplit(cx: &mut Context) {
    split(cx, Action::VerticalSplit);
}

fn wclose(cx: &mut Context) {
    let view_id = cx.view().id;
    // close current split
    cx.editor.close(view_id, /* close_buffer */ false);
}

fn select_register(cx: &mut Context) {
    cx.on_next_key(move |cx, event| {
        if let KeyEvent {
            code: KeyCode::Char(ch),
            ..
        } = event
        {
            cx.editor.register.select(ch);
        }
    })
}

fn space_mode(cx: &mut Context) {
    cx.on_next_key(move |cx, event| {
        if let KeyEvent {
            code: KeyCode::Char(ch),
            ..
        } = event
        {
            // TODO: temporarily show SPC in the mode list
            match ch {
                'f' => file_picker(cx),
                'b' => buffer_picker(cx),
                's' => symbol_picker(cx),
                'w' => window_mode(cx),
                // ' ' => toggle_alternate_buffer(cx),
                // TODO: temporary since space mode took its old key
                ' ' => keep_primary_selection(cx),
                _ => (),
            }
        }
    })
}

fn view_mode(cx: &mut Context) {
    cx.on_next_key(move |cx, event| {
        if let KeyEvent {
            code: KeyCode::Char(ch),
            ..
        } = event
        {
            // if lock, call cx again
            // TODO: temporarily show VIE in the mode list
            match ch {
                // center
                'z' | 'c'
                // top
                | 't'
                // bottom
                | 'b' => {
                    let (view, doc) = cx.current();

                    align_view(doc, view, match ch {
                        'z' | 'c' => Align::Center,
                        't' => Align::Top,
                        'b' => Align::Bottom,
                        _ => unreachable!()
                    });
                }
                'm' => {
                    let (view, doc) = cx.current();
                    let pos = doc.selection(view.id).cursor();
                    let pos = coords_at_pos(doc.text().slice(..), pos);

                    const OFFSET: usize = 7; // gutters
                    view.first_col = pos.col.saturating_sub(((view.area.width as usize).saturating_sub(OFFSET)) / 2);
                },
                'h' => (),
                'j' => scroll(cx, 1, Direction::Forward),
                'k' => scroll(cx, 1, Direction::Backward),
                'l' => (),
                _ => (),
            }
        }
    })
}

fn left_bracket_mode(cx: &mut Context) {
    cx.on_next_key(move |cx, event| {
        if let KeyEvent {
            code: KeyCode::Char(ch),
            ..
        } = event
        {
            match ch {
                'd' => goto_prev_diag(cx),
                'D' => goto_first_diag(cx),
                _ => (),
            }
        }
    })
}

fn right_bracket_mode(cx: &mut Context) {
    cx.on_next_key(move |cx, event| {
        if let KeyEvent {
            code: KeyCode::Char(ch),
            ..
        } = event
        {
            match ch {
                'd' => goto_next_diag(cx),
                'D' => goto_last_diag(cx),
                _ => (),
            }
        }
    })
}

impl fmt::Display for Command {
    fn fmt(&self, f: &mut std::fmt::Formatter<'_>) -> std::fmt::Result {
        let Command(_, name) = self;
        f.write_str(name)
    }
}

impl std::str::FromStr for Command {
    type Err = anyhow::Error;

    fn from_str(s: &str) -> Result<Self, Self::Err> {
        for command in Command::COMMAND_LIST {
            if command.1 == s {
                return Ok(command.clone());
            }
        }
        Err(anyhow!("No command named '{}'", s))
    }
}

impl fmt::Debug for Command {
    fn fmt(&self, f: &mut std::fmt::Formatter<'_>) -> std::fmt::Result {
        let Command(_, name) = self;
        f.debug_tuple("Command").field(name).finish()
    }
}<|MERGE_RESOLUTION|>--- conflicted
+++ resolved
@@ -20,6 +20,7 @@
     util::{lsp_pos_to_pos, lsp_range_to_range, pos_to_lsp_pos, range_to_lsp_range},
     OffsetEncoding,
 };
+use insert::*;
 use movement::Movement;
 
 use crate::{
@@ -37,7 +38,6 @@
 };
 
 use crossterm::event::{KeyCode, KeyEvent};
-use insert::*;
 use once_cell::sync::Lazy;
 
 pub struct Context<'a> {
@@ -494,13 +494,8 @@
     })
 }
 
-<<<<<<< HEAD
 fn find_till_char(cx: &mut Context) {
-    _find_char(
-=======
-pub fn find_till_char(cx: &mut Context) {
     find_char_impl(
->>>>>>> 6fb2d267
         cx,
         search::find_nth_next,
         false, /* inclusive */
@@ -508,13 +503,8 @@
     )
 }
 
-<<<<<<< HEAD
 fn find_next_char(cx: &mut Context) {
-    _find_char(
-=======
-pub fn find_next_char(cx: &mut Context) {
     find_char_impl(
->>>>>>> 6fb2d267
         cx,
         search::find_nth_next,
         true,  /* inclusive */
@@ -522,13 +512,8 @@
     )
 }
 
-<<<<<<< HEAD
 fn extend_till_char(cx: &mut Context) {
-    _find_char(
-=======
-pub fn extend_till_char(cx: &mut Context) {
     find_char_impl(
->>>>>>> 6fb2d267
         cx,
         search::find_nth_next,
         false, /* inclusive */
@@ -536,13 +521,8 @@
     )
 }
 
-<<<<<<< HEAD
 fn extend_next_char(cx: &mut Context) {
-    _find_char(
-=======
-pub fn extend_next_char(cx: &mut Context) {
     find_char_impl(
->>>>>>> 6fb2d267
         cx,
         search::find_nth_next,
         true, /* inclusive */
@@ -550,13 +530,8 @@
     )
 }
 
-<<<<<<< HEAD
 fn till_prev_char(cx: &mut Context) {
-    _find_char(
-=======
-pub fn till_prev_char(cx: &mut Context) {
     find_char_impl(
->>>>>>> 6fb2d267
         cx,
         search::find_nth_prev,
         false, /* inclusive */
@@ -564,13 +539,8 @@
     )
 }
 
-<<<<<<< HEAD
 fn find_prev_char(cx: &mut Context) {
-    _find_char(
-=======
-pub fn find_prev_char(cx: &mut Context) {
     find_char_impl(
->>>>>>> 6fb2d267
         cx,
         search::find_nth_prev,
         true,  /* inclusive */
@@ -578,13 +548,8 @@
     )
 }
 
-<<<<<<< HEAD
 fn extend_till_prev_char(cx: &mut Context) {
-    _find_char(
-=======
-pub fn extend_till_prev_char(cx: &mut Context) {
     find_char_impl(
->>>>>>> 6fb2d267
         cx,
         search::find_nth_prev,
         false, /* inclusive */
@@ -592,13 +557,8 @@
     )
 }
 
-<<<<<<< HEAD
 fn extend_prev_char(cx: &mut Context) {
-    _find_char(
-=======
-pub fn extend_prev_char(cx: &mut Context) {
     find_char_impl(
->>>>>>> 6fb2d267
         cx,
         search::find_nth_prev,
         true, /* inclusive */
@@ -898,13 +858,9 @@
 
     cx.push_layer(Box::new(prompt));
 }
+
 // can't search next for ""compose"" for some reason
-
-<<<<<<< HEAD
-fn _search_next(cx: &mut Context, extend: bool) {
-=======
-pub fn search_next_impl(cx: &mut Context, extend: bool) {
->>>>>>> 6fb2d267
+fn search_next_impl(cx: &mut Context, extend: bool) {
     if let Some(query) = register::get('\\') {
         let query = query.first().unwrap();
         let (view, doc) = cx.current();
@@ -914,21 +870,12 @@
     }
 }
 
-<<<<<<< HEAD
 fn search_next(cx: &mut Context) {
-    _search_next(cx, false);
+    search_next_impl(cx, false);
 }
 
 fn extend_search_next(cx: &mut Context) {
-    _search_next(cx, true);
-=======
-pub fn search_next(cx: &mut Context) {
-    search_next_impl(cx, false);
-}
-
-pub fn extend_search_next(cx: &mut Context) {
     search_next_impl(cx, true);
->>>>>>> 6fb2d267
 }
 
 fn search_selection(cx: &mut Context) {
@@ -1371,18 +1318,14 @@
             fun: format,
             completer: None,
         },
-<<<<<<< HEAD
         TypableCommand {
-=======
-        Command {
             name: "indent-style",
             alias: None,
             doc: "Set the indentation style for editing. ('t' for tabs or 1-8 for number of spaces.)",
             fun: set_indent_style,
             completer: None,
         },
-        Command {
->>>>>>> 6fb2d267
+        TypableCommand {
             name: "earlier",
             alias: Some("ear"),
             doc: "Jump back to an earlier point in edit history. Accepts a number of steps or a time span.",
@@ -1775,13 +1718,8 @@
     }
 }
 
-<<<<<<< HEAD
 fn goto_mode(cx: &mut Context) {
-    if let Some(count) = cx._count {
-=======
-pub fn goto_mode(cx: &mut Context) {
     if let Some(count) = cx.count {
->>>>>>> 6fb2d267
         push_jump(cx.editor);
 
         let (view, doc) = cx.current();
