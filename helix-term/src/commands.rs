pub(crate) mod dap;
pub(crate) mod lsp;
pub(crate) mod syntax;
pub(crate) mod typed;

pub use dap::*;
use futures_util::FutureExt;
use helix_event::status;
use helix_stdx::{
    path::{self, find_paths},
    rope::{self, RopeSliceExt},
};
use helix_vcs::{FileChange, Hunk};
pub use lsp::*;
pub use syntax::*;
use tui::{
    text::{Span, Spans},
    widgets::Cell,
};
pub use typed::*;

use helix_core::{
    char_idx_at_visual_offset,
    chars::char_is_word,
    command_line::{self, Args},
    comment,
    doc_formatter::TextFormat,
    encoding, find_workspace,
    graphemes::{self, next_grapheme_boundary},
    history::UndoKind,
    increment,
    indent::{self, IndentStyle},
    line_ending::{get_line_ending_of_str, line_end_char_index},
    match_brackets,
    movement::{self, move_vertically_visual, Direction},
    object, pos_at_coords,
    regex::{self, Regex},
    search::{self, CharMatcher},
    selection, surround,
    syntax::config::{BlockCommentToken, LanguageServerFeature},
    text_annotations::{Overlay, TextAnnotations},
    textobject,
    unicode::width::UnicodeWidthChar,
    visual_offset_from_block, Deletion, LineEnding, Position, Range, Rope, RopeReader, RopeSlice,
    Selection, SmallVec, Syntax, Tendril, Transaction,
};
use helix_view::{
    document::{FormatterError, Mode, SCRATCH_BUFFER_NAME},
<<<<<<< HEAD
    editor::Action,
    expansion,
=======
    editor::{Action, RelativePosition},
>>>>>>> 01bfe20d
    info::Info,
    input::KeyEvent,
    keyboard::KeyCode,
    theme::Style,
    tree,
    view::View,
    Document, DocumentId, Editor, ViewId,
};

use anyhow::{anyhow, bail, ensure, Context as _};
use insert::*;
use movement::Movement;

use crate::{
    compositor::{self, Component, Compositor},
    filter_picker_entry,
    job::Callback,
    ui::{self, overlay::overlaid, Picker, PickerColumn, Popup, Prompt, PromptEvent},
};

use crate::job::{self, Jobs};
use std::{
    char::{ToLowercase, ToUppercase},
    cmp::Ordering,
    collections::{HashMap, HashSet},
    error::Error,
    fmt,
    future::Future,
    io::Read,
    num::NonZeroUsize,
};

use std::{
    borrow::Cow,
    path::{Path, PathBuf},
};

use once_cell::sync::Lazy;
use serde::de::{self, Deserialize, Deserializer};
use url::Url;

use grep_regex::RegexMatcherBuilder;
use grep_searcher::{sinks, BinaryDetection, SearcherBuilder};
use ignore::{DirEntry, WalkBuilder, WalkState};

pub type OnKeyCallback = Box<dyn FnOnce(&mut Context, KeyEvent)>;
#[derive(PartialEq, Eq, Clone, Copy, Debug)]
pub enum OnKeyCallbackKind {
    PseudoPending,
    Fallback,
}

pub struct Context<'a> {
    pub register: Option<char>,
    pub count: Option<NonZeroUsize>,
    pub editor: &'a mut Editor,

    pub callback: Vec<crate::compositor::Callback>,
    pub on_next_key_callback: Option<(OnKeyCallback, OnKeyCallbackKind)>,
    pub jobs: &'a mut Jobs,
}

impl Context<'_> {
    /// Push a new component onto the compositor.
    pub fn push_layer(&mut self, component: Box<dyn Component>) {
        self.callback
            .push(Box::new(|compositor: &mut Compositor, _| {
                compositor.push(component)
            }));
    }

    /// Call `replace_or_push` on the Compositor
    pub fn replace_or_push_layer<T: Component>(&mut self, id: &'static str, component: T) {
        self.callback
            .push(Box::new(move |compositor: &mut Compositor, _| {
                compositor.replace_or_push(id, component);
            }));
    }

    #[inline]
    pub fn on_next_key(
        &mut self,
        on_next_key_callback: impl FnOnce(&mut Context, KeyEvent) + 'static,
    ) {
        self.on_next_key_callback = Some((
            Box::new(on_next_key_callback),
            OnKeyCallbackKind::PseudoPending,
        ));
    }

    #[inline]
    pub fn on_next_key_fallback(
        &mut self,
        on_next_key_callback: impl FnOnce(&mut Context, KeyEvent) + 'static,
    ) {
        self.on_next_key_callback =
            Some((Box::new(on_next_key_callback), OnKeyCallbackKind::Fallback));
    }

    #[inline]
    pub fn callback<T, F>(
        &mut self,
        call: impl Future<Output = helix_lsp::Result<T>> + 'static + Send,
        callback: F,
    ) where
        T: Send + 'static,
        F: FnOnce(&mut Editor, &mut Compositor, T) + Send + 'static,
    {
        self.jobs.callback(make_job_callback(call, callback));
    }

    /// Returns 1 if no explicit count was provided
    #[inline]
    pub fn count(&self) -> usize {
        self.count.map_or(1, |v| v.get())
    }

    /// Waits on all pending jobs, and then tries to flush all pending write
    /// operations for all documents.
    pub fn block_try_flush_writes(&mut self) -> anyhow::Result<()> {
        compositor::Context {
            editor: self.editor,
            jobs: self.jobs,
            scroll: None,
        }
        .block_try_flush_writes()
    }
}

#[inline]
fn make_job_callback<T, F>(
    call: impl Future<Output = helix_lsp::Result<T>> + 'static + Send,
    callback: F,
) -> std::pin::Pin<Box<impl Future<Output = Result<Callback, anyhow::Error>>>>
where
    T: Send + 'static,
    F: FnOnce(&mut Editor, &mut Compositor, T) + Send + 'static,
{
    Box::pin(async move {
        let response = call.await?;
        let call: job::Callback = Callback::EditorCompositor(Box::new(
            move |editor: &mut Editor, compositor: &mut Compositor| {
                callback(editor, compositor, response)
            },
        ));
        Ok(call)
    })
}

use helix_view::{align_view, Align};

/// MappableCommands are commands that can be bound to keys, executable in
/// normal, insert or select mode.
///
/// There are three kinds:
///
/// * Static: commands usually bound to keys and used for editing, movement,
///   etc., for example `move_char_left`.
/// * Typable: commands executable from command mode, prefixed with a `:`,
///   for example `:write!`.
/// * Macro: a sequence of keys to execute, for example `@miw`.
#[derive(Clone)]
pub enum MappableCommand {
    Typable {
        name: String,
        args: String,
        doc: String,
    },
    Static {
        name: &'static str,
        fun: fn(cx: &mut Context),
        doc: &'static str,
    },
    Macro {
        name: String,
        keys: Vec<KeyEvent>,
    },
}

macro_rules! static_commands {
    ( $($name:ident, $doc:literal,)* ) => {
        $(
            #[allow(non_upper_case_globals)]
            pub const $name: Self = Self::Static {
                name: stringify!($name),
                fun: $name,
                doc: $doc
            };
        )*

        pub const STATIC_COMMAND_LIST: &'static [Self] = &[
            $( Self::$name, )*
        ];
    }
}

impl MappableCommand {
    pub fn execute(&self, cx: &mut Context) {
        match &self {
            Self::Typable { name, args, doc: _ } => {
                if let Some(command) = typed::TYPABLE_COMMAND_MAP.get(name.as_str()) {
                    let mut cx = compositor::Context {
                        editor: cx.editor,
                        jobs: cx.jobs,
                        scroll: None,
                    };
                    if let Err(e) =
                        typed::execute_command(&mut cx, command, args, PromptEvent::Validate)
                    {
                        cx.editor.set_error(format!("{}", e));
                    }
                } else {
                    cx.editor.set_error(format!("no such command: '{name}'"));
                }
            }
            Self::Static { fun, .. } => (fun)(cx),
            Self::Macro { keys, .. } => {
                // Protect against recursive macros.
                if cx.editor.macro_replaying.contains(&'@') {
                    cx.editor.set_error(
                        "Cannot execute macro because the [@] register is already playing a macro",
                    );
                    return;
                }
                cx.editor.macro_replaying.push('@');
                let keys = keys.clone();
                cx.callback.push(Box::new(move |compositor, cx| {
                    for key in keys.into_iter() {
                        compositor.handle_event(&compositor::Event::Key(key), cx);
                    }
                    cx.editor.macro_replaying.pop();
                }));
            }
        }
    }

    pub fn name(&self) -> &str {
        match &self {
            Self::Typable { name, .. } => name,
            Self::Static { name, .. } => name,
            Self::Macro { name, .. } => name,
        }
    }

    pub fn doc(&self) -> &str {
        match &self {
            Self::Typable { doc, .. } => doc,
            Self::Static { doc, .. } => doc,
            Self::Macro { name, .. } => name,
        }
    }

    #[rustfmt::skip]
    static_commands!(
        no_op, "Do nothing",
        move_char_left, "Move left",
        move_char_right, "Move right",
        move_line_up, "Move up",
        move_line_down, "Move down",
        move_visual_line_up, "Move up",
        move_visual_line_down, "Move down",
        extend_char_left, "Extend left",
        extend_char_right, "Extend right",
        extend_line_up, "Extend up",
        extend_line_down, "Extend down",
        extend_visual_line_up, "Extend up",
        extend_visual_line_down, "Extend down",
        copy_selection_on_next_line, "Copy selection on next line",
        copy_selection_on_prev_line, "Copy selection on previous line",
        move_next_word_start, "Move to start of next word",
        move_prev_word_start, "Move to start of previous word",
        move_next_word_end, "Move to end of next word",
        move_prev_word_end, "Move to end of previous word",
        move_next_long_word_start, "Move to start of next long word",
        move_prev_long_word_start, "Move to start of previous long word",
        move_next_long_word_end, "Move to end of next long word",
        move_prev_long_word_end, "Move to end of previous long word",
        move_next_sub_word_start, "Move to start of next sub word",
        move_prev_sub_word_start, "Move to start of previous sub word",
        move_next_sub_word_end, "Move to end of next sub word",
        move_prev_sub_word_end, "Move to end of previous sub word",
        move_parent_node_end, "Move to end of the parent node",
        move_parent_node_start, "Move to beginning of the parent node",
        extend_next_word_start, "Extend to start of next word",
        extend_prev_word_start, "Extend to start of previous word",
        extend_next_word_end, "Extend to end of next word",
        extend_prev_word_end, "Extend to end of previous word",
        extend_next_long_word_start, "Extend to start of next long word",
        extend_prev_long_word_start, "Extend to start of previous long word",
        extend_next_long_word_end, "Extend to end of next long word",
        extend_prev_long_word_end, "Extend to end of prev long word",
        extend_next_sub_word_start, "Extend to start of next sub word",
        extend_prev_sub_word_start, "Extend to start of previous sub word",
        extend_next_sub_word_end, "Extend to end of next sub word",
        extend_prev_sub_word_end, "Extend to end of prev sub word",
        extend_parent_node_end, "Extend to end of the parent node",
        extend_parent_node_start, "Extend to beginning of the parent node",
        find_till_char, "Move till next occurrence of char",
        find_next_char, "Move to next occurrence of char",
        extend_till_char, "Extend till next occurrence of char",
        extend_next_char, "Extend to next occurrence of char",
        till_prev_char, "Move till previous occurrence of char",
        find_prev_char, "Move to previous occurrence of char",
        extend_till_prev_char, "Extend till previous occurrence of char",
        extend_prev_char, "Extend to previous occurrence of char",
        repeat_last_motion, "Repeat last motion",
        replace, "Replace with new char",
        switch_case, "Switch (toggle) case",
        switch_to_uppercase, "Switch to uppercase",
        switch_to_lowercase, "Switch to lowercase",
        page_up, "Move page up",
        page_down, "Move page down",
        half_page_up, "Move half page up",
        half_page_down, "Move half page down",
        page_cursor_up, "Move page and cursor up",
        page_cursor_down, "Move page and cursor down",
        page_cursor_half_up, "Move page and cursor half up",
        page_cursor_half_down, "Move page and cursor half down",
        select_all, "Select whole document",
        select_regex, "Select all regex matches inside selections",
        split_selection, "Split selections on regex matches",
        split_selection_on_newline, "Split selection on newlines",
        merge_selections, "Merge selections",
        merge_consecutive_selections, "Merge consecutive selections",
        search, "Search for regex pattern",
        rsearch, "Reverse search for regex pattern",
        search_next, "Select next search match",
        search_prev, "Select previous search match",
        extend_search_next, "Add next search match to selection",
        extend_search_prev, "Add previous search match to selection",
        search_selection, "Use current selection as search pattern",
        search_selection_detect_word_boundaries, "Use current selection as the search pattern, automatically wrapping with `\\b` on word boundaries",
        make_search_word_bounded, "Modify current search to make it word bounded",
        global_search, "Global search in workspace folder",
        extend_line, "Select current line, if already selected, extend to another line based on the anchor",
        extend_line_below, "Select current line, if already selected, extend to next line",
        extend_line_above, "Select current line, if already selected, extend to previous line",
        select_line_above, "Select current line, if already selected, extend or shrink line above based on the anchor",
        select_line_below, "Select current line, if already selected, extend or shrink line below based on the anchor",
        extend_to_line_bounds, "Extend selection to line bounds",
        shrink_to_line_bounds, "Shrink selection to line bounds",
        delete_selection, "Delete selection",
        delete_selection_noyank, "Delete selection without yanking",
        change_selection, "Change selection",
        change_selection_noyank, "Change selection without yanking",
        collapse_selection, "Collapse selection into single cursor",
        flip_selections, "Flip selection cursor and anchor",
        ensure_selections_forward, "Ensure all selections face forward",
        insert_mode, "Insert before selection",
        append_mode, "Append after selection",
        command_mode, "Enter command mode",
        file_picker, "Open file picker",
        file_picker_in_current_buffer_directory, "Open file picker at current buffer's directory",
        file_picker_in_current_directory, "Open file picker at current working directory",
        file_explorer, "Open file explorer in workspace root",
        file_explorer_in_current_buffer_directory, "Open file explorer at current buffer's directory",
        file_explorer_in_current_directory, "Open file explorer at current working directory",
        code_action, "Perform code action",
        buffer_picker, "Open buffer picker",
        jumplist_picker, "Open jumplist picker",
        symbol_picker, "Open symbol picker",
        syntax_symbol_picker, "Open symbol picker from syntax information",
        lsp_or_syntax_symbol_picker, "Open symbol picker from LSP or syntax information",
        changed_file_picker, "Open changed file picker",
        select_references_to_symbol_under_cursor, "Select symbol references",
        workspace_symbol_picker, "Open workspace symbol picker",
        syntax_workspace_symbol_picker, "Open workspace symbol picker from syntax information",
        lsp_or_syntax_workspace_symbol_picker, "Open workspace symbol picker from LSP or syntax information",
        diagnostics_picker, "Open diagnostic picker",
        workspace_diagnostics_picker, "Open workspace diagnostic picker",
        last_picker, "Open last picker",
        insert_at_line_start, "Insert at start of line",
        insert_at_line_end, "Insert at end of line",
        open_below, "Open new line below selection",
        open_above, "Open new line above selection",
        normal_mode, "Enter normal mode",
        select_mode, "Enter selection extend mode",
        exit_select_mode, "Exit selection mode",
        goto_definition, "Goto definition",
        goto_declaration, "Goto declaration",
        add_newline_above, "Add newline above",
        add_newline_below, "Add newline below",
        goto_type_definition, "Goto type definition",
        goto_implementation, "Goto implementation",
        goto_file_start, "Goto line number <n> else file start",
        goto_file_end, "Goto file end",
        extend_to_file_start, "Extend to line number<n> else file start",
        extend_to_file_end, "Extend to file end",
        goto_file, "Goto files/URLs in selections",
        goto_file_hsplit, "Goto files in selections (hsplit)",
        goto_file_vsplit, "Goto files in selections (vsplit)",
        goto_reference, "Goto references",
        goto_window_top, "Goto window top",
        goto_window_center, "Goto window center",
        goto_window_bottom, "Goto window bottom",
        goto_last_accessed_file, "Goto last accessed file",
        goto_last_modified_file, "Goto last modified file",
        goto_last_modification, "Goto last modification",
        goto_line, "Goto line",
        goto_last_line, "Goto last line",
        extend_to_last_line, "Extend to last line",
        goto_first_diag, "Goto first diagnostic",
        goto_last_diag, "Goto last diagnostic",
        goto_next_diag, "Goto next diagnostic",
        goto_prev_diag, "Goto previous diagnostic",
        goto_next_change, "Goto next change",
        goto_prev_change, "Goto previous change",
        goto_first_change, "Goto first change",
        goto_last_change, "Goto last change",
        goto_line_start, "Goto line start",
        goto_line_end, "Goto line end",
        goto_column, "Goto column",
        extend_to_column, "Extend to column",
        goto_next_buffer, "Goto next buffer",
        goto_previous_buffer, "Goto previous buffer",
        goto_line_end_newline, "Goto newline at line end",
        goto_first_nonwhitespace, "Goto first non-blank in line",
        trim_selections, "Trim whitespace from selections",
        extend_to_line_start, "Extend to line start",
        extend_to_first_nonwhitespace, "Extend to first non-blank in line",
        extend_to_line_end, "Extend to line end",
        extend_to_line_end_newline, "Extend to line end",
        signature_help, "Show signature help",
        smart_tab, "Insert tab if all cursors have all whitespace to their left; otherwise, run a separate command.",
        insert_tab, "Insert tab char",
        insert_newline, "Insert newline char",
        insert_char_interactive, "Insert an interactively-chosen char",
        append_char_interactive, "Append an interactively-chosen char",
        delete_char_backward, "Delete previous char",
        delete_char_forward, "Delete next char",
        delete_word_backward, "Delete previous word",
        delete_word_forward, "Delete next word",
        kill_to_line_start, "Delete till start of line",
        kill_to_line_end, "Delete till end of line",
        undo, "Undo change",
        redo, "Redo change",
        earlier, "Move backward in history",
        later, "Move forward in history",
        commit_undo_checkpoint, "Commit changes to new checkpoint",
        yank, "Yank selection",
        yank_to_clipboard, "Yank selections to clipboard",
        yank_to_primary_clipboard, "Yank selections to primary clipboard",
        yank_joined, "Join and yank selections",
        yank_joined_to_clipboard, "Join and yank selections to clipboard",
        yank_main_selection_to_clipboard, "Yank main selection to clipboard",
        yank_joined_to_primary_clipboard, "Join and yank selections to primary clipboard",
        yank_main_selection_to_primary_clipboard, "Yank main selection to primary clipboard",
        replace_with_yanked, "Replace with yanked text",
        replace_selections_with_clipboard, "Replace selections by clipboard content",
        replace_selections_with_primary_clipboard, "Replace selections by primary clipboard",
        paste_after, "Paste after selection",
        paste_before, "Paste before selection",
        paste_clipboard_after, "Paste clipboard after selections",
        paste_clipboard_before, "Paste clipboard before selections",
        paste_primary_clipboard_after, "Paste primary clipboard after selections",
        paste_primary_clipboard_before, "Paste primary clipboard before selections",
        indent, "Indent selection",
        unindent, "Unindent selection",
        format_selections, "Format selection",
        join_selections, "Join lines inside selection",
        join_selections_space, "Join lines inside selection and select spaces",
        keep_selections, "Keep selections matching regex",
        remove_selections, "Remove selections matching regex",
        align_selections, "Align selections in column",
        keep_primary_selection, "Keep primary selection",
        remove_primary_selection, "Remove primary selection",
        completion, "Invoke completion popup",
        hover, "Show docs for item under cursor",
        toggle_comments, "Comment/uncomment selections",
        toggle_line_comments, "Line comment/uncomment selections",
        toggle_block_comments, "Block comment/uncomment selections",
        rotate_selections_forward, "Rotate selections forward",
        rotate_selections_backward, "Rotate selections backward",
        rotate_selection_contents_forward, "Rotate selection contents forward",
        rotate_selection_contents_backward, "Rotate selections contents backward",
        reverse_selection_contents, "Reverse selections contents",
        expand_selection, "Expand selection to parent syntax node",
        shrink_selection, "Shrink selection to previously expanded syntax node",
        select_next_sibling, "Select next sibling in the syntax tree",
        select_prev_sibling, "Select previous sibling the in syntax tree",
        select_all_siblings, "Select all siblings of the current node",
        select_all_children, "Select all children of the current node",
        jump_forward, "Jump forward on jumplist",
        jump_backward, "Jump backward on jumplist",
        save_selection, "Save current selection to jumplist",
        jump_view_right, "Jump to right split",
        jump_view_left, "Jump to left split",
        jump_view_up, "Jump to split above",
        jump_view_down, "Jump to split below",
        swap_view_right, "Swap with right split",
        swap_view_left, "Swap with left split",
        swap_view_up, "Swap with split above",
        swap_view_down, "Swap with split below",
        transpose_view, "Transpose splits",
        rotate_view, "Goto next window",
        rotate_view_reverse, "Goto previous window",
        hsplit, "Horizontal bottom split",
        hsplit_new, "Horizontal bottom split scratch buffer",
        vsplit, "Vertical right split",
        vsplit_new, "Vertical right split scratch buffer",
        wclose, "Close window",
        wonly, "Close windows except current",
        select_register, "Select register",
        insert_register, "Insert register",
        copy_between_registers, "Copy between two registers",
        align_view_middle, "Align view middle",
        align_view_top, "Align view top",
        align_view_center, "Align view center",
        align_view_bottom, "Align view bottom",
        scroll_up, "Scroll view up",
        scroll_down, "Scroll view down",
        match_brackets, "Goto matching bracket",
        surround_add, "Surround add",
        surround_replace, "Surround replace",
        surround_delete, "Surround delete",
        select_textobject_around, "Select around object",
        select_textobject_inner, "Select inside object",
        goto_next_function, "Goto next function",
        goto_prev_function, "Goto previous function",
        goto_next_class, "Goto next type definition",
        goto_prev_class, "Goto previous type definition",
        goto_next_parameter, "Goto next parameter",
        goto_prev_parameter, "Goto previous parameter",
        goto_next_comment, "Goto next comment",
        goto_prev_comment, "Goto previous comment",
        goto_next_test, "Goto next test",
        goto_prev_test, "Goto previous test",
        goto_next_xml_element, "Goto next (X)HTML element",
        goto_prev_xml_element, "Goto previous (X)HTML element",
        goto_next_entry, "Goto next pairing",
        goto_prev_entry, "Goto previous pairing",
        goto_next_paragraph, "Goto next paragraph",
        goto_prev_paragraph, "Goto previous paragraph",
        dap_launch, "Launch debug target",
        dap_restart, "Restart debugging session",
        dap_toggle_breakpoint, "Toggle breakpoint",
        dap_continue, "Continue program execution",
        dap_pause, "Pause program execution",
        dap_step_in, "Step in",
        dap_step_out, "Step out",
        dap_next, "Step to next",
        dap_variables, "List variables",
        dap_terminate, "End debug session",
        dap_edit_condition, "Edit breakpoint condition on current line",
        dap_edit_log, "Edit breakpoint log message on current line",
        dap_switch_thread, "Switch current thread",
        dap_switch_stack_frame, "Switch stack frame",
        dap_enable_exceptions, "Enable exception breakpoints",
        dap_disable_exceptions, "Disable exception breakpoints",
        shell_pipe, "Pipe selections through shell command",
        shell_pipe_to, "Pipe selections into shell command ignoring output",
        shell_insert_output, "Insert shell command output before selections",
        shell_append_output, "Append shell command output after selections",
        shell_keep_pipe, "Filter selections with shell predicate",
        suspend, "Suspend and return to shell",
        rename_symbol, "Rename symbol",
        increment, "Increment item under cursor",
        decrement, "Decrement item under cursor",
        record_macro, "Record macro",
        replay_macro, "Replay macro",
        command_palette, "Open command palette",
        goto_word, "Jump to a two-character label",
        extend_to_word, "Extend to a two-character label",
        goto_next_tabstop, "Goto next snippet placeholder",
        goto_prev_tabstop, "Goto next snippet placeholder",
        rotate_selections_first, "Make the first selection your primary one",
        rotate_selections_last, "Make the last selection your primary one",
    );
}

impl fmt::Debug for MappableCommand {
    fn fmt(&self, f: &mut std::fmt::Formatter<'_>) -> std::fmt::Result {
        match self {
            MappableCommand::Static { name, .. } => {
                f.debug_tuple("MappableCommand").field(name).finish()
            }
            MappableCommand::Typable { name, args, .. } => f
                .debug_tuple("MappableCommand")
                .field(name)
                .field(args)
                .finish(),
            MappableCommand::Macro { name, keys, .. } => f
                .debug_tuple("MappableCommand")
                .field(name)
                .field(keys)
                .finish(),
        }
    }
}

impl fmt::Display for MappableCommand {
    fn fmt(&self, f: &mut std::fmt::Formatter<'_>) -> std::fmt::Result {
        f.write_str(self.name())
    }
}

impl std::str::FromStr for MappableCommand {
    type Err = anyhow::Error;

    fn from_str(s: &str) -> Result<Self, Self::Err> {
        if let Some(suffix) = s.strip_prefix(':') {
            let (name, args, _) = command_line::split(suffix);
            ensure!(!name.is_empty(), "Expected typable command name");
            typed::TYPABLE_COMMAND_MAP
                .get(name)
                .map(|cmd| {
                    let doc = if args.is_empty() {
                        cmd.doc.to_string()
                    } else {
                        format!(":{} {:?}", cmd.name, args)
                    };
                    MappableCommand::Typable {
                        name: cmd.name.to_owned(),
                        doc,
                        args: args.to_string(),
                    }
                })
                .ok_or_else(|| anyhow!("No TypableCommand named '{}'", s))
        } else if let Some(suffix) = s.strip_prefix('@') {
            helix_view::input::parse_macro(suffix).map(|keys| Self::Macro {
                name: s.to_string(),
                keys,
            })
        } else {
            MappableCommand::STATIC_COMMAND_LIST
                .iter()
                .find(|cmd| cmd.name() == s)
                .cloned()
                .ok_or_else(|| anyhow!("No command named '{}'", s))
        }
    }
}

impl<'de> Deserialize<'de> for MappableCommand {
    fn deserialize<D>(deserializer: D) -> Result<Self, D::Error>
    where
        D: Deserializer<'de>,
    {
        let s = String::deserialize(deserializer)?;
        s.parse().map_err(de::Error::custom)
    }
}

impl PartialEq for MappableCommand {
    fn eq(&self, other: &Self) -> bool {
        match (self, other) {
            (
                MappableCommand::Typable {
                    name: first_name,
                    args: first_args,
                    ..
                },
                MappableCommand::Typable {
                    name: second_name,
                    args: second_args,
                    ..
                },
            ) => first_name == second_name && first_args == second_args,
            (
                MappableCommand::Static {
                    name: first_name, ..
                },
                MappableCommand::Static {
                    name: second_name, ..
                },
            ) => first_name == second_name,
            _ => false,
        }
    }
}

fn no_op(_cx: &mut Context) {}

type MoveFn =
    fn(RopeSlice, Range, Direction, usize, Movement, &TextFormat, &mut TextAnnotations) -> Range;

fn move_impl(cx: &mut Context, move_fn: MoveFn, dir: Direction, behaviour: Movement) {
    let count = cx.count();
    let (view, doc) = current!(cx.editor);
    let text = doc.text().slice(..);
    let text_fmt = doc.text_format(view.inner_area(doc).width, None);
    let mut annotations = view.text_annotations(doc, None);

    let selection = doc.selection(view.id).clone().transform(|range| {
        move_fn(
            text,
            range,
            dir,
            count,
            behaviour,
            &text_fmt,
            &mut annotations,
        )
    });
    drop(annotations);
    doc.set_selection(view.id, selection);
}

use helix_core::movement::{move_horizontally, move_vertically};

fn move_char_left(cx: &mut Context) {
    move_impl(cx, move_horizontally, Direction::Backward, Movement::Move)
}

fn move_char_right(cx: &mut Context) {
    move_impl(cx, move_horizontally, Direction::Forward, Movement::Move)
}

fn move_line_up(cx: &mut Context) {
    move_impl(cx, move_vertically, Direction::Backward, Movement::Move)
}

fn move_line_down(cx: &mut Context) {
    move_impl(cx, move_vertically, Direction::Forward, Movement::Move)
}

fn move_visual_line_up(cx: &mut Context) {
    move_impl(
        cx,
        move_vertically_visual,
        Direction::Backward,
        Movement::Move,
    )
}

fn move_visual_line_down(cx: &mut Context) {
    move_impl(
        cx,
        move_vertically_visual,
        Direction::Forward,
        Movement::Move,
    )
}

fn extend_char_left(cx: &mut Context) {
    move_impl(cx, move_horizontally, Direction::Backward, Movement::Extend)
}

fn extend_char_right(cx: &mut Context) {
    move_impl(cx, move_horizontally, Direction::Forward, Movement::Extend)
}

fn extend_line_up(cx: &mut Context) {
    move_impl(cx, move_vertically, Direction::Backward, Movement::Extend)
}

fn extend_line_down(cx: &mut Context) {
    move_impl(cx, move_vertically, Direction::Forward, Movement::Extend)
}

fn extend_visual_line_up(cx: &mut Context) {
    move_impl(
        cx,
        move_vertically_visual,
        Direction::Backward,
        Movement::Extend,
    )
}

fn extend_visual_line_down(cx: &mut Context) {
    move_impl(
        cx,
        move_vertically_visual,
        Direction::Forward,
        Movement::Extend,
    )
}

fn goto_line_end_impl(view: &mut View, doc: &mut Document, movement: Movement) {
    let text = doc.text().slice(..);

    let selection = doc.selection(view.id).clone().transform(|range| {
        let line = range.cursor_line(text);
        let line_start = text.line_to_char(line);

        let pos = graphemes::prev_grapheme_boundary(text, line_end_char_index(&text, line))
            .max(line_start);

        range.put_cursor(text, pos, movement == Movement::Extend)
    });
    doc.set_selection(view.id, selection);
}

fn goto_line_end(cx: &mut Context) {
    let (view, doc) = current!(cx.editor);
    goto_line_end_impl(
        view,
        doc,
        if cx.editor.mode == Mode::Select {
            Movement::Extend
        } else {
            Movement::Move
        },
    )
}

fn extend_to_line_end(cx: &mut Context) {
    let (view, doc) = current!(cx.editor);
    goto_line_end_impl(view, doc, Movement::Extend)
}

fn goto_line_end_newline_impl(view: &mut View, doc: &mut Document, movement: Movement) {
    let text = doc.text().slice(..);

    let selection = doc.selection(view.id).clone().transform(|range| {
        let line = range.cursor_line(text);
        let pos = line_end_char_index(&text, line);

        range.put_cursor(text, pos, movement == Movement::Extend)
    });
    doc.set_selection(view.id, selection);
}

fn goto_line_end_newline(cx: &mut Context) {
    let (view, doc) = current!(cx.editor);
    goto_line_end_newline_impl(
        view,
        doc,
        if cx.editor.mode == Mode::Select {
            Movement::Extend
        } else {
            Movement::Move
        },
    )
}

fn extend_to_line_end_newline(cx: &mut Context) {
    let (view, doc) = current!(cx.editor);
    goto_line_end_newline_impl(view, doc, Movement::Extend)
}

fn goto_line_start_impl(view: &mut View, doc: &mut Document, movement: Movement) {
    let text = doc.text().slice(..);

    let selection = doc.selection(view.id).clone().transform(|range| {
        let line = range.cursor_line(text);

        // adjust to start of the line
        let pos = text.line_to_char(line);
        range.put_cursor(text, pos, movement == Movement::Extend)
    });
    doc.set_selection(view.id, selection);
}

fn goto_line_start(cx: &mut Context) {
    let (view, doc) = current!(cx.editor);
    goto_line_start_impl(
        view,
        doc,
        if cx.editor.mode == Mode::Select {
            Movement::Extend
        } else {
            Movement::Move
        },
    )
}

fn goto_next_buffer(cx: &mut Context) {
    goto_buffer(cx.editor, Direction::Forward, cx.count());
}

fn goto_previous_buffer(cx: &mut Context) {
    goto_buffer(cx.editor, Direction::Backward, cx.count());
}

fn goto_buffer(editor: &mut Editor, direction: Direction, count: usize) {
    let current = view!(editor).doc;

    let id = match direction {
        Direction::Forward => {
            let iter = editor.documents.keys();
            // skip 'count' times past current buffer
            iter.cycle().skip_while(|id| *id != &current).nth(count)
        }
        Direction::Backward => {
            let iter = editor.documents.keys();
            // skip 'count' times past current buffer
            iter.rev()
                .cycle()
                .skip_while(|id| *id != &current)
                .nth(count)
        }
    }
    .unwrap();

    let id = *id;

    editor.switch(id, Action::Replace);
}

fn extend_to_line_start(cx: &mut Context) {
    let (view, doc) = current!(cx.editor);
    goto_line_start_impl(view, doc, Movement::Extend)
}

fn kill_to_line_start(cx: &mut Context) {
    delete_by_selection_insert_mode(
        cx,
        move |text, range| {
            let line = range.cursor_line(text);
            let first_char = text.line_to_char(line);
            let anchor = range.cursor(text);
            let head = if anchor == first_char && line != 0 {
                // select until previous line
                line_end_char_index(&text, line - 1)
            } else if let Some(pos) = text.line(line).first_non_whitespace_char() {
                if first_char + pos < anchor {
                    // select until first non-blank in line if cursor is after it
                    first_char + pos
                } else {
                    // select until start of line
                    first_char
                }
            } else {
                // select until start of line
                first_char
            };
            (head, anchor)
        },
        Direction::Backward,
    );
}

fn kill_to_line_end(cx: &mut Context) {
    delete_by_selection_insert_mode(
        cx,
        |text, range| {
            let line = range.cursor_line(text);
            let line_end_pos = line_end_char_index(&text, line);
            let pos = range.cursor(text);

            // if the cursor is on the newline char delete that
            if pos == line_end_pos {
                (pos, text.line_to_char(line + 1))
            } else {
                (pos, line_end_pos)
            }
        },
        Direction::Forward,
    );
}

fn goto_first_nonwhitespace(cx: &mut Context) {
    let (view, doc) = current!(cx.editor);

    goto_first_nonwhitespace_impl(
        view,
        doc,
        if cx.editor.mode == Mode::Select {
            Movement::Extend
        } else {
            Movement::Move
        },
    )
}

fn extend_to_first_nonwhitespace(cx: &mut Context) {
    let (view, doc) = current!(cx.editor);
    goto_first_nonwhitespace_impl(view, doc, Movement::Extend)
}

fn goto_first_nonwhitespace_impl(view: &mut View, doc: &mut Document, movement: Movement) {
    let text = doc.text().slice(..);

    let selection = doc.selection(view.id).clone().transform(|range| {
        let line = range.cursor_line(text);

        if let Some(pos) = text.line(line).first_non_whitespace_char() {
            let pos = pos + text.line_to_char(line);
            range.put_cursor(text, pos, movement == Movement::Extend)
        } else {
            range
        }
    });
    doc.set_selection(view.id, selection);
}

fn trim_selections(cx: &mut Context) {
    let (view, doc) = current!(cx.editor);
    let text = doc.text().slice(..);

    let ranges: SmallVec<[Range; 1]> = doc
        .selection(view.id)
        .iter()
        .filter_map(|range| {
            if range.is_empty() || range.slice(text).chars().all(|ch| ch.is_whitespace()) {
                return None;
            }
            let mut start = range.from();
            let mut end = range.to();
            start = movement::skip_while(text, start, |x| x.is_whitespace()).unwrap_or(start);
            end = movement::backwards_skip_while(text, end, |x| x.is_whitespace()).unwrap_or(end);
            Some(Range::new(start, end).with_direction(range.direction()))
        })
        .collect();

    if !ranges.is_empty() {
        let primary = doc.selection(view.id).primary();
        let idx = ranges
            .iter()
            .position(|range| range.overlaps(&primary))
            .unwrap_or(ranges.len() - 1);
        doc.set_selection(view.id, Selection::new(ranges, idx));
    } else {
        collapse_selection(cx);
        keep_primary_selection(cx);
    };
}

// align text in selection
#[allow(deprecated)]
fn align_selections(cx: &mut Context) {
    use helix_core::visual_coords_at_pos;

    let (view, doc) = current!(cx.editor);
    let text = doc.text().slice(..);
    let selection = doc.selection(view.id);

    let tab_width = doc.tab_width();
    let mut column_widths: Vec<Vec<_>> = Vec::new();
    let mut last_line = text.len_lines() + 1;
    let mut col = 0;

    for range in selection {
        let coords = visual_coords_at_pos(text, range.head, tab_width);
        let anchor_coords = visual_coords_at_pos(text, range.anchor, tab_width);

        if coords.row != anchor_coords.row {
            cx.editor
                .set_error("align cannot work with multi line selections");
            return;
        }

        col = if coords.row == last_line { col + 1 } else { 0 };

        if col >= column_widths.len() {
            column_widths.push(Vec::new());
        }
        column_widths[col].push((range.from(), coords.col));

        last_line = coords.row;
    }

    let mut changes = Vec::with_capacity(selection.len());

    // Account for changes on each row
    let len = column_widths.first().map(|cols| cols.len()).unwrap_or(0);
    let mut offs = vec![0; len];

    for col in column_widths {
        let max_col = col
            .iter()
            .enumerate()
            .map(|(row, (_, cursor))| *cursor + offs[row])
            .max()
            .unwrap_or(0);

        for (row, (insert_pos, last_col)) in col.into_iter().enumerate() {
            let ins_count = max_col - (last_col + offs[row]);

            if ins_count == 0 {
                continue;
            }

            offs[row] += ins_count;

            changes.push((insert_pos, insert_pos, Some(" ".repeat(ins_count).into())));
        }
    }

    // The changeset has to be sorted
    changes.sort_unstable_by_key(|(from, _, _)| *from);

    let transaction = Transaction::change(doc.text(), changes.into_iter());
    doc.apply(&transaction, view.id);
    exit_select_mode(cx);
}

fn goto_window(cx: &mut Context, align: Align) {
    let count = cx.count() - 1;
    let config = cx.editor.config();
    let (view, doc) = current!(cx.editor);
    let view_offset = doc.view_offset(view.id);

    let height = view.inner_height();

    // respect user given count if any
    // - 1 so we have at least one gap in the middle.
    // a height of 6 with padding of 3 on each side will keep shifting the view back and forth
    // as we type
    let scrolloff = config.scrolloff.min(height.saturating_sub(1) / 2);

    let last_visual_line = view.last_visual_line(doc);

    let visual_line = match align {
        Align::Top => view_offset.vertical_offset + scrolloff + count,
        Align::Center => view_offset.vertical_offset + (last_visual_line / 2),
        Align::Bottom => {
            view_offset.vertical_offset + last_visual_line.saturating_sub(scrolloff + count)
        }
    };
    let visual_line = visual_line
        .max(view_offset.vertical_offset + scrolloff)
        .min(view_offset.vertical_offset + last_visual_line.saturating_sub(scrolloff));

    let pos = view
        .pos_at_visual_coords(doc, visual_line as u16, 0, false)
        .expect("visual_line was constrained to the view area");

    let text = doc.text().slice(..);
    let selection = doc
        .selection(view.id)
        .clone()
        .transform(|range| range.put_cursor(text, pos, cx.editor.mode == Mode::Select));
    doc.set_selection(view.id, selection);
}

fn goto_window_top(cx: &mut Context) {
    goto_window(cx, Align::Top)
}

fn goto_window_center(cx: &mut Context) {
    goto_window(cx, Align::Center)
}

fn goto_window_bottom(cx: &mut Context) {
    goto_window(cx, Align::Bottom)
}

fn move_word_impl<F>(cx: &mut Context, move_fn: F)
where
    F: Fn(RopeSlice, Range, usize) -> Range,
{
    let count = cx.count();
    let (view, doc) = current!(cx.editor);
    let text = doc.text().slice(..);

    let selection = doc
        .selection(view.id)
        .clone()
        .transform(|range| move_fn(text, range, count));
    doc.set_selection(view.id, selection);
}

fn move_next_word_start(cx: &mut Context) {
    move_word_impl(cx, movement::move_next_word_start)
}

fn move_prev_word_start(cx: &mut Context) {
    move_word_impl(cx, movement::move_prev_word_start)
}

fn move_prev_word_end(cx: &mut Context) {
    move_word_impl(cx, movement::move_prev_word_end)
}

fn move_next_word_end(cx: &mut Context) {
    move_word_impl(cx, movement::move_next_word_end)
}

fn move_next_long_word_start(cx: &mut Context) {
    move_word_impl(cx, movement::move_next_long_word_start)
}

fn move_prev_long_word_start(cx: &mut Context) {
    move_word_impl(cx, movement::move_prev_long_word_start)
}

fn move_prev_long_word_end(cx: &mut Context) {
    move_word_impl(cx, movement::move_prev_long_word_end)
}

fn move_next_long_word_end(cx: &mut Context) {
    move_word_impl(cx, movement::move_next_long_word_end)
}

fn move_next_sub_word_start(cx: &mut Context) {
    move_word_impl(cx, movement::move_next_sub_word_start)
}

fn move_prev_sub_word_start(cx: &mut Context) {
    move_word_impl(cx, movement::move_prev_sub_word_start)
}

fn move_prev_sub_word_end(cx: &mut Context) {
    move_word_impl(cx, movement::move_prev_sub_word_end)
}

fn move_next_sub_word_end(cx: &mut Context) {
    move_word_impl(cx, movement::move_next_sub_word_end)
}

fn goto_para_impl<F>(cx: &mut Context, move_fn: F)
where
    F: Fn(RopeSlice, Range, usize, Movement) -> Range + 'static,
{
    let count = cx.count();
    let motion = move |editor: &mut Editor| {
        let (view, doc) = current!(editor);
        let text = doc.text().slice(..);
        let behavior = if editor.mode == Mode::Select {
            Movement::Extend
        } else {
            Movement::Move
        };

        let selection = doc
            .selection(view.id)
            .clone()
            .transform(|range| move_fn(text, range, count, behavior));
        doc.set_selection(view.id, selection);
    };
    cx.editor.apply_motion(motion)
}

fn goto_prev_paragraph(cx: &mut Context) {
    goto_para_impl(cx, movement::move_prev_paragraph)
}

fn goto_next_paragraph(cx: &mut Context) {
    goto_para_impl(cx, movement::move_next_paragraph)
}

fn goto_file_start(cx: &mut Context) {
    goto_file_start_impl(cx, Movement::Move);
}

fn extend_to_file_start(cx: &mut Context) {
    goto_file_start_impl(cx, Movement::Extend);
}

fn goto_file_start_impl(cx: &mut Context, movement: Movement) {
    if cx.count.is_some() {
        goto_line_impl(cx, movement);
    } else {
        let (view, doc) = current!(cx.editor);
        let text = doc.text().slice(..);
        let selection = doc
            .selection(view.id)
            .clone()
            .transform(|range| range.put_cursor(text, 0, movement == Movement::Extend));
        push_jump(view, doc);
        doc.set_selection(view.id, selection);
    }
}

fn goto_file_end(cx: &mut Context) {
    goto_file_end_impl(cx, Movement::Move);
}

fn extend_to_file_end(cx: &mut Context) {
    goto_file_end_impl(cx, Movement::Extend)
}

fn goto_file_end_impl(cx: &mut Context, movement: Movement) {
    let (view, doc) = current!(cx.editor);
    let text = doc.text().slice(..);
    let pos = doc.text().len_chars();
    let selection = doc
        .selection(view.id)
        .clone()
        .transform(|range| range.put_cursor(text, pos, movement == Movement::Extend));
    push_jump(view, doc);
    doc.set_selection(view.id, selection);
}

fn goto_file(cx: &mut Context) {
    goto_file_impl(cx, Action::Replace);
}

fn goto_file_hsplit(cx: &mut Context) {
    goto_file_impl(cx, Action::HorizontalSplit);
}

fn goto_file_vsplit(cx: &mut Context) {
    goto_file_impl(cx, Action::VerticalSplit);
}

/// Goto files in selection.
fn goto_file_impl(cx: &mut Context, action: Action) {
    let (view, doc) = current_ref!(cx.editor);
    let text = doc.text().slice(..);
    let selections = doc.selection(view.id);
    let primary = selections.primary();
    let rel_path = doc
        .relative_path()
        .map(|path| path.parent().unwrap().to_path_buf())
        .unwrap_or_default();

    let paths: Vec<_> = if selections.len() == 1 && primary.len() == 1 {
        // Cap the search at roughly 1k bytes around the cursor.
        let lookaround = 1000;
        let pos = text.char_to_byte(primary.cursor(text));
        let search_start = text
            .line_to_byte(text.byte_to_line(pos))
            .max(text.floor_char_boundary(pos.saturating_sub(lookaround)));
        let search_end = text
            .line_to_byte(text.byte_to_line(pos) + 1)
            .min(text.ceil_char_boundary(pos + lookaround));
        let search_range = text.byte_slice(search_start..search_end);
        // we also allow paths that are next to the cursor (can be ambiguous but
        // rarely so in practice) so that gf on quoted/braced path works (not sure about this
        // but apparently that is how gf has worked historically in helix)
        let path = find_paths(search_range, true)
            .take_while(|range| search_start + range.start <= pos + 1)
            .find(|range| pos <= search_start + range.end)
            .map(|range| Cow::from(search_range.byte_slice(range)));
        log::debug!("goto_file auto-detected path: {path:?}");
        let path = path.unwrap_or_else(|| primary.fragment(text));
        vec![path.into_owned()]
    } else {
        // Otherwise use each selection, trimmed.
        selections
            .fragments(text)
            .map(|sel| sel.trim().to_owned())
            .filter(|sel| !sel.is_empty())
            .collect()
    };

    for sel in paths {
        if let Ok(url) = Url::parse(&sel) {
            open_url(cx, url, action);
            continue;
        }

        let path = path::expand(&sel);
        let path = &rel_path.join(path);
        if path.is_dir() {
            let picker = ui::file_picker(cx.editor, path.into());
            cx.push_layer(Box::new(overlaid(picker)));
        } else if let Err(e) = cx.editor.open(path, action) {
            cx.editor.set_error(format!("Open file failed: {:?}", e));
        }
    }
}

/// Opens the given url. If the URL points to a valid textual file it is open in helix.
//  Otherwise, the file is open using external program.
fn open_url(cx: &mut Context, url: Url, action: Action) {
    let doc = doc!(cx.editor);
    let rel_path = doc
        .relative_path()
        .map(|path| path.parent().unwrap().to_path_buf())
        .unwrap_or_default();

    if url.scheme() != "file" {
        return cx.jobs.callback(crate::open_external_url_callback(url));
    }

    let content_type = std::fs::File::open(url.path()).and_then(|file| {
        // Read up to 1kb to detect the content type
        let mut read_buffer = Vec::new();
        let n = file.take(1024).read_to_end(&mut read_buffer)?;
        Ok(content_inspector::inspect(&read_buffer[..n]))
    });

    // we attempt to open binary files - files that can't be open in helix - using external
    // program as well, e.g. pdf files or images
    match content_type {
        Ok(content_inspector::ContentType::BINARY) => {
            cx.jobs.callback(crate::open_external_url_callback(url))
        }
        Ok(_) | Err(_) => {
            let path = &rel_path.join(url.path());
            if path.is_dir() {
                let picker = ui::file_picker(cx.editor, path.into());
                cx.push_layer(Box::new(overlaid(picker)));
            } else if let Err(e) = cx.editor.open(path, action) {
                cx.editor.set_error(format!("Open file failed: {:?}", e));
            }
        }
    }
}

fn extend_word_impl<F>(cx: &mut Context, extend_fn: F)
where
    F: Fn(RopeSlice, Range, usize) -> Range,
{
    let count = cx.count();
    let (view, doc) = current!(cx.editor);
    let text = doc.text().slice(..);

    let selection = doc.selection(view.id).clone().transform(|range| {
        let word = extend_fn(text, range, count);
        let pos = word.cursor(text);
        range.put_cursor(text, pos, true)
    });
    doc.set_selection(view.id, selection);
}

fn extend_next_word_start(cx: &mut Context) {
    extend_word_impl(cx, movement::move_next_word_start)
}

fn extend_prev_word_start(cx: &mut Context) {
    extend_word_impl(cx, movement::move_prev_word_start)
}

fn extend_next_word_end(cx: &mut Context) {
    extend_word_impl(cx, movement::move_next_word_end)
}

fn extend_prev_word_end(cx: &mut Context) {
    extend_word_impl(cx, movement::move_prev_word_end)
}

fn extend_next_long_word_start(cx: &mut Context) {
    extend_word_impl(cx, movement::move_next_long_word_start)
}

fn extend_prev_long_word_start(cx: &mut Context) {
    extend_word_impl(cx, movement::move_prev_long_word_start)
}

fn extend_prev_long_word_end(cx: &mut Context) {
    extend_word_impl(cx, movement::move_prev_long_word_end)
}

fn extend_next_long_word_end(cx: &mut Context) {
    extend_word_impl(cx, movement::move_next_long_word_end)
}

fn extend_next_sub_word_start(cx: &mut Context) {
    extend_word_impl(cx, movement::move_next_sub_word_start)
}

fn extend_prev_sub_word_start(cx: &mut Context) {
    extend_word_impl(cx, movement::move_prev_sub_word_start)
}

fn extend_prev_sub_word_end(cx: &mut Context) {
    extend_word_impl(cx, movement::move_prev_sub_word_end)
}

fn extend_next_sub_word_end(cx: &mut Context) {
    extend_word_impl(cx, movement::move_next_sub_word_end)
}

/// Separate branch to find_char designed only for `<ret>` char.
//
// This is necessary because the one document can have different line endings inside. And we
// cannot predict what character to find when <ret> is pressed. On the current line it can be `lf`
// but on the next line it can be `crlf`. That's why [`find_char_impl`] cannot be applied here.
fn find_char_line_ending(
    cx: &mut Context,
    count: usize,
    direction: Direction,
    inclusive: bool,
    extend: bool,
) {
    let (view, doc) = current!(cx.editor);
    let text = doc.text().slice(..);

    let selection = doc.selection(view.id).clone().transform(|range| {
        let cursor = range.cursor(text);
        let cursor_line = range.cursor_line(text);

        // Finding the line where we're going to find <ret>. Depends mostly on
        // `count`, but also takes into account edge cases where we're already at the end
        // of a line or the beginning of a line
        let find_on_line = match direction {
            Direction::Forward => {
                let on_edge = line_end_char_index(&text, cursor_line) == cursor;
                let line = cursor_line + count - 1 + (on_edge as usize);
                if line >= text.len_lines() - 1 {
                    return range;
                } else {
                    line
                }
            }
            Direction::Backward => {
                let on_edge = text.line_to_char(cursor_line) == cursor && !inclusive;
                let line = cursor_line as isize - (count as isize - 1 + on_edge as isize);
                if line <= 0 {
                    return range;
                } else {
                    line as usize
                }
            }
        };

        let pos = match (direction, inclusive) {
            (Direction::Forward, true) => line_end_char_index(&text, find_on_line),
            (Direction::Forward, false) => line_end_char_index(&text, find_on_line) - 1,
            (Direction::Backward, true) => line_end_char_index(&text, find_on_line - 1),
            (Direction::Backward, false) => text.line_to_char(find_on_line),
        };

        if extend {
            range.put_cursor(text, pos, true)
        } else {
            Range::point(range.cursor(text)).put_cursor(text, pos, true)
        }
    });
    doc.set_selection(view.id, selection);
}

fn find_char(cx: &mut Context, direction: Direction, inclusive: bool, extend: bool) {
    // TODO: count is reset to 1 before next key so we move it into the closure here.
    // Would be nice to carry over.
    let count = cx.count();

    // need to wait for next key
    // TODO: should this be done by grapheme rather than char?  For example,
    // we can't properly handle the line-ending CRLF case here in terms of char.
    cx.on_next_key(move |cx, event| {
        let ch = match event {
            KeyEvent {
                code: KeyCode::Enter,
                ..
            } => {
                find_char_line_ending(cx, count, direction, inclusive, extend);
                return;
            }

            KeyEvent {
                code: KeyCode::Tab, ..
            } => '\t',

            KeyEvent {
                code: KeyCode::Char(ch),
                ..
            } => ch,
            _ => return,
        };
        let motion = move |editor: &mut Editor| {
            match direction {
                Direction::Forward => {
                    find_char_impl(editor, &find_next_char_impl, inclusive, extend, ch, count)
                }
                Direction::Backward => {
                    find_char_impl(editor, &find_prev_char_impl, inclusive, extend, ch, count)
                }
            };
        };

        cx.editor.apply_motion(motion);
    })
}

//

#[inline]
fn find_char_impl<F, M: CharMatcher + Clone + Copy>(
    editor: &mut Editor,
    search_fn: &F,
    inclusive: bool,
    extend: bool,
    char_matcher: M,
    count: usize,
) where
    F: Fn(RopeSlice, M, usize, usize, bool) -> Option<usize> + 'static,
{
    let (view, doc) = current!(editor);
    let text = doc.text().slice(..);

    let selection = doc.selection(view.id).clone().transform(|range| {
        // TODO: use `Range::cursor()` here instead.  However, that works in terms of
        // graphemes, whereas this function doesn't yet.  So we're doing the same logic
        // here, but just in terms of chars instead.
        let search_start_pos = if range.anchor < range.head {
            range.head - 1
        } else {
            range.head
        };

        search_fn(text, char_matcher, search_start_pos, count, inclusive).map_or(range, |pos| {
            if extend {
                range.put_cursor(text, pos, true)
            } else {
                Range::point(range.cursor(text)).put_cursor(text, pos, true)
            }
        })
    });
    doc.set_selection(view.id, selection);
}

fn find_next_char_impl(
    text: RopeSlice,
    ch: char,
    pos: usize,
    n: usize,
    inclusive: bool,
) -> Option<usize> {
    let pos = (pos + 1).min(text.len_chars());
    if inclusive {
        search::find_nth_next(text, ch, pos, n)
    } else {
        let n = match text.get_char(pos) {
            Some(next_ch) if next_ch == ch => n + 1,
            _ => n,
        };
        search::find_nth_next(text, ch, pos, n).map(|n| n.saturating_sub(1))
    }
}

fn find_prev_char_impl(
    text: RopeSlice,
    ch: char,
    pos: usize,
    n: usize,
    inclusive: bool,
) -> Option<usize> {
    if inclusive {
        search::find_nth_prev(text, ch, pos, n)
    } else {
        let n = match text.get_char(pos.saturating_sub(1)) {
            Some(next_ch) if next_ch == ch => n + 1,
            _ => n,
        };
        search::find_nth_prev(text, ch, pos, n).map(|n| (n + 1).min(text.len_chars()))
    }
}

fn find_till_char(cx: &mut Context) {
    find_char(cx, Direction::Forward, false, false);
}

fn find_next_char(cx: &mut Context) {
    find_char(cx, Direction::Forward, true, false)
}

fn extend_till_char(cx: &mut Context) {
    find_char(cx, Direction::Forward, false, true)
}

fn extend_next_char(cx: &mut Context) {
    find_char(cx, Direction::Forward, true, true)
}

fn till_prev_char(cx: &mut Context) {
    find_char(cx, Direction::Backward, false, false)
}

fn find_prev_char(cx: &mut Context) {
    find_char(cx, Direction::Backward, true, false)
}

fn extend_till_prev_char(cx: &mut Context) {
    find_char(cx, Direction::Backward, false, true)
}

fn extend_prev_char(cx: &mut Context) {
    find_char(cx, Direction::Backward, true, true)
}

fn repeat_last_motion(cx: &mut Context) {
    cx.editor.repeat_last_motion(cx.count())
}

fn replace(cx: &mut Context) {
    let mut buf = [0u8; 4]; // To hold utf8 encoded char.

    // need to wait for next key
    cx.on_next_key(move |cx, event| {
        let (view, doc) = current!(cx.editor);
        let ch: Option<&str> = match event {
            KeyEvent {
                code: KeyCode::Char(ch),
                ..
            } => Some(ch.encode_utf8(&mut buf[..])),
            KeyEvent {
                code: KeyCode::Enter,
                ..
            } => Some(doc.line_ending.as_str()),
            KeyEvent {
                code: KeyCode::Tab, ..
            } => Some("\t"),
            _ => None,
        };

        let selection = doc.selection(view.id);

        if let Some(ch) = ch {
            let transaction = Transaction::change_by_selection(doc.text(), selection, |range| {
                if !range.is_empty() {
                    let text: Tendril = doc
                        .text()
                        .slice(range.from()..range.to())
                        .graphemes()
                        .map(|_g| ch)
                        .collect();
                    (range.from(), range.to(), Some(text))
                } else {
                    // No change.
                    (range.from(), range.to(), None)
                }
            });

            doc.apply(&transaction, view.id);
            exit_select_mode(cx);
        }
    })
}

fn switch_case_impl<F>(cx: &mut Context, change_fn: F)
where
    F: Fn(RopeSlice) -> Tendril,
{
    let (view, doc) = current!(cx.editor);
    let selection = doc.selection(view.id);
    let transaction = Transaction::change_by_selection(doc.text(), selection, |range| {
        let text: Tendril = change_fn(range.slice(doc.text().slice(..)));

        (range.from(), range.to(), Some(text))
    });

    doc.apply(&transaction, view.id);
    exit_select_mode(cx);
}

enum CaseSwitcher {
    Upper(ToUppercase),
    Lower(ToLowercase),
    Keep(Option<char>),
}

impl Iterator for CaseSwitcher {
    type Item = char;

    fn next(&mut self) -> Option<Self::Item> {
        match self {
            CaseSwitcher::Upper(upper) => upper.next(),
            CaseSwitcher::Lower(lower) => lower.next(),
            CaseSwitcher::Keep(ch) => ch.take(),
        }
    }

    fn size_hint(&self) -> (usize, Option<usize>) {
        match self {
            CaseSwitcher::Upper(upper) => upper.size_hint(),
            CaseSwitcher::Lower(lower) => lower.size_hint(),
            CaseSwitcher::Keep(ch) => {
                let n = if ch.is_some() { 1 } else { 0 };
                (n, Some(n))
            }
        }
    }
}

impl ExactSizeIterator for CaseSwitcher {}

fn switch_case(cx: &mut Context) {
    switch_case_impl(cx, |string| {
        string
            .chars()
            .flat_map(|ch| {
                if ch.is_lowercase() {
                    CaseSwitcher::Upper(ch.to_uppercase())
                } else if ch.is_uppercase() {
                    CaseSwitcher::Lower(ch.to_lowercase())
                } else {
                    CaseSwitcher::Keep(Some(ch))
                }
            })
            .collect()
    });
}

fn switch_to_uppercase(cx: &mut Context) {
    switch_case_impl(cx, |string| {
        string.chunks().map(|chunk| chunk.to_uppercase()).collect()
    });
}

fn switch_to_lowercase(cx: &mut Context) {
    switch_case_impl(cx, |string| {
        string.chunks().map(|chunk| chunk.to_lowercase()).collect()
    });
}

pub fn scroll(cx: &mut Context, offset: usize, direction: Direction, sync_cursor: bool) {
    use Direction::*;
    let config = cx.editor.config();
    let (view, doc) = current!(cx.editor);
    let mut view_offset = doc.view_offset(view.id);

    let range = doc.selection(view.id).primary();
    let text = doc.text().slice(..);

    let cursor = range.cursor(text);
    let height = view.inner_height();

    let scrolloff = config.scrolloff.min(height.saturating_sub(1) / 2);
    let offset = match direction {
        Forward => offset as isize,
        Backward => -(offset as isize),
    };

    let doc_text = doc.text().slice(..);
    let viewport = view.inner_area(doc);
    let text_fmt = doc.text_format(viewport.width, None);
    (view_offset.anchor, view_offset.vertical_offset) = char_idx_at_visual_offset(
        doc_text,
        view_offset.anchor,
        view_offset.vertical_offset as isize + offset,
        0,
        &text_fmt,
        // &annotations,
        &view.text_annotations(&*doc, None),
    );
    doc.set_view_offset(view.id, view_offset);

    let doc_text = doc.text().slice(..);
    let mut annotations = view.text_annotations(&*doc, None);

    if sync_cursor {
        let movement = match cx.editor.mode {
            Mode::Select => Movement::Extend,
            _ => Movement::Move,
        };
        // TODO: When inline diagnostics gets merged- 1. move_vertically_visual removes
        // line annotations/diagnostics so the cursor may jump further than the view.
        // 2. If the cursor lands on a complete line of virtual text, the cursor will
        // jump a different distance than the view.
        let selection = doc.selection(view.id).clone().transform(|range| {
            move_vertically_visual(
                doc_text,
                range,
                direction,
                offset.unsigned_abs(),
                movement,
                &text_fmt,
                &mut annotations,
            )
        });
        drop(annotations);
        doc.set_selection(view.id, selection);
        return;
    }

    let view_offset = doc.view_offset(view.id);

    let mut head;
    match direction {
        Forward => {
            let off;
            (head, off) = char_idx_at_visual_offset(
                doc_text,
                view_offset.anchor,
                (view_offset.vertical_offset + scrolloff) as isize,
                0,
                &text_fmt,
                &annotations,
            );
            head += (off != 0) as usize;
            if head <= cursor {
                return;
            }
        }
        Backward => {
            head = char_idx_at_visual_offset(
                doc_text,
                view_offset.anchor,
                (view_offset.vertical_offset + height - scrolloff - 1) as isize,
                0,
                &text_fmt,
                &annotations,
            )
            .0;
            if head >= cursor {
                return;
            }
        }
    }

    let anchor = if cx.editor.mode == Mode::Select {
        range.anchor
    } else {
        head
    };

    // replace primary selection with an empty selection at cursor pos
    let prim_sel = Range::new(anchor, head);
    let mut sel = doc.selection(view.id).clone();
    let idx = sel.primary_index();
    sel = sel.replace(idx, prim_sel);
    drop(annotations);
    doc.set_selection(view.id, sel);
}

fn page_up(cx: &mut Context) {
    let view = view!(cx.editor);
    let offset = view.inner_height();
    scroll(cx, offset, Direction::Backward, false);
}

fn page_down(cx: &mut Context) {
    let view = view!(cx.editor);
    let offset = view.inner_height();
    scroll(cx, offset, Direction::Forward, false);
}

fn half_page_up(cx: &mut Context) {
    let view = view!(cx.editor);
    let offset = view.inner_height() / 2;
    scroll(cx, offset, Direction::Backward, false);
}

fn half_page_down(cx: &mut Context) {
    let view = view!(cx.editor);
    let offset = view.inner_height() / 2;
    scroll(cx, offset, Direction::Forward, false);
}

fn page_cursor_up(cx: &mut Context) {
    let view = view!(cx.editor);
    let offset = view.inner_height();
    scroll(cx, offset, Direction::Backward, true);
}

fn page_cursor_down(cx: &mut Context) {
    let view = view!(cx.editor);
    let offset = view.inner_height();
    scroll(cx, offset, Direction::Forward, true);
}

fn page_cursor_half_up(cx: &mut Context) {
    let view = view!(cx.editor);
    let offset = view.inner_height() / 2;
    scroll(cx, offset, Direction::Backward, true);
}

fn page_cursor_half_down(cx: &mut Context) {
    let view = view!(cx.editor);
    let offset = view.inner_height() / 2;
    scroll(cx, offset, Direction::Forward, true);
}

#[allow(deprecated)]
// currently uses the deprecated `visual_coords_at_pos`/`pos_at_visual_coords` functions
// as this function ignores softwrapping (and virtual text) and instead only cares
// about "text visual position"
//
// TODO: implement a variant of that uses visual lines and respects virtual text
fn copy_selection_on_line(cx: &mut Context, direction: Direction) {
    use helix_core::{pos_at_visual_coords, visual_coords_at_pos};

    let count = cx.count();
    let (view, doc) = current!(cx.editor);
    let text = doc.text().slice(..);
    let selection = doc.selection(view.id);
    let mut ranges = SmallVec::with_capacity(selection.ranges().len() * (count + 1));
    ranges.extend_from_slice(selection.ranges());
    let mut primary_index = 0;
    for range in selection.iter() {
        let is_primary = *range == selection.primary();

        // The range is always head exclusive
        let (head, anchor) = if range.anchor < range.head {
            (range.head - 1, range.anchor)
        } else {
            (range.head, range.anchor.saturating_sub(1))
        };

        let tab_width = doc.tab_width();

        let head_pos = visual_coords_at_pos(text, head, tab_width);
        let anchor_pos = visual_coords_at_pos(text, anchor, tab_width);

        let height = std::cmp::max(head_pos.row, anchor_pos.row)
            - std::cmp::min(head_pos.row, anchor_pos.row)
            + 1;

        if is_primary {
            primary_index = ranges.len();
        }
        ranges.push(*range);

        let mut sels = 0;
        let mut i = 0;
        while sels < count {
            let offset = (i + 1) * height;

            let anchor_row = match direction {
                Direction::Forward => anchor_pos.row + offset,
                Direction::Backward => anchor_pos.row.saturating_sub(offset),
            };

            let head_row = match direction {
                Direction::Forward => head_pos.row + offset,
                Direction::Backward => head_pos.row.saturating_sub(offset),
            };

            if anchor_row >= text.len_lines() || head_row >= text.len_lines() {
                break;
            }

            let anchor =
                pos_at_visual_coords(text, Position::new(anchor_row, anchor_pos.col), tab_width);
            let head = pos_at_visual_coords(text, Position::new(head_row, head_pos.col), tab_width);

            // skip lines that are too short
            if visual_coords_at_pos(text, anchor, tab_width).col == anchor_pos.col
                && visual_coords_at_pos(text, head, tab_width).col == head_pos.col
            {
                if is_primary {
                    primary_index = ranges.len();
                }
                // This is Range::new(anchor, head), but it will place the cursor on the correct column
                ranges.push(Range::point(anchor).put_cursor(text, head, true));
                sels += 1;
            }

            if anchor_row == 0 && head_row == 0 {
                break;
            }

            i += 1;
        }
    }

    let selection = Selection::new(ranges, primary_index);
    doc.set_selection(view.id, selection);
}

fn copy_selection_on_prev_line(cx: &mut Context) {
    copy_selection_on_line(cx, Direction::Backward)
}

fn copy_selection_on_next_line(cx: &mut Context) {
    copy_selection_on_line(cx, Direction::Forward)
}

fn select_all(cx: &mut Context) {
    let (view, doc) = current!(cx.editor);

    let end = doc.text().len_chars();
    doc.set_selection(view.id, Selection::single(0, end))
}

fn select_regex(cx: &mut Context) {
    let reg = cx.register.unwrap_or('/');
    ui::regex_prompt(
        cx,
        "select:".into(),
        Some(reg),
        ui::completers::none,
        move |cx, regex, event| {
            let (view, doc) = current!(cx.editor);
            if !matches!(event, PromptEvent::Update | PromptEvent::Validate) {
                return;
            }
            let text = doc.text().slice(..);
            if let Some(selection) =
                selection::select_on_matches(text, doc.selection(view.id), &regex)
            {
                doc.set_selection(view.id, selection);
            } else {
                cx.editor.set_error("nothing selected");
            }
        },
    );
}

fn split_selection(cx: &mut Context) {
    let reg = cx.register.unwrap_or('/');
    ui::regex_prompt(
        cx,
        "split:".into(),
        Some(reg),
        ui::completers::none,
        move |cx, regex, event| {
            let (view, doc) = current!(cx.editor);
            if !matches!(event, PromptEvent::Update | PromptEvent::Validate) {
                return;
            }
            let text = doc.text().slice(..);
            let selection = selection::split_on_matches(text, doc.selection(view.id), &regex);
            doc.set_selection(view.id, selection);
        },
    );
}

fn split_selection_on_newline(cx: &mut Context) {
    let (view, doc) = current!(cx.editor);
    let text = doc.text().slice(..);
    let selection = selection::split_on_newline(text, doc.selection(view.id));
    doc.set_selection(view.id, selection);
}

fn merge_selections(cx: &mut Context) {
    let (view, doc) = current!(cx.editor);
    let selection = doc.selection(view.id).clone().merge_ranges();
    doc.set_selection(view.id, selection);
}

fn merge_consecutive_selections(cx: &mut Context) {
    let (view, doc) = current!(cx.editor);
    let selection = doc.selection(view.id).clone().merge_consecutive_ranges();
    doc.set_selection(view.id, selection);
}

#[allow(clippy::too_many_arguments)]
fn search_impl(
    editor: &mut Editor,
    regex: &rope::Regex,
    movement: Movement,
    direction: Direction,
    scrolloff: usize,
    wrap_around: bool,
    show_warnings: bool,
) {
    let (view, doc) = current!(editor);
    let text = doc.text().slice(..);
    let selection = doc.selection(view.id);

    // Get the right side of the primary block cursor for forward search, or the
    // grapheme before the start of the selection for reverse search.
    let start = match direction {
        Direction::Forward => text.char_to_byte(graphemes::ensure_grapheme_boundary_next(
            text,
            selection.primary().to(),
        )),
        Direction::Backward => text.char_to_byte(graphemes::ensure_grapheme_boundary_prev(
            text,
            selection.primary().from(),
        )),
    };

    // A regex::Match returns byte-positions in the str. In the case where we
    // do a reverse search and wraparound to the end, we don't need to search
    // the text before the current cursor position for matches, but by slicing
    // it out, we need to add it back to the position of the selection.
    let doc = doc!(editor).text().slice(..);

    // use find_at to find the next match after the cursor, loop around the end
    // Careful, `Regex` uses `bytes` as offsets, not character indices!
    let mut mat = match direction {
        Direction::Forward => regex.find(doc.regex_input_at_bytes(start..)),
        Direction::Backward => regex.find_iter(doc.regex_input_at_bytes(..start)).last(),
    };

    if mat.is_none() {
        if wrap_around {
            mat = match direction {
                Direction::Forward => regex.find(doc.regex_input()),
                Direction::Backward => regex.find_iter(doc.regex_input_at_bytes(start..)).last(),
            };
        }
        if show_warnings {
            if wrap_around && mat.is_some() {
                editor.set_status("Wrapped around document");
            } else {
                editor.set_error("No more matches");
            }
        }
    }

    let (view, doc) = current!(editor);
    let text = doc.text().slice(..);
    let selection = doc.selection(view.id);

    if let Some(mat) = mat {
        let start = text.byte_to_char(mat.start());
        let end = text.byte_to_char(mat.end());

        if end == 0 {
            // skip empty matches that don't make sense
            return;
        }

        // Determine range direction based on the primary range
        let primary = selection.primary();
        let range = Range::new(start, end).with_direction(primary.direction());

        let selection = match movement {
            Movement::Extend => selection.clone().push(range),
            Movement::Move => selection.clone().replace(selection.primary_index(), range),
        };

        doc.set_selection(view.id, selection);
        view.ensure_cursor_in_view_center(doc, scrolloff);
    };
}

fn search_completions(cx: &mut Context, reg: Option<char>) -> Vec<String> {
    let mut items = reg
        .and_then(|reg| cx.editor.registers.read(reg, cx.editor))
        .map_or(Vec::new(), |reg| reg.take(200).collect());
    items.sort_unstable();
    items.dedup();
    items.into_iter().map(|value| value.to_string()).collect()
}

fn search(cx: &mut Context) {
    searcher(cx, Direction::Forward)
}

fn rsearch(cx: &mut Context) {
    searcher(cx, Direction::Backward)
}

fn searcher(cx: &mut Context, direction: Direction) {
    let reg = cx.register.unwrap_or('/');
    let config = cx.editor.config();
    let scrolloff = config.scrolloff;
    let wrap_around = config.search.wrap_around;
    let movement = if cx.editor.mode() == Mode::Select {
        Movement::Extend
    } else {
        Movement::Move
    };

    // TODO: could probably share with select_on_matches?
    let completions = search_completions(cx, Some(reg));

    ui::regex_prompt(
        cx,
        "search:".into(),
        Some(reg),
        move |_editor: &Editor, input: &str| {
            completions
                .iter()
                .filter(|comp| comp.starts_with(input))
                .map(|comp| (0.., comp.clone().into()))
                .collect()
        },
        move |cx, regex, event| {
            if event == PromptEvent::Validate {
                cx.editor.registers.last_search_register = reg;
            } else if event != PromptEvent::Update {
                return;
            }
            search_impl(
                cx.editor,
                &regex,
                movement,
                direction,
                scrolloff,
                wrap_around,
                false,
            );
        },
    );
}

fn search_next_or_prev_impl(cx: &mut Context, movement: Movement, direction: Direction) {
    let count = cx.count();
    let register = cx
        .register
        .unwrap_or(cx.editor.registers.last_search_register);
    let config = cx.editor.config();
    let scrolloff = config.scrolloff;
    if let Some(query) = cx.editor.registers.first(register, cx.editor) {
        let search_config = &config.search;
        let case_insensitive = if search_config.smart_case {
            !query.chars().any(char::is_uppercase)
        } else {
            false
        };
        let wrap_around = search_config.wrap_around;
        if let Ok(regex) = rope::RegexBuilder::new()
            .syntax(
                rope::Config::new()
                    .case_insensitive(case_insensitive)
                    .multi_line(true),
            )
            .build(&query)
        {
            for _ in 0..count {
                search_impl(
                    cx.editor,
                    &regex,
                    movement,
                    direction,
                    scrolloff,
                    wrap_around,
                    true,
                );
            }
        } else {
            let error = format!("Invalid regex: {}", query);
            cx.editor.set_error(error);
        }
    }
}

fn search_next(cx: &mut Context) {
    search_next_or_prev_impl(cx, Movement::Move, Direction::Forward);
}

fn search_prev(cx: &mut Context) {
    search_next_or_prev_impl(cx, Movement::Move, Direction::Backward);
}
fn extend_search_next(cx: &mut Context) {
    search_next_or_prev_impl(cx, Movement::Extend, Direction::Forward);
}

fn extend_search_prev(cx: &mut Context) {
    search_next_or_prev_impl(cx, Movement::Extend, Direction::Backward);
}

fn search_selection(cx: &mut Context) {
    search_selection_impl(cx, false)
}

fn search_selection_detect_word_boundaries(cx: &mut Context) {
    search_selection_impl(cx, true)
}

fn search_selection_impl(cx: &mut Context, detect_word_boundaries: bool) {
    fn is_at_word_start(text: RopeSlice, index: usize) -> bool {
        // This can happen when the cursor is at the last character in
        // the document +1 (ge + j), in this case text.char(index) will panic as
        // it will index out of bounds. See https://github.com/helix-editor/helix/issues/12609
        if index == text.len_chars() {
            return false;
        }
        let ch = text.char(index);
        if index == 0 {
            return char_is_word(ch);
        }
        let prev_ch = text.char(index - 1);

        !char_is_word(prev_ch) && char_is_word(ch)
    }

    fn is_at_word_end(text: RopeSlice, index: usize) -> bool {
        if index == 0 || index == text.len_chars() {
            return false;
        }
        let ch = text.char(index);
        let prev_ch = text.char(index - 1);

        char_is_word(prev_ch) && !char_is_word(ch)
    }

    let register = cx.register.unwrap_or('/');
    let (view, doc) = current!(cx.editor);
    let text = doc.text().slice(..);

    let regex = doc
        .selection(view.id)
        .iter()
        .map(|selection| {
            let add_boundary_prefix =
                detect_word_boundaries && is_at_word_start(text, selection.from());
            let add_boundary_suffix =
                detect_word_boundaries && is_at_word_end(text, selection.to());

            let prefix = if add_boundary_prefix { "\\b" } else { "" };
            let suffix = if add_boundary_suffix { "\\b" } else { "" };

            let word = regex::escape(&selection.fragment(text));
            format!("{}{}{}", prefix, word, suffix)
        })
        .collect::<HashSet<_>>() // Collect into hashset to deduplicate identical regexes
        .into_iter()
        .collect::<Vec<_>>()
        .join("|");

    let msg = format!("register '{}' set to '{}'", register, &regex);
    match cx.editor.registers.push(register, regex) {
        Ok(_) => {
            cx.editor.registers.last_search_register = register;
            cx.editor.set_status(msg)
        }
        Err(err) => cx.editor.set_error(err.to_string()),
    }
}

fn make_search_word_bounded(cx: &mut Context) {
    // Defaults to the active search register instead `/` to be more ergonomic assuming most people
    // would use this command following `search_selection`. This avoids selecting the register
    // twice.
    let register = cx
        .register
        .unwrap_or(cx.editor.registers.last_search_register);
    let regex = match cx.editor.registers.first(register, cx.editor) {
        Some(regex) => regex,
        None => return,
    };
    let start_anchored = regex.starts_with("\\b");
    let end_anchored = regex.ends_with("\\b");

    if start_anchored && end_anchored {
        return;
    }

    let mut new_regex = String::with_capacity(
        regex.len() + if start_anchored { 0 } else { 2 } + if end_anchored { 0 } else { 2 },
    );

    if !start_anchored {
        new_regex.push_str("\\b");
    }
    new_regex.push_str(&regex);
    if !end_anchored {
        new_regex.push_str("\\b");
    }

    let msg = format!("register '{}' set to '{}'", register, &new_regex);
    match cx.editor.registers.push(register, new_regex) {
        Ok(_) => {
            cx.editor.registers.last_search_register = register;
            cx.editor.set_status(msg)
        }
        Err(err) => cx.editor.set_error(err.to_string()),
    }
}

fn global_search(cx: &mut Context) {
    #[derive(Debug)]
    struct FileResult {
        path: PathBuf,
        /// 0 indexed lines
        line_num: usize,
    }

    impl FileResult {
        fn new(path: &Path, line_num: usize) -> Self {
            Self {
                path: path.to_path_buf(),
                line_num,
            }
        }
    }

    struct GlobalSearchConfig {
        smart_case: bool,
        file_picker_config: helix_view::editor::FilePickerConfig,
        directory_style: Style,
        number_style: Style,
        colon_style: Style,
    }

    let config = cx.editor.config();
    let config = GlobalSearchConfig {
        smart_case: config.search.smart_case,
        file_picker_config: config.file_picker.clone(),
        directory_style: cx.editor.theme.get("ui.text.directory"),
        number_style: cx.editor.theme.get("constant.numeric.integer"),
        colon_style: cx.editor.theme.get("punctuation"),
    };

    let columns = [
        PickerColumn::new("path", |item: &FileResult, config: &GlobalSearchConfig| {
            let path = helix_stdx::path::get_relative_path(&item.path);

            let directories = path
                .parent()
                .filter(|p| !p.as_os_str().is_empty())
                .map(|p| format!("{}{}", p.display(), std::path::MAIN_SEPARATOR))
                .unwrap_or_default();

            let filename = item
                .path
                .file_name()
                .expect("global search paths are normalized (can't end in `..`)")
                .to_string_lossy();

            Cell::from(Spans::from(vec![
                Span::styled(directories, config.directory_style),
                Span::raw(filename),
                Span::styled(":", config.colon_style),
                Span::styled((item.line_num + 1).to_string(), config.number_style),
            ]))
        }),
        PickerColumn::hidden("contents"),
    ];

    let get_files = |query: &str,
                     editor: &mut Editor,
                     config: std::sync::Arc<GlobalSearchConfig>,
                     injector: &ui::picker::Injector<_, _>| {
        if query.is_empty() {
            return async { Ok(()) }.boxed();
        }

        let search_root = helix_stdx::env::current_working_dir();
        if !search_root.exists() {
            return async { Err(anyhow::anyhow!("Current working directory does not exist")) }
                .boxed();
        }

        let documents: Vec<_> = editor
            .documents()
            .map(|doc| (doc.path().cloned(), doc.text().to_owned()))
            .collect();

        let matcher = match RegexMatcherBuilder::new()
            .case_smart(config.smart_case)
            .build(query)
        {
            Ok(matcher) => {
                // Clear any "Failed to compile regex" errors out of the statusline.
                editor.clear_status();
                matcher
            }
            Err(err) => {
                log::info!("Failed to compile search pattern in global search: {}", err);
                return async { Err(anyhow::anyhow!("Failed to compile regex")) }.boxed();
            }
        };

        let dedup_symlinks = config.file_picker_config.deduplicate_links;
        let absolute_root = search_root
            .canonicalize()
            .unwrap_or_else(|_| search_root.clone());

        let injector = injector.clone();
        async move {
            let searcher = SearcherBuilder::new()
                .binary_detection(BinaryDetection::quit(b'\x00'))
                .build();
            WalkBuilder::new(search_root)
                .hidden(config.file_picker_config.hidden)
                .parents(config.file_picker_config.parents)
                .ignore(config.file_picker_config.ignore)
                .follow_links(config.file_picker_config.follow_symlinks)
                .git_ignore(config.file_picker_config.git_ignore)
                .git_global(config.file_picker_config.git_global)
                .git_exclude(config.file_picker_config.git_exclude)
                .max_depth(config.file_picker_config.max_depth)
                .filter_entry(move |entry| {
                    filter_picker_entry(entry, &absolute_root, dedup_symlinks)
                })
                .add_custom_ignore_filename(helix_loader::config_dir().join("ignore"))
                .add_custom_ignore_filename(".helix/ignore")
                .build_parallel()
                .run(|| {
                    let mut searcher = searcher.clone();
                    let matcher = matcher.clone();
                    let injector = injector.clone();
                    let documents = &documents;
                    Box::new(move |entry: Result<DirEntry, ignore::Error>| -> WalkState {
                        let entry = match entry {
                            Ok(entry) => entry,
                            Err(_) => return WalkState::Continue,
                        };

                        match entry.file_type() {
                            Some(entry) if entry.is_file() => {}
                            // skip everything else
                            _ => return WalkState::Continue,
                        };

                        let mut stop = false;
                        let sink = sinks::UTF8(|line_num, _line_content| {
                            stop = injector
                                .push(FileResult::new(entry.path(), line_num as usize - 1))
                                .is_err();

                            Ok(!stop)
                        });
                        let doc = documents.iter().find(|&(doc_path, _)| {
                            doc_path
                                .as_ref()
                                .is_some_and(|doc_path| doc_path == entry.path())
                        });

                        let result = if let Some((_, doc)) = doc {
                            // there is already a buffer for this file
                            // search the buffer instead of the file because it's faster
                            // and captures new edits without requiring a save
                            if searcher.multi_line_with_matcher(&matcher) {
                                // in this case a continuous buffer is required
                                // convert the rope to a string
                                let text = doc.to_string();
                                searcher.search_slice(&matcher, text.as_bytes(), sink)
                            } else {
                                searcher.search_reader(
                                    &matcher,
                                    RopeReader::new(doc.slice(..)),
                                    sink,
                                )
                            }
                        } else {
                            searcher.search_path(&matcher, entry.path(), sink)
                        };

                        if let Err(err) = result {
                            log::error!("Global search error: {}, {}", entry.path().display(), err);
                        }
                        if stop {
                            WalkState::Quit
                        } else {
                            WalkState::Continue
                        }
                    })
                });
            Ok(())
        }
        .boxed()
    };

    let reg = cx.register.unwrap_or('/');
    cx.editor.registers.last_search_register = reg;

    let picker = Picker::new(
        columns,
        1, // contents
        [],
        config,
        move |cx, FileResult { path, line_num, .. }, action| {
            let doc = match cx.editor.open(path, action) {
                Ok(id) => doc_mut!(cx.editor, &id),
                Err(e) => {
                    cx.editor
                        .set_error(format!("Failed to open file '{}': {}", path.display(), e));
                    return;
                }
            };

            let line_num = *line_num;
            let view = view_mut!(cx.editor);
            let text = doc.text();
            if line_num >= text.len_lines() {
                cx.editor.set_error(
                    "The line you jumped to does not exist anymore because the file has changed.",
                );
                return;
            }
            let start = text.line_to_char(line_num);
            let end = text.line_to_char((line_num + 1).min(text.len_lines()));

            doc.set_selection(view.id, Selection::single(start, end));
            if action.align_view(view, doc.id()) {
                align_view(doc, view, Align::Center);
            }
        },
    )
    .with_preview(|_editor, FileResult { path, line_num, .. }| {
        Some((path.as_path().into(), Some((*line_num, *line_num))))
    })
    .with_history_register(Some(reg))
    .with_dynamic_query(get_files, Some(275));

    cx.push_layer(Box::new(overlaid(picker)));
}

enum Extend {
    Above,
    Below,
}

fn extend_line(cx: &mut Context) {
    let (view, doc) = current_ref!(cx.editor);
    let extend = match doc.selection(view.id).primary().direction() {
        Direction::Forward => Extend::Below,
        Direction::Backward => Extend::Above,
    };
    extend_line_impl(cx, extend);
}

fn extend_line_below(cx: &mut Context) {
    extend_line_impl(cx, Extend::Below);
}

fn extend_line_above(cx: &mut Context) {
    extend_line_impl(cx, Extend::Above);
}
fn extend_line_impl(cx: &mut Context, extend: Extend) {
    let count = cx.count();
    let (view, doc) = current!(cx.editor);

    let text = doc.text();
    let selection = doc.selection(view.id).clone().transform(|range| {
        let (start_line, end_line) = range.line_range(text.slice(..));

        let start = text.line_to_char(start_line);
        let end = text.line_to_char(
            (end_line + 1) // newline of end_line
                .min(text.len_lines()),
        );

        // extend to previous/next line if current line is selected
        let (anchor, head) = if range.from() == start && range.to() == end {
            match extend {
                Extend::Above => (end, text.line_to_char(start_line.saturating_sub(count))),
                Extend::Below => (
                    start,
                    text.line_to_char((end_line + count + 1).min(text.len_lines())),
                ),
            }
        } else {
            match extend {
                Extend::Above => (end, text.line_to_char(start_line.saturating_sub(count - 1))),
                Extend::Below => (
                    start,
                    text.line_to_char((end_line + count).min(text.len_lines())),
                ),
            }
        };

        Range::new(anchor, head)
    });

    doc.set_selection(view.id, selection);
}
fn select_line_below(cx: &mut Context) {
    select_line_impl(cx, Extend::Below);
}
fn select_line_above(cx: &mut Context) {
    select_line_impl(cx, Extend::Above);
}
fn select_line_impl(cx: &mut Context, extend: Extend) {
    let mut count = cx.count();
    let (view, doc) = current!(cx.editor);
    let text = doc.text();
    let saturating_add = |a: usize, b: usize| (a + b).min(text.len_lines());
    let selection = doc.selection(view.id).clone().transform(|range| {
        let (start_line, end_line) = range.line_range(text.slice(..));
        let start = text.line_to_char(start_line);
        let end = text.line_to_char(saturating_add(end_line, 1));
        let direction = range.direction();

        // Extending to line bounds is counted as one step
        if range.from() != start || range.to() != end {
            count = count.saturating_sub(1)
        }
        let (anchor_line, head_line) = match (&extend, direction) {
            (Extend::Above, Direction::Forward) => (start_line, end_line.saturating_sub(count)),
            (Extend::Above, Direction::Backward) => (end_line, start_line.saturating_sub(count)),
            (Extend::Below, Direction::Forward) => (start_line, saturating_add(end_line, count)),
            (Extend::Below, Direction::Backward) => (end_line, saturating_add(start_line, count)),
        };
        let (anchor, head) = match anchor_line.cmp(&head_line) {
            Ordering::Less => (
                text.line_to_char(anchor_line),
                text.line_to_char(saturating_add(head_line, 1)),
            ),
            Ordering::Equal => match extend {
                Extend::Above => (
                    text.line_to_char(saturating_add(anchor_line, 1)),
                    text.line_to_char(head_line),
                ),
                Extend::Below => (
                    text.line_to_char(head_line),
                    text.line_to_char(saturating_add(anchor_line, 1)),
                ),
            },

            Ordering::Greater => (
                text.line_to_char(saturating_add(anchor_line, 1)),
                text.line_to_char(head_line),
            ),
        };
        Range::new(anchor, head)
    });

    doc.set_selection(view.id, selection);
}

fn extend_to_line_bounds(cx: &mut Context) {
    let (view, doc) = current!(cx.editor);

    doc.set_selection(
        view.id,
        doc.selection(view.id).clone().transform(|range| {
            let text = doc.text();

            let (start_line, end_line) = range.line_range(text.slice(..));
            let start = text.line_to_char(start_line);
            let end = text.line_to_char((end_line + 1).min(text.len_lines()));

            Range::new(start, end).with_direction(range.direction())
        }),
    );
}

fn shrink_to_line_bounds(cx: &mut Context) {
    let (view, doc) = current!(cx.editor);

    doc.set_selection(
        view.id,
        doc.selection(view.id).clone().transform(|range| {
            let text = doc.text();

            let (start_line, end_line) = range.line_range(text.slice(..));

            // Do nothing if the selection is within one line to prevent
            // conditional logic for the behavior of this command
            if start_line == end_line {
                return range;
            }

            let mut start = text.line_to_char(start_line);

            // line_to_char gives us the start position of the line, so
            // we need to get the start position of the next line. In
            // the editor, this will correspond to the cursor being on
            // the EOL whitespace character, which is what we want.
            let mut end = text.line_to_char((end_line + 1).min(text.len_lines()));

            if start != range.from() {
                start = text.line_to_char((start_line + 1).min(text.len_lines()));
            }

            if end != range.to() {
                end = text.line_to_char(end_line);
            }

            Range::new(start, end).with_direction(range.direction())
        }),
    );
}

enum Operation {
    Delete,
    Change,
}

fn selection_is_linewise(selection: &Selection, text: &Rope) -> bool {
    selection.ranges().iter().all(|range| {
        let text = text.slice(..);
        if range.slice(text).len_lines() < 2 {
            return false;
        }
        // If the start of the selection is at the start of a line and the end at the end of a line.
        let (start_line, end_line) = range.line_range(text);
        let start = text.line_to_char(start_line);
        let end = text.line_to_char((end_line + 1).min(text.len_lines()));
        start == range.from() && end == range.to()
    })
}

enum YankAction {
    Yank,
    NoYank,
}

fn delete_selection_impl(cx: &mut Context, op: Operation, yank: YankAction) {
    let (view, doc) = current!(cx.editor);

    let selection = doc.selection(view.id);
    let only_whole_lines = selection_is_linewise(selection, doc.text());

    if cx.register != Some('_') && matches!(yank, YankAction::Yank) {
        // yank the selection
        let text = doc.text().slice(..);
        let values: Vec<String> = selection.fragments(text).map(Cow::into_owned).collect();
        let reg_name = cx
            .register
            .unwrap_or_else(|| cx.editor.config.load().default_yank_register);
        if let Err(err) = cx.editor.registers.write(reg_name, values) {
            cx.editor.set_error(err.to_string());
            return;
        }
    }

    // delete the selection
    let transaction =
        Transaction::delete_by_selection(doc.text(), selection, |range| (range.from(), range.to()));
    doc.apply(&transaction, view.id);

    match op {
        Operation::Delete => {
            // exit select mode, if currently in select mode
            exit_select_mode(cx);
        }
        Operation::Change => {
            if only_whole_lines {
                open(cx, Open::Above, CommentContinuation::Disabled);
            } else {
                enter_insert_mode(cx);
            }
        }
    }
}

#[inline]
fn delete_by_selection_insert_mode(
    cx: &mut Context,
    mut f: impl FnMut(RopeSlice, &Range) -> Deletion,
    direction: Direction,
) {
    let (view, doc) = current!(cx.editor);
    let text = doc.text().slice(..);
    let mut selection = SmallVec::new();
    let mut insert_newline = false;
    let text_len = text.len_chars();
    let mut transaction =
        Transaction::delete_by_selection(doc.text(), doc.selection(view.id), |range| {
            let (start, end) = f(text, range);
            if direction == Direction::Forward {
                let mut range = *range;
                if range.head > range.anchor {
                    insert_newline |= end == text_len;
                    // move the cursor to the right so that the selection
                    // doesn't shrink when deleting forward (so the text appears to
                    // move to  left)
                    // += 1 is enough here as the range is normalized to grapheme boundaries
                    // later anyway
                    range.head += 1;
                }
                selection.push(range);
            }
            (start, end)
        });

    // in case we delete the last character and the cursor would be moved to the EOF char
    // insert a newline, just like when entering append mode
    if insert_newline {
        transaction = transaction.insert_at_eof(doc.line_ending.as_str().into());
    }

    if direction == Direction::Forward {
        doc.set_selection(
            view.id,
            Selection::new(selection, doc.selection(view.id).primary_index()),
        );
    }
    doc.apply(&transaction, view.id);
}

fn delete_selection(cx: &mut Context) {
    delete_selection_impl(cx, Operation::Delete, YankAction::Yank);
}

fn delete_selection_noyank(cx: &mut Context) {
    delete_selection_impl(cx, Operation::Delete, YankAction::NoYank);
}

fn change_selection(cx: &mut Context) {
    delete_selection_impl(cx, Operation::Change, YankAction::Yank);
}

fn change_selection_noyank(cx: &mut Context) {
    delete_selection_impl(cx, Operation::Change, YankAction::NoYank);
}

fn collapse_selection(cx: &mut Context) {
    let (view, doc) = current!(cx.editor);
    let text = doc.text().slice(..);

    let selection = doc.selection(view.id).clone().transform(|range| {
        let pos = range.cursor(text);
        Range::new(pos, pos)
    });
    doc.set_selection(view.id, selection);
}

fn flip_selections(cx: &mut Context) {
    let (view, doc) = current!(cx.editor);

    let selection = doc
        .selection(view.id)
        .clone()
        .transform(|range| range.flip());
    doc.set_selection(view.id, selection);
}

fn ensure_selections_forward(cx: &mut Context) {
    let (view, doc) = current!(cx.editor);

    let selection = doc
        .selection(view.id)
        .clone()
        .transform(|r| r.with_direction(Direction::Forward));

    doc.set_selection(view.id, selection);
}

fn enter_insert_mode(cx: &mut Context) {
    cx.editor.mode = Mode::Insert;
}

// inserts at the start of each selection
fn insert_mode(cx: &mut Context) {
    enter_insert_mode(cx);
    let (view, doc) = current!(cx.editor);

    log::trace!(
        "entering insert mode with sel: {:?}, text: {:?}",
        doc.selection(view.id),
        doc.text().to_string()
    );

    let selection = doc
        .selection(view.id)
        .clone()
        .transform(|range| Range::new(range.to(), range.from()));

    doc.set_selection(view.id, selection);
}

// inserts at the end of each selection
fn append_mode(cx: &mut Context) {
    enter_insert_mode(cx);
    let (view, doc) = current!(cx.editor);
    doc.restore_cursor = true;
    let text = doc.text().slice(..);

    // Make sure there's room at the end of the document if the last
    // selection butts up against it.
    let end = text.len_chars();
    let last_range = doc
        .selection(view.id)
        .iter()
        .last()
        .expect("selection should always have at least one range");
    if !last_range.is_empty() && last_range.to() == end {
        let transaction = Transaction::change(
            doc.text(),
            [(end, end, Some(doc.line_ending.as_str().into()))].into_iter(),
        );
        doc.apply(&transaction, view.id);
    }

    let selection = doc.selection(view.id).clone().transform(|range| {
        Range::new(
            range.from(),
            graphemes::next_grapheme_boundary(doc.text().slice(..), range.to()),
        )
    });
    doc.set_selection(view.id, selection);
}

fn file_picker(cx: &mut Context) {
    let root = find_workspace().0;
    if !root.exists() {
        cx.editor.set_error("Workspace directory does not exist");
        return;
    }
    let picker = ui::file_picker(cx.editor, root);
    cx.push_layer(Box::new(overlaid(picker)));
}

fn file_picker_in_current_buffer_directory(cx: &mut Context) {
    let doc_dir = doc!(cx.editor)
        .path()
        .and_then(|path| path.parent().map(|path| path.to_path_buf()));

    let path = match doc_dir {
        Some(path) => path,
        None => {
            cx.editor.set_error("current buffer has no path or parent");
            return;
        }
    };

    let picker = ui::file_picker(cx.editor, path);
    cx.push_layer(Box::new(overlaid(picker)));
}

fn file_picker_in_current_directory(cx: &mut Context) {
    let cwd = helix_stdx::env::current_working_dir();
    if !cwd.exists() {
        cx.editor
            .set_error("Current working directory does not exist");
        return;
    }
    let picker = ui::file_picker(cx.editor, cwd);
    cx.push_layer(Box::new(overlaid(picker)));
}

fn file_explorer(cx: &mut Context) {
    let root = find_workspace().0;
    if !root.exists() {
        cx.editor.set_error("Workspace directory does not exist");
        return;
    }

    if let Ok(picker) = ui::file_explorer(root, cx.editor) {
        cx.push_layer(Box::new(overlaid(picker)));
    }
}

fn file_explorer_in_current_buffer_directory(cx: &mut Context) {
    let doc_dir = doc!(cx.editor)
        .path()
        .and_then(|path| path.parent().map(|path| path.to_path_buf()));

    let path = match doc_dir {
        Some(path) => path,
        None => {
            let cwd = helix_stdx::env::current_working_dir();
            if !cwd.exists() {
                cx.editor.set_error(
                    "Current buffer has no parent and current working directory does not exist",
                );
                return;
            }
            cx.editor.set_error(
                "Current buffer has no parent, opening file explorer in current working directory",
            );
            cwd
        }
    };

    if let Ok(picker) = ui::file_explorer(path, cx.editor) {
        cx.push_layer(Box::new(overlaid(picker)));
    }
}

fn file_explorer_in_current_directory(cx: &mut Context) {
    let cwd = helix_stdx::env::current_working_dir();
    if !cwd.exists() {
        cx.editor
            .set_error("Current working directory does not exist");
        return;
    }

    if let Ok(picker) = ui::file_explorer(cwd, cx.editor) {
        cx.push_layer(Box::new(overlaid(picker)));
    }
}

fn buffer_picker(cx: &mut Context) {
    let current = view!(cx.editor).doc;

    struct BufferMeta {
        id: DocumentId,
        path: Option<PathBuf>,
        is_modified: bool,
        is_current: bool,
        focused_at: std::time::Instant,
    }

    let new_meta = |doc: &Document| BufferMeta {
        id: doc.id(),
        path: doc.path().cloned(),
        is_modified: doc.is_modified(),
        is_current: doc.id() == current,
        focused_at: doc.focused_at,
    };

    let mut items = cx
        .editor
        .documents
        .values()
        .map(new_meta)
        .collect::<Vec<BufferMeta>>();

    // mru
    items.sort_unstable_by_key(|item| std::cmp::Reverse(item.focused_at));

    let columns = [
        PickerColumn::new("id", |meta: &BufferMeta, _| meta.id.to_string().into()),
        PickerColumn::new("flags", |meta: &BufferMeta, _| {
            let mut flags = String::new();
            if meta.is_modified {
                flags.push('+');
            }
            if meta.is_current {
                flags.push('*');
            }
            flags.into()
        }),
        PickerColumn::new("path", |meta: &BufferMeta, _| {
            let path = meta
                .path
                .as_deref()
                .map(helix_stdx::path::get_relative_path);
            path.as_deref()
                .and_then(Path::to_str)
                .unwrap_or(SCRATCH_BUFFER_NAME)
                .to_string()
                .into()
        }),
    ];
    let initial_cursor = if items.len() <= 1 { 0 } else { 1 };
    let picker = Picker::new(columns, 2, items, (), |cx, meta, action| {
        cx.editor.switch(meta.id, action);
    })
    .with_initial_cursor(initial_cursor)
    .with_preview(|editor, meta| {
        let doc = &editor.documents.get(&meta.id)?;
        let lines = doc.selections().values().next().map(|selection| {
            let cursor_line = selection.primary().cursor_line(doc.text().slice(..));
            (cursor_line, cursor_line)
        });
        Some((meta.id.into(), lines))
    });
    cx.push_layer(Box::new(overlaid(picker)));
}

fn jumplist_picker(cx: &mut Context) {
    struct JumpMeta {
        id: DocumentId,
        path: Option<PathBuf>,
        selection: Selection,
        text: String,
        is_current: bool,
    }

    for (view, _) in cx.editor.tree.views_mut() {
        for doc_id in view.jumps.iter().map(|e| e.0).collect::<Vec<_>>().iter() {
            let doc = doc_mut!(cx.editor, doc_id);
            view.sync_changes(doc);
        }
    }

    let new_meta = |view: &View, doc_id: DocumentId, selection: Selection| {
        let doc = &cx.editor.documents.get(&doc_id);
        let text = doc.map_or("".into(), |d| {
            selection
                .fragments(d.text().slice(..))
                .map(Cow::into_owned)
                .collect::<Vec<_>>()
                .join(" ")
        });

        JumpMeta {
            id: doc_id,
            path: doc.and_then(|d| d.path().cloned()),
            selection,
            text,
            is_current: view.doc == doc_id,
        }
    };

    let columns = [
        ui::PickerColumn::new("id", |item: &JumpMeta, _| item.id.to_string().into()),
        ui::PickerColumn::new("path", |item: &JumpMeta, _| {
            let path = item
                .path
                .as_deref()
                .map(helix_stdx::path::get_relative_path);
            path.as_deref()
                .and_then(Path::to_str)
                .unwrap_or(SCRATCH_BUFFER_NAME)
                .to_string()
                .into()
        }),
        ui::PickerColumn::new("flags", |item: &JumpMeta, _| {
            let mut flags = Vec::new();
            if item.is_current {
                flags.push("*");
            }

            if flags.is_empty() {
                "".into()
            } else {
                format!(" ({})", flags.join("")).into()
            }
        }),
        ui::PickerColumn::new("contents", |item: &JumpMeta, _| item.text.as_str().into()),
    ];

    let picker = Picker::new(
        columns,
        1, // path
        cx.editor.tree.views().flat_map(|(view, _)| {
            view.jumps
                .iter()
                .rev()
                .map(|(doc_id, selection)| new_meta(view, *doc_id, selection.clone()))
        }),
        (),
        |cx, meta, action| {
            cx.editor.switch(meta.id, action);
            let config = cx.editor.config();
            let (view, doc) = (view_mut!(cx.editor), doc_mut!(cx.editor, &meta.id));
            doc.set_selection(view.id, meta.selection.clone());
            if action.align_view(view, doc.id()) {
                view.ensure_cursor_in_view_center(doc, config.scrolloff);
            }
        },
    )
    .with_preview(|editor, meta| {
        let doc = &editor.documents.get(&meta.id)?;
        let line = meta.selection.primary().cursor_line(doc.text().slice(..));
        Some((meta.id.into(), Some((line, line))))
    });
    cx.push_layer(Box::new(overlaid(picker)));
}

fn changed_file_picker(cx: &mut Context) {
    pub struct FileChangeData {
        cwd: PathBuf,
        style_untracked: Style,
        style_modified: Style,
        style_conflict: Style,
        style_deleted: Style,
        style_renamed: Style,
    }

    let cwd = helix_stdx::env::current_working_dir();
    if !cwd.exists() {
        cx.editor
            .set_error("Current working directory does not exist");
        return;
    }

    let added = cx.editor.theme.get("diff.plus");
    let modified = cx.editor.theme.get("diff.delta");
    let conflict = cx.editor.theme.get("diff.delta.conflict");
    let deleted = cx.editor.theme.get("diff.minus");
    let renamed = cx.editor.theme.get("diff.delta.moved");

    let columns = [
        PickerColumn::new("change", |change: &FileChange, data: &FileChangeData| {
            match change {
                FileChange::Untracked { .. } => Span::styled("+ untracked", data.style_untracked),
                FileChange::Modified { .. } => Span::styled("~ modified", data.style_modified),
                FileChange::Conflict { .. } => Span::styled("x conflict", data.style_conflict),
                FileChange::Deleted { .. } => Span::styled("- deleted", data.style_deleted),
                FileChange::Renamed { .. } => Span::styled("> renamed", data.style_renamed),
            }
            .into()
        }),
        PickerColumn::new("path", |change: &FileChange, data: &FileChangeData| {
            let display_path = |path: &PathBuf| {
                path.strip_prefix(&data.cwd)
                    .unwrap_or(path)
                    .display()
                    .to_string()
            };
            match change {
                FileChange::Untracked { path } => display_path(path),
                FileChange::Modified { path } => display_path(path),
                FileChange::Conflict { path } => display_path(path),
                FileChange::Deleted { path } => display_path(path),
                FileChange::Renamed { from_path, to_path } => {
                    format!("{} -> {}", display_path(from_path), display_path(to_path))
                }
            }
            .into()
        }),
    ];

    let picker = Picker::new(
        columns,
        1, // path
        [],
        FileChangeData {
            cwd: cwd.clone(),
            style_untracked: added,
            style_modified: modified,
            style_conflict: conflict,
            style_deleted: deleted,
            style_renamed: renamed,
        },
        |cx, meta: &FileChange, action| {
            let path_to_open = meta.path();
            if let Err(e) = cx.editor.open(path_to_open, action) {
                let err = if let Some(err) = e.source() {
                    format!("{}", err)
                } else {
                    format!("unable to open \"{}\"", path_to_open.display())
                };
                cx.editor.set_error(err);
            }
        },
    )
    .with_preview(|_editor, meta| Some((meta.path().into(), None)));
    let injector = picker.injector();

    cx.editor
        .diff_providers
        .clone()
        .for_each_changed_file(cwd, move |change| match change {
            Ok(change) => injector.push(change).is_ok(),
            Err(err) => {
                status::report_blocking(err);
                true
            }
        });
    cx.push_layer(Box::new(overlaid(picker)));
}

pub fn command_palette(cx: &mut Context) {
    let register = cx.register;
    let count = cx.count;

    cx.callback.push(Box::new(
        move |compositor: &mut Compositor, cx: &mut compositor::Context| {
            let keymap = compositor.find::<ui::EditorView>().unwrap().keymaps.map()
                [&cx.editor.mode]
                .reverse_map();

            let commands = MappableCommand::STATIC_COMMAND_LIST.iter().cloned().chain(
                typed::TYPABLE_COMMAND_LIST
                    .iter()
                    .map(|cmd| MappableCommand::Typable {
                        name: cmd.name.to_owned(),
                        args: String::new(),
                        doc: cmd.doc.to_owned(),
                    }),
            );

            let columns = [
                ui::PickerColumn::new("name", |item, _| match item {
                    MappableCommand::Typable { name, .. } => format!(":{name}").into(),
                    MappableCommand::Static { name, .. } => (*name).into(),
                    MappableCommand::Macro { .. } => {
                        unreachable!("macros aren't included in the command palette")
                    }
                }),
                ui::PickerColumn::new(
                    "bindings",
                    |item: &MappableCommand, keymap: &crate::keymap::ReverseKeymap| {
                        keymap
                            .get(item.name())
                            .map(|bindings| {
                                bindings.iter().fold(String::new(), |mut acc, bind| {
                                    if !acc.is_empty() {
                                        acc.push(' ');
                                    }
                                    for key in bind {
                                        acc.push_str(&key.key_sequence_format());
                                    }
                                    acc
                                })
                            })
                            .unwrap_or_default()
                            .into()
                    },
                ),
                ui::PickerColumn::new("doc", |item: &MappableCommand, _| item.doc().into()),
            ];

            let picker = Picker::new(columns, 0, commands, keymap, move |cx, command, _action| {
                let mut ctx = Context {
                    register,
                    count,
                    editor: cx.editor,
                    callback: Vec::new(),
                    on_next_key_callback: None,
                    jobs: cx.jobs,
                };
                let focus = view!(ctx.editor).id;

                command.execute(&mut ctx);

                if ctx.editor.tree.contains(focus) {
                    let config = ctx.editor.config();
                    let mode = ctx.editor.mode();
                    let view = view_mut!(ctx.editor, focus);
                    let doc = doc_mut!(ctx.editor, &view.doc);

                    view.ensure_cursor_in_view(doc, config.scrolloff);

                    if mode != Mode::Insert {
                        doc.append_changes_to_history(view);
                    }
                }
            });
            compositor.push(Box::new(overlaid(picker)));
        },
    ));
}

fn last_picker(cx: &mut Context) {
    // TODO: last picker does not seem to work well with buffer_picker
    cx.callback.push(Box::new(|compositor, cx| {
        if let Some(picker) = compositor.last_picker.take() {
            compositor.push(picker);
        } else {
            cx.editor.set_error("no last picker")
        }
    }));
}

/// Fallback position to use for [`insert_with_indent`].
enum IndentFallbackPos {
    LineStart,
    LineEnd,
}

// `I` inserts at the first nonwhitespace character of each line with a selection.
// If the line is empty, automatically indent.
fn insert_at_line_start(cx: &mut Context) {
    insert_with_indent(cx, IndentFallbackPos::LineStart);
}

// `A` inserts at the end of each line with a selection.
// If the line is empty, automatically indent.
fn insert_at_line_end(cx: &mut Context) {
    insert_with_indent(cx, IndentFallbackPos::LineEnd);
}

// Enter insert mode and auto-indent the current line if it is empty.
// If the line is not empty, move the cursor to the specified fallback position.
fn insert_with_indent(cx: &mut Context, cursor_fallback: IndentFallbackPos) {
    enter_insert_mode(cx);

    let (view, doc) = current!(cx.editor);
    let loader = cx.editor.syn_loader.load();

    let text = doc.text().slice(..);
    let contents = doc.text();
    let selection = doc.selection(view.id);

    let syntax = doc.syntax();
    let tab_width = doc.tab_width();

    let mut ranges = SmallVec::with_capacity(selection.len());
    let mut offs = 0;

    let mut transaction = Transaction::change_by_selection(contents, selection, |range| {
        let cursor_line = range.cursor_line(text);
        let cursor_line_start = text.line_to_char(cursor_line);

        if line_end_char_index(&text, cursor_line) == cursor_line_start {
            // line is empty => auto indent
            let line_end_index = cursor_line_start;

            let indent = indent::indent_for_newline(
                &loader,
                syntax,
                &doc.config.load().indent_heuristic,
                &doc.indent_style,
                tab_width,
                text,
                cursor_line,
                line_end_index,
                cursor_line,
            );

            // calculate new selection ranges
            let pos = offs + cursor_line_start;
            let indent_width = indent.chars().count();
            ranges.push(Range::point(pos + indent_width));
            offs += indent_width;

            (line_end_index, line_end_index, Some(indent.into()))
        } else {
            // move cursor to the fallback position
            let pos = match cursor_fallback {
                IndentFallbackPos::LineStart => text
                    .line(cursor_line)
                    .first_non_whitespace_char()
                    .map(|ws_offset| ws_offset + cursor_line_start)
                    .unwrap_or(cursor_line_start),
                IndentFallbackPos::LineEnd => line_end_char_index(&text, cursor_line),
            };

            ranges.push(range.put_cursor(text, pos + offs, cx.editor.mode == Mode::Select));

            (cursor_line_start, cursor_line_start, None)
        }
    });

    transaction = transaction.with_selection(Selection::new(ranges, selection.primary_index()));
    doc.apply(&transaction, view.id);
}

// Creates an LspCallback that waits for formatting changes to be computed. When they're done,
// it applies them, but only if the doc hasn't changed.
//
// TODO: provide some way to cancel this, probably as part of a more general job cancellation
// scheme
async fn make_format_callback(
    doc_id: DocumentId,
    doc_version: i32,
    view_id: ViewId,
    format: impl Future<Output = Result<Transaction, FormatterError>> + Send + 'static,
    write: Option<(Option<PathBuf>, bool)>,
) -> anyhow::Result<job::Callback> {
    let format = format.await;

    let call: job::Callback = Callback::Editor(Box::new(move |editor| {
        if !editor.documents.contains_key(&doc_id) || !editor.tree.contains(view_id) {
            return;
        }

        let scrolloff = editor.config().scrolloff;
        let doc = doc_mut!(editor, &doc_id);
        let view = view_mut!(editor, view_id);

        match format {
            Ok(format) => {
                if doc.version() == doc_version {
                    doc.apply(&format, view.id);
                    doc.append_changes_to_history(view);
                    doc.detect_indent_and_line_ending();
                    view.ensure_cursor_in_view(doc, scrolloff);
                } else {
                    log::info!("discarded formatting changes because the document changed");
                }
            }
            Err(err) => {
                if write.is_none() {
                    editor.set_error(err.to_string());
                    return;
                }
                log::info!("failed to format '{}': {err}", doc.display_name());
            }
        }

        if let Some((path, force)) = write {
            let id = doc.id();
            if let Err(err) = editor.save(id, path, force) {
                editor.set_error(format!("Error saving: {}", err));
            }
        }
    }));

    Ok(call)
}

#[derive(PartialEq, Eq)]
pub enum Open {
    Below,
    Above,
}

impl Open {
    pub fn from_relative_position(pos: &RelativePosition) -> Self {
        match pos {
            RelativePosition::Above => Self::Above,
            RelativePosition::Below => Self::Below,
        }
    }
}

#[derive(PartialEq)]
pub enum CommentContinuation {
    Enabled,
    Disabled,
}

fn open(cx: &mut Context, open: Open, comment_continuation: CommentContinuation) {
    let count = cx.count();
    enter_insert_mode(cx);
    let config = cx.editor.config();
    let (view, doc) = current!(cx.editor);
    let loader = cx.editor.syn_loader.load();

    let text = doc.text().slice(..);
    let contents = doc.text();
    let selection = doc.selection(view.id);
    let mut offs = 0;

    let mut ranges = SmallVec::with_capacity(selection.len());

    let continue_comment_tokens =
        if comment_continuation == CommentContinuation::Enabled && config.continue_comments {
            doc.language_config()
                .and_then(|config| config.comment_tokens.as_ref())
        } else {
            None
        };

    let mut transaction = Transaction::change_by_selection(contents, selection, |range| {
        // the line number, where the cursor is currently
        let curr_line_num = text.char_to_line(match open {
            Open::Below => graphemes::prev_grapheme_boundary(text, range.to()),
            Open::Above => range.from(),
        });

        // the next line number, where the cursor will be, after finishing the transaction
        let next_new_line_num = match open {
            Open::Below => curr_line_num + 1,
            Open::Above => curr_line_num,
        };

        let above_next_new_line_num = next_new_line_num.saturating_sub(1);

        let continue_comment_token = continue_comment_tokens
            .and_then(|tokens| comment::get_comment_token(text, tokens, curr_line_num));

        // Index to insert newlines after, as well as the char width
        // to use to compensate for those inserted newlines.
        let (above_next_line_end_index, above_next_line_end_width) = if next_new_line_num == 0 {
            (0, 0)
        } else {
            (
                line_end_char_index(&text, above_next_new_line_num),
                doc.line_ending.len_chars(),
            )
        };

        let line = text.line(curr_line_num);
        let indent = match line.first_non_whitespace_char() {
            Some(pos) if continue_comment_token.is_some() => line.slice(..pos).to_string(),
            _ => indent::indent_for_newline(
                &loader,
                doc.syntax(),
                &config.indent_heuristic,
                &doc.indent_style,
                doc.tab_width(),
                text,
                above_next_new_line_num,
                above_next_line_end_index,
                curr_line_num,
            ),
        };

        let indent_len = indent.len();
        let mut text = String::with_capacity(1 + indent_len);

        if open == Open::Above && next_new_line_num == 0 {
            text.push_str(&indent);
            if let Some(token) = continue_comment_token {
                text.push_str(token);
                text.push(' ');
            }
            text.push_str(doc.line_ending.as_str());
        } else {
            text.push_str(doc.line_ending.as_str());
            text.push_str(&indent);

            if let Some(token) = continue_comment_token {
                text.push_str(token);
                text.push(' ');
            }
        }

        let text = text.repeat(count);

        // calculate new selection ranges
        let pos = offs + above_next_line_end_index + above_next_line_end_width;
        let comment_len = continue_comment_token
            .map(|token| token.len() + 1) // `+ 1` for the extra space added
            .unwrap_or_default();
        for i in 0..count {
            // pos                     -> beginning of reference line,
            // + (i * (line_ending_len + indent_len + comment_len)) -> beginning of i'th line from pos (possibly including comment token)
            // + indent_len + comment_len ->        -> indent for i'th line
            ranges.push(Range::point(
                pos + (i * (doc.line_ending.len_chars() + indent_len + comment_len))
                    + indent_len
                    + comment_len,
            ));
        }

        // update the offset for the next range
        offs += text.chars().count();

        (
            above_next_line_end_index,
            above_next_line_end_index,
            Some(text.into()),
        )
    });

    transaction = transaction.with_selection(Selection::new(ranges, selection.primary_index()));

    doc.apply(&transaction, view.id);
}

// o inserts a new line after each line with a selection
fn open_below(cx: &mut Context) {
    open(cx, Open::Below, CommentContinuation::Enabled)
}

// O inserts a new line before each line with a selection
fn open_above(cx: &mut Context) {
    open(cx, Open::Above, CommentContinuation::Enabled)
}

fn normal_mode(cx: &mut Context) {
    cx.editor.enter_normal_mode();
}

// Store a jump on the jumplist.
fn push_jump(view: &mut View, doc: &mut Document) {
    doc.append_changes_to_history(view);
    let jump = (doc.id(), doc.selection(view.id).clone());
    view.jumps.push(jump);
}

fn goto_line(cx: &mut Context) {
    goto_line_impl(cx, Movement::Move);
}

fn goto_line_impl(cx: &mut Context, movement: Movement) {
    if cx.count.is_some() {
        let (view, doc) = current!(cx.editor);
        push_jump(view, doc);

        goto_line_without_jumplist(cx.editor, cx.count, movement);
    }
}

fn goto_line_without_jumplist(
    editor: &mut Editor,
    count: Option<NonZeroUsize>,
    movement: Movement,
) {
    if let Some(count) = count {
        let (view, doc) = current!(editor);
        let text = doc.text().slice(..);
        let max_line = if text.line(text.len_lines() - 1).len_chars() == 0 {
            // If the last line is blank, don't jump to it.
            text.len_lines().saturating_sub(2)
        } else {
            text.len_lines() - 1
        };
        let line_idx = std::cmp::min(count.get() - 1, max_line);
        let pos = text.line_to_char(line_idx);
        let selection = doc
            .selection(view.id)
            .clone()
            .transform(|range| range.put_cursor(text, pos, movement == Movement::Extend));

        doc.set_selection(view.id, selection);
    }
}

fn goto_last_line(cx: &mut Context) {
    goto_last_line_impl(cx, Movement::Move)
}

fn extend_to_last_line(cx: &mut Context) {
    goto_last_line_impl(cx, Movement::Extend)
}

fn goto_last_line_impl(cx: &mut Context, movement: Movement) {
    let (view, doc) = current!(cx.editor);
    let text = doc.text().slice(..);
    let line_idx = if text.line(text.len_lines() - 1).len_chars() == 0 {
        // If the last line is blank, don't jump to it.
        text.len_lines().saturating_sub(2)
    } else {
        text.len_lines() - 1
    };
    let pos = text.line_to_char(line_idx);
    let selection = doc
        .selection(view.id)
        .clone()
        .transform(|range| range.put_cursor(text, pos, movement == Movement::Extend));

    push_jump(view, doc);
    doc.set_selection(view.id, selection);
}

fn goto_column(cx: &mut Context) {
    goto_column_impl(cx, Movement::Move);
}

fn extend_to_column(cx: &mut Context) {
    goto_column_impl(cx, Movement::Extend);
}

fn goto_column_impl(cx: &mut Context, movement: Movement) {
    let count = cx.count();
    let (view, doc) = current!(cx.editor);
    let text = doc.text().slice(..);
    let selection = doc.selection(view.id).clone().transform(|range| {
        let line = range.cursor_line(text);
        let line_start = text.line_to_char(line);
        let line_end = line_end_char_index(&text, line);
        let pos = graphemes::nth_next_grapheme_boundary(text, line_start, count - 1).min(line_end);
        range.put_cursor(text, pos, movement == Movement::Extend)
    });
    doc.set_selection(view.id, selection);
}

fn goto_last_accessed_file(cx: &mut Context) {
    let view = view_mut!(cx.editor);
    if let Some(alt) = view.docs_access_history.pop() {
        cx.editor.switch(alt, Action::Replace);
    } else {
        cx.editor.set_error("no last accessed buffer")
    }
}

fn goto_last_modification(cx: &mut Context) {
    let (view, doc) = current!(cx.editor);
    let pos = doc.history.get_mut().last_edit_pos();
    let text = doc.text().slice(..);
    if let Some(pos) = pos {
        let selection = doc
            .selection(view.id)
            .clone()
            .transform(|range| range.put_cursor(text, pos, cx.editor.mode == Mode::Select));
        doc.set_selection(view.id, selection);
    }
}

fn goto_last_modified_file(cx: &mut Context) {
    let view = view!(cx.editor);
    let alternate_file = view
        .last_modified_docs
        .into_iter()
        .flatten()
        .find(|&id| id != view.doc);
    if let Some(alt) = alternate_file {
        cx.editor.switch(alt, Action::Replace);
    } else {
        cx.editor.set_error("no last modified buffer")
    }
}

fn select_mode(cx: &mut Context) {
    let (view, doc) = current!(cx.editor);
    let text = doc.text().slice(..);

    // Make sure end-of-document selections are also 1-width.
    // (With the exception of being in an empty document, of course.)
    let selection = doc.selection(view.id).clone().transform(|range| {
        if range.is_empty() && range.head == text.len_chars() {
            Range::new(
                graphemes::prev_grapheme_boundary(text, range.anchor),
                range.head,
            )
        } else {
            range
        }
    });
    doc.set_selection(view.id, selection);

    cx.editor.mode = Mode::Select;
}

fn exit_select_mode(cx: &mut Context) {
    if cx.editor.mode == Mode::Select {
        cx.editor.mode = Mode::Normal;
    }
}

fn goto_first_diag(cx: &mut Context) {
    let (view, doc) = current!(cx.editor);
    let selection = match doc.diagnostics().first() {
        Some(diag) => Selection::single(diag.range.start, diag.range.end),
        None => return,
    };
    doc.set_selection(view.id, selection);
    view.diagnostics_handler
        .immediately_show_diagnostic(doc, view.id);
}

fn goto_last_diag(cx: &mut Context) {
    let (view, doc) = current!(cx.editor);
    let selection = match doc.diagnostics().last() {
        Some(diag) => Selection::single(diag.range.start, diag.range.end),
        None => return,
    };
    doc.set_selection(view.id, selection);
    view.diagnostics_handler
        .immediately_show_diagnostic(doc, view.id);
}

fn goto_next_diag(cx: &mut Context) {
    let motion = move |editor: &mut Editor| {
        let (view, doc) = current!(editor);

        let cursor_pos = doc
            .selection(view.id)
            .primary()
            .cursor(doc.text().slice(..));

        let diag = doc
            .diagnostics()
            .iter()
            .find(|diag| diag.range.start > cursor_pos);

        let selection = match diag {
            Some(diag) => Selection::single(diag.range.start, diag.range.end),
            None => return,
        };
        doc.set_selection(view.id, selection);
        view.diagnostics_handler
            .immediately_show_diagnostic(doc, view.id);
    };

    cx.editor.apply_motion(motion);
}

fn goto_prev_diag(cx: &mut Context) {
    let motion = move |editor: &mut Editor| {
        let (view, doc) = current!(editor);

        let cursor_pos = doc
            .selection(view.id)
            .primary()
            .cursor(doc.text().slice(..));

        let diag = doc
            .diagnostics()
            .iter()
            .rev()
            .find(|diag| diag.range.start < cursor_pos);

        let selection = match diag {
            // NOTE: the selection is reversed because we're jumping to the
            // previous diagnostic.
            Some(diag) => Selection::single(diag.range.end, diag.range.start),
            None => return,
        };
        doc.set_selection(view.id, selection);
        view.diagnostics_handler
            .immediately_show_diagnostic(doc, view.id);
    };
    cx.editor.apply_motion(motion)
}

fn goto_first_change(cx: &mut Context) {
    goto_first_change_impl(cx, false);
}

fn goto_last_change(cx: &mut Context) {
    goto_first_change_impl(cx, true);
}

fn goto_first_change_impl(cx: &mut Context, reverse: bool) {
    let editor = &mut cx.editor;
    let (view, doc) = current!(editor);
    if let Some(handle) = doc.diff_handle() {
        let hunk = {
            let diff = handle.load();
            let idx = if reverse {
                diff.len().saturating_sub(1)
            } else {
                0
            };
            diff.nth_hunk(idx)
        };
        if hunk != Hunk::NONE {
            let range = hunk_range(hunk, doc.text().slice(..));
            doc.set_selection(view.id, Selection::single(range.anchor, range.head));
        }
    }
}

fn goto_next_change(cx: &mut Context) {
    goto_next_change_impl(cx, Direction::Forward)
}

fn goto_prev_change(cx: &mut Context) {
    goto_next_change_impl(cx, Direction::Backward)
}

fn goto_next_change_impl(cx: &mut Context, direction: Direction) {
    let count = cx.count() as u32 - 1;
    let motion = move |editor: &mut Editor| {
        let (view, doc) = current!(editor);
        let doc_text = doc.text().slice(..);
        let diff_handle = if let Some(diff_handle) = doc.diff_handle() {
            diff_handle
        } else {
            editor.set_status("Diff is not available in current buffer");
            return;
        };

        let selection = doc.selection(view.id).clone().transform(|range| {
            let cursor_line = range.cursor_line(doc_text) as u32;

            let diff = diff_handle.load();
            let hunk_idx = match direction {
                Direction::Forward => diff
                    .next_hunk(cursor_line)
                    .map(|idx| (idx + count).min(diff.len() - 1)),
                Direction::Backward => diff
                    .prev_hunk(cursor_line)
                    .map(|idx| idx.saturating_sub(count)),
            };
            let Some(hunk_idx) = hunk_idx else {
                return range;
            };
            let hunk = diff.nth_hunk(hunk_idx);
            let new_range = hunk_range(hunk, doc_text);
            if editor.mode == Mode::Select {
                let head = if new_range.head < range.anchor {
                    new_range.anchor
                } else {
                    new_range.head
                };

                Range::new(range.anchor, head)
            } else {
                new_range.with_direction(direction)
            }
        });

        doc.set_selection(view.id, selection)
    };
    cx.editor.apply_motion(motion);
}

/// Returns the [Range] for a [Hunk] in the given text.
/// Additions and modifications cover the added and modified ranges.
/// Deletions are represented as the point at the start of the deletion hunk.
fn hunk_range(hunk: Hunk, text: RopeSlice) -> Range {
    let anchor = text.line_to_char(hunk.after.start as usize);
    let head = if hunk.after.is_empty() {
        anchor + 1
    } else {
        text.line_to_char(hunk.after.end as usize)
    };

    Range::new(anchor, head)
}

pub mod insert {
    use crate::{events::PostInsertChar, key};

    use super::*;
    pub type Hook = fn(&Rope, &Selection, char) -> Option<Transaction>;

    /// Exclude the cursor in range.
    fn exclude_cursor(text: RopeSlice, range: Range, cursor: Range) -> Range {
        if range.to() == cursor.to() && text.len_chars() != cursor.to() {
            Range::new(
                range.from(),
                graphemes::prev_grapheme_boundary(text, cursor.to()),
            )
        } else {
            range
        }
    }

    // The default insert hook: simply insert the character
    #[allow(clippy::unnecessary_wraps)] // need to use Option<> because of the Hook signature
    fn insert(doc: &Rope, selection: &Selection, ch: char) -> Option<Transaction> {
        let cursors = selection.clone().cursors(doc.slice(..));
        let mut t = Tendril::new();
        t.push(ch);
        let transaction = Transaction::insert(doc, &cursors, t);
        Some(transaction)
    }

    use helix_core::auto_pairs;
    use helix_view::editor::SmartTabConfig;

    pub fn insert_char(cx: &mut Context, c: char) {
        let (view, doc) = current_ref!(cx.editor);
        let text = doc.text();
        let selection = doc.selection(view.id);
        let auto_pairs = doc.auto_pairs(cx.editor);

        let transaction = auto_pairs
            .as_ref()
            .and_then(|ap| auto_pairs::hook(text, selection, c, ap))
            .or_else(|| insert(text, selection, c));

        let (view, doc) = current!(cx.editor);
        if let Some(t) = transaction {
            doc.apply(&t, view.id);
        }

        helix_event::dispatch(PostInsertChar { c, cx });
    }

    pub fn smart_tab(cx: &mut Context) {
        let (view, doc) = current_ref!(cx.editor);
        let view_id = view.id;

        if matches!(
            cx.editor.config().smart_tab,
            Some(SmartTabConfig { enable: true, .. })
        ) {
            let cursors_after_whitespace = doc.selection(view_id).ranges().iter().all(|range| {
                let cursor = range.cursor(doc.text().slice(..));
                let current_line_num = doc.text().char_to_line(cursor);
                let current_line_start = doc.text().line_to_char(current_line_num);
                let left = doc.text().slice(current_line_start..cursor);
                left.chars().all(|c| c.is_whitespace())
            });

            if !cursors_after_whitespace {
                if doc.active_snippet.is_some() {
                    goto_next_tabstop(cx);
                } else {
                    move_parent_node_end(cx);
                }
                return;
            }
        }

        insert_tab(cx);
    }

    pub fn insert_tab(cx: &mut Context) {
        insert_tab_impl(cx, 1)
    }

    fn insert_tab_impl(cx: &mut Context, count: usize) {
        let (view, doc) = current!(cx.editor);
        // TODO: round out to nearest indentation level (for example a line with 3 spaces should
        // indent by one to reach 4 spaces).

        let indent = Tendril::from(doc.indent_style.as_str().repeat(count));
        let transaction = Transaction::insert(
            doc.text(),
            &doc.selection(view.id).clone().cursors(doc.text().slice(..)),
            indent,
        );
        doc.apply(&transaction, view.id);
    }

    pub fn append_char_interactive(cx: &mut Context) {
        // Save the current mode, so we can restore it later.
        let mode = cx.editor.mode;
        append_mode(cx);
        insert_selection_interactive(cx, mode);
    }

    pub fn insert_char_interactive(cx: &mut Context) {
        let mode = cx.editor.mode;
        insert_mode(cx);
        insert_selection_interactive(cx, mode);
    }

    fn insert_selection_interactive(cx: &mut Context, old_mode: Mode) {
        let count = cx.count();

        // need to wait for next key
        cx.on_next_key(move |cx, event| {
            match event {
                KeyEvent {
                    code: KeyCode::Char(ch),
                    ..
                } => {
                    for _ in 0..count {
                        insert::insert_char(cx, ch)
                    }
                }
                key!(Enter) => {
                    if count != 1 {
                        cx.editor
                            .set_error("inserting multiple newlines not yet supported");
                        return;
                    }
                    insert_newline(cx)
                }
                key!(Tab) => insert_tab_impl(cx, count),
                _ => (),
            };
            // Restore the old mode.
            cx.editor.mode = old_mode;
        });
    }

    pub fn insert_newline(cx: &mut Context) {
        let config = cx.editor.config();
        let (view, doc) = current_ref!(cx.editor);
        let loader = cx.editor.syn_loader.load();
        let text = doc.text().slice(..);
        let line_ending = doc.line_ending.as_str();

        let contents = doc.text();
        let selection = doc.selection(view.id);
        let mut ranges = SmallVec::with_capacity(selection.len());

        // TODO: this is annoying, but we need to do it to properly calculate pos after edits
        let mut global_offs = 0;
        let mut new_text = String::new();

        let continue_comment_tokens = if config.continue_comments {
            doc.language_config()
                .and_then(|config| config.comment_tokens.as_ref())
        } else {
            None
        };

        let mut last_pos = 0;
        let mut transaction = Transaction::change_by_selection(contents, selection, |range| {
            // Tracks the number of trailing whitespace characters deleted by this selection.
            let mut chars_deleted = 0;
            let pos = range.cursor(text);

            let prev = if pos == 0 {
                ' '
            } else {
                contents.char(pos - 1)
            };
            let curr = contents.get_char(pos).unwrap_or(' ');

            let current_line = text.char_to_line(pos);
            let line_start = text.line_to_char(current_line);

            let continue_comment_token = continue_comment_tokens
                .and_then(|tokens| comment::get_comment_token(text, tokens, current_line));

            let (from, to, local_offs) = if let Some(idx) =
                text.slice(line_start..pos).last_non_whitespace_char()
            {
                let first_trailing_whitespace_char = (line_start + idx + 1).clamp(last_pos, pos);
                last_pos = pos;
                let line = text.line(current_line);

                let indent = match line.first_non_whitespace_char() {
                    Some(pos) if continue_comment_token.is_some() => line.slice(..pos).to_string(),
                    _ => indent::indent_for_newline(
                        &loader,
                        doc.syntax(),
                        &config.indent_heuristic,
                        &doc.indent_style,
                        doc.tab_width(),
                        text,
                        current_line,
                        pos,
                        current_line,
                    ),
                };

                // If we are between pairs (such as brackets), we want to
                // insert an additional line which is indented one level
                // more and place the cursor there
                let on_auto_pair = doc
                    .auto_pairs(cx.editor)
                    .and_then(|pairs| pairs.get(prev))
                    .is_some_and(|pair| pair.open == prev && pair.close == curr);

                let local_offs = if let Some(token) = continue_comment_token {
                    new_text.reserve_exact(line_ending.len() + indent.len() + token.len() + 1);
                    new_text.push_str(line_ending);
                    new_text.push_str(&indent);
                    new_text.push_str(token);
                    new_text.push(' ');
                    new_text.chars().count()
                } else if on_auto_pair {
                    // line where the cursor will be
                    let inner_indent = indent.clone() + doc.indent_style.as_str();
                    new_text
                        .reserve_exact(line_ending.len() * 2 + indent.len() + inner_indent.len());
                    new_text.push_str(line_ending);
                    new_text.push_str(&inner_indent);

                    // line where the matching pair will be
                    let local_offs = new_text.chars().count();
                    new_text.push_str(line_ending);
                    new_text.push_str(&indent);

                    local_offs
                } else {
                    new_text.reserve_exact(line_ending.len() + indent.len());
                    new_text.push_str(line_ending);
                    new_text.push_str(&indent);

                    new_text.chars().count()
                };

                // Note that `first_trailing_whitespace_char` is at least `pos` so this unsigned
                // subtraction cannot underflow.
                chars_deleted = pos - first_trailing_whitespace_char;

                (
                    first_trailing_whitespace_char,
                    pos,
                    local_offs as isize - chars_deleted as isize,
                )
            } else {
                // If the current line is all whitespace, insert a line ending at the beginning of
                // the current line. This makes the current line empty and the new line contain the
                // indentation of the old line.
                new_text.push_str(line_ending);

                (line_start, line_start, new_text.chars().count() as isize)
            };

            let new_range = if range.cursor(text) > range.anchor {
                // when appending, extend the range by local_offs
                Range::new(
                    (range.anchor as isize + global_offs) as usize,
                    (range.head as isize + local_offs + global_offs) as usize,
                )
            } else {
                // when inserting, slide the range by local_offs
                Range::new(
                    (range.anchor as isize + local_offs + global_offs) as usize,
                    (range.head as isize + local_offs + global_offs) as usize,
                )
            };

            // TODO: range replace or extend
            // range.replace(|range| range.is_empty(), head); -> fn extend if cond true, new head pos
            // can be used with cx.mode to do replace or extend on most changes
            ranges.push(new_range);
            global_offs += new_text.chars().count() as isize - chars_deleted as isize;
            let tendril = Tendril::from(&new_text);
            new_text.clear();

            (from, to, Some(tendril))
        });

        transaction = transaction.with_selection(Selection::new(ranges, selection.primary_index()));

        let (view, doc) = current!(cx.editor);
        doc.apply(&transaction, view.id);
    }

    pub fn delete_char_backward(cx: &mut Context) {
        let count = cx.count();
        let (view, doc) = current_ref!(cx.editor);
        let text = doc.text().slice(..);
        let tab_width = doc.tab_width();
        let indent_width = doc.indent_width();
        let auto_pairs = doc.auto_pairs(cx.editor);

        let transaction =
            Transaction::delete_by_selection(doc.text(), doc.selection(view.id), |range| {
                let pos = range.cursor(text);
                if pos == 0 {
                    return (pos, pos);
                }
                let line_start_pos = text.line_to_char(range.cursor_line(text));
                // consider to delete by indent level if all characters before `pos` are indent units.
                let fragment = Cow::from(text.slice(line_start_pos..pos));
                if !fragment.is_empty() && fragment.chars().all(|ch| ch == ' ' || ch == '\t') {
                    if text.get_char(pos.saturating_sub(1)) == Some('\t') {
                        // fast path, delete one char
                        (graphemes::nth_prev_grapheme_boundary(text, pos, 1), pos)
                    } else {
                        let width: usize = fragment
                            .chars()
                            .map(|ch| {
                                if ch == '\t' {
                                    tab_width
                                } else {
                                    // it can be none if it still meet control characters other than '\t'
                                    // here just set the width to 1 (or some value better?).
                                    ch.width().unwrap_or(1)
                                }
                            })
                            .sum();
                        let mut drop = width % indent_width; // round down to nearest unit
                        if drop == 0 {
                            drop = indent_width
                        }; // if it's already at a unit, consume a whole unit
                        let mut chars = fragment.chars().rev();
                        let mut start = pos;
                        for _ in 0..drop {
                            // delete up to `drop` spaces
                            match chars.next() {
                                Some(' ') => start -= 1,
                                _ => break,
                            }
                        }
                        (start, pos) // delete!
                    }
                } else {
                    match (
                        text.get_char(pos.saturating_sub(1)),
                        text.get_char(pos),
                        auto_pairs,
                    ) {
                        (Some(_x), Some(_y), Some(ap))
                            if range.is_single_grapheme(text)
                                && ap.get(_x).is_some()
                                && ap.get(_x).unwrap().open == _x
                                && ap.get(_x).unwrap().close == _y =>
                        // delete both autopaired characters
                        {
                            (
                                graphemes::nth_prev_grapheme_boundary(text, pos, count),
                                graphemes::nth_next_grapheme_boundary(text, pos, count),
                            )
                        }
                        _ =>
                        // delete 1 char
                        {
                            (graphemes::nth_prev_grapheme_boundary(text, pos, count), pos)
                        }
                    }
                }
            });
        let (view, doc) = current!(cx.editor);
        doc.apply(&transaction, view.id);
    }

    pub fn delete_char_forward(cx: &mut Context) {
        let count = cx.count();
        delete_by_selection_insert_mode(
            cx,
            |text, range| {
                let pos = range.cursor(text);
                (pos, graphemes::nth_next_grapheme_boundary(text, pos, count))
            },
            Direction::Forward,
        )
    }

    pub fn delete_word_backward(cx: &mut Context) {
        let count = cx.count();
        delete_by_selection_insert_mode(
            cx,
            |text, range| {
                let anchor = movement::move_prev_word_start(text, *range, count).from();
                let next = Range::new(anchor, range.cursor(text));
                let range = exclude_cursor(text, next, *range);
                (range.from(), range.to())
            },
            Direction::Backward,
        );
    }

    pub fn delete_word_forward(cx: &mut Context) {
        let count = cx.count();
        delete_by_selection_insert_mode(
            cx,
            |text, range| {
                let head = movement::move_next_word_end(text, *range, count).to();
                (range.cursor(text), head)
            },
            Direction::Forward,
        );
    }
}

// Undo / Redo

fn undo(cx: &mut Context) {
    let count = cx.count();
    let (view, doc) = current!(cx.editor);
    for _ in 0..count {
        if !doc.undo(view) {
            cx.editor.set_status("Already at oldest change");
            break;
        }
    }
}

fn redo(cx: &mut Context) {
    let count = cx.count();
    let (view, doc) = current!(cx.editor);
    for _ in 0..count {
        if !doc.redo(view) {
            cx.editor.set_status("Already at newest change");
            break;
        }
    }
}

fn earlier(cx: &mut Context) {
    let count = cx.count();
    let (view, doc) = current!(cx.editor);
    for _ in 0..count {
        // rather than doing in batch we do this so get error halfway
        if !doc.earlier(view, UndoKind::Steps(1)) {
            cx.editor.set_status("Already at oldest change");
            break;
        }
    }
}

fn later(cx: &mut Context) {
    let count = cx.count();
    let (view, doc) = current!(cx.editor);
    for _ in 0..count {
        // rather than doing in batch we do this so get error halfway
        if !doc.later(view, UndoKind::Steps(1)) {
            cx.editor.set_status("Already at newest change");
            break;
        }
    }
}

fn commit_undo_checkpoint(cx: &mut Context) {
    let (view, doc) = current!(cx.editor);
    doc.append_changes_to_history(view);
}

// Yank / Paste

fn yank(cx: &mut Context) {
    yank_impl(
        cx.editor,
        cx.register
            .unwrap_or(cx.editor.config().default_yank_register),
    );
    exit_select_mode(cx);
}

fn yank_to_clipboard(cx: &mut Context) {
    yank_impl(cx.editor, '+');
    exit_select_mode(cx);
}

fn yank_to_primary_clipboard(cx: &mut Context) {
    yank_impl(cx.editor, '*');
    exit_select_mode(cx);
}

fn yank_impl(editor: &mut Editor, register: char) {
    let (view, doc) = current!(editor);
    let text = doc.text().slice(..);

    let values: Vec<String> = doc
        .selection(view.id)
        .fragments(text)
        .map(Cow::into_owned)
        .collect();
    let selections = values.len();

    match editor.registers.write(register, values) {
        Ok(_) => editor.set_status(format!(
            "yanked {selections} selection{} to register {register}",
            if selections == 1 { "" } else { "s" }
        )),
        Err(err) => editor.set_error(err.to_string()),
    }
}

fn yank_joined_impl(editor: &mut Editor, separator: &str, register: char) {
    let (view, doc) = current!(editor);
    let text = doc.text().slice(..);

    let selection = doc.selection(view.id);
    let selections = selection.len();
    let joined = selection
        .fragments(text)
        .fold(String::new(), |mut acc, fragment| {
            if !acc.is_empty() {
                acc.push_str(separator);
            }
            acc.push_str(&fragment);
            acc
        });

    match editor.registers.write(register, vec![joined]) {
        Ok(_) => editor.set_status(format!(
            "joined and yanked {selections} selection{} to register {register}",
            if selections == 1 { "" } else { "s" }
        )),
        Err(err) => editor.set_error(err.to_string()),
    }
}

fn yank_joined(cx: &mut Context) {
    let separator = doc!(cx.editor).line_ending.as_str();
    yank_joined_impl(
        cx.editor,
        separator,
        cx.register
            .unwrap_or(cx.editor.config().default_yank_register),
    );
    exit_select_mode(cx);
}

fn yank_joined_to_clipboard(cx: &mut Context) {
    let line_ending = doc!(cx.editor).line_ending;
    yank_joined_impl(cx.editor, line_ending.as_str(), '+');
    exit_select_mode(cx);
}

fn yank_joined_to_primary_clipboard(cx: &mut Context) {
    let line_ending = doc!(cx.editor).line_ending;
    yank_joined_impl(cx.editor, line_ending.as_str(), '*');
    exit_select_mode(cx);
}

fn yank_primary_selection_impl(editor: &mut Editor, register: char) {
    let (view, doc) = current!(editor);
    let text = doc.text().slice(..);

    let selection = doc.selection(view.id).primary().fragment(text).to_string();

    match editor.registers.write(register, vec![selection]) {
        Ok(_) => editor.set_status(format!("yanked primary selection to register {register}",)),
        Err(err) => editor.set_error(err.to_string()),
    }
}

fn yank_main_selection_to_clipboard(cx: &mut Context) {
    yank_primary_selection_impl(cx.editor, '+');
    exit_select_mode(cx);
}

fn yank_main_selection_to_primary_clipboard(cx: &mut Context) {
    yank_primary_selection_impl(cx.editor, '*');
    exit_select_mode(cx);
}

#[derive(Copy, Clone)]
enum Paste {
    Before,
    After,
    Cursor,
}

static LINE_ENDING_REGEX: Lazy<Regex> = Lazy::new(|| Regex::new(r"\r\n|\r|\n").unwrap());

fn paste_impl(
    values: &[String],
    doc: &mut Document,
    view: &mut View,
    action: Paste,
    count: usize,
    mode: Mode,
) {
    if values.is_empty() {
        return;
    }

    if mode == Mode::Insert {
        doc.append_changes_to_history(view);
    }

    // if any of values ends with a line ending, it's linewise paste
    let linewise = values
        .iter()
        .any(|value| get_line_ending_of_str(value).is_some());

    let map_value = |value| {
        let value = LINE_ENDING_REGEX.replace_all(value, doc.line_ending.as_str());
        let mut out = Tendril::from(value.as_ref());
        for _ in 1..count {
            out.push_str(&value);
        }
        out
    };

    let repeat = std::iter::repeat(
        // `values` is asserted to have at least one entry above.
        map_value(values.last().unwrap()),
    );

    let mut values = values.iter().map(|value| map_value(value)).chain(repeat);

    let text = doc.text();
    let selection = doc.selection(view.id);

    let mut offset = 0;
    let mut ranges = SmallVec::with_capacity(selection.len());

    let mut transaction = Transaction::change_by_selection(text, selection, |range| {
        let pos = match (action, linewise) {
            // paste linewise before
            (Paste::Before, true) => text.line_to_char(text.char_to_line(range.from())),
            // paste linewise after
            (Paste::After, true) => {
                let line = range.line_range(text.slice(..)).1;
                text.line_to_char((line + 1).min(text.len_lines()))
            }
            // paste insert
            (Paste::Before, false) => range.from(),
            // paste append
            (Paste::After, false) => range.to(),
            // paste at cursor
            (Paste::Cursor, _) => range.cursor(text.slice(..)),
        };

        let value = values.next();

        let value_len = value
            .as_ref()
            .map(|content| content.chars().count())
            .unwrap_or_default();
        let anchor = offset + pos;

        let new_range = Range::new(anchor, anchor + value_len).with_direction(range.direction());
        ranges.push(new_range);
        offset += value_len;

        (pos, pos, value)
    });

    if mode == Mode::Normal {
        transaction = transaction.with_selection(Selection::new(ranges, selection.primary_index()));
    }

    doc.apply(&transaction, view.id);
    doc.append_changes_to_history(view);
}

pub(crate) fn paste_bracketed_value(cx: &mut Context, contents: String) {
    let count = cx.count();
    let paste = match cx.editor.mode {
        Mode::Insert | Mode::Select => Paste::Cursor,
        Mode::Normal => Paste::Before,
    };
    let (view, doc) = current!(cx.editor);
    paste_impl(&[contents], doc, view, paste, count, cx.editor.mode);
    exit_select_mode(cx);
}

fn paste_clipboard_after(cx: &mut Context) {
    paste(cx.editor, '+', Paste::After, cx.count());
    exit_select_mode(cx);
}

fn paste_clipboard_before(cx: &mut Context) {
    paste(cx.editor, '+', Paste::Before, cx.count());
    exit_select_mode(cx);
}

fn paste_primary_clipboard_after(cx: &mut Context) {
    paste(cx.editor, '*', Paste::After, cx.count());
    exit_select_mode(cx);
}

fn paste_primary_clipboard_before(cx: &mut Context) {
    paste(cx.editor, '*', Paste::Before, cx.count());
    exit_select_mode(cx);
}

fn replace_with_yanked(cx: &mut Context) {
    replace_with_yanked_impl(
        cx.editor,
        cx.register
            .unwrap_or(cx.editor.config().default_yank_register),
        cx.count(),
    );
    exit_select_mode(cx);
}

fn replace_with_yanked_impl(editor: &mut Editor, register: char, count: usize) {
    let Some(values) = editor
        .registers
        .read(register, editor)
        .filter(|values| values.len() > 0)
    else {
        return;
    };
    let scrolloff = editor.config().scrolloff;
    let (view, doc) = current_ref!(editor);

    let map_value = |value: &Cow<str>| {
        let value = LINE_ENDING_REGEX.replace_all(value, doc.line_ending.as_str());
        let mut out = Tendril::from(value.as_ref());
        for _ in 1..count {
            out.push_str(&value);
        }
        out
    };
    let mut values_rev = values.rev().peekable();
    // `values` is asserted to have at least one entry above.
    let last = values_rev.peek().unwrap();
    let repeat = std::iter::repeat(map_value(last));
    let mut values = values_rev
        .rev()
        .map(|value| map_value(&value))
        .chain(repeat);
    let selection = doc.selection(view.id);
    let transaction = Transaction::change_by_selection(doc.text(), selection, |range| {
        if !range.is_empty() {
            (range.from(), range.to(), Some(values.next().unwrap()))
        } else {
            (range.from(), range.to(), None)
        }
    });
    drop(values);

    let (view, doc) = current!(editor);
    doc.apply(&transaction, view.id);
    doc.append_changes_to_history(view);
    view.ensure_cursor_in_view(doc, scrolloff);
}

fn replace_selections_with_clipboard(cx: &mut Context) {
    replace_with_yanked_impl(cx.editor, '+', cx.count());
    exit_select_mode(cx);
}

fn replace_selections_with_primary_clipboard(cx: &mut Context) {
    replace_with_yanked_impl(cx.editor, '*', cx.count());
    exit_select_mode(cx);
}

fn paste(editor: &mut Editor, register: char, pos: Paste, count: usize) {
    let Some(values) = editor.registers.read(register, editor) else {
        return;
    };
    let values: Vec<_> = values.map(|value| value.to_string()).collect();

    let (view, doc) = current!(editor);
    paste_impl(&values, doc, view, pos, count, editor.mode);
}

fn paste_after(cx: &mut Context) {
    paste(
        cx.editor,
        cx.register
            .unwrap_or(cx.editor.config().default_yank_register),
        Paste::After,
        cx.count(),
    );
    exit_select_mode(cx);
}

fn paste_before(cx: &mut Context) {
    paste(
        cx.editor,
        cx.register
            .unwrap_or(cx.editor.config().default_yank_register),
        Paste::Before,
        cx.count(),
    );
    exit_select_mode(cx);
}

fn get_lines(doc: &Document, view_id: ViewId) -> Vec<usize> {
    let mut lines = Vec::new();

    // Get all line numbers
    for range in doc.selection(view_id) {
        let (start, end) = range.line_range(doc.text().slice(..));

        for line in start..=end {
            lines.push(line)
        }
    }
    lines.sort_unstable(); // sorting by usize so _unstable is preferred
    lines.dedup();
    lines
}

fn indent(cx: &mut Context) {
    let count = cx.count();
    let (view, doc) = current!(cx.editor);
    let lines = get_lines(doc, view.id);

    // Indent by one level
    let indent = Tendril::from(doc.indent_style.as_str().repeat(count));

    let transaction = Transaction::change(
        doc.text(),
        lines.into_iter().filter_map(|line| {
            let is_blank = doc.text().line(line).chunks().all(|s| s.trim().is_empty());
            if is_blank {
                return None;
            }
            let pos = doc.text().line_to_char(line);
            Some((pos, pos, Some(indent.clone())))
        }),
    );
    doc.apply(&transaction, view.id);
    exit_select_mode(cx);
}

fn unindent(cx: &mut Context) {
    let count = cx.count();
    let (view, doc) = current!(cx.editor);
    let lines = get_lines(doc, view.id);
    let mut changes = Vec::with_capacity(lines.len());
    let tab_width = doc.tab_width();
    let indent_width = count * doc.indent_width();

    for line_idx in lines {
        let line = doc.text().line(line_idx);
        let mut width = 0;
        let mut pos = 0;

        for ch in line.chars() {
            match ch {
                ' ' => width += 1,
                '\t' => width = (width / tab_width + 1) * tab_width,
                _ => break,
            }

            pos += 1;

            if width >= indent_width {
                break;
            }
        }

        // now delete from start to first non-blank
        if pos > 0 {
            let start = doc.text().line_to_char(line_idx);
            changes.push((start, start + pos, None))
        }
    }

    let transaction = Transaction::change(doc.text(), changes.into_iter());

    doc.apply(&transaction, view.id);
    exit_select_mode(cx);
}

fn format_selections(cx: &mut Context) {
    use helix_lsp::{lsp, util::range_to_lsp_range};

    let (view, doc) = current!(cx.editor);
    let view_id = view.id;

    // via lsp if available
    // TODO: else via tree-sitter indentation calculations

    if doc.selection(view_id).len() != 1 {
        cx.editor
            .set_error("format_selections only supports a single selection for now");
        return;
    }

    // TODO extra LanguageServerFeature::FormatSelections?
    // maybe such that LanguageServerFeature::Format contains it as well
    let Some(language_server) = doc
        .language_servers_with_feature(LanguageServerFeature::Format)
        .find(|ls| {
            matches!(
                ls.capabilities().document_range_formatting_provider,
                Some(lsp::OneOf::Left(true) | lsp::OneOf::Right(_))
            )
        })
    else {
        cx.editor
            .set_error("No configured language server supports range formatting");
        return;
    };

    let offset_encoding = language_server.offset_encoding();
    let ranges: Vec<lsp::Range> = doc
        .selection(view_id)
        .iter()
        .map(|range| range_to_lsp_range(doc.text(), *range, offset_encoding))
        .collect();

    // TODO: handle fails
    // TODO: concurrent map over all ranges

    let range = ranges[0];

    let future = language_server
        .text_document_range_formatting(
            doc.identifier(),
            range,
            lsp::FormattingOptions {
                tab_size: doc.tab_width() as u32,
                insert_spaces: matches!(doc.indent_style, IndentStyle::Spaces(_)),
                ..Default::default()
            },
            None,
        )
        .unwrap();

    let edits = tokio::task::block_in_place(|| helix_lsp::block_on(future))
        .ok()
        .flatten()
        .unwrap_or_default();

    let transaction =
        helix_lsp::util::generate_transaction_from_edits(doc.text(), edits, offset_encoding);

    doc.apply(&transaction, view_id);
}

fn join_selections_impl(cx: &mut Context, select_space: bool) {
    use movement::skip_while;
    let (view, doc) = current!(cx.editor);
    let text = doc.text();
    let slice = text.slice(..);

    let comment_tokens = doc
        .language_config()
        .and_then(|config| config.comment_tokens.as_deref())
        .unwrap_or(&[]);
    // Sort by length to handle Rust's /// vs //
    let mut comment_tokens: Vec<&str> = comment_tokens.iter().map(|x| x.as_str()).collect();
    comment_tokens.sort_unstable_by_key(|x| std::cmp::Reverse(x.len()));

    let mut changes = Vec::new();

    for selection in doc.selection(view.id) {
        let (start, mut end) = selection.line_range(slice);
        if start == end {
            end = (end + 1).min(text.len_lines() - 1);
        }
        let lines = start..end;

        changes.reserve(lines.len());

        let first_line_idx = slice.line_to_char(start);
        let first_line_idx = skip_while(slice, first_line_idx, |ch| matches!(ch, ' ' | '\t'))
            .unwrap_or(first_line_idx);
        let first_line = slice.slice(first_line_idx..);
        let mut current_comment_token = comment_tokens
            .iter()
            .find(|token| first_line.starts_with(token));

        for line in lines {
            let start = line_end_char_index(&slice, line);
            let mut end = text.line_to_char(line + 1);
            end = skip_while(slice, end, |ch| matches!(ch, ' ' | '\t')).unwrap_or(end);
            let slice_from_end = slice.slice(end..);
            if let Some(token) = comment_tokens
                .iter()
                .find(|token| slice_from_end.starts_with(token))
            {
                if Some(token) == current_comment_token {
                    end += token.chars().count();
                    end = skip_while(slice, end, |ch| matches!(ch, ' ' | '\t')).unwrap_or(end);
                } else {
                    // update current token, but don't delete this one.
                    current_comment_token = Some(token);
                }
            }

            let separator = if end == line_end_char_index(&slice, line + 1) {
                // the joining line contains only space-characters => don't include a whitespace when joining
                None
            } else {
                Some(Tendril::from(" "))
            };
            changes.push((start, end, separator));
        }
    }

    // nothing to do, bail out early to avoid crashes later
    if changes.is_empty() {
        return;
    }

    changes.sort_unstable_by_key(|(from, _to, _text)| *from);
    changes.dedup();

    // select inserted spaces
    let transaction = if select_space {
        let mut offset: usize = 0;
        let ranges: SmallVec<_> = changes
            .iter()
            .filter_map(|change| {
                if change.2.is_some() {
                    let range = Range::point(change.0 - offset);
                    offset += change.1 - change.0 - 1; // -1 adjusts for the replacement of the range by a space
                    Some(range)
                } else {
                    offset += change.1 - change.0;
                    None
                }
            })
            .collect();
        let t = Transaction::change(text, changes.into_iter());
        if ranges.is_empty() {
            t
        } else {
            let selection = Selection::new(ranges, 0);
            t.with_selection(selection)
        }
    } else {
        Transaction::change(text, changes.into_iter())
    };

    doc.apply(&transaction, view.id);
}

fn keep_or_remove_selections_impl(cx: &mut Context, remove: bool) {
    // keep or remove selections matching regex
    let reg = cx.register.unwrap_or('/');
    ui::regex_prompt(
        cx,
        if remove { "remove:" } else { "keep:" }.into(),
        Some(reg),
        ui::completers::none,
        move |cx, regex, event| {
            let (view, doc) = current!(cx.editor);
            if !matches!(event, PromptEvent::Update | PromptEvent::Validate) {
                return;
            }
            let text = doc.text().slice(..);

            if let Some(selection) =
                selection::keep_or_remove_matches(text, doc.selection(view.id), &regex, remove)
            {
                doc.set_selection(view.id, selection);
            } else {
                cx.editor.set_error("no selections remaining");
            }
        },
    )
}

fn join_selections(cx: &mut Context) {
    join_selections_impl(cx, false)
}

fn join_selections_space(cx: &mut Context) {
    join_selections_impl(cx, true)
}

fn keep_selections(cx: &mut Context) {
    keep_or_remove_selections_impl(cx, false)
}

fn remove_selections(cx: &mut Context) {
    keep_or_remove_selections_impl(cx, true)
}

fn keep_primary_selection(cx: &mut Context) {
    let (view, doc) = current!(cx.editor);
    // TODO: handle count

    let range = doc.selection(view.id).primary();
    doc.set_selection(view.id, Selection::single(range.anchor, range.head));
}

fn remove_primary_selection(cx: &mut Context) {
    let (view, doc) = current!(cx.editor);
    // TODO: handle count

    let selection = doc.selection(view.id);
    if selection.len() == 1 {
        cx.editor.set_error("no selections remaining");
        return;
    }
    let index = selection.primary_index();
    let selection = selection.clone().remove(index);

    doc.set_selection(view.id, selection);
}

pub fn completion(cx: &mut Context) {
    let (view, doc) = current!(cx.editor);
    let range = doc.selection(view.id).primary();
    let text = doc.text().slice(..);
    let cursor = range.cursor(text);

    cx.editor
        .handlers
        .trigger_completions(cursor, doc.id(), view.id);
}

// comments
type CommentTransactionFn = fn(
    line_token: Option<&str>,
    block_tokens: Option<&[BlockCommentToken]>,
    doc: &Rope,
    selection: &Selection,
) -> Transaction;

fn toggle_comments_impl(cx: &mut Context, comment_transaction: CommentTransactionFn) {
    let (view, doc) = current!(cx.editor);
    let line_token: Option<&str> = doc
        .language_config()
        .and_then(|lc| lc.comment_tokens.as_ref())
        .and_then(|tc| tc.first())
        .map(|tc| tc.as_str());
    let block_tokens: Option<&[BlockCommentToken]> = doc
        .language_config()
        .and_then(|lc| lc.block_comment_tokens.as_ref())
        .map(|tc| &tc[..]);

    let transaction =
        comment_transaction(line_token, block_tokens, doc.text(), doc.selection(view.id));

    doc.apply(&transaction, view.id);
    exit_select_mode(cx);
}

/// commenting behavior:
/// 1. only line comment tokens -> line comment
/// 2. each line block commented -> uncomment all lines
/// 3. whole selection block commented -> uncomment selection
/// 4. all lines not commented and block tokens -> comment uncommented lines
/// 5. no comment tokens and not block commented -> line comment
fn toggle_comments(cx: &mut Context) {
    toggle_comments_impl(cx, |line_token, block_tokens, doc, selection| {
        let text = doc.slice(..);

        // only have line comment tokens
        if line_token.is_some() && block_tokens.is_none() {
            return comment::toggle_line_comments(doc, selection, line_token);
        }

        let split_lines = comment::split_lines_of_selection(text, selection);

        let default_block_tokens = &[BlockCommentToken::default()];
        let block_comment_tokens = block_tokens.unwrap_or(default_block_tokens);

        let (line_commented, line_comment_changes) =
            comment::find_block_comments(block_comment_tokens, text, &split_lines);

        // block commented by line would also be block commented so check this first
        if line_commented {
            return comment::create_block_comment_transaction(
                doc,
                &split_lines,
                line_commented,
                line_comment_changes,
            )
            .0;
        }

        let (block_commented, comment_changes) =
            comment::find_block_comments(block_comment_tokens, text, selection);

        // check if selection has block comments
        if block_commented {
            return comment::create_block_comment_transaction(
                doc,
                selection,
                block_commented,
                comment_changes,
            )
            .0;
        }

        // not commented and only have block comment tokens
        if line_token.is_none() && block_tokens.is_some() {
            return comment::create_block_comment_transaction(
                doc,
                &split_lines,
                line_commented,
                line_comment_changes,
            )
            .0;
        }

        // not block commented at all and don't have any tokens
        comment::toggle_line_comments(doc, selection, line_token)
    })
}

fn toggle_line_comments(cx: &mut Context) {
    toggle_comments_impl(cx, |line_token, block_tokens, doc, selection| {
        if line_token.is_none() && block_tokens.is_some() {
            let default_block_tokens = &[BlockCommentToken::default()];
            let block_comment_tokens = block_tokens.unwrap_or(default_block_tokens);
            comment::toggle_block_comments(
                doc,
                &comment::split_lines_of_selection(doc.slice(..), selection),
                block_comment_tokens,
            )
        } else {
            comment::toggle_line_comments(doc, selection, line_token)
        }
    });
}

fn toggle_block_comments(cx: &mut Context) {
    toggle_comments_impl(cx, |line_token, block_tokens, doc, selection| {
        if line_token.is_some() && block_tokens.is_none() {
            comment::toggle_line_comments(doc, selection, line_token)
        } else {
            let default_block_tokens = &[BlockCommentToken::default()];
            let block_comment_tokens = block_tokens.unwrap_or(default_block_tokens);
            comment::toggle_block_comments(doc, selection, block_comment_tokens)
        }
    });
}

fn rotate_selections(cx: &mut Context, direction: Direction) {
    let count = cx.count();
    let (view, doc) = current!(cx.editor);
    let mut selection = doc.selection(view.id).clone();
    let index = selection.primary_index();
    let len = selection.len();
    selection.set_primary_index(match direction {
        Direction::Forward => (index + count) % len,
        Direction::Backward => (index + (len.saturating_sub(count) % len)) % len,
    });
    doc.set_selection(view.id, selection);
}
fn rotate_selections_forward(cx: &mut Context) {
    rotate_selections(cx, Direction::Forward)
}
fn rotate_selections_backward(cx: &mut Context) {
    rotate_selections(cx, Direction::Backward)
}

fn rotate_selections_first(cx: &mut Context) {
    let (view, doc) = current!(cx.editor);
    let mut selection = doc.selection(view.id).clone();
    selection.set_primary_index(0);
    doc.set_selection(view.id, selection);
}

fn rotate_selections_last(cx: &mut Context) {
    let (view, doc) = current!(cx.editor);
    let mut selection = doc.selection(view.id).clone();
    let len = selection.len();
    selection.set_primary_index(len - 1);
    doc.set_selection(view.id, selection);
}

#[derive(Debug)]
enum ReorderStrategy {
    RotateForward,
    RotateBackward,
    Reverse,
}

fn reorder_selection_contents(cx: &mut Context, strategy: ReorderStrategy) {
    let count = cx.count;
    let (view, doc) = current!(cx.editor);
    let text = doc.text().slice(..);

    let selection = doc.selection(view.id);

    let mut ranges: Vec<_> = selection
        .slices(text)
        .map(|fragment| fragment.chunks().collect())
        .collect();

    let rotate_by = count.map_or(1, |count| count.get().min(ranges.len()));

    let primary_index = match strategy {
        ReorderStrategy::RotateForward => {
            ranges.rotate_right(rotate_by);
            // Like `usize::wrapping_add`, but provide a custom range from `0` to `ranges.len()`
            (selection.primary_index() + ranges.len() + rotate_by) % ranges.len()
        }
        ReorderStrategy::RotateBackward => {
            ranges.rotate_left(rotate_by);
            // Like `usize::wrapping_sub`, but provide a custom range from `0` to `ranges.len()`
            (selection.primary_index() + ranges.len() - rotate_by) % ranges.len()
        }
        ReorderStrategy::Reverse => {
            if rotate_by % 2 == 0 {
                // nothing changed, if we reverse something an even
                // amount of times, the output will be the same
                return;
            }
            ranges.reverse();
            // -1 to turn 1-based len into 0-based index
            (ranges.len() - 1) - selection.primary_index()
        }
    };

    let transaction = Transaction::change(
        doc.text(),
        selection
            .ranges()
            .iter()
            .zip(ranges)
            .map(|(range, fragment)| (range.from(), range.to(), Some(fragment))),
    );

    doc.set_selection(
        view.id,
        Selection::new(selection.ranges().into(), primary_index),
    );
    doc.apply(&transaction, view.id);
}

fn rotate_selection_contents_forward(cx: &mut Context) {
    reorder_selection_contents(cx, ReorderStrategy::RotateForward)
}
fn rotate_selection_contents_backward(cx: &mut Context) {
    reorder_selection_contents(cx, ReorderStrategy::RotateBackward)
}
fn reverse_selection_contents(cx: &mut Context) {
    reorder_selection_contents(cx, ReorderStrategy::Reverse)
}

// tree sitter node selection

fn expand_selection(cx: &mut Context) {
    let motion = |editor: &mut Editor| {
        let (view, doc) = current!(editor);

        if let Some(syntax) = doc.syntax() {
            let text = doc.text().slice(..);

            let current_selection = doc.selection(view.id);
            let selection = object::expand_selection(syntax, text, current_selection.clone());

            // check if selection is different from the last one
            if *current_selection != selection {
                // save current selection so it can be restored using shrink_selection
                view.object_selections.push(current_selection.clone());

                doc.set_selection(view.id, selection);
            }
        }
    };
    cx.editor.apply_motion(motion);
}

fn shrink_selection(cx: &mut Context) {
    let motion = |editor: &mut Editor| {
        let (view, doc) = current!(editor);
        let current_selection = doc.selection(view.id);
        // try to restore previous selection
        if let Some(prev_selection) = view.object_selections.pop() {
            if current_selection.contains(&prev_selection) {
                doc.set_selection(view.id, prev_selection);
                return;
            } else {
                // clear existing selection as they can't be shrunk to anyway
                view.object_selections.clear();
            }
        }
        // if not previous selection, shrink to first child
        if let Some(syntax) = doc.syntax() {
            let text = doc.text().slice(..);
            let selection = object::shrink_selection(syntax, text, current_selection.clone());
            doc.set_selection(view.id, selection);
        }
    };
    cx.editor.apply_motion(motion);
}

fn select_sibling_impl<F>(cx: &mut Context, sibling_fn: F)
where
    F: Fn(&helix_core::Syntax, RopeSlice, Selection) -> Selection + 'static,
{
    let motion = move |editor: &mut Editor| {
        let (view, doc) = current!(editor);

        if let Some(syntax) = doc.syntax() {
            let text = doc.text().slice(..);
            let current_selection = doc.selection(view.id);
            let selection = sibling_fn(syntax, text, current_selection.clone());
            doc.set_selection(view.id, selection);
        }
    };
    cx.editor.apply_motion(motion);
}

fn select_next_sibling(cx: &mut Context) {
    select_sibling_impl(cx, object::select_next_sibling)
}

fn select_prev_sibling(cx: &mut Context) {
    select_sibling_impl(cx, object::select_prev_sibling)
}

fn move_node_bound_impl(cx: &mut Context, dir: Direction, movement: Movement) {
    let motion = move |editor: &mut Editor| {
        let (view, doc) = current!(editor);

        if let Some(syntax) = doc.syntax() {
            let text = doc.text().slice(..);
            let current_selection = doc.selection(view.id);

            let selection = movement::move_parent_node_end(
                syntax,
                text,
                current_selection.clone(),
                dir,
                movement,
            );

            doc.set_selection(view.id, selection);
        }
    };

    cx.editor.apply_motion(motion);
}

pub fn move_parent_node_end(cx: &mut Context) {
    move_node_bound_impl(cx, Direction::Forward, Movement::Move)
}

pub fn move_parent_node_start(cx: &mut Context) {
    move_node_bound_impl(cx, Direction::Backward, Movement::Move)
}

pub fn extend_parent_node_end(cx: &mut Context) {
    move_node_bound_impl(cx, Direction::Forward, Movement::Extend)
}

pub fn extend_parent_node_start(cx: &mut Context) {
    move_node_bound_impl(cx, Direction::Backward, Movement::Extend)
}

fn select_all_impl<F>(editor: &mut Editor, select_fn: F)
where
    F: Fn(&Syntax, RopeSlice, Selection) -> Selection,
{
    let (view, doc) = current!(editor);

    if let Some(syntax) = doc.syntax() {
        let text = doc.text().slice(..);
        let current_selection = doc.selection(view.id);
        let selection = select_fn(syntax, text, current_selection.clone());
        doc.set_selection(view.id, selection);
    }
}

fn select_all_siblings(cx: &mut Context) {
    let motion = |editor: &mut Editor| {
        select_all_impl(editor, object::select_all_siblings);
    };

    cx.editor.apply_motion(motion);
}

fn select_all_children(cx: &mut Context) {
    let motion = |editor: &mut Editor| {
        select_all_impl(editor, object::select_all_children);
    };

    cx.editor.apply_motion(motion);
}

fn match_brackets(cx: &mut Context) {
    let (view, doc) = current!(cx.editor);
    let is_select = cx.editor.mode == Mode::Select;
    let text = doc.text();
    let text_slice = text.slice(..);

    let selection = doc.selection(view.id).clone().transform(|range| {
        let pos = range.cursor(text_slice);
        if let Some(matched_pos) = doc.syntax().map_or_else(
            || match_brackets::find_matching_bracket_plaintext(text.slice(..), pos),
            |syntax| match_brackets::find_matching_bracket_fuzzy(syntax, text.slice(..), pos),
        ) {
            range.put_cursor(text_slice, matched_pos, is_select)
        } else {
            range
        }
    });

    doc.set_selection(view.id, selection);
}

//

fn jump_forward(cx: &mut Context) {
    let count = cx.count();
    let config = cx.editor.config();
    let view = view_mut!(cx.editor);
    let doc_id = view.doc;

    if let Some((id, selection)) = view.jumps.forward(count) {
        view.doc = *id;
        let selection = selection.clone();
        let (view, doc) = current!(cx.editor); // refetch doc

        if doc.id() != doc_id {
            view.add_to_history(doc_id);
        }

        doc.set_selection(view.id, selection);
        // Document we switch to might not have been opened in the view before
        doc.ensure_view_init(view.id);
        view.ensure_cursor_in_view_center(doc, config.scrolloff);
    };
}

fn jump_backward(cx: &mut Context) {
    let count = cx.count();
    let config = cx.editor.config();
    let (view, doc) = current!(cx.editor);
    let doc_id = doc.id();

    if let Some((id, selection)) = view.jumps.backward(view.id, doc, count) {
        view.doc = *id;
        let selection = selection.clone();
        let (view, doc) = current!(cx.editor); // refetch doc

        if doc.id() != doc_id {
            view.add_to_history(doc_id);
        }

        doc.set_selection(view.id, selection);
        // Document we switch to might not have been opened in the view before
        doc.ensure_view_init(view.id);
        view.ensure_cursor_in_view_center(doc, config.scrolloff);
    };
}

fn save_selection(cx: &mut Context) {
    let (view, doc) = current!(cx.editor);
    push_jump(view, doc);
    cx.editor.set_status("Selection saved to jumplist");
}

fn rotate_view(cx: &mut Context) {
    cx.editor.focus_next()
}

fn rotate_view_reverse(cx: &mut Context) {
    cx.editor.focus_prev()
}

fn jump_view_right(cx: &mut Context) {
    cx.editor.focus_direction(tree::Direction::Right)
}

fn jump_view_left(cx: &mut Context) {
    cx.editor.focus_direction(tree::Direction::Left)
}

fn jump_view_up(cx: &mut Context) {
    cx.editor.focus_direction(tree::Direction::Up)
}

fn jump_view_down(cx: &mut Context) {
    cx.editor.focus_direction(tree::Direction::Down)
}

fn swap_view_right(cx: &mut Context) {
    cx.editor.swap_split_in_direction(tree::Direction::Right)
}

fn swap_view_left(cx: &mut Context) {
    cx.editor.swap_split_in_direction(tree::Direction::Left)
}

fn swap_view_up(cx: &mut Context) {
    cx.editor.swap_split_in_direction(tree::Direction::Up)
}

fn swap_view_down(cx: &mut Context) {
    cx.editor.swap_split_in_direction(tree::Direction::Down)
}

fn transpose_view(cx: &mut Context) {
    cx.editor.transpose_view()
}

/// Open a new split in the given direction specified by the action.
///
/// Maintain the current view (both the cursor's position and view in document).
fn split(editor: &mut Editor, action: Action) {
    let (view, doc) = current!(editor);
    let id = doc.id();
    let selection = doc.selection(view.id).clone();
    let offset = doc.view_offset(view.id);

    editor.switch(id, action);

    // match the selection in the previous view
    let (view, doc) = current!(editor);
    doc.set_selection(view.id, selection);
    // match the view scroll offset (switch doesn't handle this fully
    // since the selection is only matched after the split)
    doc.set_view_offset(view.id, offset);
}

fn hsplit(cx: &mut Context) {
    split(cx.editor, Action::HorizontalSplit);
}

fn hsplit_new(cx: &mut Context) {
    cx.editor.new_file(Action::HorizontalSplit);
}

fn vsplit(cx: &mut Context) {
    split(cx.editor, Action::VerticalSplit);
}

fn vsplit_new(cx: &mut Context) {
    cx.editor.new_file(Action::VerticalSplit);
}

fn wclose(cx: &mut Context) {
    if cx.editor.tree.views().count() == 1 {
        if let Err(err) = typed::buffers_remaining_impl(cx.editor) {
            cx.editor.set_error(err.to_string());
            return;
        }
    }
    let view_id = view!(cx.editor).id;
    // close current split
    cx.editor.close(view_id);
}

fn wonly(cx: &mut Context) {
    let views = cx
        .editor
        .tree
        .views()
        .map(|(v, focus)| (v.id, focus))
        .collect::<Vec<_>>();
    for (view_id, focus) in views {
        if !focus {
            cx.editor.close(view_id);
        }
    }
}

fn select_register(cx: &mut Context) {
    cx.editor.autoinfo = Some(Info::from_registers(
        "Select register",
        &cx.editor.registers,
    ));
    cx.on_next_key(move |cx, event| {
        cx.editor.autoinfo = None;
        if let Some(ch) = event.char() {
            cx.editor.selected_register = Some(ch);
        }
    })
}

fn insert_register(cx: &mut Context) {
    cx.editor.autoinfo = Some(Info::from_registers(
        "Insert register",
        &cx.editor.registers,
    ));
    cx.on_next_key(move |cx, event| {
        cx.editor.autoinfo = None;
        if let Some(ch) = event.char() {
            cx.register = Some(ch);
            paste(
                cx.editor,
                cx.register
                    .unwrap_or(cx.editor.config().default_yank_register),
                Paste::Cursor,
                cx.count(),
            );
        }
    })
}

fn copy_between_registers(cx: &mut Context) {
    cx.editor.autoinfo = Some(Info::from_registers(
        "Copy from register",
        &cx.editor.registers,
    ));
    cx.on_next_key(move |cx, event| {
        cx.editor.autoinfo = None;

        let Some(source) = event.char() else {
            return;
        };

        let Some(values) = cx.editor.registers.read(source, cx.editor) else {
            cx.editor.set_error(format!("register {source} is empty"));
            return;
        };
        let values: Vec<_> = values.map(|value| value.to_string()).collect();

        cx.editor.autoinfo = Some(Info::from_registers(
            "Copy into register",
            &cx.editor.registers,
        ));
        cx.on_next_key(move |cx, event| {
            cx.editor.autoinfo = None;

            let Some(dest) = event.char() else {
                return;
            };

            let n_values = values.len();
            match cx.editor.registers.write(dest, values) {
                Ok(_) => cx.editor.set_status(format!(
                    "yanked {n_values} value{} from register {source} to {dest}",
                    if n_values == 1 { "" } else { "s" }
                )),
                Err(err) => cx.editor.set_error(err.to_string()),
            }
        });
    });
}

fn align_view_top(cx: &mut Context) {
    let (view, doc) = current!(cx.editor);
    align_view(doc, view, Align::Top);
}

fn align_view_center(cx: &mut Context) {
    let (view, doc) = current!(cx.editor);
    align_view(doc, view, Align::Center);
}

fn align_view_bottom(cx: &mut Context) {
    let (view, doc) = current!(cx.editor);
    align_view(doc, view, Align::Bottom);
}

fn align_view_middle(cx: &mut Context) {
    let (view, doc) = current!(cx.editor);
    let inner_width = view.inner_width(doc);
    let text_fmt = doc.text_format(inner_width, None);
    // there is no horizontal position when softwrap is enabled
    if text_fmt.soft_wrap {
        return;
    }
    let doc_text = doc.text().slice(..);
    let pos = doc.selection(view.id).primary().cursor(doc_text);
    let pos = visual_offset_from_block(
        doc_text,
        doc.view_offset(view.id).anchor,
        pos,
        &text_fmt,
        &view.text_annotations(doc, None),
    )
    .0;

    let mut offset = doc.view_offset(view.id);
    offset.horizontal_offset = pos
        .col
        .saturating_sub((view.inner_area(doc).width as usize) / 2);
    doc.set_view_offset(view.id, offset);
}

fn scroll_up(cx: &mut Context) {
    scroll(cx, cx.count(), Direction::Backward, false);
}

fn scroll_down(cx: &mut Context) {
    scroll(cx, cx.count(), Direction::Forward, false);
}

fn goto_ts_object_impl(cx: &mut Context, object: &'static str, direction: Direction) {
    let count = cx.count();
    let motion = move |editor: &mut Editor| {
        let (view, doc) = current!(editor);
        let loader = editor.syn_loader.load();
        if let Some(syntax) = doc.syntax() {
            let text = doc.text().slice(..);
            let root = syntax.tree().root_node();

            let selection = doc.selection(view.id).clone().transform(|range| {
                let new_range = movement::goto_treesitter_object(
                    text, range, object, direction, &root, syntax, &loader, count,
                );

                if editor.mode == Mode::Select {
                    let head = if new_range.head < range.anchor {
                        new_range.anchor
                    } else {
                        new_range.head
                    };

                    Range::new(range.anchor, head)
                } else {
                    new_range.with_direction(direction)
                }
            });

            doc.set_selection(view.id, selection);
        } else {
            editor.set_status("Syntax-tree is not available in current buffer");
        }
    };
    cx.editor.apply_motion(motion);
}

fn goto_next_function(cx: &mut Context) {
    goto_ts_object_impl(cx, "function", Direction::Forward)
}

fn goto_prev_function(cx: &mut Context) {
    goto_ts_object_impl(cx, "function", Direction::Backward)
}

fn goto_next_class(cx: &mut Context) {
    goto_ts_object_impl(cx, "class", Direction::Forward)
}

fn goto_prev_class(cx: &mut Context) {
    goto_ts_object_impl(cx, "class", Direction::Backward)
}

fn goto_next_parameter(cx: &mut Context) {
    goto_ts_object_impl(cx, "parameter", Direction::Forward)
}

fn goto_prev_parameter(cx: &mut Context) {
    goto_ts_object_impl(cx, "parameter", Direction::Backward)
}

fn goto_next_comment(cx: &mut Context) {
    goto_ts_object_impl(cx, "comment", Direction::Forward)
}

fn goto_prev_comment(cx: &mut Context) {
    goto_ts_object_impl(cx, "comment", Direction::Backward)
}

fn goto_next_test(cx: &mut Context) {
    goto_ts_object_impl(cx, "test", Direction::Forward)
}

fn goto_prev_test(cx: &mut Context) {
    goto_ts_object_impl(cx, "test", Direction::Backward)
}

fn goto_next_xml_element(cx: &mut Context) {
    goto_ts_object_impl(cx, "xml-element", Direction::Forward)
}

fn goto_prev_xml_element(cx: &mut Context) {
    goto_ts_object_impl(cx, "xml-element", Direction::Backward)
}

fn goto_next_entry(cx: &mut Context) {
    goto_ts_object_impl(cx, "entry", Direction::Forward)
}

fn goto_prev_entry(cx: &mut Context) {
    goto_ts_object_impl(cx, "entry", Direction::Backward)
}

fn select_textobject_around(cx: &mut Context) {
    select_textobject(cx, textobject::TextObject::Around);
}

fn select_textobject_inner(cx: &mut Context) {
    select_textobject(cx, textobject::TextObject::Inside);
}

fn select_textobject(cx: &mut Context, objtype: textobject::TextObject) {
    let count = cx.count();

    cx.on_next_key(move |cx, event| {
        cx.editor.autoinfo = None;
        if let Some(ch) = event.char() {
            let textobject = move |editor: &mut Editor| {
                let (view, doc) = current!(editor);
                let loader = editor.syn_loader.load();
                let text = doc.text().slice(..);

                let textobject_treesitter = |obj_name: &str, range: Range| -> Range {
                    let Some(syntax) = doc.syntax() else {
                        return range;
                    };
                    textobject::textobject_treesitter(
                        text, range, objtype, obj_name, syntax, &loader, count,
                    )
                };

                if ch == 'g' && doc.diff_handle().is_none() {
                    editor.set_status("Diff is not available in current buffer");
                    return;
                }

                let textobject_change = |range: Range| -> Range {
                    let diff_handle = doc.diff_handle().unwrap();
                    let diff = diff_handle.load();
                    let line = range.cursor_line(text);
                    let hunk_idx = if let Some(hunk_idx) = diff.hunk_at(line as u32, false) {
                        hunk_idx
                    } else {
                        return range;
                    };
                    let hunk = diff.nth_hunk(hunk_idx).after;

                    let start = text.line_to_char(hunk.start as usize);
                    let end = text.line_to_char(hunk.end as usize);
                    Range::new(start, end).with_direction(range.direction())
                };

                let selection = doc.selection(view.id).clone().transform(|range| {
                    match ch {
                        'w' => textobject::textobject_word(text, range, objtype, count, false),
                        'W' => textobject::textobject_word(text, range, objtype, count, true),
                        't' => textobject_treesitter("class", range),
                        'f' => textobject_treesitter("function", range),
                        'a' => textobject_treesitter("parameter", range),
                        'c' => textobject_treesitter("comment", range),
                        'T' => textobject_treesitter("test", range),
                        'e' => textobject_treesitter("entry", range),
                        'x' => textobject_treesitter("xml-element", range),
                        'p' => textobject::textobject_paragraph(text, range, objtype, count),
                        'm' => textobject::textobject_pair_surround_closest(
                            doc.syntax(),
                            text,
                            range,
                            objtype,
                            count,
                        ),
                        'g' => textobject_change(range),
                        // TODO: cancel new ranges if inconsistent surround matches across lines
                        ch if !ch.is_ascii_alphanumeric() => textobject::textobject_pair_surround(
                            doc.syntax(),
                            text,
                            range,
                            objtype,
                            ch,
                            count,
                        ),
                        _ => range,
                    }
                });
                doc.set_selection(view.id, selection);
            };
            cx.editor.apply_motion(textobject);
        }
    });

    let title = match objtype {
        textobject::TextObject::Inside => "Match inside",
        textobject::TextObject::Around => "Match around",
        _ => return,
    };
    let help_text = [
        ("w", "Word"),
        ("W", "WORD"),
        ("p", "Paragraph"),
        ("t", "Type definition (tree-sitter)"),
        ("f", "Function (tree-sitter)"),
        ("a", "Argument/parameter (tree-sitter)"),
        ("c", "Comment (tree-sitter)"),
        ("T", "Test (tree-sitter)"),
        ("e", "Data structure entry (tree-sitter)"),
        ("m", "Closest surrounding pair (tree-sitter)"),
        ("g", "Change"),
        ("x", "(X)HTML element (tree-sitter)"),
        (" ", "... or any character acting as a pair"),
    ];

    cx.editor.autoinfo = Some(Info::new(title, &help_text));
}

static SURROUND_HELP_TEXT: [(&str, &str); 6] = [
    ("m", "Nearest matching pair"),
    ("( or )", "Parentheses"),
    ("{ or }", "Curly braces"),
    ("< or >", "Angled brackets"),
    ("[ or ]", "Square brackets"),
    (" ", "... or any character"),
];

fn surround_add(cx: &mut Context) {
    cx.on_next_key(move |cx, event| {
        cx.editor.autoinfo = None;
        let (view, doc) = current!(cx.editor);
        // surround_len is the number of new characters being added.
        let (open, close, surround_len) = match event.char() {
            Some(ch) => {
                let (o, c) = match_brackets::get_pair(ch);
                let mut open = Tendril::new();
                open.push(o);
                let mut close = Tendril::new();
                close.push(c);
                (open, close, 2)
            }
            None if event.code == KeyCode::Enter => (
                doc.line_ending.as_str().into(),
                doc.line_ending.as_str().into(),
                2 * doc.line_ending.len_chars(),
            ),
            None => return,
        };

        let selection = doc.selection(view.id);
        let mut changes = Vec::with_capacity(selection.len() * 2);
        let mut ranges = SmallVec::with_capacity(selection.len());
        let mut offs = 0;

        for range in selection.iter() {
            changes.push((range.from(), range.from(), Some(open.clone())));
            changes.push((range.to(), range.to(), Some(close.clone())));

            ranges.push(
                Range::new(offs + range.from(), offs + range.to() + surround_len)
                    .with_direction(range.direction()),
            );

            offs += surround_len;
        }

        let transaction = Transaction::change(doc.text(), changes.into_iter())
            .with_selection(Selection::new(ranges, selection.primary_index()));
        doc.apply(&transaction, view.id);
        exit_select_mode(cx);
    });

    cx.editor.autoinfo = Some(Info::new(
        "Surround selections with",
        &SURROUND_HELP_TEXT[1..],
    ));
}

fn surround_replace(cx: &mut Context) {
    let count = cx.count();
    cx.on_next_key(move |cx, event| {
        cx.editor.autoinfo = None;
        let surround_ch = match event.char() {
            Some('m') => None, // m selects the closest surround pair
            Some(ch) => Some(ch),
            None => return,
        };
        let (view, doc) = current!(cx.editor);
        let text = doc.text().slice(..);
        let selection = doc.selection(view.id);

        let change_pos =
            match surround::get_surround_pos(doc.syntax(), text, selection, surround_ch, count) {
                Ok(c) => c,
                Err(err) => {
                    cx.editor.set_error(err.to_string());
                    return;
                }
            };

        let selection = selection.clone();
        let ranges: SmallVec<[Range; 1]> = change_pos.iter().map(|&p| Range::point(p)).collect();
        doc.set_selection(
            view.id,
            Selection::new(ranges, selection.primary_index() * 2),
        );

        cx.on_next_key(move |cx, event| {
            cx.editor.autoinfo = None;
            let (view, doc) = current!(cx.editor);
            let to = match event.char() {
                Some(to) => to,
                None => return doc.set_selection(view.id, selection),
            };
            let (open, close) = match_brackets::get_pair(to);

            // the changeset has to be sorted to allow nested surrounds
            let mut sorted_pos: Vec<(usize, char)> = Vec::new();
            for p in change_pos.chunks(2) {
                sorted_pos.push((p[0], open));
                sorted_pos.push((p[1], close));
            }
            sorted_pos.sort_unstable();

            let transaction = Transaction::change(
                doc.text(),
                sorted_pos.iter().map(|&pos| {
                    let mut t = Tendril::new();
                    t.push(pos.1);
                    (pos.0, pos.0 + 1, Some(t))
                }),
            );
            doc.set_selection(view.id, selection);
            doc.apply(&transaction, view.id);
            exit_select_mode(cx);
        });

        cx.editor.autoinfo = Some(Info::new(
            "Replace with a pair of",
            &SURROUND_HELP_TEXT[1..],
        ));
    });

    cx.editor.autoinfo = Some(Info::new(
        "Replace surrounding pair of",
        &SURROUND_HELP_TEXT,
    ));
}

fn surround_delete(cx: &mut Context) {
    let count = cx.count();
    cx.on_next_key(move |cx, event| {
        cx.editor.autoinfo = None;
        let surround_ch = match event.char() {
            Some('m') => None, // m selects the closest surround pair
            Some(ch) => Some(ch),
            None => return,
        };
        let (view, doc) = current!(cx.editor);
        let text = doc.text().slice(..);
        let selection = doc.selection(view.id);

        let mut change_pos =
            match surround::get_surround_pos(doc.syntax(), text, selection, surround_ch, count) {
                Ok(c) => c,
                Err(err) => {
                    cx.editor.set_error(err.to_string());
                    return;
                }
            };
        change_pos.sort_unstable(); // the changeset has to be sorted to allow nested surrounds
        let transaction =
            Transaction::change(doc.text(), change_pos.into_iter().map(|p| (p, p + 1, None)));
        doc.apply(&transaction, view.id);
        exit_select_mode(cx);
    });

    cx.editor.autoinfo = Some(Info::new("Delete surrounding pair of", &SURROUND_HELP_TEXT));
}

#[derive(Eq, PartialEq)]
enum ShellBehavior {
    Replace,
    Ignore,
    Insert,
    Append,
}

fn shell_pipe(cx: &mut Context) {
    shell_prompt_for_behavior(cx, "pipe:".into(), ShellBehavior::Replace);
}

fn shell_pipe_to(cx: &mut Context) {
    shell_prompt_for_behavior(cx, "pipe-to:".into(), ShellBehavior::Ignore);
}

fn shell_insert_output(cx: &mut Context) {
    shell_prompt_for_behavior(cx, "insert-output:".into(), ShellBehavior::Insert);
}

fn shell_append_output(cx: &mut Context) {
    shell_prompt_for_behavior(cx, "append-output:".into(), ShellBehavior::Append);
}

fn shell_keep_pipe(cx: &mut Context) {
    shell_prompt(cx, "keep-pipe:".into(), |cx, args| {
        let shell = &cx.editor.config().shell;
        let (view, doc) = current!(cx.editor);
        let selection = doc.selection(view.id);

        let mut ranges = SmallVec::with_capacity(selection.len());
        let old_index = selection.primary_index();
        let mut index: Option<usize> = None;
        let text = doc.text().slice(..);

        for (i, range) in selection.ranges().iter().enumerate() {
            let fragment = range.slice(text);
            if let Err(err) = shell_impl(shell, args.join(" ").as_str(), Some(fragment.into())) {
                log::debug!("Shell command failed: {}", err);
            } else {
                ranges.push(*range);
                if i >= old_index && index.is_none() {
                    index = Some(ranges.len() - 1);
                }
            }
        }

        if ranges.is_empty() {
            cx.editor.set_error("No selections remaining");
            return;
        }

        let index = index.unwrap_or_else(|| ranges.len() - 1);
        doc.set_selection(view.id, Selection::new(ranges, index));
    });
}

fn shell_impl(shell: &[String], cmd: &str, input: Option<Rope>) -> anyhow::Result<Tendril> {
    tokio::task::block_in_place(|| helix_lsp::block_on(shell_impl_async(shell, cmd, input)))
}

async fn shell_impl_async(
    shell: &[String],
    cmd: &str,
    input: Option<Rope>,
) -> anyhow::Result<Tendril> {
    use std::process::Stdio;
    use tokio::process::Command;
    ensure!(!shell.is_empty(), "No shell set");

    let mut process = Command::new(&shell[0]);
    process
        .args(&shell[1..])
        .arg(cmd)
        .stdout(Stdio::piped())
        .stderr(Stdio::piped());

    if input.is_some() || cfg!(windows) {
        process.stdin(Stdio::piped());
    } else {
        process.stdin(Stdio::null());
    }

    let mut process = match process.spawn() {
        Ok(process) => process,
        Err(e) => {
            log::error!("Failed to start shell: {}", e);
            return Err(e.into());
        }
    };
    let output = if let Some(mut stdin) = process.stdin.take() {
        let input_task = tokio::spawn(async move {
            if let Some(input) = input {
                helix_view::document::to_writer(&mut stdin, (encoding::UTF_8, false), &input)
                    .await?;
            }
            anyhow::Ok(())
        });
        let (output, _) = tokio::join! {
            process.wait_with_output(),
            input_task,
        };
        output?
    } else {
        // Process has no stdin, so we just take the output
        process.wait_with_output().await?
    };

    let output = if !output.status.success() {
        if output.stderr.is_empty() {
            match output.status.code() {
                Some(exit_code) => bail!("Shell command failed: status {}", exit_code),
                None => bail!("Shell command failed"),
            }
        }
        String::from_utf8_lossy(&output.stderr)
        // Prioritize `stderr` output over `stdout`
    } else if !output.stderr.is_empty() {
        let stderr = String::from_utf8_lossy(&output.stderr);
        log::debug!("Command printed to stderr: {stderr}");
        stderr
    } else {
        String::from_utf8_lossy(&output.stdout)
    };

    Ok(Tendril::from(output))
}

fn shell(cx: &mut compositor::Context, cmd: &str, behavior: &ShellBehavior) {
    let pipe = match behavior {
        ShellBehavior::Replace | ShellBehavior::Ignore => true,
        ShellBehavior::Insert | ShellBehavior::Append => false,
    };

    let config = cx.editor.config();
    let shell = &config.shell;
    let (view, doc) = current!(cx.editor);
    let selection = doc.selection(view.id);

    let mut changes = Vec::with_capacity(selection.len());
    let mut ranges = SmallVec::with_capacity(selection.len());
    let text = doc.text().slice(..);

    let mut shell_output: Option<Tendril> = None;
    let mut offset = 0isize;
    for range in selection.ranges() {
        let output = if let Some(output) = shell_output.as_ref() {
            output.clone()
        } else {
            let input = range.slice(text);
            match shell_impl(shell, cmd, pipe.then(|| input.into())) {
                Ok(mut output) => {
                    if !input.ends_with("\n") && output.ends_with('\n') {
                        output.pop();
                        if output.ends_with('\r') {
                            output.pop();
                        }
                    }

                    if !pipe {
                        shell_output = Some(output.clone());
                    }
                    output
                }
                Err(err) => {
                    cx.editor.set_error(err.to_string());
                    return;
                }
            }
        };

        let output_len = output.chars().count();

        let (from, to, deleted_len) = match behavior {
            ShellBehavior::Replace => (range.from(), range.to(), range.len()),
            ShellBehavior::Insert => (range.from(), range.from(), 0),
            ShellBehavior::Append => (range.to(), range.to(), 0),
            _ => (range.from(), range.from(), 0),
        };

        // These `usize`s cannot underflow because selection ranges cannot overlap.
        let anchor = to
            .checked_add_signed(offset)
            .expect("Selection ranges cannot overlap")
            .checked_sub(deleted_len)
            .expect("Selection ranges cannot overlap");
        let new_range = Range::new(anchor, anchor + output_len).with_direction(range.direction());
        ranges.push(new_range);
        offset = offset
            .checked_add_unsigned(output_len)
            .expect("Selection ranges cannot overlap")
            .checked_sub_unsigned(deleted_len)
            .expect("Selection ranges cannot overlap");

        changes.push((from, to, Some(output)));
    }

    if behavior != &ShellBehavior::Ignore {
        let transaction = Transaction::change(doc.text(), changes.into_iter())
            .with_selection(Selection::new(ranges, selection.primary_index()));
        doc.apply(&transaction, view.id);
        doc.append_changes_to_history(view);
    }

    // after replace cursor may be out of bounds, do this to
    // make sure cursor is in view and update scroll as well
    view.ensure_cursor_in_view(doc, config.scrolloff);
}

fn shell_prompt<F>(cx: &mut Context, prompt: Cow<'static, str>, mut callback_fn: F)
where
    F: FnMut(&mut compositor::Context, Args) + 'static,
{
    ui::prompt(
        cx,
        prompt,
        Some('|'),
        |editor, input| complete_command_args(editor, SHELL_SIGNATURE, &SHELL_COMPLETER, input, 0),
        move |cx, input, event| {
            if event != PromptEvent::Validate || input.is_empty() {
                return;
            }
            match Args::parse(input, SHELL_SIGNATURE, true, |token| {
                expansion::expand(cx.editor, token).map_err(|err| err.into())
            }) {
                Ok(args) => callback_fn(cx, args),
                Err(err) => cx.editor.set_error(err.to_string()),
            }
        },
    );
}

fn shell_prompt_for_behavior(cx: &mut Context, prompt: Cow<'static, str>, behavior: ShellBehavior) {
    shell_prompt(cx, prompt, move |cx, args| {
        shell(cx, args.join(" ").as_str(), &behavior)
    })
}

fn suspend(_cx: &mut Context) {
    #[cfg(not(windows))]
    {
        _cx.block_try_flush_writes().ok();
        signal_hook::low_level::raise(signal_hook::consts::signal::SIGTSTP).unwrap();
    }
}

fn add_newline_above(cx: &mut Context) {
    add_newline_impl(cx, Open::Above);
}

fn add_newline_below(cx: &mut Context) {
    add_newline_impl(cx, Open::Below)
}

fn add_newline_impl(cx: &mut Context, open: Open) {
    let count = cx.count();
    let (view, doc) = current!(cx.editor);
    let selection = doc.selection(view.id);
    let text = doc.text();
    let slice = text.slice(..);

    let changes = selection.into_iter().map(|range| {
        let (start, end) = range.line_range(slice);
        let line = match open {
            Open::Above => start,
            Open::Below => end + 1,
        };
        let pos = text.line_to_char(line);
        (
            pos,
            pos,
            Some(doc.line_ending.as_str().repeat(count).into()),
        )
    });

    let transaction = Transaction::change(text, changes);
    doc.apply(&transaction, view.id);
}

enum IncrementDirection {
    Increase,
    Decrease,
}

/// Increment objects within selections by count.
fn increment(cx: &mut Context) {
    increment_impl(cx, IncrementDirection::Increase);
}

/// Decrement objects within selections by count.
fn decrement(cx: &mut Context) {
    increment_impl(cx, IncrementDirection::Decrease);
}

/// Increment objects within selections by `amount`.
/// A negative `amount` will decrement objects within selections.
fn increment_impl(cx: &mut Context, increment_direction: IncrementDirection) {
    let sign = match increment_direction {
        IncrementDirection::Increase => 1,
        IncrementDirection::Decrease => -1,
    };
    let mut amount = sign * cx.count() as i64;
    // If the register is `#` then increase or decrease the `amount` by 1 per element
    let increase_by = if cx.register == Some('#') { sign } else { 0 };

    let (view, doc) = current!(cx.editor);
    let selection = doc.selection(view.id);
    let text = doc.text().slice(..);

    let mut new_selection_ranges = SmallVec::new();
    let mut cumulative_length_diff: i128 = 0;
    let mut changes = vec![];

    for range in selection {
        let selected_text: Cow<str> = range.fragment(text);
        let new_from = ((range.from() as i128) + cumulative_length_diff) as usize;
        let incremented = [increment::integer, increment::date_time]
            .iter()
            .find_map(|incrementor| incrementor(selected_text.as_ref(), amount));

        amount += increase_by;

        match incremented {
            None => {
                let new_range = Range::new(
                    new_from,
                    (range.to() as i128 + cumulative_length_diff) as usize,
                );
                new_selection_ranges.push(new_range);
            }
            Some(new_text) => {
                let new_range = Range::new(new_from, new_from + new_text.len());
                cumulative_length_diff += new_text.len() as i128 - selected_text.len() as i128;
                new_selection_ranges.push(new_range);
                changes.push((range.from(), range.to(), Some(new_text.into())));
            }
        }
    }

    if !changes.is_empty() {
        let new_selection = Selection::new(new_selection_ranges, selection.primary_index());
        let transaction = Transaction::change(doc.text(), changes.into_iter());
        let transaction = transaction.with_selection(new_selection);
        doc.apply(&transaction, view.id);
        exit_select_mode(cx);
    }
}

fn goto_next_tabstop(cx: &mut Context) {
    goto_next_tabstop_impl(cx, Direction::Forward)
}

fn goto_prev_tabstop(cx: &mut Context) {
    goto_next_tabstop_impl(cx, Direction::Backward)
}

fn goto_next_tabstop_impl(cx: &mut Context, direction: Direction) {
    let (view, doc) = current!(cx.editor);
    let view_id = view.id;
    let Some(mut snippet) = doc.active_snippet.take() else {
        cx.editor.set_error("no snippet is currently active");
        return;
    };
    let tabstop = match direction {
        Direction::Forward => Some(snippet.next_tabstop(doc.selection(view_id))),
        Direction::Backward => snippet
            .prev_tabstop(doc.selection(view_id))
            .map(|selection| (selection, false)),
    };
    let Some((selection, last_tabstop)) = tabstop else {
        return;
    };
    doc.set_selection(view_id, selection);
    if !last_tabstop {
        doc.active_snippet = Some(snippet)
    }
    if cx.editor.mode() == Mode::Insert {
        cx.on_next_key_fallback(|cx, key| {
            if let Some(c) = key.char() {
                let (view, doc) = current!(cx.editor);
                if let Some(snippet) = &doc.active_snippet {
                    doc.apply(&snippet.delete_placeholder(doc.text()), view.id);
                }
                insert_char(cx, c);
            }
        })
    }
}

fn record_macro(cx: &mut Context) {
    if let Some((reg, mut keys)) = cx.editor.macro_recording.take() {
        // Remove the keypress which ends the recording
        keys.pop();
        let s = keys
            .into_iter()
            .map(|key| {
                let s = key.to_string();
                if s.chars().count() == 1 {
                    s
                } else {
                    format!("<{}>", s)
                }
            })
            .collect::<String>();
        match cx.editor.registers.write(reg, vec![s]) {
            Ok(_) => cx
                .editor
                .set_status(format!("Recorded to register [{}]", reg)),
            Err(err) => cx.editor.set_error(err.to_string()),
        }
    } else {
        let reg = cx.register.take().unwrap_or('@');
        cx.editor.macro_recording = Some((reg, Vec::new()));
        cx.editor
            .set_status(format!("Recording to register [{}]", reg));
    }
}

fn replay_macro(cx: &mut Context) {
    let reg = cx.register.unwrap_or('@');

    if cx.editor.macro_replaying.contains(&reg) {
        cx.editor.set_error(format!(
            "Cannot replay from register [{}] because already replaying from same register",
            reg
        ));
        return;
    }

    let keys: Vec<KeyEvent> = if let Some(keys) = cx
        .editor
        .registers
        .read(reg, cx.editor)
        .filter(|values| values.len() == 1)
        .map(|mut values| values.next().unwrap())
    {
        match helix_view::input::parse_macro(&keys) {
            Ok(keys) => keys,
            Err(err) => {
                cx.editor.set_error(format!("Invalid macro: {}", err));
                return;
            }
        }
    } else {
        cx.editor.set_error(format!("Register [{}] empty", reg));
        return;
    };

    // Once the macro has been fully validated, it's marked as being under replay
    // to ensure we don't fall into infinite recursion.
    cx.editor.macro_replaying.push(reg);

    let count = cx.count();
    cx.callback.push(Box::new(move |compositor, cx| {
        for _ in 0..count {
            for &key in keys.iter() {
                compositor.handle_event(&compositor::Event::Key(key), cx);
            }
        }
        // The macro under replay is cleared at the end of the callback, not in the
        // macro replay context, or it will not correctly protect the user from
        // replaying recursively.
        cx.editor.macro_replaying.pop();
    }));
}

fn goto_word(cx: &mut Context) {
    jump_to_word(cx, Movement::Move)
}

fn extend_to_word(cx: &mut Context) {
    jump_to_word(cx, Movement::Extend)
}

fn jump_to_label(cx: &mut Context, labels: Vec<Range>, behaviour: Movement) {
    let doc = doc!(cx.editor);
    let alphabet = &cx.editor.config().jump_label_alphabet;
    if labels.is_empty() {
        return;
    }
    let alphabet_char = |i| {
        let mut res = Tendril::new();
        res.push(alphabet[i]);
        res
    };

    // Add label for each jump candidate to the View as virtual text.
    let text = doc.text().slice(..);
    let mut overlays: Vec<_> = labels
        .iter()
        .enumerate()
        .flat_map(|(i, range)| {
            [
                Overlay::new(range.from(), alphabet_char(i / alphabet.len())),
                Overlay::new(
                    graphemes::next_grapheme_boundary(text, range.from()),
                    alphabet_char(i % alphabet.len()),
                ),
            ]
        })
        .collect();
    overlays.sort_unstable_by_key(|overlay| overlay.char_idx);
    let (view, doc) = current!(cx.editor);
    doc.set_jump_labels(view.id, overlays);

    // Accept two characters matching a visible label. Jump to the candidate
    // for that label if it exists.
    let primary_selection = doc.selection(view.id).primary();
    let view = view.id;
    let doc = doc.id();
    cx.on_next_key(move |cx, event| {
        let alphabet = &cx.editor.config().jump_label_alphabet;
        let Some(i) = event
            .char()
            .filter(|_| event.modifiers.is_empty())
            .and_then(|ch| alphabet.iter().position(|&it| it == ch))
        else {
            doc_mut!(cx.editor, &doc).remove_jump_labels(view);
            return;
        };
        let outer = i * alphabet.len();
        // Bail if the given character cannot be a jump label.
        if outer > labels.len() {
            doc_mut!(cx.editor, &doc).remove_jump_labels(view);
            return;
        }
        cx.on_next_key(move |cx, event| {
            doc_mut!(cx.editor, &doc).remove_jump_labels(view);
            let alphabet = &cx.editor.config().jump_label_alphabet;
            let Some(inner) = event
                .char()
                .filter(|_| event.modifiers.is_empty())
                .and_then(|ch| alphabet.iter().position(|&it| it == ch))
            else {
                return;
            };
            if let Some(mut range) = labels.get(outer + inner).copied() {
                range = if behaviour == Movement::Extend {
                    let anchor = if range.anchor < range.head {
                        let from = primary_selection.from();
                        if range.anchor < from {
                            range.anchor
                        } else {
                            from
                        }
                    } else {
                        let to = primary_selection.to();
                        if range.anchor > to {
                            range.anchor
                        } else {
                            to
                        }
                    };
                    Range::new(anchor, range.head)
                } else {
                    range.with_direction(Direction::Forward)
                };
                doc_mut!(cx.editor, &doc).set_selection(view, range.into());
            }
        });
    });
}

fn jump_to_word(cx: &mut Context, behaviour: Movement) {
    // Calculate the jump candidates: ranges for any visible words with two or
    // more characters.
    let alphabet = &cx.editor.config().jump_label_alphabet;
    if alphabet.is_empty() {
        return;
    }

    let jump_label_limit = alphabet.len() * alphabet.len();
    let mut words = Vec::with_capacity(jump_label_limit);
    let (view, doc) = current_ref!(cx.editor);
    let text = doc.text().slice(..);

    // This is not necessarily exact if there is virtual text like soft wrap.
    // It's ok though because the extra jump labels will not be rendered.
    let start = text.line_to_char(text.char_to_line(doc.view_offset(view.id).anchor));
    let end = text.line_to_char(view.estimate_last_doc_line(doc) + 1);

    let primary_selection = doc.selection(view.id).primary();
    let cursor = primary_selection.cursor(text);
    let mut cursor_fwd = Range::point(cursor);
    let mut cursor_rev = Range::point(cursor);
    if text.get_char(cursor).is_some_and(|c| !c.is_whitespace()) {
        let cursor_word_end = movement::move_next_word_end(text, cursor_fwd, 1);
        //  single grapheme words need a special case
        if cursor_word_end.anchor == cursor {
            cursor_fwd = cursor_word_end;
        }
        let cursor_word_start = movement::move_prev_word_start(text, cursor_rev, 1);
        if cursor_word_start.anchor == next_grapheme_boundary(text, cursor) {
            cursor_rev = cursor_word_start;
        }
    }
    'outer: loop {
        let mut changed = false;
        while cursor_fwd.head < end {
            cursor_fwd = movement::move_next_word_end(text, cursor_fwd, 1);
            // The cursor is on a word that is atleast two graphemes long and
            // madeup of word characters. The latter condition is needed because
            // move_next_word_end simply treats a sequence of characters from
            // the same char class as a word so `=<` would also count as a word.
            let add_label = text
                .slice(..cursor_fwd.head)
                .graphemes_rev()
                .take(2)
                .take_while(|g| g.chars().all(char_is_word))
                .count()
                == 2;
            if !add_label {
                continue;
            }
            changed = true;
            // skip any leading whitespace
            cursor_fwd.anchor += text
                .chars_at(cursor_fwd.anchor)
                .take_while(|&c| !char_is_word(c))
                .count();
            words.push(cursor_fwd);
            if words.len() == jump_label_limit {
                break 'outer;
            }
            break;
        }
        while cursor_rev.head > start {
            cursor_rev = movement::move_prev_word_start(text, cursor_rev, 1);
            // The cursor is on a word that is atleast two graphemes long and
            // madeup of word characters. The latter condition is needed because
            // move_prev_word_start simply treats a sequence of characters from
            // the same char class as a word so `=<` would also count as a word.
            let add_label = text
                .slice(cursor_rev.head..)
                .graphemes()
                .take(2)
                .take_while(|g| g.chars().all(char_is_word))
                .count()
                == 2;
            if !add_label {
                continue;
            }
            changed = true;
            cursor_rev.anchor -= text
                .chars_at(cursor_rev.anchor)
                .reversed()
                .take_while(|&c| !char_is_word(c))
                .count();
            words.push(cursor_rev);
            if words.len() == jump_label_limit {
                break 'outer;
            }
            break;
        }
        if !changed {
            break;
        }
    }
    jump_to_label(cx, words, behaviour)
}

fn lsp_or_syntax_symbol_picker(cx: &mut Context) {
    let doc = doc!(cx.editor);

    if doc
        .language_servers_with_feature(LanguageServerFeature::DocumentSymbols)
        .next()
        .is_some()
    {
        lsp::symbol_picker(cx);
    } else if doc.syntax().is_some() {
        syntax_symbol_picker(cx);
    } else {
        cx.editor
            .set_error("No language server supporting document symbols or syntax info available");
    }
}

fn lsp_or_syntax_workspace_symbol_picker(cx: &mut Context) {
    let doc = doc!(cx.editor);

    if doc
        .language_servers_with_feature(LanguageServerFeature::WorkspaceSymbols)
        .next()
        .is_some()
    {
        lsp::workspace_symbol_picker(cx);
    } else {
        syntax_workspace_symbol_picker(cx);
    }
}<|MERGE_RESOLUTION|>--- conflicted
+++ resolved
@@ -46,12 +46,7 @@
 };
 use helix_view::{
     document::{FormatterError, Mode, SCRATCH_BUFFER_NAME},
-<<<<<<< HEAD
-    editor::Action,
-    expansion,
-=======
     editor::{Action, RelativePosition},
->>>>>>> 01bfe20d
     info::Info,
     input::KeyEvent,
     keyboard::KeyCode,
