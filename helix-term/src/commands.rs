use helix_core::{
    comment, coords_at_pos, find_first_non_whitespace_char, find_root, graphemes, indent,
    indent::IndentStyle,
    line_ending::{get_line_ending_of_str, line_end_char_index, str_is_line_ending},
    match_brackets,
    movement::{self, Direction},
    object, pos_at_coords,
    regex::{self, Regex, RegexBuilder},
    register::Register,
    search, selection, surround, textobject, LineEnding, Position, Range, Rope, RopeGraphemes,
    RopeSlice, Selection, SmallVec, Tendril, Transaction,
};

use helix_view::{
    clipboard::ClipboardType, document::Mode, editor::Action, input::KeyEvent, keyboard::KeyCode,
    view::View, Document, DocumentId, Editor, ViewId,
};

use anyhow::{anyhow, bail, Context as _};
use helix_lsp::{
    lsp,
    util::{lsp_pos_to_pos, lsp_range_to_range, pos_to_lsp_pos, range_to_lsp_range},
    OffsetEncoding,
};
use insert::*;
use movement::Movement;

use crate::{
    compositor::{self, Component, Compositor},
    ui::{self, FilePicker, Picker, Popup, Prompt, PromptEvent},
};

use crate::job::{self, Job, Jobs};
use futures_util::{FutureExt, StreamExt};
use std::num::NonZeroUsize;
use std::{fmt, future::Future};

use std::{
    borrow::Cow,
    path::{Path, PathBuf},
};

use once_cell::sync::Lazy;
use serde::de::{self, Deserialize, Deserializer};

use grep_regex::RegexMatcherBuilder;
use grep_searcher::{sinks, BinaryDetection, SearcherBuilder};
use ignore::{DirEntry, WalkBuilder, WalkState};
use tokio_stream::wrappers::UnboundedReceiverStream;

pub struct Context<'a> {
    pub register: Option<char>,
    pub count: Option<NonZeroUsize>,
    pub editor: &'a mut Editor,

    pub callback: Option<crate::compositor::Callback>,
    pub on_next_key_callback: Option<Box<dyn FnOnce(&mut Context, KeyEvent)>>,
    pub jobs: &'a mut Jobs,
}

impl<'a> Context<'a> {
    /// Push a new component onto the compositor.
    pub fn push_layer(&mut self, component: Box<dyn Component>) {
        self.callback = Some(Box::new(|compositor: &mut Compositor| {
            compositor.push(component)
        }));
    }

    #[inline]
    pub fn on_next_key(
        &mut self,
        on_next_key_callback: impl FnOnce(&mut Context, KeyEvent) + 'static,
    ) {
        self.on_next_key_callback = Some(Box::new(on_next_key_callback));
    }

    #[inline]
    pub fn callback<T, F>(
        &mut self,
        call: impl Future<Output = helix_lsp::Result<serde_json::Value>> + 'static + Send,
        callback: F,
    ) where
        T: for<'de> serde::Deserialize<'de> + Send + 'static,
        F: FnOnce(&mut Editor, &mut Compositor, T) + Send + 'static,
    {
        let callback = Box::pin(async move {
            let json = call.await?;
            let response = serde_json::from_value(json)?;
            let call: job::Callback =
                Box::new(move |editor: &mut Editor, compositor: &mut Compositor| {
                    callback(editor, compositor, response)
                });
            Ok(call)
        });
        self.jobs.callback(callback);
    }

    /// Returns 1 if no explicit count was provided
    #[inline]
    pub fn count(&self) -> usize {
        self.count.map_or(1, |v| v.get())
    }
}

enum Align {
    Top,
    Center,
    Bottom,
}

fn align_view(doc: &Document, view: &mut View, align: Align) {
    let pos = doc
        .selection(view.id)
        .primary()
        .cursor(doc.text().slice(..));
    let line = doc.text().char_to_line(pos);

    let height = view.inner_area().height as usize;

    let relative = match align {
        Align::Center => height / 2,
        Align::Top => 0,
        Align::Bottom => height,
    };

    view.offset.row = line.saturating_sub(relative);
}

/// A command is composed of a static name, and a function that takes the current state plus a count,
/// and does a side-effect on the state (usually by creating and applying a transaction).
#[derive(Copy, Clone)]
pub struct Command {
    name: &'static str,
    fun: fn(cx: &mut Context),
    doc: &'static str,
}

macro_rules! commands {
    ( $($name:ident, $doc:literal,)* ) => {
        $(
            #[allow(non_upper_case_globals)]
            pub const $name: Self = Self {
                name: stringify!($name),
                fun: $name,
                doc: $doc
            };
        )*

        pub const COMMAND_LIST: &'static [Self] = &[
            $( Self::$name, )*
        ];
    }
}

impl Command {
    pub fn execute(&self, cx: &mut Context) {
        (self.fun)(cx);
    }

    pub fn name(&self) -> &'static str {
        self.name
    }

    pub fn doc(&self) -> &'static str {
        self.doc
    }

    #[rustfmt::skip]
    commands!(
        no_op, "Do nothing",
        move_char_left, "Move left",
        move_char_right, "Move right",
        move_line_up, "Move up",
        move_line_down, "Move down",
        extend_char_left, "Extend left",
        extend_char_right, "Extend right",
        extend_line_up, "Extend up",
        extend_line_down, "Extend down",
        copy_selection_on_next_line, "Copy selection on next line",
        copy_selection_on_prev_line, "Copy selection on previous line",
        move_next_word_start, "Move to beginning of next word",
        move_prev_word_start, "Move to beginning of previous word",
        move_next_word_end, "Move to end of next word",
        move_next_long_word_start, "Move to beginning of next long word",
        move_prev_long_word_start, "Move to beginning of previous long word",
        move_next_long_word_end, "Move to end of next long word",
        extend_next_word_start, "Extend to beginning of next word",
        extend_prev_word_start, "Extend to beginning of previous word",
        extend_next_long_word_start, "Extend to beginning of next long word",
        extend_prev_long_word_start, "Extend to beginning of previous long word",
        extend_next_long_word_end, "Extend to end of next long word",
        extend_next_word_end, "Extend to end of next word",
        find_till_char, "Move till next occurance of char",
        find_next_char, "Move to next occurance of char",
        extend_till_char, "Extend till next occurance of char",
        extend_next_char, "Extend to next occurance of char",
        till_prev_char, "Move till previous occurance of char",
        find_prev_char, "Move to previous occurance of char",
        extend_till_prev_char, "Extend till previous occurance of char",
        extend_prev_char, "Extend to previous occurance of char",
        replace, "Replace with new char",
        switch_case, "Switch (toggle) case",
        switch_to_uppercase, "Switch to uppercase",
        switch_to_lowercase, "Switch to lowercase",
        page_up, "Move page up",
        page_down, "Move page down",
        half_page_up, "Move half page up",
        half_page_down, "Move half page down",
        select_all, "Select whole document",
        select_regex, "Select all regex matches inside selections",
        split_selection, "Split selection into subselections on regex matches",
        split_selection_on_newline, "Split selection on newlines",
        search, "Search for regex pattern",
        search_next, "Select next search match",
        extend_search_next, "Add next search match to selection",
        search_selection, "Use current selection as search pattern",
        global_search, "Global Search in workspace folder",
        extend_line, "Select current line, if already selected, extend to next line",
        extend_to_line_bounds, "Extend selection to line bounds (line-wise selection)",
        delete_selection, "Delete selection",
        change_selection, "Change selection (delete and enter insert mode)",
        collapse_selection, "Collapse selection onto a single cursor",
        flip_selections, "Flip selection cursor and anchor",
        insert_mode, "Insert before selection",
        append_mode, "Insert after selection (append)",
        command_mode, "Enter command mode",
        file_picker, "Open file picker",
        code_action, "Perform code action",
        buffer_picker, "Open buffer picker",
        symbol_picker, "Open symbol picker",
        last_picker, "Open last picker",
        prepend_to_line, "Insert at start of line",
        append_to_line, "Insert at end of line",
        open_below, "Open new line below selection",
        open_above, "Open new line above selection",
        normal_mode, "Enter normal mode",
        select_mode, "Enter selection extend mode",
        exit_select_mode, "Exit selection mode",
        goto_definition, "Goto definition",
        add_newline_above, "Add newline above",
        add_newline_below, "Add newline below",
        goto_type_definition, "Goto type definition",
        goto_implementation, "Goto implementation",
        goto_file_start, "Goto file start/line",
        goto_file_end, "Goto file end",
        goto_reference, "Goto references",
        goto_window_top, "Goto window top",
        goto_window_middle, "Goto window middle",
        goto_window_bottom, "Goto window bottom",
        goto_last_accessed_file, "Goto last accessed file",
        goto_line, "Goto line",
        goto_last_line, "Goto last line",
        goto_first_diag, "Goto first diagnostic",
        goto_last_diag, "Goto last diagnostic",
        goto_next_diag, "Goto next diagnostic",
        goto_prev_diag, "Goto previous diagnostic",
        goto_line_start, "Goto line start",
        goto_line_end, "Goto line end",
        // TODO: different description ?
        goto_line_end_newline, "Goto line end",
        goto_first_nonwhitespace, "Goto first non-blank in line",
        extend_to_line_start, "Extend to line start",
        extend_to_line_end, "Extend to line end",
        extend_to_line_end_newline, "Extend to line end",
        signature_help, "Show signature help",
        insert_tab, "Insert tab char",
        insert_newline, "Insert newline char",
        delete_char_backward, "Delete previous char",
        delete_char_forward, "Delete next char",
        delete_word_backward, "Delete previous word",
        undo, "Undo change",
        redo, "Redo change",
        yank, "Yank selection",
        yank_joined_to_clipboard, "Join and yank selections to clipboard",
        yank_main_selection_to_clipboard, "Yank main selection to clipboard",
        yank_joined_to_primary_clipboard, "Join and yank selections to primary clipboard",
        yank_main_selection_to_primary_clipboard, "Yank main selection to primary clipboard",
        replace_with_yanked, "Replace with yanked text",
        replace_selections_with_clipboard, "Replace selections by clipboard content",
        replace_selections_with_primary_clipboard, "Replace selections by primary clipboard content",
        paste_after, "Paste after selection",
        paste_before, "Paste before selection",
        paste_clipboard_after, "Paste clipboard after selections",
        paste_clipboard_before, "Paste clipboard before selections",
        paste_primary_clipboard_after, "Paste primary clipboard after selections",
        paste_primary_clipboard_before, "Paste primary clipboard before selections",
        indent, "Indent selection",
        unindent, "Unindent selection",
        format_selections, "Format selection",
        join_selections, "Join lines inside selection",
        keep_selections, "Keep selections matching regex",
        keep_primary_selection, "Keep primary selection",
        remove_primary_selection, "Remove primary selection",
        completion, "Invoke completion popup",
        hover, "Show docs for item under cursor",
        toggle_comments, "Comment/uncomment selections",
        rotate_selections_forward, "Rotate selections forward",
        rotate_selections_backward, "Rotate selections backward",
        rotate_selection_contents_forward, "Rotate selection contents forward",
        rotate_selection_contents_backward, "Rotate selections contents backward",
        expand_selection, "Expand selection to parent syntax node",
        jump_forward, "Jump forward on jumplist",
        jump_backward, "Jump backward on jumplist",
        rotate_view, "Goto next window",
        hsplit, "Horizontal bottom split",
        vsplit, "Vertical right split",
        wclose, "Close window",
        select_register, "Select register",
        align_view_middle, "Align view middle",
        align_view_top, "Align view top",
        align_view_center, "Align view center",
        align_view_bottom, "Align view bottom",
        scroll_up, "Scroll view up",
        scroll_down, "Scroll view down",
        match_brackets, "Goto matching bracket",
        surround_add, "Surround add",
        surround_replace, "Surround replace",
        surround_delete, "Surround delete",
        select_textobject_around, "Select around object",
        select_textobject_inner, "Select inside object",
        shell_pipe, "Pipe selections through shell command",
        shell_pipe_to, "Pipe selections into shell command, ignoring command output",
        shell_insert_output, "Insert output of shell command before each selection",
        shell_append_output, "Append output of shell command after each selection",
        shell_keep_pipe, "Filter selections with shell predicate",
        suspend, "Suspend",
    );
}

impl fmt::Debug for Command {
    fn fmt(&self, f: &mut std::fmt::Formatter<'_>) -> std::fmt::Result {
        let Command { name, .. } = self;
        f.debug_tuple("Command").field(name).finish()
    }
}

impl fmt::Display for Command {
    fn fmt(&self, f: &mut std::fmt::Formatter<'_>) -> std::fmt::Result {
        let Command { name, .. } = self;
        f.write_str(name)
    }
}

impl std::str::FromStr for Command {
    type Err = anyhow::Error;

    fn from_str(s: &str) -> Result<Self, Self::Err> {
        Command::COMMAND_LIST
            .iter()
            .copied()
            .find(|cmd| cmd.name == s)
            .ok_or_else(|| anyhow!("No command named '{}'", s))
    }
}

impl<'de> Deserialize<'de> for Command {
    fn deserialize<D>(deserializer: D) -> Result<Self, D::Error>
    where
        D: Deserializer<'de>,
    {
        let s = String::deserialize(deserializer)?;
        s.parse().map_err(de::Error::custom)
    }
}

impl PartialEq for Command {
    fn eq(&self, other: &Self) -> bool {
        self.name() == other.name()
    }
}

fn no_op(_cx: &mut Context) {}

fn move_impl<F>(cx: &mut Context, move_fn: F, dir: Direction, behaviour: Movement)
where
    F: Fn(RopeSlice, Range, Direction, usize, Movement) -> Range,
{
    let count = cx.count();
    let (view, doc) = current!(cx.editor);
    let text = doc.text().slice(..);

    let selection = doc
        .selection(view.id)
        .clone()
        .transform(|range| move_fn(text, range, dir, count, behaviour));
    doc.set_selection(view.id, selection);
}

use helix_core::movement::{move_horizontally, move_vertically};

fn move_char_left(cx: &mut Context) {
    move_impl(cx, move_horizontally, Direction::Backward, Movement::Move)
}

fn move_char_right(cx: &mut Context) {
    move_impl(cx, move_horizontally, Direction::Forward, Movement::Move)
}

fn move_line_up(cx: &mut Context) {
    move_impl(cx, move_vertically, Direction::Backward, Movement::Move)
}

fn move_line_down(cx: &mut Context) {
    move_impl(cx, move_vertically, Direction::Forward, Movement::Move)
}

fn extend_char_left(cx: &mut Context) {
    move_impl(cx, move_horizontally, Direction::Backward, Movement::Extend)
}

fn extend_char_right(cx: &mut Context) {
    move_impl(cx, move_horizontally, Direction::Forward, Movement::Extend)
}

fn extend_line_up(cx: &mut Context) {
    move_impl(cx, move_vertically, Direction::Backward, Movement::Extend)
}

fn extend_line_down(cx: &mut Context) {
    move_impl(cx, move_vertically, Direction::Forward, Movement::Extend)
}

fn goto_line_end_impl(view: &mut View, doc: &mut Document, movement: Movement) {
    let text = doc.text().slice(..);

    let selection = doc.selection(view.id).clone().transform(|range| {
        let line = range.cursor_line(text);
        let line_start = text.line_to_char(line);

        let pos = graphemes::prev_grapheme_boundary(text, line_end_char_index(&text, line))
            .max(line_start);

        range.put_cursor(text, pos, movement == Movement::Extend)
    });
    doc.set_selection(view.id, selection);
}

fn goto_line_end(cx: &mut Context) {
    let (view, doc) = current!(cx.editor);
    goto_line_end_impl(
        view,
        doc,
        if doc.mode == Mode::Select {
            Movement::Extend
        } else {
            Movement::Move
        },
    )
}

fn extend_to_line_end(cx: &mut Context) {
    let (view, doc) = current!(cx.editor);
    goto_line_end_impl(view, doc, Movement::Extend)
}

fn goto_line_end_newline_impl(view: &mut View, doc: &mut Document, movement: Movement) {
    let text = doc.text().slice(..);

    let selection = doc.selection(view.id).clone().transform(|range| {
        let line = range.cursor_line(text);
        let pos = line_end_char_index(&text, line);

        range.put_cursor(text, pos, movement == Movement::Extend)
    });
    doc.set_selection(view.id, selection);
}

fn goto_line_end_newline(cx: &mut Context) {
    let (view, doc) = current!(cx.editor);
    goto_line_end_newline_impl(
        view,
        doc,
        if doc.mode == Mode::Select {
            Movement::Extend
        } else {
            Movement::Move
        },
    )
}

fn extend_to_line_end_newline(cx: &mut Context) {
    let (view, doc) = current!(cx.editor);
    goto_line_end_newline_impl(view, doc, Movement::Extend)
}

fn goto_line_start_impl(view: &mut View, doc: &mut Document, movement: Movement) {
    let text = doc.text().slice(..);

    let selection = doc.selection(view.id).clone().transform(|range| {
        let line = range.cursor_line(text);

        // adjust to start of the line
        let pos = text.line_to_char(line);
        range.put_cursor(text, pos, movement == Movement::Extend)
    });
    doc.set_selection(view.id, selection);
}

fn goto_line_start(cx: &mut Context) {
    let (view, doc) = current!(cx.editor);
    goto_line_start_impl(
        view,
        doc,
        if doc.mode == Mode::Select {
            Movement::Extend
        } else {
            Movement::Move
        },
    )
}

fn extend_to_line_start(cx: &mut Context) {
    let (view, doc) = current!(cx.editor);
    goto_line_start_impl(view, doc, Movement::Extend)
}

fn goto_first_nonwhitespace(cx: &mut Context) {
    let (view, doc) = current!(cx.editor);
    let text = doc.text().slice(..);

    let selection = doc.selection(view.id).clone().transform(|range| {
        let line = range.cursor_line(text);

        if let Some(pos) = find_first_non_whitespace_char(text.line(line)) {
            let pos = pos + text.line_to_char(line);
            range.put_cursor(text, pos, doc.mode == Mode::Select)
        } else {
            range
        }
    });
    doc.set_selection(view.id, selection);
}

fn goto_window(cx: &mut Context, align: Align) {
    let (view, doc) = current!(cx.editor);

    let height = view.inner_area().height as usize;

    // - 1 so we have at least one gap in the middle.
    // a height of 6 with padding of 3 on each side will keep shifting the view back and forth
    // as we type
    let scrolloff = cx.editor.config.scrolloff.min(height.saturating_sub(1) / 2);

    let last_line = view.last_line(doc);

    let line = match align {
        Align::Top => (view.offset.row + scrolloff),
        Align::Center => (view.offset.row + (height / 2)),
        Align::Bottom => last_line.saturating_sub(scrolloff),
    }
    .min(last_line.saturating_sub(scrolloff));

    let pos = doc.text().line_to_char(line);

    doc.set_selection(view.id, Selection::point(pos));
}

fn goto_window_top(cx: &mut Context) {
    goto_window(cx, Align::Top)
}

fn goto_window_middle(cx: &mut Context) {
    goto_window(cx, Align::Center)
}

fn goto_window_bottom(cx: &mut Context) {
    goto_window(cx, Align::Bottom)
}

fn move_word_impl<F>(cx: &mut Context, move_fn: F)
where
    F: Fn(RopeSlice, Range, usize) -> Range,
{
    let count = cx.count();
    let (view, doc) = current!(cx.editor);
    let text = doc.text().slice(..);

    let selection = doc
        .selection(view.id)
        .clone()
        .transform(|range| move_fn(text, range, count));
    doc.set_selection(view.id, selection);
}

fn move_next_word_start(cx: &mut Context) {
    move_word_impl(cx, movement::move_next_word_start)
}

fn move_prev_word_start(cx: &mut Context) {
    move_word_impl(cx, movement::move_prev_word_start)
}

fn move_next_word_end(cx: &mut Context) {
    move_word_impl(cx, movement::move_next_word_end)
}

fn move_next_long_word_start(cx: &mut Context) {
    move_word_impl(cx, movement::move_next_long_word_start)
}

fn move_prev_long_word_start(cx: &mut Context) {
    move_word_impl(cx, movement::move_prev_long_word_start)
}

fn move_next_long_word_end(cx: &mut Context) {
    move_word_impl(cx, movement::move_next_long_word_end)
}

fn goto_file_start(cx: &mut Context) {
    if cx.count.is_some() {
        goto_line(cx);
    } else {
        push_jump(cx.editor);
        let (view, doc) = current!(cx.editor);
        doc.set_selection(view.id, Selection::point(0));
    }
}

fn goto_file_end(cx: &mut Context) {
    push_jump(cx.editor);
    let (view, doc) = current!(cx.editor);
    doc.set_selection(view.id, Selection::point(doc.text().len_chars()));
}

fn extend_word_impl<F>(cx: &mut Context, extend_fn: F)
where
    F: Fn(RopeSlice, Range, usize) -> Range,
{
    let count = cx.count();
    let (view, doc) = current!(cx.editor);
    let text = doc.text().slice(..);

    let selection = doc.selection(view.id).clone().transform(|range| {
        let word = extend_fn(text, range, count);
        let pos = word.cursor(text);
        range.put_cursor(text, pos, true)
    });
    doc.set_selection(view.id, selection);
}

fn extend_next_word_start(cx: &mut Context) {
    extend_word_impl(cx, movement::move_next_word_start)
}

fn extend_prev_word_start(cx: &mut Context) {
    extend_word_impl(cx, movement::move_prev_word_start)
}

fn extend_next_word_end(cx: &mut Context) {
    extend_word_impl(cx, movement::move_next_word_end)
}

fn extend_next_long_word_start(cx: &mut Context) {
    extend_word_impl(cx, movement::move_next_long_word_start)
}

fn extend_prev_long_word_start(cx: &mut Context) {
    extend_word_impl(cx, movement::move_prev_long_word_start)
}

fn extend_next_long_word_end(cx: &mut Context) {
    extend_word_impl(cx, movement::move_next_long_word_end)
}

#[inline]
fn find_char_impl<F>(cx: &mut Context, search_fn: F, inclusive: bool, extend: bool)
where
    F: Fn(RopeSlice, char, usize, usize, bool) -> Option<usize> + 'static,
{
    // TODO: count is reset to 1 before next key so we move it into the closure here.
    // Would be nice to carry over.
    let count = cx.count();

    // need to wait for next key
    // TODO: should this be done by grapheme rather than char?  For example,
    // we can't properly handle the line-ending CRLF case here in terms of char.
    cx.on_next_key(move |cx, event| {
        let ch = match event {
            KeyEvent {
                code: KeyCode::Enter,
                ..
            } =>
            // TODO: this isn't quite correct when CRLF is involved.
            // This hack will work in most cases, since documents don't
            // usually mix line endings.  But we should fix it eventually
            // anyway.
            {
                current!(cx.editor)
                    .1
                    .line_ending
                    .as_str()
                    .chars()
                    .next()
                    .unwrap()
            }

            KeyEvent {
                code: KeyCode::Char(ch),
                ..
            } => ch,
            _ => return,
        };

        let (view, doc) = current!(cx.editor);
        let text = doc.text().slice(..);

        let selection = doc.selection(view.id).clone().transform(|range| {
            // TODO: use `Range::cursor()` here instead.  However, that works in terms of
            // graphemes, whereas this function doesn't yet.  So we're doing the same logic
            // here, but just in terms of chars instead.
            let search_start_pos = if range.anchor < range.head {
                range.head - 1
            } else {
                range.head
            };

            search_fn(text, ch, search_start_pos, count, inclusive).map_or(range, |pos| {
                if extend {
                    range.put_cursor(text, pos, true)
                } else {
                    Range::point(range.cursor(text)).put_cursor(text, pos, true)
                }
            })
        });
        doc.set_selection(view.id, selection);
    })
}

fn find_next_char_impl(
    text: RopeSlice,
    ch: char,
    pos: usize,
    n: usize,
    inclusive: bool,
) -> Option<usize> {
    let pos = (pos + 1).min(text.len_chars());
    if inclusive {
        search::find_nth_next(text, ch, pos, n)
    } else {
        search::find_nth_next(text, ch, pos, n).map(|n| n.saturating_sub(1))
    }
}

fn find_prev_char_impl(
    text: RopeSlice,
    ch: char,
    pos: usize,
    n: usize,
    inclusive: bool,
) -> Option<usize> {
    if inclusive {
        search::find_nth_prev(text, ch, pos, n)
    } else {
        search::find_nth_prev(text, ch, pos, n).map(|n| (n + 1).min(text.len_chars()))
    }
}

fn find_till_char(cx: &mut Context) {
    find_char_impl(
        cx,
        find_next_char_impl,
        false, /* inclusive */
        false, /* extend */
    )
}

fn find_next_char(cx: &mut Context) {
    find_char_impl(
        cx,
        find_next_char_impl,
        true,  /* inclusive */
        false, /* extend */
    )
}

fn extend_till_char(cx: &mut Context) {
    find_char_impl(
        cx,
        find_next_char_impl,
        false, /* inclusive */
        true,  /* extend */
    )
}

fn extend_next_char(cx: &mut Context) {
    find_char_impl(
        cx,
        find_next_char_impl,
        true, /* inclusive */
        true, /* extend */
    )
}

fn till_prev_char(cx: &mut Context) {
    find_char_impl(
        cx,
        find_prev_char_impl,
        false, /* inclusive */
        false, /* extend */
    )
}

fn find_prev_char(cx: &mut Context) {
    find_char_impl(
        cx,
        find_prev_char_impl,
        true,  /* inclusive */
        false, /* extend */
    )
}

fn extend_till_prev_char(cx: &mut Context) {
    find_char_impl(
        cx,
        find_prev_char_impl,
        false, /* inclusive */
        true,  /* extend */
    )
}

fn extend_prev_char(cx: &mut Context) {
    find_char_impl(
        cx,
        find_prev_char_impl,
        true, /* inclusive */
        true, /* extend */
    )
}

fn replace(cx: &mut Context) {
    let mut buf = [0u8; 4]; // To hold utf8 encoded char.

    // need to wait for next key
    cx.on_next_key(move |cx, event| {
        let (view, doc) = current!(cx.editor);
        let ch = match event {
            KeyEvent {
                code: KeyCode::Char(ch),
                ..
            } => Some(&ch.encode_utf8(&mut buf[..])[..]),
            KeyEvent {
                code: KeyCode::Enter,
                ..
            } => Some(doc.line_ending.as_str()),
            _ => None,
        };

        let selection = doc.selection(view.id);

        if let Some(ch) = ch {
            let transaction = Transaction::change_by_selection(doc.text(), selection, |range| {
                if !range.is_empty() {
                    let text: String =
                        RopeGraphemes::new(doc.text().slice(range.from()..range.to()))
                            .map(|g| {
                                let cow: Cow<str> = g.into();
                                if str_is_line_ending(&cow) {
                                    cow
                                } else {
                                    ch.into()
                                }
                            })
                            .collect();

                    (range.from(), range.to(), Some(text.into()))
                } else {
                    // No change.
                    (range.from(), range.to(), None)
                }
            });

            doc.apply(&transaction, view.id);
            doc.append_changes_to_history(view.id);
        }
    })
}

fn switch_case_impl<F>(cx: &mut Context, change_fn: F)
where
    F: Fn(Cow<str>) -> Tendril,
{
    let (view, doc) = current!(cx.editor);
    let selection = doc.selection(view.id);
    let transaction = Transaction::change_by_selection(doc.text(), selection, |range| {
        let text: Tendril = change_fn(range.fragment(doc.text().slice(..)));

        (range.from(), range.to(), Some(text))
    });

    doc.apply(&transaction, view.id);
    doc.append_changes_to_history(view.id);
}

fn switch_case(cx: &mut Context) {
    switch_case_impl(cx, |string| {
        string
            .chars()
            .flat_map(|ch| {
                if ch.is_lowercase() {
                    ch.to_uppercase().collect()
                } else if ch.is_uppercase() {
                    ch.to_lowercase().collect()
                } else {
                    vec![ch]
                }
            })
            .collect()
    });
}

fn switch_to_uppercase(cx: &mut Context) {
    switch_case_impl(cx, |string| string.to_uppercase().into());
}

fn switch_to_lowercase(cx: &mut Context) {
    switch_case_impl(cx, |string| string.to_lowercase().into());
}

pub fn scroll(cx: &mut Context, offset: usize, direction: Direction) {
    use Direction::*;
    let (view, doc) = current!(cx.editor);

    let range = doc.selection(view.id).primary();
    let text = doc.text().slice(..);

    let cursor = coords_at_pos(text, range.cursor(text));
    let doc_last_line = doc.text().len_lines().saturating_sub(1);

    let last_line = view.last_line(doc);

    if direction == Backward && view.offset.row == 0
        || direction == Forward && last_line == doc_last_line
    {
        return;
    }

    let height = view.inner_area().height;

    let scrolloff = cx.editor.config.scrolloff.min(height as usize / 2);

    view.offset.row = match direction {
        Forward => view.offset.row + offset,
        Backward => view.offset.row.saturating_sub(offset),
    }
    .min(doc_last_line);

    // recalculate last line
    let last_line = view.last_line(doc);

    // clamp into viewport
    let line = cursor
        .row
        .max(view.offset.row + scrolloff)
        .min(last_line.saturating_sub(scrolloff));

    let head = pos_at_coords(text, Position::new(line, cursor.col), true); // this func will properly truncate to line end

    let anchor = if doc.mode == Mode::Select {
        range.anchor
    } else {
        head
    };

    // TODO: only manipulate main selection
    doc.set_selection(view.id, Selection::single(anchor, head));
}

fn page_up(cx: &mut Context) {
    let view = view!(cx.editor);
    let offset = view.inner_area().height as usize;
    scroll(cx, offset, Direction::Backward);
}

fn page_down(cx: &mut Context) {
    let view = view!(cx.editor);
    let offset = view.inner_area().height as usize;
    scroll(cx, offset, Direction::Forward);
}

fn half_page_up(cx: &mut Context) {
    let view = view!(cx.editor);
    let offset = view.inner_area().height as usize / 2;
    scroll(cx, offset, Direction::Backward);
}

fn half_page_down(cx: &mut Context) {
    let view = view!(cx.editor);
    let offset = view.inner_area().height as usize / 2;
    scroll(cx, offset, Direction::Forward);
}

fn copy_selection_on_line(cx: &mut Context, direction: Direction) {
    let count = cx.count();
    let (view, doc) = current!(cx.editor);
    let text = doc.text().slice(..);
    let selection = doc.selection(view.id);
    let mut ranges = SmallVec::with_capacity(selection.ranges().len() * (count + 1));
    ranges.extend_from_slice(selection.ranges());
    let mut primary_index = 0;
    for range in selection.iter() {
        let is_primary = *range == selection.primary();
        let head_pos = coords_at_pos(text, range.head);
        let anchor_pos = coords_at_pos(text, range.anchor);
        let height = std::cmp::max(head_pos.row, anchor_pos.row)
            - std::cmp::min(head_pos.row, anchor_pos.row)
            + 1;

        if is_primary {
            primary_index = ranges.len();
        }
        ranges.push(*range);

        let mut sels = 0;
        let mut i = 0;
        while sels < count {
            let offset = (i + 1) * height;

            let anchor_row = match direction {
                Direction::Forward => anchor_pos.row + offset,
                Direction::Backward => anchor_pos.row.saturating_sub(offset),
            };

            let head_row = match direction {
                Direction::Forward => head_pos.row + offset,
                Direction::Backward => head_pos.row.saturating_sub(offset),
            };

            if anchor_row >= text.len_lines() || head_row >= text.len_lines() {
                break;
            }

            let anchor = pos_at_coords(text, Position::new(anchor_row, anchor_pos.col), true);
            let head = pos_at_coords(text, Position::new(head_row, head_pos.col), true);

            // skip lines that are too short
            if coords_at_pos(text, anchor).col == anchor_pos.col
                && coords_at_pos(text, head).col == head_pos.col
            {
                if is_primary {
                    primary_index = ranges.len();
                }
                ranges.push(Range::new(anchor, head));
                sels += 1;
            }

            i += 1;
        }
    }

    let selection = Selection::new(ranges, primary_index);
    doc.set_selection(view.id, selection);
}

fn copy_selection_on_prev_line(cx: &mut Context) {
    copy_selection_on_line(cx, Direction::Backward)
}

fn copy_selection_on_next_line(cx: &mut Context) {
    copy_selection_on_line(cx, Direction::Forward)
}

fn select_all(cx: &mut Context) {
    let (view, doc) = current!(cx.editor);

    let end = doc.text().len_chars();
    doc.set_selection(view.id, Selection::single(0, end))
}

fn select_regex(cx: &mut Context) {
    let reg = cx.register.unwrap_or('/');
    let prompt = ui::regex_prompt(
        cx,
        "select:".into(),
        Some(reg),
        move |view, doc, regex, event| {
            if event != PromptEvent::Update {
                return;
            }
            let text = doc.text().slice(..);
            if let Some(selection) =
                selection::select_on_matches(text, doc.selection(view.id), &regex)
            {
                doc.set_selection(view.id, selection);
            }
        },
    );

    cx.push_layer(Box::new(prompt));
}

fn split_selection(cx: &mut Context) {
    let reg = cx.register.unwrap_or('/');
    let prompt = ui::regex_prompt(
        cx,
        "split:".into(),
        Some(reg),
        move |view, doc, regex, event| {
            if event != PromptEvent::Update {
                return;
            }
            let text = doc.text().slice(..);
            let selection = selection::split_on_matches(text, doc.selection(view.id), &regex);
            doc.set_selection(view.id, selection);
        },
    );

    cx.push_layer(Box::new(prompt));
}

fn split_selection_on_newline(cx: &mut Context) {
    let (view, doc) = current!(cx.editor);
    let text = doc.text().slice(..);
    // only compile the regex once
    #[allow(clippy::trivial_regex)]
    static REGEX: Lazy<Regex> =
        Lazy::new(|| Regex::new(r"\r\n|[\n\r\u{000B}\u{000C}\u{0085}\u{2028}\u{2029}]").unwrap());
    let selection = selection::split_on_matches(text, doc.selection(view.id), &REGEX);
    doc.set_selection(view.id, selection);
}

fn search_impl(doc: &mut Document, view: &mut View, contents: &str, regex: &Regex, extend: bool) {
    let text = doc.text().slice(..);
    let selection = doc.selection(view.id);

    // Get the right side of the primary block cursor.
    let start = text.char_to_byte(graphemes::next_grapheme_boundary(
        text,
        selection.primary().cursor(text),
    ));

    // use find_at to find the next match after the cursor, loop around the end
    // Careful, `Regex` uses `bytes` as offsets, not character indices!
    let mat = regex
        .find_at(contents, start)
        .or_else(|| regex.find(contents));
    // TODO: message on wraparound
    if let Some(mat) = mat {
        let start = text.byte_to_char(mat.start());
        let end = text.byte_to_char(mat.end());

        if end == 0 {
            // skip empty matches that don't make sense
            return;
        }

        let selection = if extend {
            selection.clone().push(Range::new(start, end))
        } else {
            Selection::single(start, end)
        };

        doc.set_selection(view.id, selection);
        align_view(doc, view, Align::Center);
    };
}

// TODO: use one function for search vs extend
fn search(cx: &mut Context) {
    let reg = cx.register.unwrap_or('/');
    let (_, doc) = current!(cx.editor);

    // TODO: could probably share with select_on_matches?

    // HAXX: sadly we can't avoid allocating a single string for the whole buffer since we can't
    // feed chunks into the regex yet
    let contents = doc.text().slice(..).to_string();

    let prompt = ui::regex_prompt(
        cx,
        "search:".into(),
        Some(reg),
        move |view, doc, regex, event| {
            if event != PromptEvent::Update {
                return;
            }
            search_impl(doc, view, &contents, &regex, false);
        },
    );

    cx.push_layer(Box::new(prompt));
}

fn search_next_impl(cx: &mut Context, extend: bool) {
    let (view, doc) = current!(cx.editor);
    let registers = &cx.editor.registers;
    if let Some(query) = registers.read('/') {
        let query = query.last().unwrap();
        let contents = doc.text().slice(..).to_string();
        let case_insensitive = if cx.editor.config.smart_case {
            !query.chars().any(char::is_uppercase)
        } else {
            false
        };
        if let Ok(regex) = RegexBuilder::new(query)
            .case_insensitive(case_insensitive)
            .build()
        {
            search_impl(doc, view, &contents, &regex, extend);
        } else {
            // get around warning `mutable_borrow_reservation_conflict`
            // which will be a hard error in the future
            // see: https://github.com/rust-lang/rust/issues/59159
            let query = query.clone();
            cx.editor.set_error(format!("Invalid regex: {}", query));
        }
    }
}

fn search_next(cx: &mut Context) {
    search_next_impl(cx, false);
}

fn extend_search_next(cx: &mut Context) {
    search_next_impl(cx, true);
}

fn search_selection(cx: &mut Context) {
    let (view, doc) = current!(cx.editor);
    let contents = doc.text().slice(..);
    let query = doc.selection(view.id).primary().fragment(contents);
    let regex = regex::escape(&query);
    cx.editor.registers.get_mut('/').push(regex);
    let msg = format!("register '{}' set to '{}'", '\\', query);
    cx.editor.set_status(msg);
}

fn global_search(cx: &mut Context) {
    let (all_matches_sx, all_matches_rx) =
        tokio::sync::mpsc::unbounded_channel::<(usize, PathBuf)>();
    let smart_case = cx.editor.config.smart_case;
    let prompt = ui::regex_prompt(
        cx,
        "global search:".into(),
        None,
        move |_view, _doc, regex, event| {
            if event != PromptEvent::Validate {
                return;
            }

            if let Ok(matcher) = RegexMatcherBuilder::new()
                .case_smart(smart_case)
                .build(regex.as_str())
            {
                let searcher = SearcherBuilder::new()
                    .binary_detection(BinaryDetection::quit(b'\x00'))
                    .build();

                let search_root = std::env::current_dir()
                    .expect("Global search error: Failed to get current dir");
                WalkBuilder::new(search_root).build_parallel().run(|| {
                    let mut searcher_cl = searcher.clone();
                    let matcher_cl = matcher.clone();
                    let all_matches_sx_cl = all_matches_sx.clone();
                    Box::new(move |dent: Result<DirEntry, ignore::Error>| -> WalkState {
                        let dent = match dent {
                            Ok(dent) => dent,
                            Err(_) => return WalkState::Continue,
                        };

                        match dent.file_type() {
                            Some(fi) => {
                                if !fi.is_file() {
                                    return WalkState::Continue;
                                }
                            }
                            None => return WalkState::Continue,
                        }

                        let result_sink = sinks::UTF8(|line_num, _| {
                            match all_matches_sx_cl
                                .send((line_num as usize - 1, dent.path().to_path_buf()))
                            {
                                Ok(_) => Ok(true),
                                Err(_) => Ok(false),
                            }
                        });
                        let result = searcher_cl.search_path(&matcher_cl, dent.path(), result_sink);

                        if let Err(err) = result {
                            log::error!("Global search error: {}, {}", dent.path().display(), err);
                        }
                        WalkState::Continue
                    })
                });
            } else {
                // Otherwise do nothing
                // log::warn!("Global Search Invalid Pattern")
            }
        },
    );

    cx.push_layer(Box::new(prompt));

<<<<<<< HEAD
    let current_path = doc_mut!(cx.editor).path().cloned();

=======
    let root = find_root(None).unwrap_or_else(|| PathBuf::from("./"));
>>>>>>> 7e958e18
    let show_picker = async move {
        let all_matches: Vec<(usize, PathBuf)> =
            UnboundedReceiverStream::new(all_matches_rx).collect().await;
        let call: job::Callback =
            Box::new(move |editor: &mut Editor, compositor: &mut Compositor| {
                if all_matches.is_empty() {
                    editor.set_status("No matches found".to_string());
                    return;
                }

                let picker = FilePicker::new(
                    all_matches,
                    move |(_line_num, path)| {
<<<<<<< HEAD
                        let relative_path = helix_core::path::get_relative_path(path)
                            .to_str()
                            .unwrap()
                            .to_owned();
                        if current_path.as_ref().map(|p| p == path).unwrap_or(false) {
                            format!("{} (*)", relative_path).into()
                        } else {
                            relative_path.into()
                        }
=======
                        path.strip_prefix(&root)
                            .unwrap_or(path)
                            .to_str()
                            .unwrap()
                            .into()
>>>>>>> 7e958e18
                    },
                    move |editor: &mut Editor, (line_num, path), action| {
                        match editor.open(path.into(), action) {
                            Ok(_) => {}
                            Err(e) => {
                                editor.set_error(format!(
                                    "Failed to open file '{}': {}",
                                    path.display(),
                                    e
                                ));
                                return;
                            }
                        }

                        let line_num = *line_num;
                        let (view, doc) = current!(editor);
                        let text = doc.text();
                        let start = text.line_to_char(line_num);
                        let end = text.line_to_char((line_num + 1).min(text.len_lines()));

                        doc.set_selection(view.id, Selection::single(start, end));
                        align_view(doc, view, Align::Center);
                    },
                    |_editor, (line_num, path)| Some((path.clone(), Some((*line_num, *line_num)))),
                );
                compositor.push(Box::new(picker));
            });
        Ok(call)
    };
    cx.jobs.callback(show_picker);
}

fn extend_line(cx: &mut Context) {
    let count = cx.count();
    let (view, doc) = current!(cx.editor);

    let text = doc.text();
    let range = doc.selection(view.id).primary();

    let (start_line, end_line) = range.line_range(text.slice(..));
    let start = text.line_to_char(start_line);
    let mut end = text.line_to_char((end_line + count).min(text.len_lines()));

    if range.from() == start && range.to() == end {
        end = text.line_to_char((end_line + count + 1).min(text.len_lines()));
    }

    doc.set_selection(view.id, Selection::single(start, end));
}

fn extend_to_line_bounds(cx: &mut Context) {
    let (view, doc) = current!(cx.editor);

    doc.set_selection(
        view.id,
        doc.selection(view.id).clone().transform(|range| {
            let text = doc.text();

            let (start_line, end_line) = range.line_range(text.slice(..));
            let start = text.line_to_char(start_line);
            let end = text.line_to_char((end_line + 1).min(text.len_lines()));

            if range.anchor <= range.head {
                Range::new(start, end)
            } else {
                Range::new(end, start)
            }
        }),
    );
}

fn delete_selection_impl(reg: &mut Register, doc: &mut Document, view_id: ViewId) {
    let text = doc.text().slice(..);
    let selection = doc.selection(view_id);

    // first yank the selection
    let values: Vec<String> = selection.fragments(text).map(Cow::into_owned).collect();
    reg.write(values);

    // then delete
    let transaction = Transaction::change_by_selection(doc.text(), selection, |range| {
        (range.from(), range.to(), None)
    });
    doc.apply(&transaction, view_id);
}

fn delete_selection(cx: &mut Context) {
    let reg_name = cx.register.unwrap_or('"');
    let (view, doc) = current!(cx.editor);
    let registers = &mut cx.editor.registers;
    let reg = registers.get_mut(reg_name);
    delete_selection_impl(reg, doc, view.id);

    doc.append_changes_to_history(view.id);

    // exit select mode, if currently in select mode
    exit_select_mode(cx);
}

fn change_selection(cx: &mut Context) {
    let reg_name = cx.register.unwrap_or('"');
    let (view, doc) = current!(cx.editor);
    let registers = &mut cx.editor.registers;
    let reg = registers.get_mut(reg_name);
    delete_selection_impl(reg, doc, view.id);
    enter_insert_mode(doc);
}

fn collapse_selection(cx: &mut Context) {
    let (view, doc) = current!(cx.editor);
    let text = doc.text().slice(..);

    let selection = doc.selection(view.id).clone().transform(|range| {
        let pos = range.cursor(text);
        Range::new(pos, pos)
    });
    doc.set_selection(view.id, selection);
}

fn flip_selections(cx: &mut Context) {
    let (view, doc) = current!(cx.editor);

    let selection = doc
        .selection(view.id)
        .clone()
        .transform(|range| Range::new(range.head, range.anchor));
    doc.set_selection(view.id, selection);
}

fn enter_insert_mode(doc: &mut Document) {
    doc.mode = Mode::Insert;
}

// inserts at the start of each selection
fn insert_mode(cx: &mut Context) {
    let (view, doc) = current!(cx.editor);
    enter_insert_mode(doc);

    let selection = doc
        .selection(view.id)
        .clone()
        .transform(|range| Range::new(range.to(), range.from()));
    doc.set_selection(view.id, selection);
}

// inserts at the end of each selection
fn append_mode(cx: &mut Context) {
    let (view, doc) = current!(cx.editor);
    enter_insert_mode(doc);
    doc.restore_cursor = true;
    let text = doc.text().slice(..);

    // Make sure there's room at the end of the document if the last
    // selection butts up against it.
    let end = text.len_chars();
    let last_range = doc.selection(view.id).iter().last().unwrap();
    if !last_range.is_empty() && last_range.head == end {
        let transaction = Transaction::change(
            doc.text(),
            std::array::IntoIter::new([(end, end, Some(doc.line_ending.as_str().into()))]),
        );
        doc.apply(&transaction, view.id);
    }

    let selection = doc.selection(view.id).clone().transform(|range| {
        Range::new(
            range.from(),
            graphemes::next_grapheme_boundary(doc.text().slice(..), range.to()),
        )
    });
    doc.set_selection(view.id, selection);
}

mod cmd {
    use super::*;
    use std::collections::HashMap;

    use helix_view::editor::Action;
    use ui::completers::{self, Completer};

    #[derive(Clone)]
    pub struct TypableCommand {
        pub name: &'static str,
        pub aliases: &'static [&'static str],
        pub doc: &'static str,
        // params, flags, helper, completer
        pub fun: fn(&mut compositor::Context, &[&str], PromptEvent) -> anyhow::Result<()>,
        pub completer: Option<Completer>,
    }

    fn quit(
        cx: &mut compositor::Context,
        _args: &[&str],
        _event: PromptEvent,
    ) -> anyhow::Result<()> {
        // last view and we have unsaved changes
        if cx.editor.tree.views().count() == 1 {
            buffers_remaining_impl(cx.editor)?
        }

        cx.editor
            .close(view!(cx.editor).id, /* close_buffer */ false);

        Ok(())
    }

    fn force_quit(
        cx: &mut compositor::Context,
        _args: &[&str],
        _event: PromptEvent,
    ) -> anyhow::Result<()> {
        cx.editor
            .close(view!(cx.editor).id, /* close_buffer */ false);

        Ok(())
    }

    fn open(
        cx: &mut compositor::Context,
        args: &[&str],
        _event: PromptEvent,
    ) -> anyhow::Result<()> {
        use helix_core::path::expand_tilde;
        let path = args.get(0).context("wrong argument count")?;
        let _ = cx
            .editor
            .open(expand_tilde(Path::new(path)), Action::Replace)?;
        Ok(())
    }

    fn write_impl<P: AsRef<Path>>(
        cx: &mut compositor::Context,
        path: Option<P>,
    ) -> anyhow::Result<()> {
        let jobs = &mut cx.jobs;
        let (_, doc) = current!(cx.editor);

        if let Some(path) = path {
            doc.set_path(path.as_ref()).context("invalid filepath")?;
        }
        if doc.path().is_none() {
            bail!("cannot write a buffer without a filename");
        }
        let fmt = doc.auto_format().map(|fmt| {
            let shared = fmt.shared();
            let callback = make_format_callback(
                doc.id(),
                doc.version(),
                Modified::SetUnmodified,
                shared.clone(),
            );
            jobs.callback(callback);
            shared
        });
        let future = doc.format_and_save(fmt);
        cx.jobs.add(Job::new(future).wait_before_exiting());
        Ok(())
    }

    fn write(
        cx: &mut compositor::Context,
        args: &[&str],
        _event: PromptEvent,
    ) -> anyhow::Result<()> {
        write_impl(cx, args.first())
    }

    fn new_file(
        cx: &mut compositor::Context,
        _args: &[&str],
        _event: PromptEvent,
    ) -> anyhow::Result<()> {
        cx.editor.new_file(Action::Replace);

        Ok(())
    }

    fn format(
        cx: &mut compositor::Context,
        _args: &[&str],
        _event: PromptEvent,
    ) -> anyhow::Result<()> {
        let (_, doc) = current!(cx.editor);

        if let Some(format) = doc.format() {
            let callback =
                make_format_callback(doc.id(), doc.version(), Modified::LeaveModified, format);
            cx.jobs.callback(callback);
        }

        Ok(())
    }
    fn set_indent_style(
        cx: &mut compositor::Context,
        args: &[&str],
        _event: PromptEvent,
    ) -> anyhow::Result<()> {
        use IndentStyle::*;

        // If no argument, report current indent style.
        if args.is_empty() {
            let style = current!(cx.editor).1.indent_style;
            cx.editor.set_status(match style {
                Tabs => "tabs".into(),
                Spaces(1) => "1 space".into(),
                Spaces(n) if (2..=8).contains(&n) => format!("{} spaces", n),
                _ => "error".into(), // Shouldn't happen.
            });
            return Ok(());
        }

        // Attempt to parse argument as an indent style.
        let style = match args.get(0) {
            Some(arg) if "tabs".starts_with(&arg.to_lowercase()) => Some(Tabs),
            Some(&"0") => Some(Tabs),
            Some(arg) => arg
                .parse::<u8>()
                .ok()
                .filter(|n| (1..=8).contains(n))
                .map(Spaces),
            _ => None,
        };

        let style = style.context("invalid indent style")?;
        let doc = doc_mut!(cx.editor);
        doc.indent_style = style;

        Ok(())
    }

    /// Sets or reports the current document's line ending setting.
    fn set_line_ending(
        cx: &mut compositor::Context,
        args: &[&str],
        _event: PromptEvent,
    ) -> anyhow::Result<()> {
        use LineEnding::*;

        // If no argument, report current line ending setting.
        if args.is_empty() {
            let line_ending = current!(cx.editor).1.line_ending;
            cx.editor.set_status(match line_ending {
                Crlf => "crlf".into(),
                LF => "line feed".into(),
                FF => "form feed".into(),
                CR => "carriage return".into(),
                Nel => "next line".into(),

                // These should never be a document's default line ending.
                VT | LS | PS => "error".into(),
            });

            return Ok(());
        }

        let arg = args
            .get(0)
            .context("argument missing")?
            .to_ascii_lowercase();

        // Attempt to parse argument as a line ending.
        let line_ending = match arg {
            // We check for CR first because it shares a common prefix with CRLF.
            arg if arg.starts_with("cr") => CR,
            arg if arg.starts_with("crlf") => Crlf,
            arg if arg.starts_with("lf") => LF,
            arg if arg.starts_with("ff") => FF,
            arg if arg.starts_with("nel") => Nel,
            _ => bail!("invalid line ending"),
        };

        doc_mut!(cx.editor).line_ending = line_ending;
        Ok(())
    }

    fn earlier(
        cx: &mut compositor::Context,
        args: &[&str],
        _event: PromptEvent,
    ) -> anyhow::Result<()> {
        let uk = args
            .join(" ")
            .parse::<helix_core::history::UndoKind>()
            .map_err(|s| anyhow!(s))?;

        let (view, doc) = current!(cx.editor);
        doc.earlier(view.id, uk);

        Ok(())
    }

    fn later(
        cx: &mut compositor::Context,
        args: &[&str],
        _event: PromptEvent,
    ) -> anyhow::Result<()> {
        let uk = args
            .join(" ")
            .parse::<helix_core::history::UndoKind>()
            .map_err(|s| anyhow!(s))?;
        let (view, doc) = current!(cx.editor);
        doc.later(view.id, uk);

        Ok(())
    }

    fn write_quit(
        cx: &mut compositor::Context,
        args: &[&str],
        event: PromptEvent,
    ) -> anyhow::Result<()> {
        write_impl(cx, args.first())?;
        quit(cx, &[], event)
    }

    fn force_write_quit(
        cx: &mut compositor::Context,
        args: &[&str],
        event: PromptEvent,
    ) -> anyhow::Result<()> {
        write_impl(cx, args.first())?;
        force_quit(cx, &[], event)
    }

    /// Results an error if there are modified buffers remaining and sets editor error,
    /// otherwise returns `Ok(())`
    pub(super) fn buffers_remaining_impl(editor: &mut Editor) -> anyhow::Result<()> {
        let modified: Vec<_> = editor
            .documents()
            .filter(|doc| doc.is_modified())
            .map(|doc| {
                doc.relative_path()
                    .map(|path| path.to_string_lossy().to_string())
                    .unwrap_or_else(|| "[scratch]".into())
            })
            .collect();
        if !modified.is_empty() {
            bail!(
                "{} unsaved buffer(s) remaining: {:?}",
                modified.len(),
                modified
            );
        }
        Ok(())
    }

    fn write_all_impl(
        cx: &mut compositor::Context,
        _args: &[&str],
        _event: PromptEvent,
        quit: bool,
        force: bool,
    ) -> anyhow::Result<()> {
        let mut errors = String::new();

        // save all documents
        for (_, doc) in &mut cx.editor.documents {
            if doc.path().is_none() {
                errors.push_str("cannot write a buffer without a filename\n");
                continue;
            }

            // TODO: handle error.
            let handle = doc.save();
            cx.jobs.add(Job::new(handle).wait_before_exiting());
        }

        if quit {
            if !force {
                buffers_remaining_impl(cx.editor)?;
            }

            // close all views
            let views: Vec<_> = cx.editor.tree.views().map(|(view, _)| view.id).collect();
            for view_id in views {
                cx.editor.close(view_id, false);
            }
        }

        bail!(errors)
    }

    fn write_all(
        cx: &mut compositor::Context,
        args: &[&str],
        event: PromptEvent,
    ) -> anyhow::Result<()> {
        write_all_impl(cx, args, event, false, false)
    }

    fn write_all_quit(
        cx: &mut compositor::Context,
        args: &[&str],
        event: PromptEvent,
    ) -> anyhow::Result<()> {
        write_all_impl(cx, args, event, true, false)
    }

    fn force_write_all_quit(
        cx: &mut compositor::Context,
        args: &[&str],
        event: PromptEvent,
    ) -> anyhow::Result<()> {
        write_all_impl(cx, args, event, true, true)
    }

    fn quit_all_impl(
        editor: &mut Editor,
        _args: &[&str],
        _event: PromptEvent,
        force: bool,
    ) -> anyhow::Result<()> {
        if !force {
            buffers_remaining_impl(editor)?;
        }

        // close all views
        let views: Vec<_> = editor.tree.views().map(|(view, _)| view.id).collect();
        for view_id in views {
            editor.close(view_id, false);
        }

        Ok(())
    }

    fn quit_all(
        cx: &mut compositor::Context,
        args: &[&str],
        event: PromptEvent,
    ) -> anyhow::Result<()> {
        quit_all_impl(&mut cx.editor, args, event, false)
    }

    fn force_quit_all(
        cx: &mut compositor::Context,
        args: &[&str],
        event: PromptEvent,
    ) -> anyhow::Result<()> {
        quit_all_impl(&mut cx.editor, args, event, true)
    }

    fn theme(
        cx: &mut compositor::Context,
        args: &[&str],
        _event: PromptEvent,
    ) -> anyhow::Result<()> {
        let theme = args.first().context("theme not provided")?;
        cx.editor.set_theme_from_name(theme)
    }

    fn yank_main_selection_to_clipboard(
        cx: &mut compositor::Context,
        _args: &[&str],
        _event: PromptEvent,
    ) -> anyhow::Result<()> {
        yank_main_selection_to_clipboard_impl(&mut cx.editor, ClipboardType::Clipboard)
    }

    fn yank_joined_to_clipboard(
        cx: &mut compositor::Context,
        args: &[&str],
        _event: PromptEvent,
    ) -> anyhow::Result<()> {
        let (_, doc) = current!(cx.editor);
        let separator = args
            .first()
            .copied()
            .unwrap_or_else(|| doc.line_ending.as_str());
        yank_joined_to_clipboard_impl(&mut cx.editor, separator, ClipboardType::Clipboard)
    }

    fn yank_main_selection_to_primary_clipboard(
        cx: &mut compositor::Context,
        _args: &[&str],
        _event: PromptEvent,
    ) -> anyhow::Result<()> {
        yank_main_selection_to_clipboard_impl(&mut cx.editor, ClipboardType::Selection)
    }

    fn yank_joined_to_primary_clipboard(
        cx: &mut compositor::Context,
        args: &[&str],
        _event: PromptEvent,
    ) -> anyhow::Result<()> {
        let (_, doc) = current!(cx.editor);
        let separator = args
            .first()
            .copied()
            .unwrap_or_else(|| doc.line_ending.as_str());
        yank_joined_to_clipboard_impl(&mut cx.editor, separator, ClipboardType::Selection)
    }

    fn paste_clipboard_after(
        cx: &mut compositor::Context,
        _args: &[&str],
        _event: PromptEvent,
    ) -> anyhow::Result<()> {
        paste_clipboard_impl(&mut cx.editor, Paste::After, ClipboardType::Clipboard)
    }

    fn paste_clipboard_before(
        cx: &mut compositor::Context,
        _args: &[&str],
        _event: PromptEvent,
    ) -> anyhow::Result<()> {
        paste_clipboard_impl(&mut cx.editor, Paste::After, ClipboardType::Clipboard)
    }

    fn paste_primary_clipboard_after(
        cx: &mut compositor::Context,
        _args: &[&str],
        _event: PromptEvent,
    ) -> anyhow::Result<()> {
        paste_clipboard_impl(&mut cx.editor, Paste::After, ClipboardType::Selection)
    }

    fn paste_primary_clipboard_before(
        cx: &mut compositor::Context,
        _args: &[&str],
        _event: PromptEvent,
    ) -> anyhow::Result<()> {
        paste_clipboard_impl(&mut cx.editor, Paste::After, ClipboardType::Selection)
    }

    fn replace_selections_with_clipboard_impl(
        cx: &mut compositor::Context,
        clipboard_type: ClipboardType,
    ) -> anyhow::Result<()> {
        let (view, doc) = current!(cx.editor);

        match cx.editor.clipboard_provider.get_contents(clipboard_type) {
            Ok(contents) => {
                let selection = doc.selection(view.id);
                let transaction =
                    Transaction::change_by_selection(doc.text(), selection, |range| {
                        (range.from(), range.to(), Some(contents.as_str().into()))
                    });

                doc.apply(&transaction, view.id);
                doc.append_changes_to_history(view.id);
                Ok(())
            }
            Err(e) => Err(e.context("Couldn't get system clipboard contents")),
        }
    }

    fn replace_selections_with_clipboard(
        cx: &mut compositor::Context,
        _args: &[&str],
        _event: PromptEvent,
    ) -> anyhow::Result<()> {
        replace_selections_with_clipboard_impl(cx, ClipboardType::Clipboard)
    }

    fn replace_selections_with_primary_clipboard(
        cx: &mut compositor::Context,
        _args: &[&str],
        _event: PromptEvent,
    ) -> anyhow::Result<()> {
        replace_selections_with_clipboard_impl(cx, ClipboardType::Selection)
    }

    fn show_clipboard_provider(
        cx: &mut compositor::Context,
        _args: &[&str],
        _event: PromptEvent,
    ) -> anyhow::Result<()> {
        cx.editor
            .set_status(cx.editor.clipboard_provider.name().to_string());
        Ok(())
    }

    fn change_current_directory(
        cx: &mut compositor::Context,
        args: &[&str],
        _event: PromptEvent,
    ) -> anyhow::Result<()> {
        let dir = helix_core::path::expand_tilde(
            args.first()
                .context("target directory not provided")?
                .as_ref(),
        );

        if let Err(e) = std::env::set_current_dir(dir) {
            bail!("Couldn't change the current working directory: {}", e);
        }

        let cwd = std::env::current_dir().context("Couldn't get the new working directory")?;
        cx.editor.set_status(format!(
            "Current working directory is now {}",
            cwd.display()
        ));
        Ok(())
    }

    fn show_current_directory(
        cx: &mut compositor::Context,
        _args: &[&str],
        _event: PromptEvent,
    ) -> anyhow::Result<()> {
        let cwd = std::env::current_dir().context("Couldn't get the new working directory")?;
        cx.editor
            .set_status(format!("Current working directory is {}", cwd.display()));
        Ok(())
    }

    /// Sets the [`Document`]'s encoding..
    fn set_encoding(
        cx: &mut compositor::Context,
        args: &[&str],
        _event: PromptEvent,
    ) -> anyhow::Result<()> {
        let (_, doc) = current!(cx.editor);
        if let Some(label) = args.first() {
            doc.set_encoding(label)
        } else {
            let encoding = doc.encoding().name().to_string();
            cx.editor.set_status(encoding);
            Ok(())
        }
    }

    /// Reload the [`Document`] from its source file.
    fn reload(
        cx: &mut compositor::Context,
        _args: &[&str],
        _event: PromptEvent,
    ) -> anyhow::Result<()> {
        let (view, doc) = current!(cx.editor);
        doc.reload(view.id)
    }

    fn tree_sitter_scopes(
        cx: &mut compositor::Context,
        _args: &[&str],
        _event: PromptEvent,
    ) -> anyhow::Result<()> {
        let (view, doc) = current!(cx.editor);
        let text = doc.text().slice(..);

        let pos = doc.selection(view.id).primary().cursor(text);
        let scopes = indent::get_scopes(doc.syntax(), text, pos);
        cx.editor.set_status(format!("scopes: {:?}", &scopes));
        Ok(())
    }

    fn vsplit(
        cx: &mut compositor::Context,
        args: &[&str],
        _event: PromptEvent,
    ) -> anyhow::Result<()> {
        let (_, doc) = current!(cx.editor);
        let id = doc.id();

        if let Some(path) = args.get(0) {
            cx.editor.open(path.into(), Action::VerticalSplit)?;
        } else {
            cx.editor.switch(id, Action::VerticalSplit);
        }

        Ok(())
    }

    fn hsplit(
        cx: &mut compositor::Context,
        args: &[&str],
        _event: PromptEvent,
    ) -> anyhow::Result<()> {
        let (_, doc) = current!(cx.editor);
        let id = doc.id();

        if let Some(path) = args.get(0) {
            cx.editor.open(path.into(), Action::HorizontalSplit)?;
        } else {
            cx.editor.switch(id, Action::HorizontalSplit);
        }

        Ok(())
    }

    pub const TYPABLE_COMMAND_LIST: &[TypableCommand] = &[
        TypableCommand {
            name: "quit",
            aliases: &["q"],
            doc: "Close the current view.",
            fun: quit,
            completer: None,
        },
        TypableCommand {
            name: "quit!",
            aliases: &["q!"],
            doc: "Close the current view.",
            fun: force_quit,
            completer: None,
        },
        TypableCommand {
            name: "open",
            aliases: &["o"],
            doc: "Open a file from disk into the current view.",
            fun: open,
            completer: Some(completers::filename),
        },
        TypableCommand {
            name: "write",
            aliases: &["w"],
            doc: "Write changes to disk. Accepts an optional path (:write some/path.txt)",
            fun: write,
            completer: Some(completers::filename),
        },
        TypableCommand {
            name: "new",
            aliases: &["n"],
            doc: "Create a new scratch buffer.",
            fun: new_file,
            completer: Some(completers::filename),
        },
        TypableCommand {
            name: "format",
            aliases: &["fmt"],
            doc: "Format the file using a formatter.",
            fun: format,
            completer: None,
        },
        TypableCommand {
            name: "indent-style",
            aliases: &[],
            doc: "Set the indentation style for editing. ('t' for tabs or 1-8 for number of spaces.)",
            fun: set_indent_style,
            completer: None,
        },
        TypableCommand {
            name: "line-ending",
            aliases: &[],
            doc: "Set the document's default line ending. Options: crlf, lf, cr, ff, nel.",
            fun: set_line_ending,
            completer: None,
        },
        TypableCommand {
            name: "earlier",
            aliases: &["ear"],
            doc: "Jump back to an earlier point in edit history. Accepts a number of steps or a time span.",
            fun: earlier,
            completer: None,
        },
        TypableCommand {
            name: "later",
            aliases: &["lat"],
            doc: "Jump to a later point in edit history. Accepts a number of steps or a time span.",
            fun: later,
            completer: None,
        },
        TypableCommand {
            name: "write-quit",
            aliases: &["wq", "x"],
            doc: "Writes changes to disk and closes the current view. Accepts an optional path (:wq some/path.txt)",
            fun: write_quit,
            completer: Some(completers::filename),
        },
        TypableCommand {
            name: "write-quit!",
            aliases: &["wq!", "x!"],
            doc: "Writes changes to disk and closes the current view forcefully. Accepts an optional path (:wq! some/path.txt)",
            fun: force_write_quit,
            completer: Some(completers::filename),
        },
        TypableCommand {
            name: "write-all",
            aliases: &["wa"],
            doc: "Writes changes from all views to disk.",
            fun: write_all,
            completer: None,
        },
        TypableCommand {
            name: "write-quit-all",
            aliases: &["wqa", "xa"],
            doc: "Writes changes from all views to disk and close all views.",
            fun: write_all_quit,
            completer: None,
        },
        TypableCommand {
            name: "write-quit-all!",
            aliases: &["wqa!", "xa!"],
            doc: "Writes changes from all views to disk and close all views forcefully (ignoring unsaved changes).",
            fun: force_write_all_quit,
            completer: None,
        },
        TypableCommand {
            name: "quit-all",
            aliases: &["qa"],
            doc: "Close all views.",
            fun: quit_all,
            completer: None,
        },
        TypableCommand {
            name: "quit-all!",
            aliases: &["qa!"],
            doc: "Close all views forcefully (ignoring unsaved changes).",
            fun: force_quit_all,
            completer: None,
        },
        TypableCommand {
            name: "theme",
            aliases: &[],
            doc: "Change the theme of current view. Requires theme name as argument (:theme <name>)",
            fun: theme,
            completer: Some(completers::theme),
        },
        TypableCommand {
            name: "clipboard-yank",
            aliases: &[],
            doc: "Yank main selection into system clipboard.",
            fun: yank_main_selection_to_clipboard,
            completer: None,
        },
        TypableCommand {
            name: "clipboard-yank-join",
            aliases: &[],
            doc: "Yank joined selections into system clipboard. A separator can be provided as first argument. Default value is newline.", // FIXME: current UI can't display long doc.
            fun: yank_joined_to_clipboard,
            completer: None,
        },
        TypableCommand {
            name: "primary-clipboard-yank",
            aliases: &[],
            doc: "Yank main selection into system primary clipboard.",
            fun: yank_main_selection_to_primary_clipboard,
            completer: None,
        },
        TypableCommand {
            name: "primary-clipboard-yank-join",
            aliases: &[],
            doc: "Yank joined selections into system primary clipboard. A separator can be provided as first argument. Default value is newline.", // FIXME: current UI can't display long doc.
            fun: yank_joined_to_primary_clipboard,
            completer: None,
        },
        TypableCommand {
            name: "clipboard-paste-after",
            aliases: &[],
            doc: "Paste system clipboard after selections.",
            fun: paste_clipboard_after,
            completer: None,
        },
        TypableCommand {
            name: "clipboard-paste-before",
            aliases: &[],
            doc: "Paste system clipboard before selections.",
            fun: paste_clipboard_before,
            completer: None,
        },
        TypableCommand {
            name: "clipboard-paste-replace",
            aliases: &[],
            doc: "Replace selections with content of system clipboard.",
            fun: replace_selections_with_clipboard,
            completer: None,
        },
        TypableCommand {
            name: "primary-clipboard-paste-after",
            aliases: &[],
            doc: "Paste primary clipboard after selections.",
            fun: paste_primary_clipboard_after,
            completer: None,
        },
        TypableCommand {
            name: "primary-clipboard-paste-before",
            aliases: &[],
            doc: "Paste primary clipboard before selections.",
            fun: paste_primary_clipboard_before,
            completer: None,
        },
        TypableCommand {
            name: "primary-clipboard-paste-replace",
            aliases: &[],
            doc: "Replace selections with content of system primary clipboard.",
            fun: replace_selections_with_primary_clipboard,
            completer: None,
        },
        TypableCommand {
            name: "show-clipboard-provider",
            aliases: &[],
            doc: "Show clipboard provider name in status bar.",
            fun: show_clipboard_provider,
            completer: None,
        },
        TypableCommand {
            name: "change-current-directory",
            aliases: &["cd"],
            doc: "Change the current working directory (:cd <dir>).",
            fun: change_current_directory,
            completer: Some(completers::directory),
        },
        TypableCommand {
            name: "show-directory",
            aliases: &["pwd"],
            doc: "Show the current working directory.",
            fun: show_current_directory,
            completer: None,
        },
        TypableCommand {
            name: "encoding",
            aliases: &[],
            doc: "Set encoding based on `https://encoding.spec.whatwg.org`",
            fun: set_encoding,
            completer: None,
        },
        TypableCommand {
            name: "reload",
            aliases: &[],
            doc: "Discard changes and reload from the source file.",
            fun: reload,
            completer: None,
        },
        TypableCommand {
            name: "tree-sitter-scopes",
            aliases: &[],
            doc: "Display tree sitter scopes, primarily for theming and development.",
            fun: tree_sitter_scopes,
            completer: None,
        },
        TypableCommand {
            name: "vsplit",
            aliases: &["vs"],
            doc: "Open the file in a vertical split.",
            fun: vsplit,
            completer: Some(completers::filename),
        },
        TypableCommand {
            name: "hsplit",
            aliases: &["hs", "sp"],
            doc: "Open the file in a horizontal split.",
            fun: hsplit,
            completer: Some(completers::filename),
        }
    ];

    pub static COMMANDS: Lazy<HashMap<&'static str, &'static TypableCommand>> = Lazy::new(|| {
        TYPABLE_COMMAND_LIST
            .into_iter()
            .flat_map(|cmd| {
                std::iter::once((cmd.name, cmd))
                    .chain(cmd.aliases.into_iter().map(move |&alias| (alias, cmd)))
            })
            .collect()
    });
}

fn command_mode(cx: &mut Context) {
    let mut prompt = Prompt::new(
        ":".into(),
        Some(':'),
        |input: &str| {
            // we use .this over split_whitespace() because we care about empty segments
            let parts = input.split(' ').collect::<Vec<&str>>();

            // simple heuristic: if there's no just one part, complete command name.
            // if there's a space, per command completion kicks in.
            if parts.len() <= 1 {
                let end = 0..;
                cmd::TYPABLE_COMMAND_LIST
                    .iter()
                    .filter(|command| command.name.contains(input))
                    .map(|command| (end.clone(), Cow::Borrowed(command.name)))
                    .collect()
            } else {
                let part = parts.last().unwrap();

                if let Some(cmd::TypableCommand {
                    completer: Some(completer),
                    ..
                }) = cmd::COMMANDS.get(parts[0])
                {
                    completer(part)
                        .into_iter()
                        .map(|(range, file)| {
                            // offset ranges to input
                            let offset = input.len() - part.len();
                            let range = (range.start + offset)..;
                            (range, file)
                        })
                        .collect()
                } else {
                    Vec::new()
                }
            }
        }, // completion
        move |cx: &mut compositor::Context, input: &str, event: PromptEvent| {
            if event != PromptEvent::Validate {
                return;
            }

            let parts = input.split_whitespace().collect::<Vec<&str>>();
            if parts.is_empty() {
                return;
            }

            if let Some(cmd) = cmd::COMMANDS.get(parts[0]) {
                if let Err(e) = (cmd.fun)(cx, &parts[1..], event) {
                    cx.editor.set_error(format!("{}", e));
                }
            } else {
                cx.editor
                    .set_error(format!("no such command: '{}'", parts[0]));
            };
        },
    );
    prompt.doc_fn = Box::new(|input: &str| {
        let part = input.split(' ').next().unwrap_or_default();

        if let Some(cmd::TypableCommand { doc, .. }) = cmd::COMMANDS.get(part) {
            return Some(doc);
        }

        None
    });

    cx.push_layer(Box::new(prompt));
}

fn file_picker(cx: &mut Context) {
    let root = find_root(None).unwrap_or_else(|| PathBuf::from("./"));
    let picker = ui::file_picker(root);
    cx.push_layer(Box::new(picker));
}

fn buffer_picker(cx: &mut Context) {
    let current = view!(cx.editor).doc;

    let picker = FilePicker::new(
        cx.editor
            .documents
            .iter()
            .map(|(id, doc)| (id, doc.path().cloned()))
            .collect(),
        move |(id, path): &(DocumentId, Option<PathBuf>)| {
            let path = path.as_deref().map(helix_core::path::get_relative_path);
            match path.as_ref().and_then(|path| path.to_str()) {
                Some(path) => {
                    if *id == current {
                        format!("{} (*)", &path).into()
                    } else {
                        path.to_owned().into()
                    }
                }
                None => "[scratch buffer]".into(),
            }
        },
        |editor: &mut Editor, (id, _path): &(DocumentId, Option<PathBuf>), _action| {
            editor.switch(*id, Action::Replace);
        },
        |editor, (id, path)| {
            let doc = &editor.documents.get(*id)?;
            let &view_id = doc.selections().keys().next()?;
            let line = doc
                .selection(view_id)
                .primary()
                .cursor_line(doc.text().slice(..));
            Some((path.clone()?, Some((line, line))))
        },
    );
    cx.push_layer(Box::new(picker));
}

fn symbol_picker(cx: &mut Context) {
    fn nested_to_flat(
        list: &mut Vec<lsp::SymbolInformation>,
        file: &lsp::TextDocumentIdentifier,
        symbol: lsp::DocumentSymbol,
    ) {
        #[allow(deprecated)]
        list.push(lsp::SymbolInformation {
            name: symbol.name,
            kind: symbol.kind,
            tags: symbol.tags,
            deprecated: symbol.deprecated,
            location: lsp::Location::new(file.uri.clone(), symbol.selection_range),
            container_name: None,
        });
        for child in symbol.children.into_iter().flatten() {
            nested_to_flat(list, file, child);
        }
    }
    let (_, doc) = current!(cx.editor);

    let language_server = match doc.language_server() {
        Some(language_server) => language_server,
        None => return,
    };
    let offset_encoding = language_server.offset_encoding();

    let future = language_server.document_symbols(doc.identifier());

    cx.callback(
        future,
        move |editor: &mut Editor,
              compositor: &mut Compositor,
              response: Option<lsp::DocumentSymbolResponse>| {
            if let Some(symbols) = response {
                // lsp has two ways to represent symbols (flat/nested)
                // convert the nested variant to flat, so that we have a homogeneous list
                let symbols = match symbols {
                    lsp::DocumentSymbolResponse::Flat(symbols) => symbols,
                    lsp::DocumentSymbolResponse::Nested(symbols) => {
                        let (_view, doc) = current!(editor);
                        let mut flat_symbols = Vec::new();
                        for symbol in symbols {
                            nested_to_flat(&mut flat_symbols, &doc.identifier(), symbol)
                        }
                        flat_symbols
                    }
                };

                let picker = FilePicker::new(
                    symbols,
                    |symbol| (&symbol.name).into(),
                    move |editor: &mut Editor, symbol, _action| {
                        push_jump(editor);
                        let (view, doc) = current!(editor);

                        if let Some(range) =
                            lsp_range_to_range(doc.text(), symbol.location.range, offset_encoding)
                        {
                            // we flip the range so that the cursor sits on the start of the symbol
                            // (for example start of the function).
                            doc.set_selection(view.id, Selection::single(range.head, range.anchor));
                            align_view(doc, view, Align::Center);
                        }
                    },
                    move |_editor, symbol| {
                        let path = symbol.location.uri.to_file_path().unwrap();
                        let line = Some((
                            symbol.location.range.start.line as usize,
                            symbol.location.range.end.line as usize,
                        ));
                        Some((path, line))
                    },
                );
                compositor.push(Box::new(picker))
            }
        },
    )
}

pub fn code_action(cx: &mut Context) {
    let (view, doc) = current!(cx.editor);

    let language_server = match doc.language_server() {
        Some(language_server) => language_server,
        None => return,
    };

    let range = range_to_lsp_range(
        doc.text(),
        doc.selection(view.id).primary(),
        language_server.offset_encoding(),
    );

    let future = language_server.code_actions(doc.identifier(), range);
    let offset_encoding = language_server.offset_encoding();

    cx.callback(
        future,
        move |_editor: &mut Editor,
              compositor: &mut Compositor,
              response: Option<lsp::CodeActionResponse>| {
            if let Some(actions) = response {
                let picker = Picker::new(
                    true,
                    actions,
                    |action| match action {
                        lsp::CodeActionOrCommand::CodeAction(action) => {
                            action.title.as_str().into()
                        }
                        lsp::CodeActionOrCommand::Command(command) => command.title.as_str().into(),
                    },
                    move |editor, code_action, _action| match code_action {
                        lsp::CodeActionOrCommand::Command(command) => {
                            log::debug!("code action command: {:?}", command);
                            editor.set_error(String::from("Handling code action command is not implemented yet, see https://github.com/helix-editor/helix/issues/183"));
                        }
                        lsp::CodeActionOrCommand::CodeAction(code_action) => {
                            log::debug!("code action: {:?}", code_action);
                            if let Some(ref workspace_edit) = code_action.edit {
                                apply_workspace_edit(editor, offset_encoding, workspace_edit)
                            }
                        }
                    },
                );
                compositor.push(Box::new(picker))
            }
        },
    )
}

fn apply_workspace_edit(
    editor: &mut Editor,
    offset_encoding: OffsetEncoding,
    workspace_edit: &lsp::WorkspaceEdit,
) {
    if let Some(ref changes) = workspace_edit.changes {
        log::debug!("workspace changes: {:?}", changes);
        editor.set_error(String::from("Handling workspace_edit.changes is not implemented yet, see https://github.com/helix-editor/helix/issues/183"));
        return;
        // Not sure if it works properly, it'll be safer to just panic here to avoid breaking some parts of code on which code actions will be used
        // TODO: find some example that uses workspace changes, and test it
        // for (url, edits) in changes.iter() {
        //     let file_path = url.origin().ascii_serialization();
        //     let file_path = std::path::PathBuf::from(file_path);
        //     let file = std::fs::File::open(file_path).unwrap();
        //     let mut text = Rope::from_reader(file).unwrap();
        //     let transaction = edits_to_changes(&text, edits);
        //     transaction.apply(&mut text);
        // }
    }

    if let Some(ref document_changes) = workspace_edit.document_changes {
        match document_changes {
            lsp::DocumentChanges::Edits(document_edits) => {
                for document_edit in document_edits {
                    let path = document_edit
                        .text_document
                        .uri
                        .to_file_path()
                        .expect("unable to convert URI to filepath");
                    let current_view_id = view!(editor).id;
                    let doc = editor
                        .document_by_path_mut(path)
                        .expect("Document for document_changes not found");

                    // Need to determine a view for apply/append_changes_to_history
                    let selections = doc.selections();
                    let view_id = if selections.contains_key(&current_view_id) {
                        // use current if possible
                        current_view_id
                    } else {
                        // Hack: we take the first available view_id
                        selections
                            .keys()
                            .next()
                            .copied()
                            .expect("No view_id available")
                    };

                    let edits = document_edit
                        .edits
                        .iter()
                        .map(|edit| match edit {
                            lsp::OneOf::Left(text_edit) => text_edit,
                            lsp::OneOf::Right(annotated_text_edit) => {
                                &annotated_text_edit.text_edit
                            }
                        })
                        .cloned()
                        .collect();

                    let transaction = helix_lsp::util::generate_transaction_from_edits(
                        doc.text(),
                        edits,
                        offset_encoding,
                    );
                    doc.apply(&transaction, view_id);
                    doc.append_changes_to_history(view_id);
                }
            }
            lsp::DocumentChanges::Operations(operations) => {
                log::debug!("document changes - operations: {:?}", operations);
                editor.set_error(String::from("Handling document operations is not implemented yet, see https://github.com/helix-editor/helix/issues/183"));
            }
        }
    }
}

fn last_picker(cx: &mut Context) {
    // TODO: last picker does not seem to work well with buffer_picker
    cx.callback = Some(Box::new(|compositor: &mut Compositor| {
        if let Some(picker) = compositor.last_picker.take() {
            compositor.push(picker);
        }
        // XXX: figure out how to show error when no last picker lifetime
        // cx.editor.set_error("no last picker".to_owned())
    }));
}

// I inserts at the first nonwhitespace character of each line with a selection
fn prepend_to_line(cx: &mut Context) {
    goto_first_nonwhitespace(cx);
    let doc = doc_mut!(cx.editor);
    enter_insert_mode(doc);
}

// A inserts at the end of each line with a selection
fn append_to_line(cx: &mut Context) {
    let (view, doc) = current!(cx.editor);
    enter_insert_mode(doc);

    let selection = doc.selection(view.id).clone().transform(|range| {
        let text = doc.text().slice(..);
        let line = range.cursor_line(text);
        let pos = line_end_char_index(&text, line);
        Range::new(pos, pos)
    });
    doc.set_selection(view.id, selection);
}

/// Sometimes when applying formatting changes we want to mark the buffer as unmodified, for
/// example because we just applied the same changes while saving.
enum Modified {
    SetUnmodified,
    LeaveModified,
}

// Creates an LspCallback that waits for formatting changes to be computed. When they're done,
// it applies them, but only if the doc hasn't changed.
//
// TODO: provide some way to cancel this, probably as part of a more general job cancellation
// scheme
async fn make_format_callback(
    doc_id: DocumentId,
    doc_version: i32,
    modified: Modified,
    format: impl Future<Output = helix_lsp::util::LspFormatting> + Send + 'static,
) -> anyhow::Result<job::Callback> {
    let format = format.await;
    let call: job::Callback = Box::new(move |editor: &mut Editor, _compositor: &mut Compositor| {
        let view_id = view!(editor).id;
        if let Some(doc) = editor.document_mut(doc_id) {
            if doc.version() == doc_version {
                doc.apply(&Transaction::from(format), view_id);
                doc.append_changes_to_history(view_id);
                if let Modified::SetUnmodified = modified {
                    doc.reset_modified();
                }
            } else {
                log::info!("discarded formatting changes because the document changed");
            }
        }
    });
    Ok(call)
}

enum Open {
    Below,
    Above,
}

fn open(cx: &mut Context, open: Open) {
    let count = cx.count();
    let (view, doc) = current!(cx.editor);
    enter_insert_mode(doc);

    let text = doc.text().slice(..);
    let contents = doc.text();
    let selection = doc.selection(view.id);

    let mut ranges = SmallVec::with_capacity(selection.len());
    let mut offs = 0;

    let mut transaction = Transaction::change_by_selection(contents, selection, |range| {
        let line = range.cursor_line(text);

        let line = match open {
            // adjust position to the end of the line (next line - 1)
            Open::Below => line + 1,
            // adjust position to the end of the previous line (current line - 1)
            Open::Above => line,
        };

        // Index to insert newlines after, as well as the char width
        // to use to compensate for those inserted newlines.
        let (line_end_index, line_end_offset_width) = if line == 0 {
            (0, 0)
        } else {
            (
                line_end_char_index(&doc.text().slice(..), line.saturating_sub(1)),
                doc.line_ending.len_chars(),
            )
        };

        // TODO: share logic with insert_newline for indentation
        let indent_level = indent::suggested_indent_for_pos(
            doc.language_config(),
            doc.syntax(),
            text,
            line_end_index,
            true,
        );
        let indent = doc.indent_unit().repeat(indent_level);
        let indent_len = indent.len();
        let mut text = String::with_capacity(1 + indent_len);
        text.push_str(doc.line_ending.as_str());
        text.push_str(&indent);
        let text = text.repeat(count);

        // calculate new selection ranges
        let pos = offs + line_end_index + line_end_offset_width;
        for i in 0..count {
            // pos                    -> beginning of reference line,
            // + (i * (1+indent_len)) -> beginning of i'th line from pos
            // + indent_len ->        -> indent for i'th line
            ranges.push(Range::point(pos + (i * (1 + indent_len)) + indent_len));
        }

        offs += text.chars().count();

        (line_end_index, line_end_index, Some(text.into()))
    });

    transaction = transaction.with_selection(Selection::new(ranges, selection.primary_index()));

    doc.apply(&transaction, view.id);
}

// o inserts a new line after each line with a selection
fn open_below(cx: &mut Context) {
    open(cx, Open::Below)
}

// O inserts a new line before each line with a selection
fn open_above(cx: &mut Context) {
    open(cx, Open::Above)
}

fn normal_mode(cx: &mut Context) {
    let (view, doc) = current!(cx.editor);

    if doc.mode == Mode::Normal {
        return;
    }

    doc.mode = Mode::Normal;

    doc.append_changes_to_history(view.id);

    // if leaving append mode, move cursor back by 1
    if doc.restore_cursor {
        let text = doc.text().slice(..);
        let selection = doc.selection(view.id).clone().transform(|range| {
            Range::new(
                range.from(),
                graphemes::prev_grapheme_boundary(text, range.to()),
            )
        });
        doc.set_selection(view.id, selection);

        doc.restore_cursor = false;
    }
}

// Store a jump on the jumplist.
fn push_jump(editor: &mut Editor) {
    let (view, doc) = current!(editor);
    let jump = (doc.id(), doc.selection(view.id).clone());
    view.jumps.push(jump);
}

fn goto_line(cx: &mut Context) {
    if let Some(count) = cx.count {
        push_jump(cx.editor);

        let (view, doc) = current!(cx.editor);
        let max_line = if doc.text().line(doc.text().len_lines() - 1).len_chars() == 0 {
            // If the last line is blank, don't jump to it.
            doc.text().len_lines().saturating_sub(2)
        } else {
            doc.text().len_lines() - 1
        };
        let line_idx = std::cmp::min(count.get() - 1, max_line);
        let pos = doc.text().line_to_char(line_idx);
        doc.set_selection(view.id, Selection::point(pos));
    }
}

fn goto_last_line(cx: &mut Context) {
    push_jump(cx.editor);

    let (view, doc) = current!(cx.editor);
    let line_idx = if doc.text().line(doc.text().len_lines() - 1).len_chars() == 0 {
        // If the last line is blank, don't jump to it.
        doc.text().len_lines().saturating_sub(2)
    } else {
        doc.text().len_lines() - 1
    };
    let pos = doc.text().line_to_char(line_idx);
    doc.set_selection(view.id, Selection::point(pos));
}

fn goto_last_accessed_file(cx: &mut Context) {
    let alternate_file = view!(cx.editor).last_accessed_doc;
    if let Some(alt) = alternate_file {
        cx.editor.switch(alt, Action::Replace);
    } else {
        cx.editor.set_error("no last accessed buffer".to_owned())
    }
}

fn select_mode(cx: &mut Context) {
    let (view, doc) = current!(cx.editor);
    let text = doc.text().slice(..);

    // Make sure end-of-document selections are also 1-width.
    // (With the exception of being in an empty document, of course.)
    let selection = doc.selection(view.id).clone().transform(|range| {
        if range.is_empty() && range.head == text.len_chars() {
            Range::new(
                graphemes::prev_grapheme_boundary(text, range.anchor),
                range.head,
            )
        } else {
            range
        }
    });
    doc.set_selection(view.id, selection);

    doc_mut!(cx.editor).mode = Mode::Select;
}

fn exit_select_mode(cx: &mut Context) {
    let doc = doc_mut!(cx.editor);
    if doc.mode == Mode::Select {
        doc.mode = Mode::Normal;
    }
}

fn goto_impl(
    editor: &mut Editor,
    compositor: &mut Compositor,
    locations: Vec<lsp::Location>,
    offset_encoding: OffsetEncoding,
) {
    push_jump(editor);

    fn jump_to(
        editor: &mut Editor,
        location: &lsp::Location,
        offset_encoding: OffsetEncoding,
        action: Action,
    ) {
        let path = location
            .uri
            .to_file_path()
            .expect("unable to convert URI to filepath");
        let _id = editor.open(path, action).expect("editor.open failed");
        let (view, doc) = current!(editor);
        let definition_pos = location.range.start;
        // TODO: convert inside server
        let new_pos =
            if let Some(new_pos) = lsp_pos_to_pos(doc.text(), definition_pos, offset_encoding) {
                new_pos
            } else {
                return;
            };
        doc.set_selection(view.id, Selection::point(new_pos));
        align_view(doc, view, Align::Center);
    }

    let cwdir = std::env::current_dir().expect("couldn't determine current directory");

    match locations.as_slice() {
        [location] => {
            jump_to(editor, location, offset_encoding, Action::Replace);
        }
        [] => {
            editor.set_error("No definition found.".to_string());
        }
        _locations => {
            let picker = FilePicker::new(
                locations,
                move |location| {
                    let file: Cow<'_, str> = (location.uri.scheme() == "file")
                        .then(|| {
                            location
                                .uri
                                .to_file_path()
                                .map(|path| {
                                    // strip root prefix
                                    path.strip_prefix(&cwdir)
                                        .map(|path| path.to_path_buf())
                                        .unwrap_or(path)
                                })
                                .ok()
                                .and_then(|path| path.to_str().map(|path| path.to_owned().into()))
                        })
                        .flatten()
                        .unwrap_or_else(|| location.uri.as_str().into());
                    let line = location.range.start.line;
                    format!("{}:{}", file, line).into()
                },
                move |editor: &mut Editor, location, action| {
                    jump_to(editor, location, offset_encoding, action)
                },
                |_editor, location| {
                    let path = location.uri.to_file_path().unwrap();
                    let line = Some((
                        location.range.start.line as usize,
                        location.range.end.line as usize,
                    ));
                    Some((path, line))
                },
            );
            compositor.push(Box::new(picker));
        }
    }
}

fn goto_definition(cx: &mut Context) {
    let (view, doc) = current!(cx.editor);
    let language_server = match doc.language_server() {
        Some(language_server) => language_server,
        None => return,
    };

    let offset_encoding = language_server.offset_encoding();

    let pos = pos_to_lsp_pos(
        doc.text(),
        doc.selection(view.id)
            .primary()
            .cursor(doc.text().slice(..)),
        offset_encoding,
    );

    let future = language_server.goto_definition(doc.identifier(), pos, None);

    cx.callback(
        future,
        move |editor: &mut Editor,
              compositor: &mut Compositor,
              response: Option<lsp::GotoDefinitionResponse>| {
            let items = match response {
                Some(lsp::GotoDefinitionResponse::Scalar(location)) => vec![location],
                Some(lsp::GotoDefinitionResponse::Array(locations)) => locations,
                Some(lsp::GotoDefinitionResponse::Link(locations)) => locations
                    .into_iter()
                    .map(|location_link| lsp::Location {
                        uri: location_link.target_uri,
                        range: location_link.target_range,
                    })
                    .collect(),
                None => Vec::new(),
            };

            goto_impl(editor, compositor, items, offset_encoding);
        },
    );
}

fn goto_type_definition(cx: &mut Context) {
    let (view, doc) = current!(cx.editor);
    let language_server = match doc.language_server() {
        Some(language_server) => language_server,
        None => return,
    };

    let offset_encoding = language_server.offset_encoding();

    let pos = pos_to_lsp_pos(
        doc.text(),
        doc.selection(view.id)
            .primary()
            .cursor(doc.text().slice(..)),
        offset_encoding,
    );

    let future = language_server.goto_type_definition(doc.identifier(), pos, None);

    cx.callback(
        future,
        move |editor: &mut Editor,
              compositor: &mut Compositor,
              response: Option<lsp::GotoDefinitionResponse>| {
            let items = match response {
                Some(lsp::GotoDefinitionResponse::Scalar(location)) => vec![location],
                Some(lsp::GotoDefinitionResponse::Array(locations)) => locations,
                Some(lsp::GotoDefinitionResponse::Link(locations)) => locations
                    .into_iter()
                    .map(|location_link| lsp::Location {
                        uri: location_link.target_uri,
                        range: location_link.target_range,
                    })
                    .collect(),
                None => Vec::new(),
            };

            goto_impl(editor, compositor, items, offset_encoding);
        },
    );
}

fn goto_implementation(cx: &mut Context) {
    let (view, doc) = current!(cx.editor);
    let language_server = match doc.language_server() {
        Some(language_server) => language_server,
        None => return,
    };

    let offset_encoding = language_server.offset_encoding();

    let pos = pos_to_lsp_pos(
        doc.text(),
        doc.selection(view.id)
            .primary()
            .cursor(doc.text().slice(..)),
        offset_encoding,
    );

    let future = language_server.goto_implementation(doc.identifier(), pos, None);

    cx.callback(
        future,
        move |editor: &mut Editor,
              compositor: &mut Compositor,
              response: Option<lsp::GotoDefinitionResponse>| {
            let items = match response {
                Some(lsp::GotoDefinitionResponse::Scalar(location)) => vec![location],
                Some(lsp::GotoDefinitionResponse::Array(locations)) => locations,
                Some(lsp::GotoDefinitionResponse::Link(locations)) => locations
                    .into_iter()
                    .map(|location_link| lsp::Location {
                        uri: location_link.target_uri,
                        range: location_link.target_range,
                    })
                    .collect(),
                None => Vec::new(),
            };

            goto_impl(editor, compositor, items, offset_encoding);
        },
    );
}

fn goto_reference(cx: &mut Context) {
    let (view, doc) = current!(cx.editor);
    let language_server = match doc.language_server() {
        Some(language_server) => language_server,
        None => return,
    };

    let offset_encoding = language_server.offset_encoding();

    let pos = pos_to_lsp_pos(
        doc.text(),
        doc.selection(view.id)
            .primary()
            .cursor(doc.text().slice(..)),
        offset_encoding,
    );

    let future = language_server.goto_reference(doc.identifier(), pos, None);

    cx.callback(
        future,
        move |editor: &mut Editor,
              compositor: &mut Compositor,
              items: Option<Vec<lsp::Location>>| {
            goto_impl(
                editor,
                compositor,
                items.unwrap_or_default(),
                offset_encoding,
            );
        },
    );
}

fn goto_pos(editor: &mut Editor, pos: usize) {
    push_jump(editor);

    let (view, doc) = current!(editor);

    doc.set_selection(view.id, Selection::point(pos));
    align_view(doc, view, Align::Center);
}

fn goto_first_diag(cx: &mut Context) {
    let editor = &mut cx.editor;
    let (_, doc) = current!(editor);

    let diag = if let Some(diag) = doc.diagnostics().first() {
        diag.range.start
    } else {
        return;
    };

    goto_pos(editor, diag);
}

fn goto_last_diag(cx: &mut Context) {
    let editor = &mut cx.editor;
    let (_, doc) = current!(editor);

    let diag = if let Some(diag) = doc.diagnostics().last() {
        diag.range.start
    } else {
        return;
    };

    goto_pos(editor, diag);
}

fn goto_next_diag(cx: &mut Context) {
    let editor = &mut cx.editor;
    let (view, doc) = current!(editor);

    let cursor_pos = doc
        .selection(view.id)
        .primary()
        .cursor(doc.text().slice(..));
    let diag = if let Some(diag) = doc
        .diagnostics()
        .iter()
        .map(|diag| diag.range.start)
        .find(|&pos| pos > cursor_pos)
    {
        diag
    } else if let Some(diag) = doc.diagnostics().first() {
        diag.range.start
    } else {
        return;
    };

    goto_pos(editor, diag);
}

fn goto_prev_diag(cx: &mut Context) {
    let editor = &mut cx.editor;
    let (view, doc) = current!(editor);

    let cursor_pos = doc
        .selection(view.id)
        .primary()
        .cursor(doc.text().slice(..));
    let diag = if let Some(diag) = doc
        .diagnostics()
        .iter()
        .rev()
        .map(|diag| diag.range.start)
        .find(|&pos| pos < cursor_pos)
    {
        diag
    } else if let Some(diag) = doc.diagnostics().last() {
        diag.range.start
    } else {
        return;
    };

    goto_pos(editor, diag);
}

fn signature_help(cx: &mut Context) {
    let (view, doc) = current!(cx.editor);

    let language_server = match doc.language_server() {
        Some(language_server) => language_server,
        None => return,
    };

    let pos = pos_to_lsp_pos(
        doc.text(),
        doc.selection(view.id)
            .primary()
            .cursor(doc.text().slice(..)),
        language_server.offset_encoding(),
    );

    let future = language_server.text_document_signature_help(doc.identifier(), pos, None);

    cx.callback(
        future,
        move |_editor: &mut Editor,
              _compositor: &mut Compositor,
              response: Option<lsp::SignatureHelp>| {
            if let Some(signature_help) = response {
                log::info!("{:?}", signature_help);
                // signatures
                // active_signature
                // active_parameter
                // render as:

                // signature
                // ----------
                // doc

                // with active param highlighted
            }
        },
    );
}

// NOTE: Transactions in this module get appended to history when we switch back to normal mode.
pub mod insert {
    use super::*;
    pub type Hook = fn(&Rope, &Selection, char) -> Option<Transaction>;
    pub type PostHook = fn(&mut Context, char);

    fn completion(cx: &mut Context, ch: char) {
        // if ch matches completion char, trigger completion
        let doc = doc_mut!(cx.editor);
        let language_server = match doc.language_server() {
            Some(language_server) => language_server,
            None => return,
        };

        let capabilities = language_server.capabilities();

        if let lsp::ServerCapabilities {
            completion_provider:
                Some(lsp::CompletionOptions {
                    trigger_characters: Some(triggers),
                    ..
                }),
            ..
        } = capabilities
        {
            // TODO: what if trigger is multiple chars long
            let is_trigger = triggers.iter().any(|trigger| trigger.contains(ch));

            if is_trigger {
                super::completion(cx);
            }
        }
    }

    fn signature_help(cx: &mut Context, ch: char) {
        // if ch matches signature_help char, trigger
        let doc = doc_mut!(cx.editor);
        let language_server = match doc.language_server() {
            Some(language_server) => language_server,
            None => return,
        };

        let capabilities = language_server.capabilities();

        if let lsp::ServerCapabilities {
            signature_help_provider:
                Some(lsp::SignatureHelpOptions {
                    trigger_characters: Some(triggers),
                    // TODO: retrigger_characters
                    ..
                }),
            ..
        } = capabilities
        {
            // TODO: what if trigger is multiple chars long
            let is_trigger = triggers.iter().any(|trigger| trigger.contains(ch));

            if is_trigger {
                super::signature_help(cx);
            }
        }

        // SignatureHelp {
        // signatures: [
        //  SignatureInformation {
        //      label: "fn open(&mut self, path: PathBuf, action: Action) -> Result<DocumentId, Error>",
        //      documentation: None,
        //      parameters: Some(
        //          [ParameterInformation { label: Simple("path: PathBuf"), documentation: None },
        //          ParameterInformation { label: Simple("action: Action"), documentation: None }]
        //      ),
        //      active_parameter: Some(0)
        //  }
        // ],
        // active_signature: None, active_parameter: Some(0)
        // }
    }

    // The default insert hook: simply insert the character
    #[allow(clippy::unnecessary_wraps)] // need to use Option<> because of the Hook signature
    fn insert(doc: &Rope, selection: &Selection, ch: char) -> Option<Transaction> {
        let t = Tendril::from_char(ch);
        let transaction = Transaction::insert(doc, selection, t);
        Some(transaction)
    }

    use helix_core::auto_pairs;

    pub fn insert_char(cx: &mut Context, c: char) {
        let (view, doc) = current!(cx.editor);

        let hooks: &[Hook] = match cx.editor.config.auto_pairs {
            true => &[auto_pairs::hook, insert],
            false => &[insert],
        };

        let text = doc.text();
        let selection = doc.selection(view.id).clone().cursors(text.slice(..));

        // run through insert hooks, stopping on the first one that returns Some(t)
        for hook in hooks {
            if let Some(transaction) = hook(text, &selection, c) {
                doc.apply(&transaction, view.id);
                break;
            }
        }

        // TODO: need a post insert hook too for certain triggers (autocomplete, signature help, etc)
        // this could also generically look at Transaction, but it's a bit annoying to look at
        // Operation instead of Change.
        for hook in &[completion, signature_help] {
            hook(cx, c);
        }
    }

    pub fn insert_tab(cx: &mut Context) {
        let (view, doc) = current!(cx.editor);
        // TODO: round out to nearest indentation level (for example a line with 3 spaces should
        // indent by one to reach 4 spaces).

        let indent = Tendril::from(doc.indent_unit());
        let transaction = Transaction::insert(
            doc.text(),
            &doc.selection(view.id).clone().cursors(doc.text().slice(..)),
            indent,
        );
        doc.apply(&transaction, view.id);
    }

    pub fn insert_newline(cx: &mut Context) {
        let (view, doc) = current!(cx.editor);
        let text = doc.text().slice(..);

        let contents = doc.text();
        let selection = doc.selection(view.id).clone().cursors(text);
        let mut ranges = SmallVec::with_capacity(selection.len());

        // TODO: this is annoying, but we need to do it to properly calculate pos after edits
        let mut offs = 0;

        let mut transaction = Transaction::change_by_selection(contents, &selection, |range| {
            let pos = range.head;

            let prev = if pos == 0 {
                ' '
            } else {
                contents.char(pos - 1)
            };
            let curr = contents.get_char(pos).unwrap_or(' ');

            // TODO: offset range.head by 1? when calculating?
            let indent_level = indent::suggested_indent_for_pos(
                doc.language_config(),
                doc.syntax(),
                text,
                pos.saturating_sub(1),
                true,
            );
            let indent = doc.indent_unit().repeat(indent_level);
            let mut text = String::with_capacity(1 + indent.len());
            text.push_str(doc.line_ending.as_str());
            text.push_str(&indent);

            let head = pos + offs + text.chars().count();

            // TODO: range replace or extend
            // range.replace(|range| range.is_empty(), head); -> fn extend if cond true, new head pos
            // can be used with cx.mode to do replace or extend on most changes
            ranges.push(Range::new(
                if range.is_empty() {
                    head
                } else {
                    range.anchor + offs
                },
                head,
            ));

            // if between a bracket pair
            if helix_core::auto_pairs::PAIRS.contains(&(prev, curr)) {
                // another newline, indent the end bracket one level less
                let indent = doc.indent_unit().repeat(indent_level.saturating_sub(1));
                text.push_str(doc.line_ending.as_str());
                text.push_str(&indent);
            }

            offs += text.chars().count();

            (pos, pos, Some(text.into()))
        });

        transaction = transaction.with_selection(Selection::new(ranges, selection.primary_index()));
        //

        doc.apply(&transaction, view.id);
    }

    // TODO: handle indent-aware delete
    pub fn delete_char_backward(cx: &mut Context) {
        let count = cx.count();
        let (view, doc) = current!(cx.editor);
        let text = doc.text().slice(..);
        let transaction =
            Transaction::change_by_selection(doc.text(), doc.selection(view.id), |range| {
                let pos = range.cursor(text);
                (
                    graphemes::nth_prev_grapheme_boundary(text, pos, count),
                    pos,
                    None,
                )
            });
        doc.apply(&transaction, view.id);
    }

    pub fn delete_char_forward(cx: &mut Context) {
        let count = cx.count();
        let (view, doc) = current!(cx.editor);
        let text = doc.text().slice(..);
        let transaction =
            Transaction::change_by_selection(doc.text(), doc.selection(view.id), |range| {
                let pos = range.cursor(text);
                (
                    pos,
                    graphemes::nth_next_grapheme_boundary(text, pos, count),
                    None,
                )
            });
        doc.apply(&transaction, view.id);
    }

    pub fn delete_word_backward(cx: &mut Context) {
        let count = cx.count();
        let (view, doc) = current!(cx.editor);
        let text = doc.text().slice(..);

        let selection = doc
            .selection(view.id)
            .clone()
            .transform(|range| movement::move_prev_word_start(text, range, count));
        doc.set_selection(view.id, selection);
        delete_selection(cx)
    }
}

// Undo / Redo

// TODO: each command could simply return a Option<transaction>, then the higher level handles
// storing it?

fn undo(cx: &mut Context) {
    let (view, doc) = current!(cx.editor);
    let view_id = view.id;
    doc.undo(view_id);
}

fn redo(cx: &mut Context) {
    let (view, doc) = current!(cx.editor);
    let view_id = view.id;
    doc.redo(view_id);
}

// Yank / Paste

fn yank(cx: &mut Context) {
    let (view, doc) = current!(cx.editor);
    let text = doc.text().slice(..);

    let values: Vec<String> = doc
        .selection(view.id)
        .fragments(text)
        .map(Cow::into_owned)
        .collect();

    let msg = format!(
        "yanked {} selection(s) to register {}",
        values.len(),
        cx.register.unwrap_or('"')
    );

    cx.editor
        .registers
        .write(cx.register.unwrap_or('"'), values);

    cx.editor.set_status(msg);
    exit_select_mode(cx);
}

fn yank_joined_to_clipboard_impl(
    editor: &mut Editor,
    separator: &str,
    clipboard_type: ClipboardType,
) -> anyhow::Result<()> {
    let (view, doc) = current!(editor);
    let text = doc.text().slice(..);

    let values: Vec<String> = doc
        .selection(view.id)
        .fragments(text)
        .map(Cow::into_owned)
        .collect();

    let msg = format!(
        "joined and yanked {} selection(s) to system clipboard",
        values.len(),
    );

    let joined = values.join(separator);

    editor
        .clipboard_provider
        .set_contents(joined, clipboard_type)
        .context("Couldn't set system clipboard content")?;

    editor.set_status(msg);

    Ok(())
}

fn yank_joined_to_clipboard(cx: &mut Context) {
    let line_ending = current!(cx.editor).1.line_ending;
    let _ = yank_joined_to_clipboard_impl(
        &mut cx.editor,
        line_ending.as_str(),
        ClipboardType::Clipboard,
    );
    exit_select_mode(cx);
}

fn yank_main_selection_to_clipboard_impl(
    editor: &mut Editor,
    clipboard_type: ClipboardType,
) -> anyhow::Result<()> {
    let (view, doc) = current!(editor);
    let text = doc.text().slice(..);

    let value = doc.selection(view.id).primary().fragment(text);

    if let Err(e) = editor
        .clipboard_provider
        .set_contents(value.into_owned(), clipboard_type)
    {
        bail!("Couldn't set system clipboard content: {}", e);
    }

    editor.set_status("yanked main selection to system clipboard".to_owned());
    Ok(())
}

fn yank_main_selection_to_clipboard(cx: &mut Context) {
    let _ = yank_main_selection_to_clipboard_impl(&mut cx.editor, ClipboardType::Clipboard);
}

fn yank_joined_to_primary_clipboard(cx: &mut Context) {
    let line_ending = current!(cx.editor).1.line_ending;
    let _ = yank_joined_to_clipboard_impl(
        &mut cx.editor,
        line_ending.as_str(),
        ClipboardType::Selection,
    );
}

fn yank_main_selection_to_primary_clipboard(cx: &mut Context) {
    let _ = yank_main_selection_to_clipboard_impl(&mut cx.editor, ClipboardType::Selection);
    exit_select_mode(cx);
}

#[derive(Copy, Clone)]
enum Paste {
    Before,
    After,
}

fn paste_impl(
    values: &[String],
    doc: &mut Document,
    view: &View,
    action: Paste,
) -> Option<Transaction> {
    let repeat = std::iter::repeat(
        values
            .last()
            .map(|value| Tendril::from_slice(value))
            .unwrap(),
    );

    // if any of values ends with a line ending, it's linewise paste
    let linewise = values
        .iter()
        .any(|value| get_line_ending_of_str(value).is_some());

    // Only compiled once.
    #[allow(clippy::trivial_regex)]
    static REGEX: Lazy<Regex> = Lazy::new(|| Regex::new(r"\r\n|\r|\n").unwrap());
    let mut values = values
        .iter()
        .map(|value| REGEX.replace_all(value, doc.line_ending.as_str()))
        .map(|value| Tendril::from(value.as_ref()))
        .chain(repeat);

    let text = doc.text();
    let selection = doc.selection(view.id);

    let transaction = Transaction::change_by_selection(text, selection, |range| {
        let pos = match (action, linewise) {
            // paste linewise before
            (Paste::Before, true) => text.line_to_char(text.char_to_line(range.from())),
            // paste linewise after
            (Paste::After, true) => {
                let line = range.line_range(text.slice(..)).1;
                text.line_to_char((line + 1).min(text.len_lines()))
            }
            // paste insert
            (Paste::Before, false) => range.from(),
            // paste append
            (Paste::After, false) => range.to(),
        };
        (pos, pos, Some(values.next().unwrap()))
    });

    Some(transaction)
}

fn paste_clipboard_impl(
    editor: &mut Editor,
    action: Paste,
    clipboard_type: ClipboardType,
) -> anyhow::Result<()> {
    let (view, doc) = current!(editor);

    match editor
        .clipboard_provider
        .get_contents(clipboard_type)
        .map(|contents| paste_impl(&[contents], doc, view, action))
    {
        Ok(Some(transaction)) => {
            doc.apply(&transaction, view.id);
            doc.append_changes_to_history(view.id);
            Ok(())
        }
        Ok(None) => Ok(()),
        Err(e) => Err(e.context("Couldn't get system clipboard contents")),
    }
}

fn paste_clipboard_after(cx: &mut Context) {
    let _ = paste_clipboard_impl(&mut cx.editor, Paste::After, ClipboardType::Clipboard);
}

fn paste_clipboard_before(cx: &mut Context) {
    let _ = paste_clipboard_impl(&mut cx.editor, Paste::Before, ClipboardType::Clipboard);
}

fn paste_primary_clipboard_after(cx: &mut Context) {
    let _ = paste_clipboard_impl(&mut cx.editor, Paste::After, ClipboardType::Selection);
}

fn paste_primary_clipboard_before(cx: &mut Context) {
    let _ = paste_clipboard_impl(&mut cx.editor, Paste::Before, ClipboardType::Selection);
}

fn replace_with_yanked(cx: &mut Context) {
    let reg_name = cx.register.unwrap_or('"');
    let (view, doc) = current!(cx.editor);
    let registers = &mut cx.editor.registers;

    if let Some(values) = registers.read(reg_name) {
        if let Some(yank) = values.first() {
            let selection = doc.selection(view.id);
            let transaction = Transaction::change_by_selection(doc.text(), selection, |range| {
                if !range.is_empty() {
                    (range.from(), range.to(), Some(yank.as_str().into()))
                } else {
                    (range.from(), range.to(), None)
                }
            });

            doc.apply(&transaction, view.id);
            doc.append_changes_to_history(view.id);
        }
    }
}

fn replace_selections_with_clipboard_impl(
    editor: &mut Editor,
    clipboard_type: ClipboardType,
) -> anyhow::Result<()> {
    let (view, doc) = current!(editor);

    match editor.clipboard_provider.get_contents(clipboard_type) {
        Ok(contents) => {
            let selection = doc.selection(view.id);
            let transaction = Transaction::change_by_selection(doc.text(), selection, |range| {
                (range.from(), range.to(), Some(contents.as_str().into()))
            });

            doc.apply(&transaction, view.id);
            doc.append_changes_to_history(view.id);
            Ok(())
        }
        Err(e) => Err(e.context("Couldn't get system clipboard contents")),
    }
}

fn replace_selections_with_clipboard(cx: &mut Context) {
    let _ = replace_selections_with_clipboard_impl(&mut cx.editor, ClipboardType::Clipboard);
}

fn replace_selections_with_primary_clipboard(cx: &mut Context) {
    let _ = replace_selections_with_clipboard_impl(&mut cx.editor, ClipboardType::Selection);
}

fn paste_after(cx: &mut Context) {
    let reg_name = cx.register.unwrap_or('"');
    let (view, doc) = current!(cx.editor);
    let registers = &mut cx.editor.registers;

    if let Some(transaction) = registers
        .read(reg_name)
        .and_then(|values| paste_impl(values, doc, view, Paste::After))
    {
        doc.apply(&transaction, view.id);
        doc.append_changes_to_history(view.id);
    }
}

fn paste_before(cx: &mut Context) {
    let reg_name = cx.register.unwrap_or('"');
    let (view, doc) = current!(cx.editor);
    let registers = &mut cx.editor.registers;

    if let Some(transaction) = registers
        .read(reg_name)
        .and_then(|values| paste_impl(values, doc, view, Paste::Before))
    {
        doc.apply(&transaction, view.id);
        doc.append_changes_to_history(view.id);
    }
}

fn get_lines(doc: &Document, view_id: ViewId) -> Vec<usize> {
    let mut lines = Vec::new();

    // Get all line numbers
    for range in doc.selection(view_id) {
        let (start, end) = range.line_range(doc.text().slice(..));

        for line in start..=end {
            lines.push(line)
        }
    }
    lines.sort_unstable(); // sorting by usize so _unstable is preferred
    lines.dedup();
    lines
}

fn indent(cx: &mut Context) {
    let count = cx.count();
    let (view, doc) = current!(cx.editor);
    let lines = get_lines(doc, view.id);

    // Indent by one level
    let indent = Tendril::from(doc.indent_unit().repeat(count));

    let transaction = Transaction::change(
        doc.text(),
        lines.into_iter().map(|line| {
            let pos = doc.text().line_to_char(line);
            (pos, pos, Some(indent.clone()))
        }),
    );
    doc.apply(&transaction, view.id);
    doc.append_changes_to_history(view.id);
}

fn unindent(cx: &mut Context) {
    let count = cx.count();
    let (view, doc) = current!(cx.editor);
    let lines = get_lines(doc, view.id);
    let mut changes = Vec::with_capacity(lines.len());
    let tab_width = doc.tab_width();
    let indent_width = count * tab_width;

    for line_idx in lines {
        let line = doc.text().line(line_idx);
        let mut width = 0;
        let mut pos = 0;

        for ch in line.chars() {
            match ch {
                ' ' => width += 1,
                '\t' => width = (width / tab_width + 1) * tab_width,
                _ => break,
            }

            pos += 1;

            if width >= indent_width {
                break;
            }
        }

        // now delete from start to first non-blank
        if pos > 0 {
            let start = doc.text().line_to_char(line_idx);
            changes.push((start, start + pos, None))
        }
    }

    let transaction = Transaction::change(doc.text(), changes.into_iter());

    doc.apply(&transaction, view.id);
    doc.append_changes_to_history(view.id);
}

fn format_selections(cx: &mut Context) {
    let (view, doc) = current!(cx.editor);

    // via lsp if available
    // else via tree-sitter indentation calculations

    let language_server = match doc.language_server() {
        Some(language_server) => language_server,
        None => return,
    };

    let ranges: Vec<lsp::Range> = doc
        .selection(view.id)
        .iter()
        .map(|range| range_to_lsp_range(doc.text(), *range, language_server.offset_encoding()))
        .collect();

    // TODO: all of the TODO's and commented code inside the loop,
    // to make this actually work.
    for _range in ranges {
        let _language_server = match doc.language_server() {
            Some(language_server) => language_server,
            None => return,
        };
        // TODO: handle fails
        // TODO: concurrent map

        // TODO: need to block to get the formatting

        // let edits = block_on(language_server.text_document_range_formatting(
        //     doc.identifier(),
        //     range,
        //     lsp::FormattingOptions::default(),
        // ))
        // .unwrap_or_default();

        // let transaction = helix_lsp::util::generate_transaction_from_edits(
        //     doc.text(),
        //     edits,
        //     language_server.offset_encoding(),
        // );

        // doc.apply(&transaction, view.id);
    }

    doc.append_changes_to_history(view.id);
}

fn join_selections(cx: &mut Context) {
    use movement::skip_while;
    let (view, doc) = current!(cx.editor);
    let text = doc.text();
    let slice = doc.text().slice(..);

    let mut changes = Vec::new();
    let fragment = Tendril::from(" ");

    for selection in doc.selection(view.id) {
        let (start, mut end) = selection.line_range(slice);
        if start == end {
            end = (end + 1).min(text.len_lines() - 1);
        }
        let lines = start..end;

        changes.reserve(lines.len());

        for line in lines {
            let start = line_end_char_index(&slice, line);
            let mut end = text.line_to_char(line + 1);
            end = skip_while(slice, end, |ch| matches!(ch, ' ' | '\t')).unwrap_or(end);

            // need to skip from start, not end
            let change = (start, end, Some(fragment.clone()));
            changes.push(change);
        }
    }

    changes.sort_unstable_by_key(|(from, _to, _text)| *from);
    changes.dedup();

    // TODO: joining multiple empty lines should be replaced by a single space.
    // need to merge change ranges that touch

    let transaction = Transaction::change(doc.text(), changes.into_iter());
    // TODO: select inserted spaces
    // .with_selection(selection);

    doc.apply(&transaction, view.id);
    doc.append_changes_to_history(view.id);
}

fn keep_selections(cx: &mut Context) {
    // keep selections matching regex
    let reg = cx.register.unwrap_or('/');
    let prompt = ui::regex_prompt(
        cx,
        "keep:".into(),
        Some(reg),
        move |view, doc, regex, event| {
            if event != PromptEvent::Update {
                return;
            }
            let text = doc.text().slice(..);

            if let Some(selection) = selection::keep_matches(text, doc.selection(view.id), &regex) {
                doc.set_selection(view.id, selection);
            }
        },
    );

    cx.push_layer(Box::new(prompt));
}

fn keep_primary_selection(cx: &mut Context) {
    let (view, doc) = current!(cx.editor);
    // TODO: handle count

    let range = doc.selection(view.id).primary();
    doc.set_selection(view.id, Selection::single(range.anchor, range.head));
}

fn remove_primary_selection(cx: &mut Context) {
    let (view, doc) = current!(cx.editor);
    // TODO: handle count

    let selection = doc.selection(view.id);
    if selection.len() == 1 {
        cx.editor.set_error("no selections remaining".to_owned());
        return;
    }
    let index = selection.primary_index();
    let selection = selection.clone().remove(index);

    doc.set_selection(view.id, selection);
}

fn completion(cx: &mut Context) {
    // trigger on trigger char, or if user calls it
    // (or on word char typing??)
    // after it's triggered, if response marked is_incomplete, update on every subsequent keypress
    //
    // lsp calls are done via a callback: it sends a request and doesn't block.
    // when we get the response similarly to notification, trigger a call to the completion popup
    //
    // language_server.completion(params, |cx: &mut Context, _meta, response| {
    //    // called at response time
    //    // compositor, lookup completion layer
    //    // downcast dyn Component to Completion component
    //    // emit response to completion (completion.complete/handle(response))
    // })
    //
    // typing after prompt opens: usually start offset is tracked and everything between
    // start_offset..cursor is replaced. For our purposes we could keep the start state (doc,
    // selection) and revert to them before applying. This needs to properly reset changes/history
    // though...
    //
    // company-mode does this by matching the prefix of the completion and removing it.

    // ignore isIncomplete for now
    // keep state while typing
    // the behavior should be, filter the menu based on input
    // if items returns empty at any point, remove the popup
    // if backspace past initial offset point, remove the popup
    //
    // debounce requests!
    //
    // need an idle timeout thing.
    // https://github.com/company-mode/company-mode/blob/master/company.el#L620-L622
    //
    //  "The idle delay in seconds until completion starts automatically.
    // The prefix still has to satisfy `company-minimum-prefix-length' before that
    // happens.  The value of nil means no idle completion."

    let (view, doc) = current!(cx.editor);

    let language_server = match doc.language_server() {
        Some(language_server) => language_server,
        None => return,
    };

    let offset_encoding = language_server.offset_encoding();
    let cursor = doc
        .selection(view.id)
        .primary()
        .cursor(doc.text().slice(..));

    let pos = pos_to_lsp_pos(doc.text(), cursor, offset_encoding);

    let future = language_server.completion(doc.identifier(), pos, None);

    let trigger_offset = cursor;

    cx.callback(
        future,
        move |editor: &mut Editor,
              compositor: &mut Compositor,
              response: Option<lsp::CompletionResponse>| {
            let (_, doc) = current!(editor);
            if doc.mode() != Mode::Insert {
                // we're not in insert mode anymore
                return;
            }

            let items = match response {
                Some(lsp::CompletionResponse::Array(items)) => items,
                // TODO: do something with is_incomplete
                Some(lsp::CompletionResponse::List(lsp::CompletionList {
                    is_incomplete: _is_incomplete,
                    items,
                })) => items,
                None => Vec::new(),
            };

            if items.is_empty() {
                editor.set_error("No completion available".to_string());
                return;
            }
            let size = compositor.size();
            let ui = compositor
                .find(std::any::type_name::<ui::EditorView>())
                .unwrap();
            if let Some(ui) = ui.as_any_mut().downcast_mut::<ui::EditorView>() {
                ui.set_completion(items, offset_encoding, trigger_offset, size);
            };
        },
    );
}

fn hover(cx: &mut Context) {
    let (view, doc) = current!(cx.editor);

    let language_server = match doc.language_server() {
        Some(language_server) => language_server,
        None => return,
    };

    // TODO: factor out a doc.position_identifier() that returns lsp::TextDocumentPositionIdentifier

    let pos = pos_to_lsp_pos(
        doc.text(),
        doc.selection(view.id)
            .primary()
            .cursor(doc.text().slice(..)),
        language_server.offset_encoding(),
    );

    let future = language_server.text_document_hover(doc.identifier(), pos, None);

    cx.callback(
        future,
        move |editor: &mut Editor, compositor: &mut Compositor, response: Option<lsp::Hover>| {
            if let Some(hover) = response {
                // hover.contents / .range <- used for visualizing
                let contents = match hover.contents {
                    lsp::HoverContents::Scalar(contents) => {
                        // markedstring(string/languagestring to be highlighted)
                        // TODO
                        log::error!("hover contents {:?}", contents);
                        return;
                    }
                    lsp::HoverContents::Array(contents) => {
                        log::error!("hover contents {:?}", contents);
                        return;
                    }
                    // TODO: render markdown
                    lsp::HoverContents::Markup(contents) => contents.value,
                };

                // skip if contents empty

                let contents = ui::Markdown::new(contents, editor.syn_loader.clone());
                let popup = Popup::new(contents);
                compositor.push(Box::new(popup));
            }
        },
    );
}

// comments
fn toggle_comments(cx: &mut Context) {
    let (view, doc) = current!(cx.editor);
    let token = doc
        .language_config()
        .and_then(|lc| lc.comment_token.as_ref())
        .map(|tc| tc.as_ref());
    let transaction = comment::toggle_line_comments(doc.text(), doc.selection(view.id), token);

    doc.apply(&transaction, view.id);
    doc.append_changes_to_history(view.id);
    exit_select_mode(cx);
}

fn rotate_selections(cx: &mut Context, direction: Direction) {
    let count = cx.count();
    let (view, doc) = current!(cx.editor);
    let mut selection = doc.selection(view.id).clone();
    let index = selection.primary_index();
    let len = selection.len();
    selection.set_primary_index(match direction {
        Direction::Forward => (index + count) % len,
        Direction::Backward => (index + (len.saturating_sub(count) % len)) % len,
    });
    doc.set_selection(view.id, selection);
}
fn rotate_selections_forward(cx: &mut Context) {
    rotate_selections(cx, Direction::Forward)
}
fn rotate_selections_backward(cx: &mut Context) {
    rotate_selections(cx, Direction::Backward)
}

fn rotate_selection_contents(cx: &mut Context, direction: Direction) {
    let count = cx.count;
    let (view, doc) = current!(cx.editor);
    let text = doc.text().slice(..);

    let selection = doc.selection(view.id);
    let mut fragments: Vec<_> = selection
        .fragments(text)
        .map(|fragment| Tendril::from_slice(&fragment))
        .collect();

    let group = count
        .map(|count| count.get())
        .unwrap_or(fragments.len()) // default to rotating everything as one group
        .min(fragments.len());

    for chunk in fragments.chunks_mut(group) {
        // TODO: also modify main index
        match direction {
            Direction::Forward => chunk.rotate_right(1),
            Direction::Backward => chunk.rotate_left(1),
        };
    }

    let transaction = Transaction::change(
        doc.text(),
        selection
            .ranges()
            .iter()
            .zip(fragments)
            .map(|(range, fragment)| (range.from(), range.to(), Some(fragment))),
    );

    doc.apply(&transaction, view.id);
    doc.append_changes_to_history(view.id);
}
fn rotate_selection_contents_forward(cx: &mut Context) {
    rotate_selection_contents(cx, Direction::Forward)
}
fn rotate_selection_contents_backward(cx: &mut Context) {
    rotate_selection_contents(cx, Direction::Backward)
}

// tree sitter node selection

fn expand_selection(cx: &mut Context) {
    let (view, doc) = current!(cx.editor);

    if let Some(syntax) = doc.syntax() {
        let text = doc.text().slice(..);
        let selection = object::expand_selection(syntax, text, doc.selection(view.id));
        doc.set_selection(view.id, selection);
    }
}

fn match_brackets(cx: &mut Context) {
    let (view, doc) = current!(cx.editor);

    if let Some(syntax) = doc.syntax() {
        let pos = doc
            .selection(view.id)
            .primary()
            .cursor(doc.text().slice(..));
        if let Some(pos) = match_brackets::find(syntax, doc.text(), pos) {
            let selection = Selection::point(pos);
            doc.set_selection(view.id, selection);
        };
    }
}

//

fn jump_forward(cx: &mut Context) {
    let count = cx.count();
    let (view, _doc) = current!(cx.editor);

    if let Some((id, selection)) = view.jumps.forward(count) {
        view.doc = *id;
        let selection = selection.clone();
        let (view, doc) = current!(cx.editor); // refetch doc
        doc.set_selection(view.id, selection);

        align_view(doc, view, Align::Center);
    };
}

fn jump_backward(cx: &mut Context) {
    let count = cx.count();
    let (view, doc) = current!(cx.editor);

    if let Some((id, selection)) = view.jumps.backward(view.id, doc, count) {
        // manually set the alternate_file as we cannot use the Editor::switch function here.
        if view.doc != *id {
            view.last_accessed_doc = Some(view.doc)
        }
        view.doc = *id;
        let selection = selection.clone();
        let (view, doc) = current!(cx.editor); // refetch doc
        doc.set_selection(view.id, selection);

        align_view(doc, view, Align::Center);
    };
}

fn rotate_view(cx: &mut Context) {
    cx.editor.focus_next()
}

// split helper, clear it later
fn split(cx: &mut Context, action: Action) {
    let (view, doc) = current!(cx.editor);
    let id = doc.id();
    let selection = doc.selection(view.id).clone();
    let offset = view.offset;

    cx.editor.switch(id, action);

    // match the selection in the previous view
    let (view, doc) = current!(cx.editor);
    view.offset = offset;
    doc.set_selection(view.id, selection);
}

fn hsplit(cx: &mut Context) {
    split(cx, Action::HorizontalSplit);
}

fn vsplit(cx: &mut Context) {
    split(cx, Action::VerticalSplit);
}

fn wclose(cx: &mut Context) {
    if cx.editor.tree.views().count() == 1 {
        if let Err(err) = cmd::buffers_remaining_impl(cx.editor) {
            cx.editor.set_error(err.to_string());
            return;
        }
    }
    let view_id = view!(cx.editor).id;
    // close current split
    cx.editor.close(view_id, /* close_buffer */ false);
}

fn select_register(cx: &mut Context) {
    cx.on_next_key(move |cx, event| {
        if let Some(ch) = event.char() {
            cx.editor.selected_register = Some(ch);
        }
    })
}

fn align_view_top(cx: &mut Context) {
    let (view, doc) = current!(cx.editor);
    align_view(doc, view, Align::Top);
}

fn align_view_center(cx: &mut Context) {
    let (view, doc) = current!(cx.editor);
    align_view(doc, view, Align::Center);
}

fn align_view_bottom(cx: &mut Context) {
    let (view, doc) = current!(cx.editor);
    align_view(doc, view, Align::Bottom);
}

fn align_view_middle(cx: &mut Context) {
    let (view, doc) = current!(cx.editor);
    let text = doc.text().slice(..);
    let pos = doc.selection(view.id).primary().cursor(text);
    let pos = coords_at_pos(text, pos);

    view.offset.col = pos
        .col
        .saturating_sub((view.inner_area().width as usize) / 2);
}

fn scroll_up(cx: &mut Context) {
    scroll(cx, cx.count(), Direction::Backward);
}

fn scroll_down(cx: &mut Context) {
    scroll(cx, cx.count(), Direction::Forward);
}

fn select_textobject_around(cx: &mut Context) {
    select_textobject(cx, textobject::TextObject::Around);
}

fn select_textobject_inner(cx: &mut Context) {
    select_textobject(cx, textobject::TextObject::Inside);
}

fn select_textobject(cx: &mut Context, objtype: textobject::TextObject) {
    let count = cx.count();
    cx.on_next_key(move |cx, event| {
        if let Some(ch) = event.char() {
            let (view, doc) = current!(cx.editor);
            let text = doc.text().slice(..);

            let selection = doc.selection(view.id).clone().transform(|range| {
                match ch {
                    'w' => textobject::textobject_word(text, range, objtype, count),
                    // TODO: cancel new ranges if inconsistent surround matches across lines
                    ch if !ch.is_ascii_alphanumeric() => {
                        textobject::textobject_surround(text, range, objtype, ch, count)
                    }
                    _ => range,
                }
            });
            doc.set_selection(view.id, selection);
        }
    })
}

fn surround_add(cx: &mut Context) {
    cx.on_next_key(move |cx, event| {
        if let Some(ch) = event.char() {
            let (view, doc) = current!(cx.editor);
            let selection = doc.selection(view.id);
            let (open, close) = surround::get_pair(ch);

            let mut changes = Vec::new();
            for range in selection.iter() {
                changes.push((range.from(), range.from(), Some(Tendril::from_char(open))));
                changes.push((range.to(), range.to(), Some(Tendril::from_char(close))));
            }

            let transaction = Transaction::change(doc.text(), changes.into_iter());
            doc.apply(&transaction, view.id);
            doc.append_changes_to_history(view.id);
        }
    })
}

fn surround_replace(cx: &mut Context) {
    let count = cx.count();
    cx.on_next_key(move |cx, event| {
        if let Some(from) = event.char() {
            cx.on_next_key(move |cx, event| {
                if let Some(to) = event.char() {
                    let (view, doc) = current!(cx.editor);
                    let text = doc.text().slice(..);
                    let selection = doc.selection(view.id);

                    let change_pos = match surround::get_surround_pos(text, selection, from, count)
                    {
                        Some(c) => c,
                        None => return,
                    };

                    let (open, close) = surround::get_pair(to);
                    let transaction = Transaction::change(
                        doc.text(),
                        change_pos.iter().enumerate().map(|(i, &pos)| {
                            (
                                pos,
                                pos + 1,
                                Some(Tendril::from_char(if i % 2 == 0 { open } else { close })),
                            )
                        }),
                    );
                    doc.apply(&transaction, view.id);
                    doc.append_changes_to_history(view.id);
                }
            });
        }
    })
}

fn surround_delete(cx: &mut Context) {
    let count = cx.count();
    cx.on_next_key(move |cx, event| {
        if let Some(ch) = event.char() {
            let (view, doc) = current!(cx.editor);
            let text = doc.text().slice(..);
            let selection = doc.selection(view.id);

            let change_pos = match surround::get_surround_pos(text, selection, ch, count) {
                Some(c) => c,
                None => return,
            };

            let transaction =
                Transaction::change(doc.text(), change_pos.into_iter().map(|p| (p, p + 1, None)));
            doc.apply(&transaction, view.id);
            doc.append_changes_to_history(view.id);
        }
    })
}

#[derive(Eq, PartialEq)]
enum ShellBehavior {
    Replace,
    Ignore,
    Insert,
    Append,
}

fn shell_pipe(cx: &mut Context) {
    shell(cx, "pipe:".into(), ShellBehavior::Replace);
}

fn shell_pipe_to(cx: &mut Context) {
    shell(cx, "pipe-to:".into(), ShellBehavior::Ignore);
}

fn shell_insert_output(cx: &mut Context) {
    shell(cx, "insert-output:".into(), ShellBehavior::Insert);
}

fn shell_append_output(cx: &mut Context) {
    shell(cx, "append-output:".into(), ShellBehavior::Append);
}

fn shell_keep_pipe(cx: &mut Context) {
    let prompt = Prompt::new(
        "keep-pipe:".into(),
        Some('|'),
        |_input: &str| Vec::new(),
        move |cx: &mut compositor::Context, input: &str, event: PromptEvent| {
            let shell = &cx.editor.config.shell;
            if event != PromptEvent::Validate {
                return;
            }
            if input.is_empty() {
                return;
            }
            let (view, doc) = current!(cx.editor);
            let selection = doc.selection(view.id);

            let mut ranges = SmallVec::with_capacity(selection.len());
            let old_index = selection.primary_index();
            let mut index: Option<usize> = None;
            let text = doc.text().slice(..);

            for (i, range) in selection.ranges().iter().enumerate() {
                let fragment = range.fragment(text);
                let (_output, success) = match shell_impl(shell, input, Some(fragment.as_bytes())) {
                    Ok(result) => result,
                    Err(err) => {
                        cx.editor.set_error(err.to_string());
                        return;
                    }
                };

                // if the process exits successfully, keep the selection
                if success {
                    ranges.push(*range);
                    if i >= old_index && index.is_none() {
                        index = Some(ranges.len() - 1);
                    }
                }
            }

            if ranges.is_empty() {
                cx.editor.set_error("No selections remaining".to_string());
                return;
            }

            let index = index.unwrap_or_else(|| ranges.len() - 1);
            doc.set_selection(view.id, Selection::new(ranges, index));
        },
    );

    cx.push_layer(Box::new(prompt));
}

fn shell_impl(
    shell: &[String],
    cmd: &str,
    input: Option<&[u8]>,
) -> anyhow::Result<(Tendril, bool)> {
    use std::io::Write;
    use std::process::{Command, Stdio};
    if shell.is_empty() {
        bail!("No shell set");
    }

    let mut process = match Command::new(&shell[0])
        .args(&shell[1..])
        .arg(cmd)
        .stdin(Stdio::piped())
        .stdout(Stdio::piped())
        .stderr(Stdio::piped())
        .spawn()
    {
        Ok(process) => process,
        Err(e) => {
            log::error!("Failed to start shell: {}", e);
            return Err(e.into());
        }
    };
    if let Some(input) = input {
        let mut stdin = process.stdin.take().unwrap();
        stdin.write_all(input)?;
    }
    let output = process.wait_with_output()?;

    if !output.stderr.is_empty() {
        log::error!("Shell error: {}", String::from_utf8_lossy(&output.stderr));
    }

    let tendril = Tendril::try_from_byte_slice(&output.stdout)
        .map_err(|_| anyhow!("Process did not output valid UTF-8"))?;
    Ok((tendril, output.status.success()))
}

fn shell(cx: &mut Context, prompt: Cow<'static, str>, behavior: ShellBehavior) {
    let pipe = match behavior {
        ShellBehavior::Replace | ShellBehavior::Ignore => true,
        ShellBehavior::Insert | ShellBehavior::Append => false,
    };
    let prompt = Prompt::new(
        prompt,
        Some('|'),
        |_input: &str| Vec::new(),
        move |cx: &mut compositor::Context, input: &str, event: PromptEvent| {
            let shell = &cx.editor.config.shell;
            if event != PromptEvent::Validate {
                return;
            }
            if input.is_empty() {
                return;
            }
            let (view, doc) = current!(cx.editor);
            let selection = doc.selection(view.id);

            let mut changes = Vec::with_capacity(selection.len());
            let text = doc.text().slice(..);

            for range in selection.ranges() {
                let fragment = range.fragment(text);
                let (output, success) =
                    match shell_impl(shell, input, pipe.then(|| fragment.as_bytes())) {
                        Ok(result) => result,
                        Err(err) => {
                            cx.editor.set_error(err.to_string());
                            return;
                        }
                    };

                if !success {
                    cx.editor.set_error("Command failed".to_string());
                    return;
                }

                let (from, to) = match behavior {
                    ShellBehavior::Replace => (range.from(), range.to()),
                    ShellBehavior::Insert => (range.from(), range.from()),
                    ShellBehavior::Append => (range.to(), range.to()),
                    _ => (range.from(), range.from()),
                };
                changes.push((from, to, Some(output)));
            }

            if behavior != ShellBehavior::Ignore {
                let transaction = Transaction::change(doc.text(), changes.into_iter());
                doc.apply(&transaction, view.id);
                doc.append_changes_to_history(view.id);
            }
        },
    );

    cx.push_layer(Box::new(prompt));
}

fn suspend(_cx: &mut Context) {
    #[cfg(not(windows))]
    signal_hook::low_level::raise(signal_hook::consts::signal::SIGTSTP).unwrap();
}

fn add_newline_above(cx: &mut Context) {
    add_newline_impl(cx, Open::Above);
}

fn add_newline_below(cx: &mut Context) {
    add_newline_impl(cx, Open::Below)
}

fn add_newline_impl(cx: &mut Context, open: Open) {
    let count = cx.count();
    let (view, doc) = current!(cx.editor);
    let selection = doc.selection(view.id);
    let text = doc.text();
    let slice = text.slice(..);

    let changes = selection.into_iter().map(|range| {
        let (start, end) = range.line_range(slice);
        let line = match open {
            Open::Above => start,
            Open::Below => end + 1,
        };
        let pos = text.line_to_char(line);
        (
            pos,
            pos,
            Some(doc.line_ending.as_str().repeat(count).into()),
        )
    });

    let transaction = Transaction::change(text, changes);
    doc.apply(&transaction, view.id);
    doc.append_changes_to_history(view.id);
}<|MERGE_RESOLUTION|>--- conflicted
+++ resolved
@@ -1291,12 +1291,8 @@
 
     cx.push_layer(Box::new(prompt));
 
-<<<<<<< HEAD
     let current_path = doc_mut!(cx.editor).path().cloned();
 
-=======
-    let root = find_root(None).unwrap_or_else(|| PathBuf::from("./"));
->>>>>>> 7e958e18
     let show_picker = async move {
         let all_matches: Vec<(usize, PathBuf)> =
             UnboundedReceiverStream::new(all_matches_rx).collect().await;
@@ -1310,7 +1306,6 @@
                 let picker = FilePicker::new(
                     all_matches,
                     move |(_line_num, path)| {
-<<<<<<< HEAD
                         let relative_path = helix_core::path::get_relative_path(path)
                             .to_str()
                             .unwrap()
@@ -1320,13 +1315,6 @@
                         } else {
                             relative_path.into()
                         }
-=======
-                        path.strip_prefix(&root)
-                            .unwrap_or(path)
-                            .to_str()
-                            .unwrap()
-                            .into()
->>>>>>> 7e958e18
                     },
                     move |editor: &mut Editor, (line_num, path), action| {
                         match editor.open(path.into(), action) {
