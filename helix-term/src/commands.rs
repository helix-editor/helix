--- conflicted
+++ resolved
@@ -13,13 +13,10 @@
 };
 use helix_vcs::{FileChange, Hunk};
 pub use lsp::*;
-<<<<<<< HEAD
 
 pub use engine::ScriptingEngine;
-
-=======
 pub use syntax::*;
->>>>>>> 758f80a4
+
 use tui::{
     text::{Span, Spans},
     widgets::Cell,
