--- conflicted
+++ resolved
@@ -15,11 +15,7 @@
 
 impl KeyTrie {
     pub fn new(
-<<<<<<< HEAD
-        documentation: &str,
-=======
         description: &str,
->>>>>>> abf2f283
         child_order: HashMap<KeyEvent, usize>,
         children: Vec<KeyTrieNode>,
     ) -> Self {
@@ -116,11 +112,7 @@
                     }
                     command.description()
                 }
-<<<<<<< HEAD
-                KeyTrieNode::KeyTrie(ref key_trie) => &key_trie.documentation,
-=======
                 KeyTrieNode::KeyTrie(ref key_trie) => &key_trie.description,
->>>>>>> abf2f283
                 // FIX: default to a join of all command names
                 // NOTE: Giving same description for all sequences will place all sequence keyvents together.
                 // Regardless if the command sequence is different.
@@ -129,17 +121,10 @@
             let key_event = key_event_order[index];
             match body
                 .iter()
-<<<<<<< HEAD
-                .position(|(_, existing_documentation)| &documentation == existing_documentation)
-            {
-                Some(position) => body[position].0.push(key_event.to_string()),
-                None => body.push((vec![key_event.to_string()], documentation)),
-=======
                 .position(|(_, existing_description)| &description == existing_description)
             {
                 Some(position) => body[position].0.push(key_event.to_string()),
                 None => body.push((vec![key_event.to_string()], description)),
->>>>>>> abf2f283
             }
         }
 
