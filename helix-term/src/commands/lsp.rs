use helix_lsp::{
    block_on,
    lsp::{self, DiagnosticSeverity, NumberOrString},
    util::{diagnostic_to_lsp_diagnostic, lsp_pos_to_pos, lsp_range_to_range, range_to_lsp_range},
    OffsetEncoding,
};
use tui::text::{Span, Spans};

use super::{align_view, push_jump, Align, Context, Editor};

<<<<<<< HEAD
use helix_core::Selection;
=======
use helix_core::{path, Selection};
>>>>>>> 3bb9498a
use helix_view::{
    editor::Action,
    theme::{Modifier, Style},
};

use crate::{
    compositor::{self, Compositor},
    ui::{self, overlay::overlayed, FileLocation, FilePicker, Popup, PromptEvent},
};

use std::{borrow::Cow, collections::BTreeMap};

/// Gets the language server that is attached to a document, and
/// if it's not active displays a status message. Using this macro
/// in a context where the editor automatically queries the LSP
/// (instead of when the user explicitly does so via a keybind like
/// `gd`) will spam the "LSP inactive" status message confusingly.
#[macro_export]
macro_rules! language_server {
    ($editor:expr, $doc:expr) => {
        match $doc.language_server() {
            Some(language_server) => language_server,
            None => {
                $editor.set_status("Language server not active for current buffer");
                return;
            }
        }
    };
}

fn location_to_file_location(location: &lsp::Location) -> FileLocation {
    let path = location.uri.to_file_path().unwrap();
    let line = Some((
        location.range.start.line as usize,
        location.range.end.line as usize,
    ));
    (path, line)
}

// TODO: share with symbol picker(symbol.location)
fn jump_to_location(
    editor: &mut Editor,
    location: &lsp::Location,
    offset_encoding: OffsetEncoding,
    action: Action,
) {
    let (view, doc) = current!(editor);
    push_jump(view, doc);

    let path = match location.uri.to_file_path() {
        Ok(path) => path,
        Err(_) => {
            let err = format!("unable to convert URI to filepath: {}", location.uri);
            editor.set_error(err);
            return;
        }
    };
    match editor.open(&path, action) {
        Ok(_) => (),
        Err(err) => {
            let err = format!("failed to open path: {:?}: {:?}", location.uri, err);
            editor.set_error(err);
            return;
        }
    }
    let (view, doc) = current!(editor);
    let definition_pos = location.range.start;
    // TODO: convert inside server
    let new_pos = if let Some(new_pos) = lsp_pos_to_pos(doc.text(), definition_pos, offset_encoding)
    {
        new_pos
    } else {
        return;
    };
    doc.set_selection(view.id, Selection::point(new_pos));
    align_view(doc, view, Align::Center);
}

fn sym_picker(
    symbols: Vec<lsp::SymbolInformation>,
    current_path: Option<lsp::Url>,
    offset_encoding: OffsetEncoding,
) -> FilePicker<lsp::SymbolInformation> {
    // TODO: drop current_path comparison and instead use workspace: bool flag?
    let current_path2 = current_path.clone();
    FilePicker::new(
        symbols,
        move |symbol| {
            if current_path.as_ref() == Some(&symbol.location.uri) {
                symbol.name.as_str().into()
            } else {
                match symbol.location.uri.to_file_path() {
                    Ok(path) => {
                        let relative_path = helix_core::path::get_relative_path(path.as_path())
                            .to_string_lossy()
                            .into_owned();
                        format!("{} ({})", &symbol.name, relative_path).into()
                    }
                    Err(_) => format!("{} ({})", &symbol.name, &symbol.location.uri).into(),
                }
            }
        },
        move |cx, symbol, action| {
            let (view, doc) = current!(cx.editor);
            push_jump(view, doc);

            if current_path2.as_ref() != Some(&symbol.location.uri) {
                let uri = &symbol.location.uri;
                let path = match uri.to_file_path() {
                    Ok(path) => path,
                    Err(_) => {
                        let err = format!("unable to convert URI to filepath: {}", uri);
                        log::error!("{}", err);
                        cx.editor.set_error(err);
                        return;
                    }
                };
                if let Err(err) = cx.editor.open(&path, action) {
                    let err = format!("failed to open document: {}: {}", uri, err);
                    log::error!("{}", err);
                    cx.editor.set_error(err);
                    return;
                }
            }

            let (view, doc) = current!(cx.editor);

            if let Some(range) =
                lsp_range_to_range(doc.text(), symbol.location.range, offset_encoding)
            {
                // we flip the range so that the cursor sits on the start of the symbol
                // (for example start of the function).
                doc.set_selection(view.id, Selection::single(range.head, range.anchor));
                align_view(doc, view, Align::Center);
            }
        },
        move |_editor, symbol| Some(location_to_file_location(&symbol.location)),
    )
    .truncate_start(false)
}

fn diag_picker(
    cx: &Context,
    diagnostics: BTreeMap<lsp::Url, Vec<lsp::Diagnostic>>,
    current_path: Option<lsp::Url>,
    offset_encoding: OffsetEncoding,
) -> FilePicker<(lsp::Url, lsp::Diagnostic)> {
    // TODO: drop current_path comparison and instead use workspace: bool flag?

    // flatten the map to a vec of (uri, diag) pairs
    let mut flat_diag = Vec::new();
    for (u, diags) in diagnostics {
        flat_diag.reserve(diags.len());
        for d in diags {
            flat_diag.push((u.clone(), d));
        }
    }

    let hint = cx.editor.theme.get("hint");
    let info = cx.editor.theme.get("info");
    let warning = cx.editor.theme.get("warning");
    let error = cx.editor.theme.get("error");

    FilePicker::new(
        flat_diag,
<<<<<<< HEAD
        move |(_, diag)| {
=======
        move |(url, diag)| {
>>>>>>> 3bb9498a
            let mut style = diag
                .severity
                .map(|s| match s {
                    DiagnosticSeverity::HINT => hint,
                    DiagnosticSeverity::INFORMATION => info,
                    DiagnosticSeverity::WARNING => warning,
                    DiagnosticSeverity::ERROR => error,
                    _ => Style::default(),
                })
                .unwrap_or_default();

            // remove background as it is distracting in the picker list
            style.bg = None;

            let code = diag
                .code
                .as_ref()
                .map(|c| match c {
                    NumberOrString::Number(n) => n.to_string(),
                    NumberOrString::String(s) => s.to_string(),
                })
                .unwrap_or_default();

<<<<<<< HEAD
=======
            let truncated_path = path::get_truncated_path(url.as_str())
                .to_string_lossy()
                .into_owned();

>>>>>>> 3bb9498a
            Spans::from(vec![
                Span::styled(
                    diag.source.clone().unwrap_or_default(),
                    style.add_modifier(Modifier::BOLD),
                ),
                Span::raw(": "),
<<<<<<< HEAD
                Span::styled(code, style),
                Span::raw(" - "),
=======
                Span::styled(truncated_path, style),
                Span::raw(" - "),
                Span::styled(code, style.add_modifier(Modifier::BOLD)),
                Span::raw(": "),
>>>>>>> 3bb9498a
                Span::styled(&diag.message, style),
            ])
        },
        move |cx, (url, diag), action| {
            if current_path.as_ref() == Some(url) {
                let (view, doc) = current!(cx.editor);
                push_jump(view, doc);
            } else {
                let path = url.to_file_path().unwrap();
                cx.editor.open(path, action).expect("editor.open failed");
            }

            let (view, doc) = current!(cx.editor);

            if let Some(range) = lsp_range_to_range(doc.text(), diag.range, offset_encoding) {
                // we flip the range so that the cursor sits on the start of the symbol
                // (for example start of the function).
                doc.set_selection(view.id, Selection::single(range.head, range.anchor));
                align_view(doc, view, Align::Center);
            }
        },
        move |_editor, (url, diag)| {
            let location = lsp::Location::new(url.clone(), diag.range);
            Some(location_to_file_location(&location))
        },
    )
    .truncate_start(false)
}

pub fn symbol_picker(cx: &mut Context) {
    fn nested_to_flat(
        list: &mut Vec<lsp::SymbolInformation>,
        file: &lsp::TextDocumentIdentifier,
        symbol: lsp::DocumentSymbol,
    ) {
        #[allow(deprecated)]
        list.push(lsp::SymbolInformation {
            name: symbol.name,
            kind: symbol.kind,
            tags: symbol.tags,
            deprecated: symbol.deprecated,
            location: lsp::Location::new(file.uri.clone(), symbol.selection_range),
            container_name: None,
        });
        for child in symbol.children.into_iter().flatten() {
            nested_to_flat(list, file, child);
        }
    }
    let doc = doc!(cx.editor);

    let language_server = language_server!(cx.editor, doc);
    let current_url = doc.url();
    let offset_encoding = language_server.offset_encoding();

    let future = language_server.document_symbols(doc.identifier());

    cx.callback(
        future,
        move |editor, compositor, response: Option<lsp::DocumentSymbolResponse>| {
            if let Some(symbols) = response {
                // lsp has two ways to represent symbols (flat/nested)
                // convert the nested variant to flat, so that we have a homogeneous list
                let symbols = match symbols {
                    lsp::DocumentSymbolResponse::Flat(symbols) => symbols,
                    lsp::DocumentSymbolResponse::Nested(symbols) => {
                        let doc = doc!(editor);
                        let mut flat_symbols = Vec::new();
                        for symbol in symbols {
                            nested_to_flat(&mut flat_symbols, &doc.identifier(), symbol)
                        }
                        flat_symbols
                    }
                };

                let picker = sym_picker(symbols, current_url, offset_encoding);
                compositor.push(Box::new(overlayed(picker)))
            }
        },
    )
}

pub fn workspace_symbol_picker(cx: &mut Context) {
    let doc = doc!(cx.editor);
    let current_url = doc.url();
    let language_server = language_server!(cx.editor, doc);
    let offset_encoding = language_server.offset_encoding();
    let future = language_server.workspace_symbols("".to_string());

    cx.callback(
        future,
        move |_editor, compositor, response: Option<Vec<lsp::SymbolInformation>>| {
            if let Some(symbols) = response {
                let picker = sym_picker(symbols, current_url, offset_encoding);
                compositor.push(Box::new(overlayed(picker)))
            }
        },
    )
}

pub fn diagnostics_picker(cx: &mut Context) {
    let doc = doc!(cx.editor);
    let language_server = language_server!(cx.editor, doc);
    if let Some(current_url) = doc.url() {
        let offset_encoding = language_server.offset_encoding();
        let diagnostics = cx
            .editor
            .diagnostics
            .get(&current_url)
            .cloned()
            .unwrap_or_default();
        let picker = diag_picker(
            cx,
            [(current_url.clone(), diagnostics)].into(),
            Some(current_url),
            offset_encoding,
        );
        cx.push_layer(Box::new(overlayed(picker)));
    }
}

pub fn workspace_diagnostics_picker(cx: &mut Context) {
    let doc = doc!(cx.editor);
    let language_server = language_server!(cx.editor, doc);
    let current_url = doc.url();
    let offset_encoding = language_server.offset_encoding();
    let diagnostics = cx.editor.diagnostics.clone();
    let picker = diag_picker(cx, diagnostics, current_url, offset_encoding);
    cx.push_layer(Box::new(overlayed(picker)));
}

impl ui::menu::Item for lsp::CodeActionOrCommand {
    fn label(&self) -> &str {
        match self {
            lsp::CodeActionOrCommand::CodeAction(action) => action.title.as_str(),
            lsp::CodeActionOrCommand::Command(command) => command.title.as_str(),
        }
    }
}

pub fn code_action(cx: &mut Context) {
    let (view, doc) = current!(cx.editor);

    let language_server = language_server!(cx.editor, doc);

    let selection_range = doc.selection(view.id).primary();
    let offset_encoding = language_server.offset_encoding();

    let range = range_to_lsp_range(doc.text(), selection_range, offset_encoding);

    let future = language_server.code_actions(
        doc.identifier(),
        range,
        // Filter and convert overlapping diagnostics
        lsp::CodeActionContext {
            diagnostics: doc
                .diagnostics()
                .iter()
                .filter(|&diag| {
                    selection_range
                        .overlaps(&helix_core::Range::new(diag.range.start, diag.range.end))
                })
                .map(|diag| diagnostic_to_lsp_diagnostic(doc.text(), diag, offset_encoding))
                .collect(),
            only: None,
        },
    );

    cx.callback(
        future,
        move |editor, compositor, response: Option<lsp::CodeActionResponse>| {
            let actions = match response {
                Some(a) => a,
                None => return,
            };
            if actions.is_empty() {
                editor.set_status("No code actions available");
                return;
            }

            let mut picker = ui::Menu::new(actions, move |editor, code_action, event| {
                if event != PromptEvent::Validate {
                    return;
                }

                // always present here
                let code_action = code_action.unwrap();

                match code_action {
                    lsp::CodeActionOrCommand::Command(command) => {
                        log::debug!("code action command: {:?}", command);
                        execute_lsp_command(editor, command.clone());
                    }
                    lsp::CodeActionOrCommand::CodeAction(code_action) => {
                        log::debug!("code action: {:?}", code_action);
                        if let Some(ref workspace_edit) = code_action.edit {
                            log::debug!("edit: {:?}", workspace_edit);
                            apply_workspace_edit(editor, offset_encoding, workspace_edit);
                        }

                        // if code action provides both edit and command first the edit
                        // should be applied and then the command
                        if let Some(command) = &code_action.command {
                            execute_lsp_command(editor, command.clone());
                        }
                    }
                }
            });
            picker.move_down(); // pre-select the first item

            let popup =
                Popup::new("code-action", picker).margin(helix_view::graphics::Margin::all(1));
            compositor.replace_or_push("code-action", popup);
        },
    )
}
pub fn execute_lsp_command(editor: &mut Editor, cmd: lsp::Command) {
    let doc = doc!(editor);
    let language_server = language_server!(editor, doc);

    // the command is executed on the server and communicated back
    // to the client asynchronously using workspace edits
    let command_future = language_server.command(cmd);
    tokio::spawn(async move {
        let res = command_future.await;

        if let Err(e) = res {
            log::error!("execute LSP command: {}", e);
        }
    });
}

pub fn apply_document_resource_op(op: &lsp::ResourceOp) -> std::io::Result<()> {
    use lsp::ResourceOp;
    use std::fs;
    match op {
        ResourceOp::Create(op) => {
            let path = op.uri.to_file_path().unwrap();
            let ignore_if_exists = op.options.as_ref().map_or(false, |options| {
                !options.overwrite.unwrap_or(false) && options.ignore_if_exists.unwrap_or(false)
            });
            if ignore_if_exists && path.exists() {
                Ok(())
            } else {
                // Create directory if it does not exist
                if let Some(dir) = path.parent() {
                    if !dir.is_dir() {
                        fs::create_dir_all(&dir)?;
                    }
                }

                fs::write(&path, [])
            }
        }
        ResourceOp::Delete(op) => {
            let path = op.uri.to_file_path().unwrap();
            if path.is_dir() {
                let recursive = op
                    .options
                    .as_ref()
                    .and_then(|options| options.recursive)
                    .unwrap_or(false);

                if recursive {
                    fs::remove_dir_all(&path)
                } else {
                    fs::remove_dir(&path)
                }
            } else if path.is_file() {
                fs::remove_file(&path)
            } else {
                Ok(())
            }
        }
        ResourceOp::Rename(op) => {
            let from = op.old_uri.to_file_path().unwrap();
            let to = op.new_uri.to_file_path().unwrap();
            let ignore_if_exists = op.options.as_ref().map_or(false, |options| {
                !options.overwrite.unwrap_or(false) && options.ignore_if_exists.unwrap_or(false)
            });
            if ignore_if_exists && to.exists() {
                Ok(())
            } else {
                fs::rename(&from, &to)
            }
        }
    }
}

pub fn apply_workspace_edit(
    editor: &mut Editor,
    offset_encoding: OffsetEncoding,
    workspace_edit: &lsp::WorkspaceEdit,
) {
    let mut apply_edits = |uri: &helix_lsp::Url, text_edits: Vec<lsp::TextEdit>| {
        let path = match uri.to_file_path() {
            Ok(path) => path,
            Err(_) => {
                let err = format!("unable to convert URI to filepath: {}", uri);
                log::error!("{}", err);
                editor.set_error(err);
                return;
            }
        };

        let current_view_id = view!(editor).id;
        let doc_id = match editor.open(&path, Action::Load) {
            Ok(doc_id) => doc_id,
            Err(err) => {
                let err = format!("failed to open document: {}: {}", uri, err);
                log::error!("{}", err);
                editor.set_error(err);
                return;
            }
        };

        let doc = editor
            .document_mut(doc_id)
            .expect("Document for document_changes not found");

        // Need to determine a view for apply/append_changes_to_history
        let selections = doc.selections();
        let view_id = if selections.contains_key(&current_view_id) {
            // use current if possible
            current_view_id
        } else {
            // Hack: we take the first available view_id
            selections
                .keys()
                .next()
                .copied()
                .expect("No view_id available")
        };

        let transaction = helix_lsp::util::generate_transaction_from_edits(
            doc.text(),
            text_edits,
            offset_encoding,
        );
        doc.apply(&transaction, view_id);
        doc.append_changes_to_history(view_id);
    };

    if let Some(ref changes) = workspace_edit.changes {
        log::debug!("workspace changes: {:?}", changes);
        for (uri, text_edits) in changes {
            let text_edits = text_edits.to_vec();
            apply_edits(uri, text_edits)
        }
        return;
        // Not sure if it works properly, it'll be safer to just panic here to avoid breaking some parts of code on which code actions will be used
        // TODO: find some example that uses workspace changes, and test it
        // for (url, edits) in changes.iter() {
        //     let file_path = url.origin().ascii_serialization();
        //     let file_path = std::path::PathBuf::from(file_path);
        //     let file = std::fs::File::open(file_path).unwrap();
        //     let mut text = Rope::from_reader(file).unwrap();
        //     let transaction = edits_to_changes(&text, edits);
        //     transaction.apply(&mut text);
        // }
    }

    if let Some(ref document_changes) = workspace_edit.document_changes {
        match document_changes {
            lsp::DocumentChanges::Edits(document_edits) => {
                for document_edit in document_edits {
                    let edits = document_edit
                        .edits
                        .iter()
                        .map(|edit| match edit {
                            lsp::OneOf::Left(text_edit) => text_edit,
                            lsp::OneOf::Right(annotated_text_edit) => {
                                &annotated_text_edit.text_edit
                            }
                        })
                        .cloned()
                        .collect();
                    apply_edits(&document_edit.text_document.uri, edits);
                }
            }
            lsp::DocumentChanges::Operations(operations) => {
                log::debug!("document changes - operations: {:?}", operations);
                for operation in operations {
                    match operation {
                        lsp::DocumentChangeOperation::Op(op) => {
                            apply_document_resource_op(op).unwrap();
                        }

                        lsp::DocumentChangeOperation::Edit(document_edit) => {
                            let edits = document_edit
                                .edits
                                .iter()
                                .map(|edit| match edit {
                                    lsp::OneOf::Left(text_edit) => text_edit,
                                    lsp::OneOf::Right(annotated_text_edit) => {
                                        &annotated_text_edit.text_edit
                                    }
                                })
                                .cloned()
                                .collect();
                            apply_edits(&document_edit.text_document.uri, edits);
                        }
                    }
                }
            }
        }
    }
}
fn goto_impl(
    editor: &mut Editor,
    compositor: &mut Compositor,
    locations: Vec<lsp::Location>,
    offset_encoding: OffsetEncoding,
) {
    let cwdir = std::env::current_dir().unwrap_or_default();

    match locations.as_slice() {
        [location] => {
            jump_to_location(editor, location, offset_encoding, Action::Replace);
        }
        [] => {
            editor.set_error("No definition found.");
        }
        _locations => {
            let picker = FilePicker::new(
                locations,
                move |location| {
                    let file: Cow<'_, str> = (location.uri.scheme() == "file")
                        .then(|| {
                            location
                                .uri
                                .to_file_path()
                                .map(|path| {
                                    // strip root prefix
                                    path.strip_prefix(&cwdir)
                                        .map(|path| path.to_path_buf())
                                        .unwrap_or(path)
                                })
                                .map(|path| Cow::from(path.to_string_lossy().into_owned()))
                                .ok()
                        })
                        .flatten()
                        .unwrap_or_else(|| location.uri.as_str().into());
                    let line = location.range.start.line;
                    format!("{}:{}", file, line).into()
                },
                move |cx, location, action| {
                    jump_to_location(cx.editor, location, offset_encoding, action)
                },
                move |_editor, location| Some(location_to_file_location(location)),
            );
            compositor.push(Box::new(overlayed(picker)));
        }
    }
}

fn to_locations(definitions: Option<lsp::GotoDefinitionResponse>) -> Vec<lsp::Location> {
    match definitions {
        Some(lsp::GotoDefinitionResponse::Scalar(location)) => vec![location],
        Some(lsp::GotoDefinitionResponse::Array(locations)) => locations,
        Some(lsp::GotoDefinitionResponse::Link(locations)) => locations
            .into_iter()
            .map(|location_link| lsp::Location {
                uri: location_link.target_uri,
                range: location_link.target_range,
            })
            .collect(),
        None => Vec::new(),
    }
}

pub fn goto_definition(cx: &mut Context) {
    let (view, doc) = current!(cx.editor);
    let language_server = language_server!(cx.editor, doc);
    let offset_encoding = language_server.offset_encoding();

    let pos = doc.position(view.id, offset_encoding);

    let future = language_server.goto_definition(doc.identifier(), pos, None);

    cx.callback(
        future,
        move |editor, compositor, response: Option<lsp::GotoDefinitionResponse>| {
            let items = to_locations(response);
            goto_impl(editor, compositor, items, offset_encoding);
        },
    );
}

pub fn goto_type_definition(cx: &mut Context) {
    let (view, doc) = current!(cx.editor);
    let language_server = language_server!(cx.editor, doc);
    let offset_encoding = language_server.offset_encoding();

    let pos = doc.position(view.id, offset_encoding);

    let future = language_server.goto_type_definition(doc.identifier(), pos, None);

    cx.callback(
        future,
        move |editor, compositor, response: Option<lsp::GotoDefinitionResponse>| {
            let items = to_locations(response);
            goto_impl(editor, compositor, items, offset_encoding);
        },
    );
}

pub fn goto_implementation(cx: &mut Context) {
    let (view, doc) = current!(cx.editor);
    let language_server = language_server!(cx.editor, doc);
    let offset_encoding = language_server.offset_encoding();

    let pos = doc.position(view.id, offset_encoding);

    let future = language_server.goto_implementation(doc.identifier(), pos, None);

    cx.callback(
        future,
        move |editor, compositor, response: Option<lsp::GotoDefinitionResponse>| {
            let items = to_locations(response);
            goto_impl(editor, compositor, items, offset_encoding);
        },
    );
}

pub fn goto_reference(cx: &mut Context) {
    let (view, doc) = current!(cx.editor);
    let language_server = language_server!(cx.editor, doc);
    let offset_encoding = language_server.offset_encoding();

    let pos = doc.position(view.id, offset_encoding);

    let future = language_server.goto_reference(doc.identifier(), pos, None);

    cx.callback(
        future,
        move |editor, compositor, response: Option<Vec<lsp::Location>>| {
            let items = response.unwrap_or_default();
            goto_impl(editor, compositor, items, offset_encoding);
        },
    );
}

pub fn signature_help(cx: &mut Context) {
    let (view, doc) = current!(cx.editor);
    let language_server = language_server!(cx.editor, doc);
    let offset_encoding = language_server.offset_encoding();

    let pos = doc.position(view.id, offset_encoding);

    let future = language_server.text_document_signature_help(doc.identifier(), pos, None);

    cx.callback(
        future,
        move |_editor, _compositor, response: Option<lsp::SignatureHelp>| {
            if let Some(signature_help) = response {
                log::info!("{:?}", signature_help);
                // signatures
                // active_signature
                // active_parameter
                // render as:

                // signature
                // ----------
                // doc

                // with active param highlighted
            }
        },
    );
}
pub fn hover(cx: &mut Context) {
    let (view, doc) = current!(cx.editor);
    let language_server = language_server!(cx.editor, doc);
    let offset_encoding = language_server.offset_encoding();

    // TODO: factor out a doc.position_identifier() that returns lsp::TextDocumentPositionIdentifier

    let pos = doc.position(view.id, offset_encoding);

    let future = language_server.text_document_hover(doc.identifier(), pos, None);

    cx.callback(
        future,
        move |editor, compositor, response: Option<lsp::Hover>| {
            if let Some(hover) = response {
                // hover.contents / .range <- used for visualizing

                fn marked_string_to_markdown(contents: lsp::MarkedString) -> String {
                    match contents {
                        lsp::MarkedString::String(contents) => contents,
                        lsp::MarkedString::LanguageString(string) => {
                            if string.language == "markdown" {
                                string.value
                            } else {
                                format!("```{}\n{}\n```", string.language, string.value)
                            }
                        }
                    }
                }

                let contents = match hover.contents {
                    lsp::HoverContents::Scalar(contents) => marked_string_to_markdown(contents),
                    lsp::HoverContents::Array(contents) => contents
                        .into_iter()
                        .map(marked_string_to_markdown)
                        .collect::<Vec<_>>()
                        .join("\n\n"),
                    lsp::HoverContents::Markup(contents) => contents.value,
                };

                // skip if contents empty

                let contents = ui::Markdown::new(contents, editor.syn_loader.clone());
                let popup = Popup::new("hover", contents).auto_close(true);
                compositor.replace_or_push("hover", popup);
            }
        },
    );
}
pub fn rename_symbol(cx: &mut Context) {
    ui::prompt(
        cx,
        "rename-to:".into(),
        None,
        ui::completers::none,
        move |cx: &mut compositor::Context, input: &str, event: PromptEvent| {
            if event != PromptEvent::Validate {
                return;
            }

            let (view, doc) = current!(cx.editor);
            let language_server = language_server!(cx.editor, doc);
            let offset_encoding = language_server.offset_encoding();

            let pos = doc.position(view.id, offset_encoding);

            let task = language_server.rename_symbol(doc.identifier(), pos, input.to_string());
            match block_on(task) {
                Ok(edits) => apply_workspace_edit(cx.editor, offset_encoding, &edits),
                Err(err) => cx.editor.set_error(err.to_string()),
            }
        },
    );
}<|MERGE_RESOLUTION|>--- conflicted
+++ resolved
@@ -8,11 +8,7 @@
 
 use super::{align_view, push_jump, Align, Context, Editor};
 
-<<<<<<< HEAD
-use helix_core::Selection;
-=======
 use helix_core::{path, Selection};
->>>>>>> 3bb9498a
 use helix_view::{
     editor::Action,
     theme::{Modifier, Style},
@@ -178,11 +174,7 @@
 
     FilePicker::new(
         flat_diag,
-<<<<<<< HEAD
-        move |(_, diag)| {
-=======
         move |(url, diag)| {
->>>>>>> 3bb9498a
             let mut style = diag
                 .severity
                 .map(|s| match s {
@@ -206,28 +198,20 @@
                 })
                 .unwrap_or_default();
 
-<<<<<<< HEAD
-=======
             let truncated_path = path::get_truncated_path(url.as_str())
                 .to_string_lossy()
                 .into_owned();
 
->>>>>>> 3bb9498a
             Spans::from(vec![
                 Span::styled(
                     diag.source.clone().unwrap_or_default(),
                     style.add_modifier(Modifier::BOLD),
                 ),
                 Span::raw(": "),
-<<<<<<< HEAD
-                Span::styled(code, style),
-                Span::raw(" - "),
-=======
                 Span::styled(truncated_path, style),
                 Span::raw(" - "),
                 Span::styled(code, style.add_modifier(Modifier::BOLD)),
                 Span::raw(": "),
->>>>>>> 3bb9498a
                 Span::styled(&diag.message, style),
             ])
         },
