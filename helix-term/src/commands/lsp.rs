use futures_util::{future::BoxFuture, stream::FuturesUnordered, FutureExt};
use helix_lsp::{
    block_on,
    lsp::{
        self, CodeAction, CodeActionOrCommand, CodeActionTriggerKind, DiagnosticSeverity,
        NumberOrString,
    },
<<<<<<< HEAD
    util::{
        diagnostic_to_lsp_diagnostic, lsp_range_to_ops_range, lsp_range_to_range,
        range_to_lsp_range,
    },
    OffsetEncoding,
=======
    util::{diagnostic_to_lsp_diagnostic, lsp_range_to_range, range_to_lsp_range},
    Client, OffsetEncoding,
>>>>>>> 207829ee
};
use serde_json::Value;
use tokio_stream::StreamExt;
use tui::{
    text::{Span, Spans},
    widgets::Row,
};

use super::{align_view, push_jump, Align, Context, Editor, Open};

use helix_core::{
    path, syntax::LanguageServerFeature, text_annotations::InlineAnnotation, Selection,
};
use helix_view::{
    document::{DocumentInlayHints, DocumentInlayHintsId, Mode},
    editor::Action,
    theme::Style,
    Document, View,
};

use crate::{
    compositor::{self, Compositor},
    job::Callback,
    ui::{
        self, lsp::SignatureHelp, overlay::overlaid, DynamicPicker, FileLocation, FilePicker,
        Popup, PromptEvent,
    },
};

use std::{
    cmp::Ordering,
    collections::{BTreeMap, HashSet},
    fmt::Write,
    future::Future,
    path::PathBuf,
    sync::Arc,
};

/// Gets the first language server that is attached to a document which supports a specific feature.
/// If there is no configured language server that supports the feature, this displays a status message.
/// Using this macro in a context where the editor automatically queries the LSP
/// (instead of when the user explicitly does so via a keybind like `gd`)
/// will spam the "No configured language server supports <feature>" status message confusingly.
#[macro_export]
macro_rules! language_server_with_feature {
    ($editor:expr, $doc:expr, $feature:expr) => {{
        let language_server = $doc.language_servers_with_feature($feature).next();
        match language_server {
            Some(language_server) => language_server,
            None => {
                $editor.set_status(format!(
                    "No configured language server supports {}",
                    $feature
                ));
                return;
            }
        }
    }};
}

impl ui::menu::Item for lsp::Location {
    /// Current working directory.
    type Data = PathBuf;

    fn format(&self, cwdir: &Self::Data) -> Row {
        // The preallocation here will overallocate a few characters since it will account for the
        // URL's scheme, which is not used most of the time since that scheme will be "file://".
        // Those extra chars will be used to avoid allocating when writing the line number (in the
        // common case where it has 5 digits or less, which should be enough for a cast majority
        // of usages).
        let mut res = String::with_capacity(self.uri.as_str().len());

        if self.uri.scheme() == "file" {
            // With the preallocation above and UTF-8 paths already, this closure will do one (1)
            // allocation, for `to_file_path`, else there will be two (2), with `to_string_lossy`.
            let mut write_path_to_res = || -> Option<()> {
                let path = self.uri.to_file_path().ok()?;
                res.push_str(&path.strip_prefix(cwdir).unwrap_or(&path).to_string_lossy());
                Some(())
            };
            write_path_to_res();
        } else {
            // Never allocates since we declared the string with this capacity already.
            res.push_str(self.uri.as_str());
        }

        // Most commonly, this will not allocate, especially on Unix systems where the root prefix
        // is a simple `/` and not `C:\` (with whatever drive letter)
        write!(&mut res, ":{}", self.range.start.line + 1)
            .expect("Will only failed if allocating fail");
        res.into()
    }
}

struct SymbolInformationItem {
    symbol: lsp::SymbolInformation,
    offset_encoding: OffsetEncoding,
}

impl ui::menu::Item for SymbolInformationItem {
    /// Path to currently focussed document
    type Data = Option<lsp::Url>;

    fn format(&self, current_doc_path: &Self::Data) -> Row {
        if current_doc_path.as_ref() == Some(&self.symbol.location.uri) {
            self.symbol.name.as_str().into()
        } else {
            match self.symbol.location.uri.to_file_path() {
                Ok(path) => {
                    let get_relative_path = path::get_relative_path(path.as_path());
                    format!(
                        "{} ({})",
                        &self.symbol.name,
                        get_relative_path.to_string_lossy()
                    )
                    .into()
                }
                Err(_) => format!("{} ({})", &self.symbol.name, &self.symbol.location.uri).into(),
            }
        }
    }
}

struct DiagnosticStyles {
    hint: Style,
    info: Style,
    warning: Style,
    error: Style,
}

struct PickerDiagnostic {
    url: lsp::Url,
    diag: lsp::Diagnostic,
    offset_encoding: OffsetEncoding,
}

impl ui::menu::Item for PickerDiagnostic {
    type Data = (DiagnosticStyles, DiagnosticsFormat);

    fn format(&self, (styles, format): &Self::Data) -> Row {
        let mut style = self
            .diag
            .severity
            .map(|s| match s {
                DiagnosticSeverity::HINT => styles.hint,
                DiagnosticSeverity::INFORMATION => styles.info,
                DiagnosticSeverity::WARNING => styles.warning,
                DiagnosticSeverity::ERROR => styles.error,
                _ => Style::default(),
            })
            .unwrap_or_default();

        // remove background as it is distracting in the picker list
        style.bg = None;

        let code = match self.diag.code.as_ref() {
            Some(NumberOrString::Number(n)) => format!(" ({n})"),
            Some(NumberOrString::String(s)) => format!(" ({s})"),
            None => String::new(),
        };

        let path = match format {
            DiagnosticsFormat::HideSourcePath => String::new(),
            DiagnosticsFormat::ShowSourcePath => {
                let file_path = self.url.to_file_path().unwrap();
                let path = path::get_truncated_path(file_path);
                format!("{}: ", path.to_string_lossy())
            }
        };

        Spans::from(vec![
            Span::raw(path),
            Span::styled(&self.diag.message, style),
            Span::styled(code, style),
        ])
        .into()
    }
}

fn location_to_file_location(location: &lsp::Location) -> FileLocation {
    let path = location.uri.to_file_path().unwrap();
    let line = Some((
        location.range.start.line as usize,
        location.range.end.line as usize,
    ));
    (path.into(), line)
}

// TODO: share with symbol picker(symbol.location)
fn jump_to_location(
    editor: &mut Editor,
    location: &lsp::Location,
    offset_encoding: OffsetEncoding,
    action: Action,
) {
    let (view, doc) = current!(editor);
    push_jump(view, doc);

    let path = match location.uri.to_file_path() {
        Ok(path) => path,
        Err(_) => {
            let err = format!("unable to convert URI to filepath: {}", location.uri);
            editor.set_error(err);
            return;
        }
    };
    match editor.open(&path, action) {
        Ok(_) => (),
        Err(err) => {
            let err = format!("failed to open path: {:?}: {:?}", location.uri, err);
            editor.set_error(err);
            return;
        }
    }
    let (view, doc) = current!(editor);
    // TODO: convert inside server
    let new_range =
        if let Some(new_range) = lsp_range_to_range(doc.text(), location.range, offset_encoding) {
            new_range
        } else {
            log::warn!("lsp position out of bounds - {:?}", location.range);
            return;
        };
    // we flip the range so that the cursor sits on the start of the symbol
    // (for example start of the function).
    doc.set_selection(view.id, Selection::single(new_range.head, new_range.anchor));
    align_view(doc, view, Align::Center);
}

type SymbolPicker = FilePicker<SymbolInformationItem>;

fn sym_picker(symbols: Vec<SymbolInformationItem>, current_path: Option<lsp::Url>) -> SymbolPicker {
    // TODO: drop current_path comparison and instead use workspace: bool flag?
    FilePicker::new(
        symbols,
        current_path.clone(),
        move |cx, item, action| {
            let (view, doc) = current!(cx.editor);
            push_jump(view, doc);

            if current_path.as_ref() != Some(&item.symbol.location.uri) {
                let uri = &item.symbol.location.uri;
                let path = match uri.to_file_path() {
                    Ok(path) => path,
                    Err(_) => {
                        let err = format!("unable to convert URI to filepath: {}", uri);
                        cx.editor.set_error(err);
                        return;
                    }
                };
                if let Err(err) = cx.editor.open(&path, action) {
                    let err = format!("failed to open document: {}: {}", uri, err);
                    log::error!("{}", err);
                    cx.editor.set_error(err);
                    return;
                }
            }

            let (view, doc) = current!(cx.editor);

            if let Some(range) =
                lsp_range_to_range(doc.text(), item.symbol.location.range, item.offset_encoding)
            {
                // we flip the range so that the cursor sits on the start of the symbol
                // (for example start of the function).
                doc.set_selection(view.id, Selection::single(range.head, range.anchor));
                align_view(doc, view, Align::Center);
            }
        },
        move |_editor, item| Some(location_to_file_location(&item.symbol.location)),
    )
    .truncate_start(false)
}

#[derive(Copy, Clone, PartialEq)]
enum DiagnosticsFormat {
    ShowSourcePath,
    HideSourcePath,
}

fn diag_picker(
    cx: &Context,
    diagnostics: BTreeMap<lsp::Url, Vec<(lsp::Diagnostic, usize)>>,
    current_path: Option<lsp::Url>,
    format: DiagnosticsFormat,
) -> FilePicker<PickerDiagnostic> {
    // TODO: drop current_path comparison and instead use workspace: bool flag?

    // flatten the map to a vec of (url, diag) pairs
    let mut flat_diag = Vec::new();
    for (url, diags) in diagnostics {
        flat_diag.reserve(diags.len());

        for (diag, ls) in diags {
            if let Some(ls) = cx.editor.language_server_by_id(ls) {
                flat_diag.push(PickerDiagnostic {
                    url: url.clone(),
                    diag,
                    offset_encoding: ls.offset_encoding(),
                });
            }
        }
    }

    let styles = DiagnosticStyles {
        hint: cx.editor.theme.get("hint"),
        info: cx.editor.theme.get("info"),
        warning: cx.editor.theme.get("warning"),
        error: cx.editor.theme.get("error"),
    };

    FilePicker::new(
        flat_diag,
        (styles, format),
        move |cx,
              PickerDiagnostic {
                  url,
                  diag,
                  offset_encoding,
              },
              action| {
            if current_path.as_ref() == Some(url) {
                let (view, doc) = current!(cx.editor);
                push_jump(view, doc);
            } else {
                let path = url.to_file_path().unwrap();
                cx.editor.open(&path, action).expect("editor.open failed");
            }

            let (view, doc) = current!(cx.editor);

            if let Some(range) = lsp_range_to_range(doc.text(), diag.range, *offset_encoding) {
                // we flip the range so that the cursor sits on the start of the symbol
                // (for example start of the function).
                doc.set_selection(view.id, Selection::single(range.head, range.anchor));
                align_view(doc, view, Align::Center);
            }
        },
        move |_editor, PickerDiagnostic { url, diag, .. }| {
            let location = lsp::Location::new(url.clone(), diag.range);
            Some(location_to_file_location(&location))
        },
    )
    .truncate_start(false)
}

pub fn symbol_picker(cx: &mut Context) {
    fn nested_to_flat(
        list: &mut Vec<SymbolInformationItem>,
        file: &lsp::TextDocumentIdentifier,
        symbol: lsp::DocumentSymbol,
        offset_encoding: OffsetEncoding,
    ) {
        #[allow(deprecated)]
        list.push(SymbolInformationItem {
            symbol: lsp::SymbolInformation {
                name: symbol.name,
                kind: symbol.kind,
                tags: symbol.tags,
                deprecated: symbol.deprecated,
                location: lsp::Location::new(file.uri.clone(), symbol.selection_range),
                container_name: None,
            },
            offset_encoding,
        });
        for child in symbol.children.into_iter().flatten() {
            nested_to_flat(list, file, child, offset_encoding);
        }
    }
    let doc = doc!(cx.editor);

    let mut seen_language_servers = HashSet::new();

    let mut futures: FuturesUnordered<_> = doc
        .language_servers_with_feature(LanguageServerFeature::DocumentSymbols)
        .filter(|ls| seen_language_servers.insert(ls.id()))
        .map(|language_server| {
            let request = language_server.document_symbols(doc.identifier()).unwrap();
            let offset_encoding = language_server.offset_encoding();
            let doc_id = doc.identifier();

            async move {
                let json = request.await?;
                let response: Option<lsp::DocumentSymbolResponse> = serde_json::from_value(json)?;
                let symbols = match response {
                    Some(symbols) => symbols,
                    None => return anyhow::Ok(vec![]),
                };
                // lsp has two ways to represent symbols (flat/nested)
                // convert the nested variant to flat, so that we have a homogeneous list
                let symbols = match symbols {
                    lsp::DocumentSymbolResponse::Flat(symbols) => symbols
                        .into_iter()
                        .map(|symbol| SymbolInformationItem {
                            symbol,
                            offset_encoding,
                        })
                        .collect(),
                    lsp::DocumentSymbolResponse::Nested(symbols) => {
                        let mut flat_symbols = Vec::new();
                        for symbol in symbols {
                            nested_to_flat(&mut flat_symbols, &doc_id, symbol, offset_encoding)
                        }
                        flat_symbols
                    }
                };
                Ok(symbols)
            }
        })
        .collect();
    let current_url = doc.url();

    if futures.is_empty() {
        cx.editor
            .set_error("No configured language server supports document symbols");
        return;
    }

    cx.jobs.callback(async move {
        let mut symbols = Vec::new();
        // TODO if one symbol request errors, all other requests are discarded (even if they're valid)
        while let Some(mut lsp_items) = futures.try_next().await? {
            symbols.append(&mut lsp_items);
        }
        let call = move |_editor: &mut Editor, compositor: &mut Compositor| {
            let picker = sym_picker(symbols, current_url);
            compositor.push(Box::new(overlaid(picker)))
        };

        Ok(Callback::EditorCompositor(Box::new(call)))
    });
}

pub fn workspace_symbol_picker(cx: &mut Context) {
    let doc = doc!(cx.editor);

    let get_symbols = move |pattern: String, editor: &mut Editor| {
        let doc = doc!(editor);
        let mut seen_language_servers = HashSet::new();
        let mut futures: FuturesUnordered<_> = doc
            .language_servers_with_feature(LanguageServerFeature::WorkspaceSymbols)
            .filter(|ls| seen_language_servers.insert(ls.id()))
            .map(|language_server| {
                let request = language_server.workspace_symbols(pattern.clone()).unwrap();
                let offset_encoding = language_server.offset_encoding();
                async move {
                    let json = request.await?;

                    let response =
                        serde_json::from_value::<Option<Vec<lsp::SymbolInformation>>>(json)?
                            .unwrap_or_default()
                            .into_iter()
                            .map(|symbol| SymbolInformationItem {
                                symbol,
                                offset_encoding,
                            })
                            .collect();

                    anyhow::Ok(response)
                }
            })
            .collect();

        if futures.is_empty() {
            editor.set_error("No configured language server supports workspace symbols");
        }

        async move {
            let mut symbols = Vec::new();
            // TODO if one symbol request errors, all other requests are discarded (even if they're valid)
            while let Some(mut lsp_items) = futures.try_next().await? {
                symbols.append(&mut lsp_items);
            }
            anyhow::Ok(symbols)
        }
        .boxed()
    };

    let current_url = doc.url();
    let initial_symbols = get_symbols("".to_owned(), cx.editor);

    cx.jobs.callback(async move {
        let symbols = initial_symbols.await?;
        let call = move |_editor: &mut Editor, compositor: &mut Compositor| {
            let picker = sym_picker(symbols, current_url);
            let dyn_picker = DynamicPicker::new(picker, Box::new(get_symbols));
            compositor.push(Box::new(overlaid(dyn_picker)))
        };

        Ok(Callback::EditorCompositor(Box::new(call)))
    });
}

pub fn diagnostics_picker(cx: &mut Context) {
    let doc = doc!(cx.editor);
    if let Some(current_url) = doc.url() {
        let diagnostics = cx
            .editor
            .diagnostics
            .get(&current_url)
            .cloned()
            .unwrap_or_default();
        let picker = diag_picker(
            cx,
            [(current_url.clone(), diagnostics)].into(),
            Some(current_url),
            DiagnosticsFormat::HideSourcePath,
        );
        cx.push_layer(Box::new(overlaid(picker)));
    }
}

pub fn workspace_diagnostics_picker(cx: &mut Context) {
    let doc = doc!(cx.editor);
    let current_url = doc.url();
    // TODO not yet filtered by LanguageServerFeature, need to do something similar as Document::shown_diagnostics here for all open documents
    let diagnostics = cx.editor.diagnostics.clone();
    let picker = diag_picker(
        cx,
        diagnostics,
        current_url,
        DiagnosticsFormat::ShowSourcePath,
    );
    cx.push_layer(Box::new(overlaid(picker)));
}

struct CodeActionOrCommandItem {
    lsp_item: lsp::CodeActionOrCommand,
    language_server_id: usize,
}

impl ui::menu::Item for CodeActionOrCommandItem {
    type Data = ();
    fn format(&self, _data: &Self::Data) -> Row {
        match &self.lsp_item {
            lsp::CodeActionOrCommand::CodeAction(action) => action.title.as_str().into(),
            lsp::CodeActionOrCommand::Command(command) => command.title.as_str().into(),
        }
    }
}

/// Determines the category of the `CodeAction` using the `CodeAction::kind` field.
/// Returns a number that represent these categories.
/// Categories with a lower number should be displayed first.
///
///
/// While the `kind` field is defined as open ended in the LSP spec (any value may be used)
/// in practice a closed set of common values (mostly suggested in the LSP spec) are used.
/// VSCode displays each of these categories separately (separated by a heading in the codeactions picker)
/// to make them easier to navigate. Helix does not display these  headings to the user.
/// However it does sort code actions by their categories to achieve the same order as the VScode picker,
/// just without the headings.
///
/// The order used here is modeled after the [vscode sourcecode](https://github.com/microsoft/vscode/blob/eaec601dd69aeb4abb63b9601a6f44308c8d8c6e/src/vs/editor/contrib/codeAction/browser/codeActionWidget.ts>)
fn action_category(action: &CodeActionOrCommand) -> u32 {
    if let CodeActionOrCommand::CodeAction(CodeAction {
        kind: Some(kind), ..
    }) = action
    {
        let mut components = kind.as_str().split('.');
        match components.next() {
            Some("quickfix") => 0,
            Some("refactor") => match components.next() {
                Some("extract") => 1,
                Some("inline") => 2,
                Some("rewrite") => 3,
                Some("move") => 4,
                Some("surround") => 5,
                _ => 7,
            },
            Some("source") => 6,
            _ => 7,
        }
    } else {
        7
    }
}

fn action_preferred(action: &CodeActionOrCommand) -> bool {
    matches!(
        action,
        CodeActionOrCommand::CodeAction(CodeAction {
            is_preferred: Some(true),
            ..
        })
    )
}

fn action_fixes_diagnostics(action: &CodeActionOrCommand) -> bool {
    matches!(
        action,
        CodeActionOrCommand::CodeAction(CodeAction {
            diagnostics: Some(diagnostics),
            ..
        }) if !diagnostics.is_empty()
    )
}

pub fn code_action(cx: &mut Context) {
    let (view, doc) = current!(cx.editor);

    let selection_range = doc.selection(view.id).primary();

    let mut seen_language_servers = HashSet::new();

    let mut futures: FuturesUnordered<_> = doc
        .language_servers_with_feature(LanguageServerFeature::CodeAction)
        .filter(|ls| seen_language_servers.insert(ls.id()))
        // TODO this should probably already been filtered in something like "language_servers_with_feature"
        .filter_map(|language_server| {
            let offset_encoding = language_server.offset_encoding();
            let language_server_id = language_server.id();
            let range = range_to_lsp_range(doc.text(), selection_range, offset_encoding);
            // Filter and convert overlapping diagnostics
            let code_action_context = lsp::CodeActionContext {
                diagnostics: doc
                    .diagnostics()
                    .iter()
                    .filter(|&diag| {
                        selection_range
                            .overlaps(&helix_core::Range::new(diag.range.start, diag.range.end))
                    })
                    .map(|diag| diagnostic_to_lsp_diagnostic(doc.text(), diag, offset_encoding))
                    .collect(),
                only: None,
                trigger_kind: Some(CodeActionTriggerKind::INVOKED),
            };
            let code_action_request =
                language_server.code_actions(doc.identifier(), range, code_action_context)?;
            Some((code_action_request, language_server_id))
        })
        .map(|(request, ls_id)| async move {
            let json = request.await?;
            let response: Option<lsp::CodeActionResponse> = serde_json::from_value(json)?;
            let mut actions = match response {
                Some(a) => a,
                None => return anyhow::Ok(Vec::new()),
            };

            // remove disabled code actions
            actions.retain(|action| {
                matches!(
                    action,
                    CodeActionOrCommand::Command(_)
                        | CodeActionOrCommand::CodeAction(CodeAction { disabled: None, .. })
                )
            });

            // Sort codeactions into a useful order. This behaviour is only partially described in the LSP spec.
            // Many details are modeled after vscode because language servers are usually tested against it.
            // VScode sorts the codeaction two times:
            //
            // First the codeactions that fix some diagnostics are moved to the front.
            // If both codeactions fix some diagnostics (or both fix none) the codeaction
            // that is marked with `is_preferred` is shown first. The codeactions are then shown in separate
            // submenus that only contain a certain category (see `action_category`) of actions.
            //
            // Below this done in in a single sorting step
            actions.sort_by(|action1, action2| {
                // sort actions by category
                let order = action_category(action1).cmp(&action_category(action2));
                if order != Ordering::Equal {
                    return order;
                }
                // within the categories sort by relevancy.
                // Modeled after the `codeActionsComparator` function in vscode:
                // https://github.com/microsoft/vscode/blob/eaec601dd69aeb4abb63b9601a6f44308c8d8c6e/src/vs/editor/contrib/codeAction/browser/codeAction.ts

                // if one code action fixes a diagnostic but the other one doesn't show it first
                let order = action_fixes_diagnostics(action1)
                    .cmp(&action_fixes_diagnostics(action2))
                    .reverse();
                if order != Ordering::Equal {
                    return order;
                }

                // if one of the codeactions is marked as preferred show it first
                // otherwise keep the original LSP sorting
                action_preferred(action1)
                    .cmp(&action_preferred(action2))
                    .reverse()
            });

            Ok(actions
                .into_iter()
                .map(|lsp_item| CodeActionOrCommandItem {
                    lsp_item,
                    language_server_id: ls_id,
                })
                .collect())
        })
        .collect();

    if futures.is_empty() {
        cx.editor
            .set_error("No configured language server supports code actions");
        return;
    }

    cx.jobs.callback(async move {
        let mut actions = Vec::new();
        // TODO if one code action request errors, all other requests are ignored (even if they're valid)
        while let Some(mut lsp_items) = futures.try_next().await? {
            actions.append(&mut lsp_items);
        }

        let call = move |editor: &mut Editor, compositor: &mut Compositor| {
            if actions.is_empty() {
                editor.set_error("No code actions available");
                return;
            }
            let mut picker = ui::Menu::new(actions, (), move |editor, action, event| {
                if event != PromptEvent::Validate {
                    return;
                }

                // always present here
                let action = action.unwrap();
                let Some(language_server) = editor.language_server_by_id(action.language_server_id) else {
                    editor.set_error("Language Server disappeared");
                    return;
                };
                let offset_encoding = language_server.offset_encoding();

                match &action.lsp_item {
                    lsp::CodeActionOrCommand::Command(command) => {
                        log::debug!("code action command: {:?}", command);
                        execute_lsp_command(editor, action.language_server_id, command.clone());
                    }
                    lsp::CodeActionOrCommand::CodeAction(code_action) => {
                        log::debug!("code action: {:?}", code_action);
                        if let Some(ref workspace_edit) = code_action.edit {
                            log::debug!("edit: {:?}", workspace_edit);
                            let _ = apply_workspace_edit(editor, offset_encoding, workspace_edit);
                        }

                        // if code action provides both edit and command first the edit
                        // should be applied and then the command
                        if let Some(command) = &code_action.command {
                            execute_lsp_command(editor, action.language_server_id, command.clone());
                        }
                    }
                }
            });
            picker.move_down(); // pre-select the first item

            let popup = Popup::new("code-action", picker).with_scrollbar(false);
            compositor.replace_or_push("code-action", popup);
        };

        Ok(Callback::EditorCompositor(Box::new(call)))
    });
}

impl ui::menu::Item for lsp::Command {
    type Data = ();
    fn format(&self, _data: &Self::Data) -> Row {
        self.title.as_str().into()
    }
}

pub fn execute_lsp_command(editor: &mut Editor, language_server_id: usize, cmd: lsp::Command) {
    // the command is executed on the server and communicated back
    // to the client asynchronously using workspace edits
    let future = match editor
        .language_server_by_id(language_server_id)
        .and_then(|language_server| language_server.command(cmd))
    {
        Some(future) => future,
        None => {
            editor.set_error("Language server does not support executing commands");
            return;
        }
    };

    tokio::spawn(async move {
        let res = future.await;

        if let Err(e) = res {
            log::error!("execute LSP command: {}", e);
        }
    });
}

pub fn apply_document_resource_op(op: &lsp::ResourceOp) -> std::io::Result<()> {
    use lsp::ResourceOp;
    use std::fs;
    match op {
        ResourceOp::Create(op) => {
            let path = op.uri.to_file_path().unwrap();
            let ignore_if_exists = op.options.as_ref().map_or(false, |options| {
                !options.overwrite.unwrap_or(false) && options.ignore_if_exists.unwrap_or(false)
            });
            if ignore_if_exists && path.exists() {
                Ok(())
            } else {
                // Create directory if it does not exist
                if let Some(dir) = path.parent() {
                    if !dir.is_dir() {
                        fs::create_dir_all(dir)?;
                    }
                }

                fs::write(&path, [])
            }
        }
        ResourceOp::Delete(op) => {
            let path = op.uri.to_file_path().unwrap();
            if path.is_dir() {
                let recursive = op
                    .options
                    .as_ref()
                    .and_then(|options| options.recursive)
                    .unwrap_or(false);

                if recursive {
                    fs::remove_dir_all(&path)
                } else {
                    fs::remove_dir(&path)
                }
            } else if path.is_file() {
                fs::remove_file(&path)
            } else {
                Ok(())
            }
        }
        ResourceOp::Rename(op) => {
            let from = op.old_uri.to_file_path().unwrap();
            let to = op.new_uri.to_file_path().unwrap();
            let ignore_if_exists = op.options.as_ref().map_or(false, |options| {
                !options.overwrite.unwrap_or(false) && options.ignore_if_exists.unwrap_or(false)
            });
            if ignore_if_exists && to.exists() {
                Ok(())
            } else {
                fs::rename(from, &to)
            }
        }
    }
}

#[derive(Debug)]
pub struct ApplyEditError {
    pub kind: ApplyEditErrorKind,
    pub failed_change_idx: usize,
}

#[derive(Debug)]
pub enum ApplyEditErrorKind {
    DocumentChanged,
    FileNotFound,
    UnknownURISchema,
    IoError(std::io::Error),
    // TODO: check edits before applying and propagate failure
    // InvalidEdit,
}

impl ToString for ApplyEditErrorKind {
    fn to_string(&self) -> String {
        match self {
            ApplyEditErrorKind::DocumentChanged => "document has changed".to_string(),
            ApplyEditErrorKind::FileNotFound => "file not found".to_string(),
            ApplyEditErrorKind::UnknownURISchema => "URI schema not supported".to_string(),
            ApplyEditErrorKind::IoError(err) => err.to_string(),
        }
    }
}

///TODO make this transactional (and set failureMode to transactional)
pub fn apply_workspace_edit(
    editor: &mut Editor,
    offset_encoding: OffsetEncoding,
    workspace_edit: &lsp::WorkspaceEdit,
) -> Result<(), ApplyEditError> {
    let mut apply_edits = |uri: &helix_lsp::Url,
                           version: Option<i32>,
                           text_edits: Vec<lsp::TextEdit>|
     -> Result<(), ApplyEditErrorKind> {
        let path = match uri.to_file_path() {
            Ok(path) => path,
            Err(_) => {
                let err = format!("unable to convert URI to filepath: {}", uri);
                log::error!("{}", err);
                editor.set_error(err);
                return Err(ApplyEditErrorKind::UnknownURISchema);
            }
        };

        let current_view_id = view!(editor).id;
        let doc_id = match editor.open(&path, Action::Load) {
            Ok(doc_id) => doc_id,
            Err(err) => {
                let err = format!("failed to open document: {}: {}", uri, err);
                log::error!("{}", err);
                editor.set_error(err);
                return Err(ApplyEditErrorKind::FileNotFound);
            }
        };

        let doc = doc_mut!(editor, &doc_id);
        if let Some(version) = version {
            if version != doc.version() {
                let err = format!("outdated workspace edit for {path:?}");
                log::error!("{err}, expected {} but got {version}", doc.version());
                editor.set_error(err);
                return Err(ApplyEditErrorKind::DocumentChanged);
            }
        }

        // Need to determine a view for apply/append_changes_to_history
        let selections = doc.selections();
        let view_id = if selections.contains_key(&current_view_id) {
            // use current if possible
            current_view_id
        } else {
            // Hack: we take the first available view_id
            selections
                .keys()
                .next()
                .copied()
                .expect("No view_id available")
        };

        let transaction = helix_lsp::util::generate_transaction_from_edits(
            doc.text(),
            text_edits,
            offset_encoding,
        );
        let view = view_mut!(editor, view_id);
        doc.apply(&transaction, view.id);
        doc.append_changes_to_history(view);
        Ok(())
    };

    if let Some(ref document_changes) = workspace_edit.document_changes {
        match document_changes {
            lsp::DocumentChanges::Edits(document_edits) => {
                for (i, document_edit) in document_edits.iter().enumerate() {
                    let edits = document_edit
                        .edits
                        .iter()
                        .map(|edit| match edit {
                            lsp::OneOf::Left(text_edit) => text_edit,
                            lsp::OneOf::Right(annotated_text_edit) => {
                                &annotated_text_edit.text_edit
                            }
                        })
                        .cloned()
                        .collect();
                    apply_edits(
                        &document_edit.text_document.uri,
                        document_edit.text_document.version,
                        edits,
                    )
                    .map_err(|kind| ApplyEditError {
                        kind,
                        failed_change_idx: i,
                    })?;
                }
            }
            lsp::DocumentChanges::Operations(operations) => {
                log::debug!("document changes - operations: {:?}", operations);
                for (i, operation) in operations.iter().enumerate() {
                    match operation {
                        lsp::DocumentChangeOperation::Op(op) => {
                            apply_document_resource_op(op).map_err(|io| ApplyEditError {
                                kind: ApplyEditErrorKind::IoError(io),
                                failed_change_idx: i,
                            })?;
                        }

                        lsp::DocumentChangeOperation::Edit(document_edit) => {
                            let edits = document_edit
                                .edits
                                .iter()
                                .map(|edit| match edit {
                                    lsp::OneOf::Left(text_edit) => text_edit,
                                    lsp::OneOf::Right(annotated_text_edit) => {
                                        &annotated_text_edit.text_edit
                                    }
                                })
                                .cloned()
                                .collect();
                            apply_edits(
                                &document_edit.text_document.uri,
                                document_edit.text_document.version,
                                edits,
                            )
                            .map_err(|kind| ApplyEditError {
                                kind,
                                failed_change_idx: i,
                            })?;
                        }
                    }
                }
            }
        }

        return Ok(());
    }

    if let Some(ref changes) = workspace_edit.changes {
        log::debug!("workspace changes: {:?}", changes);
        for (i, (uri, text_edits)) in changes.iter().enumerate() {
            let text_edits = text_edits.to_vec();
            apply_edits(uri, None, text_edits).map_err(|kind| ApplyEditError {
                kind,
                failed_change_idx: i,
            })?;
        }
    }

    Ok(())
}

fn goto_impl(
    editor: &mut Editor,
    compositor: &mut Compositor,
    locations: Vec<lsp::Location>,
    offset_encoding: OffsetEncoding,
) {
    let cwdir = std::env::current_dir().unwrap_or_default();

    match locations.as_slice() {
        [location] => {
            jump_to_location(editor, location, offset_encoding, Action::Replace);
        }
        [] => {
            editor.set_error("No definition found.");
        }
        _locations => {
            let picker = FilePicker::new(
                locations,
                cwdir,
                move |cx, location, action| {
                    jump_to_location(cx.editor, location, offset_encoding, action)
                },
                move |_editor, location| Some(location_to_file_location(location)),
            );
            compositor.push(Box::new(overlaid(picker)));
        }
    }
}

fn to_locations(definitions: Option<lsp::GotoDefinitionResponse>) -> Vec<lsp::Location> {
    match definitions {
        Some(lsp::GotoDefinitionResponse::Scalar(location)) => vec![location],
        Some(lsp::GotoDefinitionResponse::Array(locations)) => locations,
        Some(lsp::GotoDefinitionResponse::Link(locations)) => locations
            .into_iter()
            .map(|location_link| lsp::Location {
                uri: location_link.target_uri,
                range: location_link.target_range,
            })
            .collect(),
        None => Vec::new(),
    }
}

fn goto_single_impl<P, F>(cx: &mut Context, feature: LanguageServerFeature, request_provider: P)
where
    P: Fn(&Client, lsp::Position, lsp::TextDocumentIdentifier) -> Option<F>,
    F: Future<Output = helix_lsp::Result<serde_json::Value>> + 'static + Send,
{
    let (view, doc) = current!(cx.editor);

    let language_server = language_server_with_feature!(cx.editor, doc, feature);
    let offset_encoding = language_server.offset_encoding();
    let pos = doc.position(view.id, offset_encoding);
    let future = request_provider(language_server, pos, doc.identifier()).unwrap();

    cx.callback(
        future,
        move |editor, compositor, response: Option<lsp::GotoDefinitionResponse>| {
            let items = to_locations(response);
            goto_impl(editor, compositor, items, offset_encoding);
        },
    );
}

pub fn goto_declaration(cx: &mut Context) {
    goto_single_impl(
        cx,
        LanguageServerFeature::GotoDeclaration,
        |ls, pos, doc_id| ls.goto_declaration(doc_id, pos, None),
    );
}

pub fn goto_definition(cx: &mut Context) {
    goto_single_impl(
        cx,
        LanguageServerFeature::GotoDefinition,
        |ls, pos, doc_id| ls.goto_definition(doc_id, pos, None),
    );
}

pub fn goto_type_definition(cx: &mut Context) {
    goto_single_impl(
        cx,
        LanguageServerFeature::GotoTypeDefinition,
        |ls, pos, doc_id| ls.goto_type_definition(doc_id, pos, None),
    );
}

pub fn goto_implementation(cx: &mut Context) {
    goto_single_impl(
        cx,
        LanguageServerFeature::GotoImplementation,
        |ls, pos, doc_id| ls.goto_implementation(doc_id, pos, None),
    );
}

pub fn goto_reference(cx: &mut Context) {
    let config = cx.editor.config();
    let (view, doc) = current!(cx.editor);

    // TODO could probably support multiple language servers,
    // not sure if there's a real practical use case for this though
    let language_server =
        language_server_with_feature!(cx.editor, doc, LanguageServerFeature::GotoReference);
    let offset_encoding = language_server.offset_encoding();
    let pos = doc.position(view.id, offset_encoding);
    let future = language_server
        .goto_reference(
            doc.identifier(),
            pos,
            config.lsp.goto_reference_include_declaration,
            None,
        )
        .unwrap();

    cx.callback(
        future,
        move |editor, compositor, response: Option<Vec<lsp::Location>>| {
            let items = response.unwrap_or_default();
            goto_impl(editor, compositor, items, offset_encoding);
        },
    );
}

#[derive(PartialEq, Eq, Clone, Copy)]
pub enum SignatureHelpInvoked {
    Manual,
    Automatic,
}

pub fn signature_help(cx: &mut Context) {
    signature_help_impl(cx, SignatureHelpInvoked::Manual)
}

pub fn signature_help_impl(cx: &mut Context, invoked: SignatureHelpInvoked) {
    let (view, doc) = current!(cx.editor);

    // TODO merge multiple language server signature help into one instead of just taking the first language server that supports it
    let future = doc
        .language_servers_with_feature(LanguageServerFeature::SignatureHelp)
        .find_map(|language_server| {
            let pos = doc.position(view.id, language_server.offset_encoding());
            language_server.text_document_signature_help(doc.identifier(), pos, None)
        });

    let Some(future) = future else {
        // Do not show the message if signature help was invoked
        // automatically on backspace, trigger characters, etc.
        if invoked == SignatureHelpInvoked::Manual {
            cx.editor.set_error("No configured language server supports signature-help");
        }
        return;
    };
    signature_help_impl_with_future(cx, future.boxed(), invoked);
}

pub fn signature_help_impl_with_future(
    cx: &mut Context,
    future: BoxFuture<'static, helix_lsp::Result<Value>>,
    invoked: SignatureHelpInvoked,
) {
    cx.callback(
        future,
        move |editor, compositor, response: Option<lsp::SignatureHelp>| {
            let config = &editor.config();

            if !(config.lsp.auto_signature_help
                || SignatureHelp::visible_popup(compositor).is_some()
                || invoked == SignatureHelpInvoked::Manual)
            {
                return;
            }

            // If the signature help invocation is automatic, don't show it outside of Insert Mode:
            // it very probably means the server was a little slow to respond and the user has
            // already moved on to something else, making a signature help popup will just be an
            // annoyance, see https://github.com/helix-editor/helix/issues/3112
            if invoked == SignatureHelpInvoked::Automatic && editor.mode != Mode::Insert {
                return;
            }

            let response = match response {
                // According to the spec the response should be None if there
                // are no signatures, but some servers don't follow this.
                Some(s) if !s.signatures.is_empty() => s,
                _ => {
                    compositor.remove(SignatureHelp::ID);
                    return;
                }
            };
            let doc = doc!(editor);
            let language = doc.language_name().unwrap_or("");

            let signature = match response
                .signatures
                .get(response.active_signature.unwrap_or(0) as usize)
            {
                Some(s) => s,
                None => return,
            };
            let mut contents = SignatureHelp::new(
                signature.label.clone(),
                language.to_string(),
                Arc::clone(&editor.syn_loader),
            );

            let signature_doc = if config.lsp.display_signature_help_docs {
                signature.documentation.as_ref().map(|doc| match doc {
                    lsp::Documentation::String(s) => s.clone(),
                    lsp::Documentation::MarkupContent(markup) => markup.value.clone(),
                })
            } else {
                None
            };

            contents.set_signature_doc(signature_doc);

            let active_param_range = || -> Option<(usize, usize)> {
                let param_idx = signature
                    .active_parameter
                    .or(response.active_parameter)
                    .unwrap_or(0) as usize;
                let param = signature.parameters.as_ref()?.get(param_idx)?;
                match &param.label {
                    lsp::ParameterLabel::Simple(string) => {
                        let start = signature.label.find(string.as_str())?;
                        Some((start, start + string.len()))
                    }
                    lsp::ParameterLabel::LabelOffsets([start, end]) => {
                        // LS sends offsets based on utf-16 based string representation
                        // but highlighting in helix is done using byte offset.
                        use helix_core::str_utils::char_to_byte_idx;
                        let from = char_to_byte_idx(&signature.label, *start as usize);
                        let to = char_to_byte_idx(&signature.label, *end as usize);
                        Some((from, to))
                    }
                }
            };
            contents.set_active_param_range(active_param_range());

            let old_popup = compositor.find_id::<Popup<SignatureHelp>>(SignatureHelp::ID);
            let mut popup = Popup::new(SignatureHelp::ID, contents)
                .position(old_popup.and_then(|p| p.get_position()))
                .position_bias(Open::Above)
                .ignore_escape_key(true);

            // Don't create a popup if it intersects the auto-complete menu.
            let size = compositor.size();
            if compositor
                .find::<ui::EditorView>()
                .unwrap()
                .completion
                .as_mut()
                .map(|completion| completion.area(size, editor))
                .filter(|area| area.intersects(popup.area(size, editor)))
                .is_some()
            {
                return;
            }

            compositor.replace_or_push(SignatureHelp::ID, popup);
        },
    );
}

pub fn hover(cx: &mut Context) {
    let (view, doc) = current!(cx.editor);

    // TODO support multiple language servers (merge UI somehow)
    let language_server =
        language_server_with_feature!(cx.editor, doc, LanguageServerFeature::Hover);
    // TODO: factor out a doc.position_identifier() that returns lsp::TextDocumentPositionIdentifier
    let pos = doc.position(view.id, language_server.offset_encoding());
    let future = language_server
        .text_document_hover(doc.identifier(), pos, None)
        .unwrap();

    cx.callback(
        future,
        move |editor, compositor, response: Option<lsp::Hover>| {
            if let Some(hover) = response {
                // hover.contents / .range <- used for visualizing

                fn marked_string_to_markdown(contents: lsp::MarkedString) -> String {
                    match contents {
                        lsp::MarkedString::String(contents) => contents,
                        lsp::MarkedString::LanguageString(string) => {
                            if string.language == "markdown" {
                                string.value
                            } else {
                                format!("```{}\n{}\n```", string.language, string.value)
                            }
                        }
                    }
                }

                let contents = match hover.contents {
                    lsp::HoverContents::Scalar(contents) => marked_string_to_markdown(contents),
                    lsp::HoverContents::Array(contents) => contents
                        .into_iter()
                        .map(marked_string_to_markdown)
                        .collect::<Vec<_>>()
                        .join("\n\n"),
                    lsp::HoverContents::Markup(contents) => contents.value,
                };

                // skip if contents empty

                let contents = ui::Markdown::new(contents, editor.syn_loader.clone());
                let popup = Popup::new("hover", contents).auto_close(true);
                compositor.replace_or_push("hover", popup);
            }
        },
    );
}

pub fn rename_symbol(cx: &mut Context) {
    fn get_prefill_from_word_boundary(editor: &Editor) -> String {
        let (view, doc) = current_ref!(editor);
        let text = doc.text().slice(..);
        let primary_selection = doc.selection(view.id).primary();
        if primary_selection.len() > 1 {
            primary_selection
        } else {
            use helix_core::textobject::{textobject_word, TextObject};
            textobject_word(text, primary_selection, TextObject::Inside, 1, false)
        }
        .fragment(text)
        .into()
    }

    fn get_prefill_from_lsp_response(
        editor: &Editor,
        offset_encoding: OffsetEncoding,
        response: Option<lsp::PrepareRenameResponse>,
    ) -> Result<String, &'static str> {
        match response {
            Some(lsp::PrepareRenameResponse::Range(range)) => {
                let text = doc!(editor).text();

                Ok(lsp_range_to_range(text, range, offset_encoding)
                    .ok_or("lsp sent invalid selection range for rename")?
                    .fragment(text.slice(..))
                    .into())
            }
            Some(lsp::PrepareRenameResponse::RangeWithPlaceholder { placeholder, .. }) => {
                Ok(placeholder)
            }
            Some(lsp::PrepareRenameResponse::DefaultBehavior { .. }) => {
                Ok(get_prefill_from_word_boundary(editor))
            }
            None => Err("lsp did not respond to prepare rename request"),
        }
    }

    fn create_rename_prompt(
        editor: &Editor,
        prefill: String,
        language_server_id: Option<usize>,
    ) -> Box<ui::Prompt> {
        let prompt = ui::Prompt::new(
            "rename-to:".into(),
            None,
            ui::completers::none,
            move |cx: &mut compositor::Context, input: &str, event: PromptEvent| {
                if event != PromptEvent::Validate {
                    return;
                }
                let (view, doc) = current!(cx.editor);

                let Some(language_server) = doc
                    .language_servers_with_feature(LanguageServerFeature::RenameSymbol)
                    .find(|ls| language_server_id.map_or(true, |id| id == ls.id()))
                else {
                    cx.editor.set_error("No configured language server supports symbol renaming");
                    return;
                };

                let offset_encoding = language_server.offset_encoding();
                let pos = doc.position(view.id, offset_encoding);
                let future = language_server
                    .rename_symbol(doc.identifier(), pos, input.to_string())
                    .unwrap();

                match block_on(future) {
                    Ok(edits) => {
                        let _ = apply_workspace_edit(cx.editor, offset_encoding, &edits);
                    }
                    Err(err) => cx.editor.set_error(err.to_string()),
                }
            },
        )
        .with_line(prefill, editor);

        Box::new(prompt)
    }

    let (view, doc) = current_ref!(cx.editor);

    let language_server_with_prepare_rename_support = doc
        .language_servers_with_feature(LanguageServerFeature::RenameSymbol)
        .find(|ls| {
            matches!(
                ls.capabilities().rename_provider,
                Some(lsp::OneOf::Right(lsp::RenameOptions {
                    prepare_provider: Some(true),
                    ..
                }))
            )
        });

    if let Some(language_server) = language_server_with_prepare_rename_support {
        let ls_id = language_server.id();
        let offset_encoding = language_server.offset_encoding();
        let pos = doc.position(view.id, offset_encoding);
        let future = language_server
            .prepare_rename(doc.identifier(), pos)
            .unwrap();
        cx.callback(
            future,
            move |editor, compositor, response: Option<lsp::PrepareRenameResponse>| {
                let prefill = match get_prefill_from_lsp_response(editor, offset_encoding, response)
                {
                    Ok(p) => p,
                    Err(e) => {
                        editor.set_error(e);
                        return;
                    }
                };

                let prompt = create_rename_prompt(editor, prefill, Some(ls_id));

                compositor.push(prompt);
            },
        );
    } else {
        let prefill = get_prefill_from_word_boundary(cx.editor);
        let prompt = create_rename_prompt(cx.editor, prefill, None);
        cx.push_layer(prompt);
    }
}

pub fn select_references_to_symbol_under_cursor(cx: &mut Context) {
    let (view, doc) = current!(cx.editor);
    let language_server =
        language_server_with_feature!(cx.editor, doc, LanguageServerFeature::DocumentHighlight);
    let offset_encoding = language_server.offset_encoding();
    let pos = doc.position(view.id, offset_encoding);
    let future = language_server
        .text_document_document_highlight(doc.identifier(), pos, None)
        .unwrap();

    cx.callback(
        future,
        move |editor, _compositor, response: Option<Vec<lsp::DocumentHighlight>>| {
            let document_highlights = match response {
                Some(highlights) if !highlights.is_empty() => highlights,
                _ => return,
            };
            let (view, doc) = current!(editor);
            let text = doc.text();
            let pos = doc.selection(view.id).primary().cursor(text.slice(..));

            // We must find the range that contains our primary cursor to prevent our primary cursor to move
            let mut primary_index = 0;
            let ranges = document_highlights
                .iter()
                .filter_map(|highlight| lsp_range_to_range(text, highlight.range, offset_encoding))
                .enumerate()
                .map(|(i, range)| {
                    if range.contains(pos) {
                        primary_index = i;
                    }
                    range
                })
                .collect();
            let selection = Selection::new(ranges, primary_index);
            doc.set_selection(view.id, selection);
        },
    );
}

pub fn highlight_symbol_under_cursor(cx: &mut Context) {
    let (view, doc) = current!(cx.editor);
    let language_server = language_server!(cx.editor, doc);
    let offset_encoding = language_server.offset_encoding();

    let pos = doc.position(view.id, offset_encoding);

    let Some(future) = language_server.text_document_document_highlight(doc.identifier(), pos, None) else {
        return;
    };

    cx.callback(
        future,
        move |editor, _compositor, response: Option<Vec<lsp::DocumentHighlight>>| {
            let Some(highlights) = response else {
                // Reset the cursor_word
                editor.cursor_highlights = Arc::new(Vec::new());
                return;
            };
            let (_, doc) = current!(editor);
            let language_server = language_server!(editor, doc);
            let offset_encoding = language_server.offset_encoding();
            let text = doc.text();

            editor.cursor_highlights = Arc::new(
                highlights
                    .iter()
                    .filter_map(|highlight| {
                        lsp_range_to_ops_range(text, highlight.range, offset_encoding)
                    })
                    .collect(),
            );
        },
    );
}

pub fn compute_inlay_hints_for_all_views(editor: &mut Editor, jobs: &mut crate::job::Jobs) {
    if !editor.config().lsp.display_inlay_hints {
        return;
    }

    for (view, _) in editor.tree.views() {
        let doc = match editor.documents.get(&view.doc) {
            Some(doc) => doc,
            None => continue,
        };
        if let Some(callback) = compute_inlay_hints_for_view(view, doc) {
            jobs.callback(callback);
        }
    }
}

fn compute_inlay_hints_for_view(
    view: &View,
    doc: &Document,
) -> Option<std::pin::Pin<Box<impl Future<Output = Result<crate::job::Callback, anyhow::Error>>>>> {
    let view_id = view.id;
    let doc_id = view.doc;

    let language_server = doc
        .language_servers_with_feature(LanguageServerFeature::InlayHints)
        .next()?;

    let doc_text = doc.text();
    let len_lines = doc_text.len_lines();

    // Compute ~3 times the current view height of inlay hints, that way some scrolling
    // will not show half the view with hints and half without while still being faster
    // than computing all the hints for the full file (which could be dozens of time
    // longer than the view is).
    let view_height = view.inner_height();
    let first_visible_line = doc_text.char_to_line(view.offset.anchor.min(doc_text.len_chars()));
    let first_line = first_visible_line.saturating_sub(view_height);
    let last_line = first_visible_line
        .saturating_add(view_height.saturating_mul(2))
        .min(len_lines);

    let new_doc_inlay_hints_id = DocumentInlayHintsId {
        first_line,
        last_line,
    };
    // Don't recompute the annotations in case nothing has changed about the view
    if !doc.inlay_hints_oudated
        && doc
            .inlay_hints(view_id)
            .map_or(false, |dih| dih.id == new_doc_inlay_hints_id)
    {
        return None;
    }

    let doc_slice = doc_text.slice(..);
    let first_char_in_range = doc_slice.line_to_char(first_line);
    let last_char_in_range = doc_slice.line_to_char(last_line);

    let range = helix_lsp::util::range_to_lsp_range(
        doc_text,
        helix_core::Range::new(first_char_in_range, last_char_in_range),
        language_server.offset_encoding(),
    );

    let offset_encoding = language_server.offset_encoding();

    let callback = super::make_job_callback(
        language_server.text_document_range_inlay_hints(doc.identifier(), range, None)?,
        move |editor, _compositor, response: Option<Vec<lsp::InlayHint>>| {
            // The config was modified or the window was closed while the request was in flight
            if !editor.config().lsp.display_inlay_hints || editor.tree.try_get(view_id).is_none() {
                return;
            }

            // Add annotations to relevant document, not the current one (it may have changed in between)
            let doc = match editor.documents.get_mut(&doc_id) {
                Some(doc) => doc,
                None => return,
            };

            // If we have neither hints nor an LSP, empty the inlay hints since they're now oudated
            let mut hints = match response {
                Some(hints) if !hints.is_empty() => hints,
                _ => {
                    doc.set_inlay_hints(
                        view_id,
                        DocumentInlayHints::empty_with_id(new_doc_inlay_hints_id),
                    );
                    doc.inlay_hints_oudated = false;
                    return;
                }
            };

            // Most language servers will already send them sorted but ensure this is the case to
            // avoid errors on our end.
            hints.sort_unstable_by_key(|inlay_hint| inlay_hint.position);

            let mut padding_before_inlay_hints = Vec::new();
            let mut type_inlay_hints = Vec::new();
            let mut parameter_inlay_hints = Vec::new();
            let mut other_inlay_hints = Vec::new();
            let mut padding_after_inlay_hints = Vec::new();

            let doc_text = doc.text();

            for hint in hints {
                let char_idx =
                    match helix_lsp::util::lsp_pos_to_pos(doc_text, hint.position, offset_encoding)
                    {
                        Some(pos) => pos,
                        // Skip inlay hints that have no "real" position
                        None => continue,
                    };

                let label = match hint.label {
                    lsp::InlayHintLabel::String(s) => s,
                    lsp::InlayHintLabel::LabelParts(parts) => parts
                        .into_iter()
                        .map(|p| p.value)
                        .collect::<Vec<_>>()
                        .join(""),
                };

                let inlay_hints_vec = match hint.kind {
                    Some(lsp::InlayHintKind::TYPE) => &mut type_inlay_hints,
                    Some(lsp::InlayHintKind::PARAMETER) => &mut parameter_inlay_hints,
                    // We can't warn on unknown kind here since LSPs are free to set it or not, for
                    // example Rust Analyzer does not: every kind will be `None`.
                    _ => &mut other_inlay_hints,
                };

                if let Some(true) = hint.padding_left {
                    padding_before_inlay_hints.push(InlineAnnotation::new(char_idx, " "));
                }

                inlay_hints_vec.push(InlineAnnotation::new(char_idx, label));

                if let Some(true) = hint.padding_right {
                    padding_after_inlay_hints.push(InlineAnnotation::new(char_idx, " "));
                }
            }

            doc.set_inlay_hints(
                view_id,
                DocumentInlayHints {
                    id: new_doc_inlay_hints_id,
                    type_inlay_hints: type_inlay_hints.into(),
                    parameter_inlay_hints: parameter_inlay_hints.into(),
                    other_inlay_hints: other_inlay_hints.into(),
                    padding_before_inlay_hints: padding_before_inlay_hints.into(),
                    padding_after_inlay_hints: padding_after_inlay_hints.into(),
                },
            );
            doc.inlay_hints_oudated = false;
        },
    );

    Some(callback)
}<|MERGE_RESOLUTION|>--- conflicted
+++ resolved
@@ -5,16 +5,11 @@
         self, CodeAction, CodeActionOrCommand, CodeActionTriggerKind, DiagnosticSeverity,
         NumberOrString,
     },
-<<<<<<< HEAD
     util::{
         diagnostic_to_lsp_diagnostic, lsp_range_to_ops_range, lsp_range_to_range,
         range_to_lsp_range,
     },
-    OffsetEncoding,
-=======
-    util::{diagnostic_to_lsp_diagnostic, lsp_range_to_range, range_to_lsp_range},
     Client, OffsetEncoding,
->>>>>>> 207829ee
 };
 use serde_json::Value;
 use tokio_stream::StreamExt;
@@ -1515,7 +1510,8 @@
 
 pub fn highlight_symbol_under_cursor(cx: &mut Context) {
     let (view, doc) = current!(cx.editor);
-    let language_server = language_server!(cx.editor, doc);
+    let language_server =
+        language_server_with_feature!(cx.editor, doc, LanguageServerFeature::DocumentHighlight);
     let offset_encoding = language_server.offset_encoding();
 
     let pos = doc.position(view.id, offset_encoding);
@@ -1533,7 +1529,11 @@
                 return;
             };
             let (_, doc) = current!(editor);
-            let language_server = language_server!(editor, doc);
+            let language_server = language_server_with_feature!(
+                editor,
+                doc,
+                LanguageServerFeature::DocumentHighlight
+            );
             let offset_encoding = language_server.offset_encoding();
             let text = doc.text();
 
