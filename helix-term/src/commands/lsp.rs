--- conflicted
+++ resolved
@@ -5,14 +5,10 @@
         self, CodeAction, CodeActionOrCommand, CodeActionTriggerKind, DiagnosticSeverity,
         NumberOrString,
     },
-<<<<<<< HEAD
     util::{
         diagnostic_to_lsp_diagnostic, lsp_pos_to_pos, lsp_range_to_ops_range, lsp_range_to_range,
         range_to_lsp_range,
     },
-=======
-    util::{diagnostic_to_lsp_diagnostic, lsp_range_to_range, range_to_lsp_range},
->>>>>>> ce1fb9e6
     OffsetEncoding,
 };
 use tui::{
