--- conflicted
+++ resolved
@@ -1,12 +1,7 @@
 use helix_lsp::{
-<<<<<<< HEAD
     block_on,
-    lsp::{self, DiagnosticSeverity, Location, NumberOrString},
-    util::{lsp_pos_to_pos, lsp_range_to_range, range_to_lsp_range},
-=======
-    block_on, lsp,
+    lsp::{self, DiagnosticSeverity, NumberOrString},
     util::{diagnostic_to_lsp_diagnostic, lsp_pos_to_pos, lsp_range_to_range, range_to_lsp_range},
->>>>>>> cc68fa85
     OffsetEncoding,
 };
 use tui::text::{Span, Spans};
@@ -195,7 +190,7 @@
             }
         },
         move |_editor, (url, diag)| {
-            let location = Location::new(url.clone(), diag.range);
+            let location = lsp::Location::new(url.clone(), diag.range);
             Some(location_to_file_location(&location))
         },
     )
