--- conflicted
+++ resolved
@@ -832,54 +832,12 @@
             // always present here
             let action = action.unwrap();
 
-<<<<<<< HEAD
-                match &action.lsp_item {
-                    lsp::CodeActionOrCommand::Command(command) => {
-                        log::debug!("code action command: {:?}", command);
-                        editor.execute_lsp_command(command.clone(), action.language_server_id);
-                    }
-                    lsp::CodeActionOrCommand::CodeAction(code_action) => {
-                        log::debug!("code action: {:?}", code_action);
-                        // we support lsp "codeAction/resolve" for `edit` and `command` fields
-                        let mut resolved_code_action = None;
-                        if code_action.edit.is_none() || code_action.command.is_none() {
-                            if let Some(future) = language_server.resolve_code_action(code_action) {
-                                if let Ok(code_action) = helix_lsp::block_on(future) {
-                                    resolved_code_action = Some(code_action);
-                                }
-                            }
-                        }
-                        let resolved_code_action =
-                            resolved_code_action.as_ref().unwrap_or(code_action);
-=======
             code_action_handle_lsp_item(editor, &action.lsp_item, action.language_server_id);
         });
         picker.move_down(); // pre-select the first item
->>>>>>> 20d8eca4
-
-        let margin = if editor.menu_border() {
-            Margin::vertical(1)
-        } else {
-            Margin::none()
-        };
-
-        let popup = Popup::new("code-action", picker)
-            .with_scrollbar(false)
-            .margin(margin);
-
-<<<<<<< HEAD
-                        // if code action provides both edit and command first the edit
-                        // should be applied and then the command
-                        if let Some(command) = &code_action.command {
-                            editor.execute_lsp_command(command.clone(), action.language_server_id);
-                        }
-                    }
-                }
-            });
-            picker.move_down(); // pre-select the first item
-
-            let popup = Popup::new("code-action", picker).with_scrollbar(false);
-=======
+
+        let popup = Popup::new("code-action", picker).with_scrollbar(false);
+
         compositor.replace_or_push("code-action", popup);
     };
 
@@ -894,17 +852,27 @@
             editor.set_error("No code actions available");
             return;
         }
+        let columns = [ui::PickerColumn::new("action", |item: &CodeActionOrCommandItem, _| {
+            match &item.lsp_item {
+                lsp::CodeActionOrCommand::CodeAction(action) => action.title.as_str().into(),
+                lsp::CodeActionOrCommand::Command(command) => command.title.as_str().into(),
+            }
+        })];
+
         let picker = ui::Picker::new(
+            columns,
+            0, // action column
             actions,
             (),
-            move |cx: &mut crate::compositor::Context, lsp_item, _event| {
+            move |cx: &mut crate::compositor::Context, lsp_item, _action| {
                 code_action_handle_lsp_item(
                     cx.editor,
                     &lsp_item.lsp_item,
                     lsp_item.language_server_id,
                 );
             },
-        );
+        )
+        .with_title("Code Actions".into());
         compositor.push(Box::new(overlaid(picker)));
     };
     Ok(Callback::EditorCompositor(Box::new(call)))
@@ -913,7 +881,7 @@
 fn code_action_handle_lsp_item(
     editor: &mut Editor,
     lsp_item: &CodeActionOrCommand,
-    language_server_id: usize,
+    language_server_id: LanguageServerId,
 ) {
     let Some(language_server) = editor.language_server_by_id(language_server_id)
     else {
@@ -925,23 +893,20 @@
     match lsp_item {
         lsp::CodeActionOrCommand::Command(command) => {
             log::debug!("code action command: {:?}", command);
-            execute_lsp_command(editor, language_server_id, command.clone());
+            editor.execute_lsp_command(command.clone(), language_server_id);
         }
         lsp::CodeActionOrCommand::CodeAction(code_action) => {
             log::debug!("code action: {:?}", code_action);
             // we support lsp "codeAction/resolve" for `edit` and `command` fields
             let mut resolved_code_action = None;
             if code_action.edit.is_none() || code_action.command.is_none() {
-                if let Some(future) = language_server.resolve_code_action(code_action.clone()) {
+                if let Some(future) = language_server.resolve_code_action(code_action) {
                     if let Ok(response) = helix_lsp::block_on(future) {
-                        if let Ok(code_action) = serde_json::from_value::<CodeAction>(response) {
-                            resolved_code_action = Some(code_action);
-                        }
+                        resolved_code_action = Some(response);
                     }
                 }
             }
             let resolved_code_action = resolved_code_action.as_ref().unwrap_or(code_action);
->>>>>>> 20d8eca4
 
             if let Some(ref workspace_edit) = resolved_code_action.edit {
                 let _ = editor.apply_workspace_edit(offset_encoding, workspace_edit);
@@ -950,7 +915,7 @@
             // if code action provides both edit and command first the edit
             // should be applied and then the command
             if let Some(command) = &code_action.command {
-                execute_lsp_command(editor, language_server_id, command.clone());
+                editor.execute_lsp_command(command.clone(), language_server_id);
             }
         }
     }
