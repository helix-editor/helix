--- conflicted
+++ resolved
@@ -17,13 +17,9 @@
 
 use super::{align_view, push_jump, Align, Context, Editor, Open};
 
-<<<<<<< HEAD
-use helix_core::{movement::Direction, path, text_annotations::InlineAnnotation, Selection};
-=======
 use helix_core::{
     path, syntax::LanguageServerFeature, text_annotations::InlineAnnotation, Selection,
 };
->>>>>>> 78e86954
 use helix_view::{
     document::{DocumentInlayHints, DocumentInlayHintsId, Mode},
     editor::Action,
@@ -1151,7 +1147,6 @@
     );
 }
 
-<<<<<<< HEAD
 pub fn goto_reference_direction(cx: &mut Context, direction: Direction) {
     let (view, doc) = current!(cx.editor);
     let language_server = language_server!(cx.editor, doc);
@@ -1202,10 +1197,7 @@
     );
 }
 
-#[derive(PartialEq, Eq)]
-=======
 #[derive(PartialEq, Eq, Clone, Copy)]
->>>>>>> 78e86954
 pub enum SignatureHelpInvoked {
     Manual,
     Automatic,
