use std::fmt::Write;
use std::io::BufReader;
use std::ops::{self, Deref};

use crate::job::Job;

use super::*;

use helix_core::command_line::{Args, Flag, Signature, Token, TokenKind};
use helix_core::fuzzy::fuzzy_match;
use helix_core::indent::MAX_INDENT;
use helix_core::line_ending;
use helix_stdx::path::home_dir;
use helix_view::document::{read_to_string, DEFAULT_LANGUAGE_NAME};
use helix_view::editor::{CloseError, ConfigEvent};
use helix_view::expansion;
use serde_json::Value;
use ui::completers::{self, Completer};

#[derive(Clone)]
pub struct TypableCommand {
    pub name: &'static str,
    pub aliases: &'static [&'static str],
    pub doc: &'static str,
    // params, flags, helper, completer
    pub fun: fn(&mut compositor::Context, Args, PromptEvent) -> anyhow::Result<()>,
    /// What completion methods, if any, does this command have?
    pub completer: CommandCompleter,
    pub signature: Signature,
}

impl TypableCommand {
    fn completer_for_argument_number(&self, n: usize) -> &Completer {
        match self.completer.positional_args.get(n) {
            Some(completer) => completer,
            _ => &self.completer.var_args,
        }
    }
}

#[derive(Clone)]
pub struct CommandCompleter {
    // Arguments with specific completion methods based on their position.
    positional_args: &'static [Completer],

    // All remaining arguments will use this completion method, if set.
    var_args: Completer,
}

impl CommandCompleter {
    const fn none() -> Self {
        Self {
            positional_args: &[],
            var_args: completers::none,
        }
    }

    const fn positional(completers: &'static [Completer]) -> Self {
        Self {
            positional_args: completers,
            var_args: completers::none,
        }
    }

    const fn all(completer: Completer) -> Self {
        Self {
            positional_args: &[],
            var_args: completer,
        }
    }
}

fn quit(cx: &mut compositor::Context, _args: Args, event: PromptEvent) -> anyhow::Result<()> {
    log::debug!("quitting...");

    if event != PromptEvent::Validate {
        return Ok(());
    }

    // last view and we have unsaved changes
    if cx.editor.tree.views().count() == 1 {
        buffers_remaining_impl(cx.editor)?
    }

    cx.block_try_flush_writes()?;
    cx.editor.close(view!(cx.editor).id);

    Ok(())
}

fn force_quit(cx: &mut compositor::Context, _args: Args, event: PromptEvent) -> anyhow::Result<()> {
    if event != PromptEvent::Validate {
        return Ok(());
    }

    cx.block_try_flush_writes()?;
    cx.editor.close(view!(cx.editor).id);

    Ok(())
}

fn open(cx: &mut compositor::Context, args: Args, event: PromptEvent) -> anyhow::Result<()> {
    if event != PromptEvent::Validate {
        return Ok(());
    }

    for arg in args {
        let (path, pos) = crate::args::parse_file(&arg);
        let path = helix_stdx::path::expand_tilde(path);
        // If the path is a directory, open a file picker on that directory and update the status
        // message
        if let Ok(true) = std::fs::canonicalize(&path).map(|p| p.is_dir()) {
            let callback = async move {
                let call: job::Callback = job::Callback::EditorCompositor(Box::new(
                    move |editor: &mut Editor, compositor: &mut Compositor| {
                        let picker = ui::file_picker(editor, path.into_owned());
                        compositor.push(Box::new(overlaid(picker)));
                    },
                ));
                Ok(call)
            };
            cx.jobs.callback(callback);
        } else {
            // Otherwise, just open the file
            let _ = cx.editor.open(&path, Action::Replace)?;
            let (view, doc) = current!(cx.editor);
            let pos = Selection::point(pos_at_coords(doc.text().slice(..), pos, true));
            doc.set_selection(view.id, pos);
            // does not affect opening a buffer without pos
            align_view(doc, view, Align::Center);
        }
    }
    Ok(())
}

fn buffer_close_by_ids_impl(
    cx: &mut compositor::Context,
    doc_ids: &[DocumentId],
    force: bool,
) -> anyhow::Result<()> {
    cx.block_try_flush_writes()?;

    let (modified_ids, modified_names): (Vec<_>, Vec<_>) = doc_ids
        .iter()
        .filter_map(|&doc_id| {
            if let Err(CloseError::BufferModified(name)) = cx.editor.close_document(doc_id, force) {
                Some((doc_id, name))
            } else {
                None
            }
        })
        .unzip();

    if let Some(first) = modified_ids.first() {
        let current = doc!(cx.editor);
        // If the current document is unmodified, and there are modified
        // documents, switch focus to the first modified doc.
        if !modified_ids.contains(&current.id()) {
            cx.editor.switch(*first, Action::Replace);
        }
        bail!(
            "{} unsaved buffer{} remaining: {:?}",
            modified_names.len(),
            if modified_names.len() == 1 { "" } else { "s" },
            modified_names,
        );
    }

    Ok(())
}

fn buffer_gather_paths_impl(editor: &mut Editor, args: Args) -> Vec<DocumentId> {
    // No arguments implies current document
    if args.is_empty() {
        let doc_id = view!(editor).doc;
        return vec![doc_id];
    }

    let mut nonexistent_buffers = vec![];
    let mut document_ids = vec![];
    for arg in args {
        let doc_id = editor.documents().find_map(|doc| {
            let arg_path = Some(Path::new(arg.as_ref()));
            if doc.path().map(|p| p.as_path()) == arg_path || doc.relative_path() == arg_path {
                Some(doc.id())
            } else {
                None
            }
        });

        match doc_id {
            Some(doc_id) => document_ids.push(doc_id),
            None => nonexistent_buffers.push(format!("'{}'", arg)),
        }
    }

    if !nonexistent_buffers.is_empty() {
        editor.set_error(format!(
            "cannot close non-existent buffers: {}",
            nonexistent_buffers.join(", ")
        ));
    }

    document_ids
}

fn buffer_close(
    cx: &mut compositor::Context,
    args: Args,
    event: PromptEvent,
) -> anyhow::Result<()> {
    if event != PromptEvent::Validate {
        return Ok(());
    }

    let document_ids = buffer_gather_paths_impl(cx.editor, args);
    buffer_close_by_ids_impl(cx, &document_ids, false)
}

fn force_buffer_close(
    cx: &mut compositor::Context,
    args: Args,
    event: PromptEvent,
) -> anyhow::Result<()> {
    if event != PromptEvent::Validate {
        return Ok(());
    }

    let document_ids = buffer_gather_paths_impl(cx.editor, args);
    buffer_close_by_ids_impl(cx, &document_ids, true)
}

fn buffer_gather_others_impl(editor: &mut Editor, skip_visible: bool) -> Vec<DocumentId> {
    if skip_visible {
        let visible_document_ids = editor
            .tree
            .views()
            .map(|view| &view.0.doc)
            .collect::<HashSet<_>>();
        editor
            .documents()
            .map(|doc| doc.id())
            .filter(|doc_id| !visible_document_ids.contains(doc_id))
            .collect()
    } else {
        let current_document = &doc!(editor).id();
        editor
            .documents()
            .map(|doc| doc.id())
            .filter(|doc_id| doc_id != current_document)
            .collect()
    }
}

fn buffer_close_others(
    cx: &mut compositor::Context,
    args: Args,
    event: PromptEvent,
) -> anyhow::Result<()> {
    if event != PromptEvent::Validate {
        return Ok(());
    }

    let document_ids = buffer_gather_others_impl(cx.editor, args.has_flag("skip-visible"));
    buffer_close_by_ids_impl(cx, &document_ids, false)
}

fn force_buffer_close_others(
    cx: &mut compositor::Context,
    args: Args,
    event: PromptEvent,
) -> anyhow::Result<()> {
    if event != PromptEvent::Validate {
        return Ok(());
    }

    let document_ids = buffer_gather_others_impl(cx.editor, args.has_flag("skip-visible"));
    buffer_close_by_ids_impl(cx, &document_ids, true)
}

fn buffer_gather_all_impl(editor: &mut Editor) -> Vec<DocumentId> {
    editor.documents().map(|doc| doc.id()).collect()
}

fn buffer_close_all(
    cx: &mut compositor::Context,
    _args: Args,
    event: PromptEvent,
) -> anyhow::Result<()> {
    if event != PromptEvent::Validate {
        return Ok(());
    }

    let document_ids = buffer_gather_all_impl(cx.editor);
    buffer_close_by_ids_impl(cx, &document_ids, false)
}

fn force_buffer_close_all(
    cx: &mut compositor::Context,
    _args: Args,
    event: PromptEvent,
) -> anyhow::Result<()> {
    if event != PromptEvent::Validate {
        return Ok(());
    }

    let document_ids = buffer_gather_all_impl(cx.editor);
    buffer_close_by_ids_impl(cx, &document_ids, true)
}

fn buffer_next(
    cx: &mut compositor::Context,
    _args: Args,
    event: PromptEvent,
) -> anyhow::Result<()> {
    if event != PromptEvent::Validate {
        return Ok(());
    }

    goto_buffer(cx.editor, Direction::Forward, 1);
    Ok(())
}

fn buffer_previous(
    cx: &mut compositor::Context,
    _args: Args,
    event: PromptEvent,
) -> anyhow::Result<()> {
    if event != PromptEvent::Validate {
        return Ok(());
    }

    goto_buffer(cx.editor, Direction::Backward, 1);
    Ok(())
}

fn write_impl(
    cx: &mut compositor::Context,
    path: Option<&str>,
    options: WriteOptions,
) -> anyhow::Result<()> {
    let config = cx.editor.config();
    let jobs = &mut cx.jobs;
    let (view, doc) = current!(cx.editor);

    if doc.trim_trailing_whitespace() {
        trim_trailing_whitespace(doc, view.id);
    }
    if config.trim_final_newlines {
        trim_final_newlines(doc, view.id);
    }
    if doc.insert_final_newline() {
        insert_final_newline(doc, view.id);
    }

    // Save an undo checkpoint for any outstanding changes.
    doc.append_changes_to_history(view);

    let (view, doc) = current_ref!(cx.editor);
    let fmt = if config.auto_format && options.auto_format {
        doc.auto_format(cx.editor).map(|fmt| {
            let callback = make_format_callback(
                doc.id(),
                doc.version(),
                view.id,
                fmt,
                Some((path.map(Into::into), options.force)),
            );

            jobs.add(Job::with_callback(callback).wait_before_exiting());
        })
    } else {
        None
    };

    if fmt.is_none() {
        let id = doc.id();
        cx.editor.save(id, path, options.force)?;
    }

    Ok(())
}

/// Trim all whitespace preceding line-endings in a document.
fn trim_trailing_whitespace(doc: &mut Document, view_id: ViewId) {
    let text = doc.text();
    let mut pos = 0;
    let transaction = Transaction::delete(
        text,
        text.lines().filter_map(|line| {
            let line_end_len_chars = line_ending::get_line_ending(&line)
                .map(|le| le.len_chars())
                .unwrap_or_default();
            // Char after the last non-whitespace character or the beginning of the line if the
            // line is all whitespace:
            let first_trailing_whitespace =
                pos + line.last_non_whitespace_char().map_or(0, |idx| idx + 1);
            pos += line.len_chars();
            // Char before the line ending character(s), or the final char in the text if there
            // is no line-ending on this line:
            let line_end = pos - line_end_len_chars;
            if first_trailing_whitespace != line_end {
                Some((first_trailing_whitespace, line_end))
            } else {
                None
            }
        }),
    );
    doc.apply(&transaction, view_id);
}

/// Trim any extra line-endings after the final line-ending.
fn trim_final_newlines(doc: &mut Document, view_id: ViewId) {
    let rope = doc.text();
    let mut text = rope.slice(..);
    let mut total_char_len = 0;
    let mut final_char_len = 0;
    while let Some(line_ending) = line_ending::get_line_ending(&text) {
        total_char_len += line_ending.len_chars();
        final_char_len = line_ending.len_chars();
        text = text.slice(..text.len_chars() - line_ending.len_chars());
    }
    let chars_to_delete = total_char_len - final_char_len;
    if chars_to_delete != 0 {
        let transaction = Transaction::delete(
            rope,
            [(rope.len_chars() - chars_to_delete, rope.len_chars())].into_iter(),
        );
        doc.apply(&transaction, view_id);
    }
}

/// Ensure that the document is terminated with a line ending.
fn insert_final_newline(doc: &mut Document, view_id: ViewId) {
    let text = doc.text();
    if text.len_chars() > 0 && line_ending::get_line_ending(&text.slice(..)).is_none() {
        let eof = Selection::point(text.len_chars());
        let insert = Transaction::insert(text, &eof, doc.line_ending.as_str().into());
        doc.apply(&insert, view_id);
    }
}

#[derive(Debug, Clone, Copy)]
pub struct WriteOptions {
    pub force: bool,
    pub auto_format: bool,
}

fn write(cx: &mut compositor::Context, args: Args, event: PromptEvent) -> anyhow::Result<()> {
    if event != PromptEvent::Validate {
        return Ok(());
    }

    write_impl(
        cx,
        args.first(),
        WriteOptions {
            force: false,
            auto_format: !args.has_flag(WRITE_NO_FORMAT_FLAG.name),
        },
    )
}

fn force_write(cx: &mut compositor::Context, args: Args, event: PromptEvent) -> anyhow::Result<()> {
    if event != PromptEvent::Validate {
        return Ok(());
    }

    write_impl(
        cx,
        args.first(),
        WriteOptions {
            force: true,
            auto_format: !args.has_flag(WRITE_NO_FORMAT_FLAG.name),
        },
    )
}

fn write_buffer_close(
    cx: &mut compositor::Context,
    args: Args,
    event: PromptEvent,
) -> anyhow::Result<()> {
    if event != PromptEvent::Validate {
        return Ok(());
    }

    write_impl(
        cx,
        args.first(),
        WriteOptions {
            force: false,
            auto_format: !args.has_flag(WRITE_NO_FORMAT_FLAG.name),
        },
    )?;

    let document_ids = buffer_gather_paths_impl(cx.editor, args);
    buffer_close_by_ids_impl(cx, &document_ids, false)
}

fn force_write_buffer_close(
    cx: &mut compositor::Context,
    args: Args,
    event: PromptEvent,
) -> anyhow::Result<()> {
    if event != PromptEvent::Validate {
        return Ok(());
    }

    write_impl(
        cx,
        args.first(),
        WriteOptions {
            force: true,
            auto_format: !args.has_flag(WRITE_NO_FORMAT_FLAG.name),
        },
    )?;

    let document_ids = buffer_gather_paths_impl(cx.editor, args);
    buffer_close_by_ids_impl(cx, &document_ids, false)
}

fn new_file(cx: &mut compositor::Context, _args: Args, event: PromptEvent) -> anyhow::Result<()> {
    if event != PromptEvent::Validate {
        return Ok(());
    }

    cx.editor.new_file(Action::Replace);

    Ok(())
}

fn format(cx: &mut compositor::Context, _args: Args, event: PromptEvent) -> anyhow::Result<()> {
    if event != PromptEvent::Validate {
        return Ok(());
    }

    let (view, doc) = current_ref!(cx.editor);
    let format = doc.format(cx.editor).context(
        "A formatter isn't available, and no language server provides formatting capabilities",
    )?;
    let callback = make_format_callback(doc.id(), doc.version(), view.id, format, None);
    cx.jobs.callback(callback);

    Ok(())
}

fn set_indent_style(
    cx: &mut compositor::Context,
    args: Args,
    event: PromptEvent,
) -> anyhow::Result<()> {
    if event != PromptEvent::Validate {
        return Ok(());
    }

    use IndentStyle::*;

    // If no argument, report current indent style.
    if args.is_empty() {
        let style = doc!(cx.editor).indent_style;
        cx.editor.set_status(match style {
            Tabs => "tabs".to_owned(),
            Spaces(1) => "1 space".to_owned(),
            Spaces(n) => format!("{} spaces", n),
        });
        return Ok(());
    }

    // Attempt to parse argument as an indent style.
    let style = match args.first() {
        Some(arg) if "tabs".starts_with(&arg.to_lowercase()) => Some(Tabs),
        Some("0") => Some(Tabs),
        Some(arg) => arg
            .parse::<u8>()
            .ok()
            .filter(|n| (1..=MAX_INDENT).contains(n))
            .map(Spaces),
        _ => None,
    };

    let style = style.context("invalid indent style")?;
    let doc = doc_mut!(cx.editor);
    doc.indent_style = style;

    Ok(())
}

/// Sets or reports the current document's line ending setting.
fn set_line_ending(
    cx: &mut compositor::Context,
    args: Args,
    event: PromptEvent,
) -> anyhow::Result<()> {
    if event != PromptEvent::Validate {
        return Ok(());
    }

    use LineEnding::*;

    // If no argument, report current line ending setting.
    if args.is_empty() {
        let line_ending = doc!(cx.editor).line_ending;
        cx.editor.set_status(match line_ending {
            Crlf => "crlf",
            LF => "line feed",
            #[cfg(feature = "unicode-lines")]
            FF => "form feed",
            #[cfg(feature = "unicode-lines")]
            CR => "carriage return",
            #[cfg(feature = "unicode-lines")]
            Nel => "next line",

            // These should never be a document's default line ending.
            #[cfg(feature = "unicode-lines")]
            VT | LS | PS => "error",
        });

        return Ok(());
    }

    let arg = args
        .first()
        .context("argument missing")?
        .to_ascii_lowercase();

    // Attempt to parse argument as a line ending.
    let line_ending = match arg {
        arg if arg.starts_with("crlf") => Crlf,
        arg if arg.starts_with("lf") => LF,
        #[cfg(feature = "unicode-lines")]
        arg if arg.starts_with("cr") => CR,
        #[cfg(feature = "unicode-lines")]
        arg if arg.starts_with("ff") => FF,
        #[cfg(feature = "unicode-lines")]
        arg if arg.starts_with("nel") => Nel,
        _ => bail!("invalid line ending"),
    };
    let (view, doc) = current!(cx.editor);
    doc.line_ending = line_ending;

    let mut pos = 0;
    let transaction = Transaction::change(
        doc.text(),
        doc.text().lines().filter_map(|line| {
            pos += line.len_chars();
            match helix_core::line_ending::get_line_ending(&line) {
                Some(ending) if ending != line_ending => {
                    let start = pos - ending.len_chars();
                    let end = pos;
                    Some((start, end, Some(line_ending.as_str().into())))
                }
                _ => None,
            }
        }),
    );
    doc.apply(&transaction, view.id);
    doc.append_changes_to_history(view);

    Ok(())
}
fn earlier(cx: &mut compositor::Context, args: Args, event: PromptEvent) -> anyhow::Result<()> {
    if event != PromptEvent::Validate {
        return Ok(());
    }

    let uk = args.join(" ").parse::<UndoKind>().map_err(|s| anyhow!(s))?;

    let (view, doc) = current!(cx.editor);
    let success = doc.earlier(view, uk);
    if !success {
        cx.editor.set_status("Already at oldest change");
    }

    Ok(())
}

fn later(cx: &mut compositor::Context, args: Args, event: PromptEvent) -> anyhow::Result<()> {
    if event != PromptEvent::Validate {
        return Ok(());
    }

    let uk = args.join(" ").parse::<UndoKind>().map_err(|s| anyhow!(s))?;
    let (view, doc) = current!(cx.editor);
    let success = doc.later(view, uk);
    if !success {
        cx.editor.set_status("Already at newest change");
    }

    Ok(())
}

fn write_quit(cx: &mut compositor::Context, args: Args, event: PromptEvent) -> anyhow::Result<()> {
    if event != PromptEvent::Validate {
        return Ok(());
    }

    write_impl(
        cx,
        args.first(),
        WriteOptions {
            force: false,
            auto_format: !args.has_flag(WRITE_NO_FORMAT_FLAG.name),
        },
    )?;
    cx.block_try_flush_writes()?;
    quit(cx, Args::default(), event)
}

fn force_write_quit(
    cx: &mut compositor::Context,
    args: Args,
    event: PromptEvent,
) -> anyhow::Result<()> {
    if event != PromptEvent::Validate {
        return Ok(());
    }

    write_impl(
        cx,
        args.first(),
        WriteOptions {
            force: true,
            auto_format: !args.has_flag(WRITE_NO_FORMAT_FLAG.name),
        },
    )?;
    cx.block_try_flush_writes()?;
    force_quit(cx, Args::default(), event)
}

/// Results in an error if there are modified buffers remaining and sets editor
/// error, otherwise returns `Ok(())`. If the current document is unmodified,
/// and there are modified documents, switches focus to one of them.
pub(super) fn buffers_remaining_impl(editor: &mut Editor) -> anyhow::Result<()> {
    let modified_ids: Vec<_> = editor
        .documents()
        .filter(|doc| doc.is_modified())
        .map(|doc| doc.id())
        .collect();

    if let Some(first) = modified_ids.first() {
        let current = doc!(editor);
        // If the current document is unmodified, and there are modified
        // documents, switch focus to the first modified doc.
        if !modified_ids.contains(&current.id()) {
            editor.switch(*first, Action::Replace);
        }

        let modified_names: Vec<_> = modified_ids
            .iter()
            .map(|doc_id| doc!(editor, doc_id).display_name())
            .collect();

        bail!(
            "{} unsaved buffer{} remaining: {:?}",
            modified_names.len(),
            if modified_names.len() == 1 { "" } else { "s" },
            modified_names,
        );
    }
    Ok(())
}

#[derive(Debug, Clone, Copy)]
pub struct WriteAllOptions {
    pub force: bool,
    pub write_scratch: bool,
    pub auto_format: bool,
}

pub fn write_all_impl(
    cx: &mut compositor::Context,
    options: WriteAllOptions,
) -> anyhow::Result<()> {
    let mut errors: Vec<&'static str> = Vec::new();
    let config = cx.editor.config();
    let jobs = &mut cx.jobs;
    let saves: Vec<_> = cx
        .editor
        .documents
        .keys()
        .cloned()
        .collect::<Vec<_>>()
        .into_iter()
        .filter_map(|id| {
            let doc = doc!(cx.editor, &id);
            if !doc.is_modified() {
                return None;
            }
            if doc.path().is_none() {
                if options.write_scratch {
                    errors.push("cannot write a buffer without a filename");
                }
                return None;
            }

            // Look for a view to apply the formatting change to.
            let target_view = cx.editor.get_synced_view_id(doc.id());
            Some((id, target_view))
        })
        .collect();

    for (doc_id, target_view) in saves {
        let doc = doc_mut!(cx.editor, &doc_id);
        let view = view_mut!(cx.editor, target_view);

        if doc.trim_trailing_whitespace() {
            trim_trailing_whitespace(doc, target_view);
        }
        if config.trim_final_newlines {
            trim_final_newlines(doc, target_view);
        }
        if doc.insert_final_newline() {
            insert_final_newline(doc, target_view);
        }

        // Save an undo checkpoint for any outstanding changes.
        doc.append_changes_to_history(view);

        let fmt = if options.auto_format && config.auto_format {
            let doc = doc!(cx.editor, &doc_id);
            doc.auto_format(cx.editor).map(|fmt| {
                let callback = make_format_callback(
                    doc_id,
                    doc.version(),
                    target_view,
                    fmt,
                    Some((None, options.force)),
                );
                jobs.add(Job::with_callback(callback).wait_before_exiting());
            })
        } else {
            None
        };

        if fmt.is_none() {
            cx.editor.save::<PathBuf>(doc_id, None, options.force)?;
        }
    }

    if !errors.is_empty() && !options.force {
        bail!("{:?}", errors);
    }

    Ok(())
}

fn write_all(cx: &mut compositor::Context, args: Args, event: PromptEvent) -> anyhow::Result<()> {
    if event != PromptEvent::Validate {
        return Ok(());
    }

    write_all_impl(
        cx,
        WriteAllOptions {
            force: false,
            write_scratch: true,
            auto_format: !args.has_flag(WRITE_NO_FORMAT_FLAG.name),
        },
    )
}

fn force_write_all(
    cx: &mut compositor::Context,
    args: Args,
    event: PromptEvent,
) -> anyhow::Result<()> {
    if event != PromptEvent::Validate {
        return Ok(());
    }

    write_all_impl(
        cx,
        WriteAllOptions {
            force: true,
            write_scratch: true,
            auto_format: !args.has_flag(WRITE_NO_FORMAT_FLAG.name),
        },
    )
}

fn write_all_quit(
    cx: &mut compositor::Context,
    args: Args,
    event: PromptEvent,
) -> anyhow::Result<()> {
    if event != PromptEvent::Validate {
        return Ok(());
    }
    write_all_impl(
        cx,
        WriteAllOptions {
            force: false,
            write_scratch: true,
            auto_format: !args.has_flag(WRITE_NO_FORMAT_FLAG.name),
        },
    )?;
    quit_all_impl(cx, false)
}

fn force_write_all_quit(
    cx: &mut compositor::Context,
    args: Args,
    event: PromptEvent,
) -> anyhow::Result<()> {
    if event != PromptEvent::Validate {
        return Ok(());
    }
    let _ = write_all_impl(
        cx,
        WriteAllOptions {
            force: true,
            write_scratch: true,
            auto_format: !args.has_flag(WRITE_NO_FORMAT_FLAG.name),
        },
    );
    quit_all_impl(cx, true)
}

fn quit_all_impl(cx: &mut compositor::Context, force: bool) -> anyhow::Result<()> {
    cx.block_try_flush_writes()?;
    if !force {
        buffers_remaining_impl(cx.editor)?;
    }

    // close all views
    let views: Vec<_> = cx.editor.tree.views().map(|(view, _)| view.id).collect();
    for view_id in views {
        cx.editor.close(view_id);
    }

    Ok(())
}

fn quit_all(cx: &mut compositor::Context, _args: Args, event: PromptEvent) -> anyhow::Result<()> {
    if event != PromptEvent::Validate {
        return Ok(());
    }

    quit_all_impl(cx, false)
}

fn force_quit_all(
    cx: &mut compositor::Context,
    _args: Args,
    event: PromptEvent,
) -> anyhow::Result<()> {
    if event != PromptEvent::Validate {
        return Ok(());
    }

    quit_all_impl(cx, true)
}

fn cquit(cx: &mut compositor::Context, args: Args, event: PromptEvent) -> anyhow::Result<()> {
    if event != PromptEvent::Validate {
        return Ok(());
    }

    let exit_code = args
        .first()
        .and_then(|code| code.parse::<i32>().ok())
        .unwrap_or(1);

    cx.editor.exit_code = exit_code;
    quit_all_impl(cx, false)
}

fn force_cquit(cx: &mut compositor::Context, args: Args, event: PromptEvent) -> anyhow::Result<()> {
    if event != PromptEvent::Validate {
        return Ok(());
    }

    let exit_code = args
        .first()
        .and_then(|code| code.parse::<i32>().ok())
        .unwrap_or(1);
    cx.editor.exit_code = exit_code;

    quit_all_impl(cx, true)
}

fn theme(cx: &mut compositor::Context, args: Args, event: PromptEvent) -> anyhow::Result<()> {
    let true_color = cx.editor.config.load().true_color || crate::true_color();
    match event {
        PromptEvent::Abort => {
            cx.editor.unset_theme_preview();
        }
        PromptEvent::Update => {
            if args.is_empty() {
                // Ensures that a preview theme gets cleaned up if the user backspaces until the prompt is empty.
                cx.editor.unset_theme_preview();
            } else if let Some(theme_name) = args.first() {
                if let Ok(theme) = cx.editor.theme_loader.load(theme_name) {
                    if !(true_color || theme.is_16_color()) {
                        bail!("Unsupported theme: theme requires true color support");
                    }
                    cx.editor.set_theme_preview(theme);
                };
            };
        }
        PromptEvent::Validate => {
            if let Some(theme_name) = args.first() {
                let theme = cx
                    .editor
                    .theme_loader
                    .load(theme_name)
                    .map_err(|err| anyhow::anyhow!("Could not load theme: {}", err))?;
                if !(true_color || theme.is_16_color()) {
                    bail!("Unsupported theme: theme requires true color support");
                }
                cx.editor.set_theme(theme);
            } else {
                let name = cx.editor.theme.name().to_string();

                cx.editor.set_status(name);
            }
        }
    };

    Ok(())
}

fn yank_main_selection_to_clipboard(
    cx: &mut compositor::Context,
    _args: Args,
    event: PromptEvent,
) -> anyhow::Result<()> {
    if event != PromptEvent::Validate {
        return Ok(());
    }

    yank_primary_selection_impl(cx.editor, '+');
    Ok(())
}

fn yank_joined(cx: &mut compositor::Context, args: Args, event: PromptEvent) -> anyhow::Result<()> {
    if event != PromptEvent::Validate {
        return Ok(());
    }

    let doc = doc!(cx.editor);
    let default_sep = Cow::Borrowed(doc.line_ending.as_str());
    let separator = args.first().unwrap_or(&default_sep);
    let register = cx
        .editor
        .selected_register
        .unwrap_or(cx.editor.config().default_yank_register);
    yank_joined_impl(cx.editor, separator, register);
    Ok(())
}

fn yank_joined_to_clipboard(
    cx: &mut compositor::Context,
    args: Args,
    event: PromptEvent,
) -> anyhow::Result<()> {
    if event != PromptEvent::Validate {
        return Ok(());
    }

    let doc = doc!(cx.editor);
    let default_sep = Cow::Borrowed(doc.line_ending.as_str());
    let separator = args.first().unwrap_or(&default_sep);
    yank_joined_impl(cx.editor, separator, '+');
    Ok(())
}

fn yank_main_selection_to_primary_clipboard(
    cx: &mut compositor::Context,
    _args: Args,
    event: PromptEvent,
) -> anyhow::Result<()> {
    if event != PromptEvent::Validate {
        return Ok(());
    }

    yank_primary_selection_impl(cx.editor, '*');
    Ok(())
}

fn yank_joined_to_primary_clipboard(
    cx: &mut compositor::Context,
    args: Args,
    event: PromptEvent,
) -> anyhow::Result<()> {
    if event != PromptEvent::Validate {
        return Ok(());
    }

    let doc = doc!(cx.editor);
    let default_sep = Cow::Borrowed(doc.line_ending.as_str());
    let separator = args.first().unwrap_or(&default_sep);
    yank_joined_impl(cx.editor, separator, '*');
    Ok(())
}

fn paste_clipboard_after(
    cx: &mut compositor::Context,
    _args: Args,
    event: PromptEvent,
) -> anyhow::Result<()> {
    if event != PromptEvent::Validate {
        return Ok(());
    }

    paste(cx.editor, '+', Paste::After, 1);
    Ok(())
}

fn paste_clipboard_before(
    cx: &mut compositor::Context,
    _args: Args,
    event: PromptEvent,
) -> anyhow::Result<()> {
    if event != PromptEvent::Validate {
        return Ok(());
    }

    paste(cx.editor, '+', Paste::Before, 1);
    Ok(())
}

fn paste_primary_clipboard_after(
    cx: &mut compositor::Context,
    _args: Args,
    event: PromptEvent,
) -> anyhow::Result<()> {
    if event != PromptEvent::Validate {
        return Ok(());
    }

    paste(cx.editor, '*', Paste::After, 1);
    Ok(())
}

fn paste_primary_clipboard_before(
    cx: &mut compositor::Context,
    _args: Args,
    event: PromptEvent,
) -> anyhow::Result<()> {
    if event != PromptEvent::Validate {
        return Ok(());
    }

    paste(cx.editor, '*', Paste::Before, 1);
    Ok(())
}

fn replace_selections_with_clipboard(
    cx: &mut compositor::Context,
    _args: Args,
    event: PromptEvent,
) -> anyhow::Result<()> {
    if event != PromptEvent::Validate {
        return Ok(());
    }

    replace_with_yanked_impl(cx.editor, '+', 1);
    Ok(())
}

fn replace_selections_with_primary_clipboard(
    cx: &mut compositor::Context,
    _args: Args,
    event: PromptEvent,
) -> anyhow::Result<()> {
    if event != PromptEvent::Validate {
        return Ok(());
    }

    replace_with_yanked_impl(cx.editor, '*', 1);
    Ok(())
}

fn show_clipboard_provider(
    cx: &mut compositor::Context,
    _args: Args,
    event: PromptEvent,
) -> anyhow::Result<()> {
    if event != PromptEvent::Validate {
        return Ok(());
    }

    cx.editor
        .set_status(cx.editor.registers.clipboard_provider_name());
    Ok(())
}

fn change_current_directory(
    cx: &mut compositor::Context,
    args: Args,
    event: PromptEvent,
) -> anyhow::Result<()> {
    if event != PromptEvent::Validate {
        return Ok(());
    }

    let dir = match args.first().map(AsRef::as_ref) {
        Some("-") => cx
            .editor
            .get_last_cwd()
            .map(|path| Cow::Owned(path.to_path_buf()))
            .ok_or_else(|| anyhow!("No previous working directory"))?,
        Some(path) => helix_stdx::path::expand_tilde(Path::new(path)),
        None => Cow::Owned(home_dir()?),
    };

    cx.editor.set_cwd(&dir).map_err(|err| {
        anyhow!(
            "Could not change working directory to '{}': {err}",
            dir.display()
        )
    })?;

    cx.editor.set_status(format!(
        "Current working directory is now {}",
        helix_stdx::env::current_working_dir().display()
    ));

    Ok(())
}

fn show_current_directory(
    cx: &mut compositor::Context,
    _args: Args,
    event: PromptEvent,
) -> anyhow::Result<()> {
    if event != PromptEvent::Validate {
        return Ok(());
    }

    let cwd = helix_stdx::env::current_working_dir();
    let message = format!("Current working directory is {}", cwd.display());

    if cwd.exists() {
        cx.editor.set_status(message);
    } else {
        cx.editor.set_error(format!("{} (deleted)", message));
    }
    Ok(())
}

/// Sets the [`Document`]'s encoding..
fn set_encoding(
    cx: &mut compositor::Context,
    args: Args,
    event: PromptEvent,
) -> anyhow::Result<()> {
    if event != PromptEvent::Validate {
        return Ok(());
    }

    let doc = doc_mut!(cx.editor);
    if let Some(label) = args.first() {
        doc.set_encoding(label)
    } else {
        let encoding = doc.encoding().name().to_owned();
        cx.editor.set_status(encoding);
        Ok(())
    }
}

/// Shows info about the character under the primary cursor.
fn get_character_info(
    cx: &mut compositor::Context,
    _args: Args,
    event: PromptEvent,
) -> anyhow::Result<()> {
    if event != PromptEvent::Validate {
        return Ok(());
    }

    let (view, doc) = current_ref!(cx.editor);
    let text = doc.text().slice(..);

    let grapheme_start = doc.selection(view.id).primary().cursor(text);
    let grapheme_end = graphemes::next_grapheme_boundary(text, grapheme_start);

    if grapheme_start == grapheme_end {
        return Ok(());
    }

    let grapheme = text.slice(grapheme_start..grapheme_end).to_string();
    let encoding = doc.encoding();

    let printable = grapheme.chars().fold(String::new(), |mut s, c| {
        match c {
            '\0' => s.push_str("\\0"),
            '\t' => s.push_str("\\t"),
            '\n' => s.push_str("\\n"),
            '\r' => s.push_str("\\r"),
            _ => s.push(c),
        }

        s
    });

    // Convert to Unicode codepoints if in UTF-8
    let unicode = if encoding == encoding::UTF_8 {
        let mut unicode = " (".to_owned();

        for (i, char) in grapheme.chars().enumerate() {
            if i != 0 {
                unicode.push(' ');
            }

            unicode.push_str("U+");

            let codepoint: u32 = if char.is_ascii() {
                char.into()
            } else {
                // Not ascii means it will be multi-byte, so strip out the extra
                // bits that encode the length & mark continuation bytes

                let s = String::from(char);
                let bytes = s.as_bytes();

                // First byte starts with 2-4 ones then a zero, so strip those off
                let first = bytes[0];
                let codepoint = first & (0xFF >> (first.leading_ones() + 1));
                let mut codepoint = u32::from(codepoint);

                // Following bytes start with 10
                for byte in bytes.iter().skip(1) {
                    codepoint <<= 6;
                    codepoint += u32::from(*byte) & 0x3F;
                }

                codepoint
            };

            write!(unicode, "{codepoint:0>4x}").unwrap();
        }

        unicode.push(')');
        unicode
    } else {
        String::new()
    };

    // Give the decimal value for ascii characters
    let dec = if encoding.is_ascii_compatible() && grapheme.len() == 1 {
        format!(" Dec {}", grapheme.as_bytes()[0])
    } else {
        String::new()
    };

    let hex = {
        let mut encoder = encoding.new_encoder();
        let max_encoded_len = encoder
            .max_buffer_length_from_utf8_without_replacement(grapheme.len())
            .unwrap();
        let mut bytes = Vec::with_capacity(max_encoded_len);
        let mut current_byte = 0;
        let mut hex = String::new();

        for (i, char) in grapheme.chars().enumerate() {
            if i != 0 {
                hex.push_str(" +");
            }

            let (result, _input_bytes_read) = encoder.encode_from_utf8_to_vec_without_replacement(
                &char.to_string(),
                &mut bytes,
                true,
            );

            if let encoding::EncoderResult::Unmappable(char) = result {
                bail!("{char:?} cannot be mapped to {}", encoding.name());
            }

            for byte in &bytes[current_byte..] {
                write!(hex, " {byte:0>2x}").unwrap();
            }

            current_byte = bytes.len();
        }

        hex
    };

    cx.editor
        .set_status(format!("\"{printable}\"{unicode}{dec} Hex{hex}"));

    Ok(())
}

/// Reload the [`Document`] from its source file.
fn reload(cx: &mut compositor::Context, _args: Args, event: PromptEvent) -> anyhow::Result<()> {
    if event != PromptEvent::Validate {
        return Ok(());
    }

    let scrolloff = cx.editor.config().scrolloff;
    let (view, doc) = current!(cx.editor);
    doc.reload(view, &cx.editor.diff_providers).map(|_| {
        view.ensure_cursor_in_view(doc, scrolloff);
    })?;
    if let Some(path) = doc.path() {
        cx.editor
            .language_servers
            .file_event_handler
            .file_changed(path.clone());
    }
    Ok(())
}

fn reload_all(cx: &mut compositor::Context, _args: Args, event: PromptEvent) -> anyhow::Result<()> {
    if event != PromptEvent::Validate {
        return Ok(());
    }

    let scrolloff = cx.editor.config().scrolloff;
    let view_id = view!(cx.editor).id;

    let docs_view_ids: Vec<(DocumentId, Vec<ViewId>)> = cx
        .editor
        .documents_mut()
        .map(|doc| {
            let mut view_ids: Vec<_> = doc.selections().keys().cloned().collect();

            if view_ids.is_empty() {
                doc.ensure_view_init(view_id);
                view_ids.push(view_id);
            };

            (doc.id(), view_ids)
        })
        .collect();

    for (doc_id, view_ids) in docs_view_ids {
        let doc = doc_mut!(cx.editor, &doc_id);

        // Every doc is guaranteed to have at least 1 view at this point.
        let view = view_mut!(cx.editor, view_ids[0]);

        // Ensure that the view is synced with the document's history.
        view.sync_changes(doc);

        if let Err(error) = doc.reload(view, &cx.editor.diff_providers) {
            cx.editor.set_error(format!("{}", error));
            continue;
        }

        if let Some(path) = doc.path() {
            cx.editor
                .language_servers
                .file_event_handler
                .file_changed(path.clone());
        }

        for view_id in view_ids {
            let view = view_mut!(cx.editor, view_id);
            if view.doc.eq(&doc_id) {
                view.ensure_cursor_in_view(doc, scrolloff);
            }
        }
    }

    Ok(())
}

/// Update the [`Document`] if it has been modified.
fn update(cx: &mut compositor::Context, args: Args, event: PromptEvent) -> anyhow::Result<()> {
    if event != PromptEvent::Validate {
        return Ok(());
    }

    let (_view, doc) = current!(cx.editor);
    if doc.is_modified() {
        write(cx, args, event)
    } else {
        Ok(())
    }
}

fn lsp_workspace_command(
    cx: &mut compositor::Context,
    args: Args,
    event: PromptEvent,
) -> anyhow::Result<()> {
    if event != PromptEvent::Validate {
        return Ok(());
    }

    let doc = doc!(cx.editor);
    let ls_id_commands = doc
        .language_servers_with_feature(LanguageServerFeature::WorkspaceCommand)
        .flat_map(|ls| {
            ls.capabilities()
                .execute_command_provider
                .iter()
                .flat_map(|options| options.commands.iter())
                .map(|command| (ls.id(), command))
        });

    if args.is_empty() {
        let commands = ls_id_commands
            .map(|(ls_id, command)| {
                (
                    ls_id,
                    helix_lsp::lsp::Command {
                        title: command.clone(),
                        command: command.clone(),
                        arguments: None,
                    },
                )
            })
            .collect::<Vec<_>>();
        let callback = async move {
            let call: job::Callback = Callback::EditorCompositor(Box::new(
                move |_editor: &mut Editor, compositor: &mut Compositor| {
                    let columns = [ui::PickerColumn::new(
                        "title",
                        |(_ls_id, command): &(_, helix_lsp::lsp::Command), _| {
                            command.title.as_str().into()
                        },
                    )];
                    let picker = ui::Picker::new(
                        columns,
                        0,
                        commands,
                        (),
                        move |cx, (ls_id, command), _action| {
                            cx.editor.execute_lsp_command(command.clone(), *ls_id);
                        },
                    );
                    compositor.push(Box::new(overlaid(picker)))
                },
            ));
            Ok(call)
        };
        cx.jobs.callback(callback);
    } else {
        let command = args[0].to_string();
        let matches: Vec<_> = ls_id_commands
            .filter(|(_ls_id, c)| *c == &command)
            .collect();

        match matches.as_slice() {
            [(ls_id, _command)] => {
                let arguments = args
                    .get(1)
                    .map(|rest| {
                        serde_json::Deserializer::from_str(rest)
                            .into_iter()
                            .collect::<Result<Vec<Value>, _>>()
                            .map_err(|err| anyhow!("failed to parse arguments: {err}"))
                    })
                    .transpose()?
                    .filter(|args| !args.is_empty());

                cx.editor.execute_lsp_command(
                    helix_lsp::lsp::Command {
                        title: command.clone(),
                        arguments,
                        command,
                    },
                    *ls_id,
                );
            }
            [] => {
                cx.editor.set_status(format!(
                    "`{command}` is not supported for any language server"
                ));
            }
            _ => {
                cx.editor.set_status(format!(
                    "`{command}` supported by multiple language servers"
                ));
            }
        }
    }
    Ok(())
}

fn lsp_restart(cx: &mut compositor::Context, args: Args, event: PromptEvent) -> anyhow::Result<()> {
    if event != PromptEvent::Validate {
        return Ok(());
    }

    let editor_config = cx.editor.config.load();
    let doc = doc!(cx.editor);
    let config = doc
        .language_config()
        .context("LSP not defined for the current document")?;

    let language_servers: Vec<_> = config
        .language_servers
        .iter()
        .map(|ls| ls.name.as_str())
        .collect();
    let language_servers = if args.is_empty() {
        language_servers
    } else {
        let (valid, invalid): (Vec<_>, Vec<_>) = args
            .iter()
            .map(|arg| arg.as_ref())
            .partition(|name| language_servers.contains(name));
        if !invalid.is_empty() {
            let s = if invalid.len() == 1 { "" } else { "s" };
            bail!("Unknown language server{s}: {}", invalid.join(", "));
        }
        valid
    };

    let mut errors = Vec::new();
    for server in language_servers.iter() {
        match cx
            .editor
            .language_servers
            .restart_server(
                server,
                config,
                doc.path(),
                &editor_config.workspace_lsp_roots,
                editor_config.lsp.snippets,
            )
            .transpose()
        {
            // Ignore the executable-not-found error unless the server was explicitly requested
            // in the arguments.
            Err(helix_lsp::Error::ExecutableNotFound(_))
                if !args.iter().any(|arg| arg == server) => {}
            Err(err) => errors.push(err.to_string()),
            _ => (),
        }
    }

    // This collect is needed because refresh_language_server would need to re-borrow editor.
    let document_ids_to_refresh: Vec<DocumentId> = cx
        .editor
        .documents()
        .filter_map(|doc| match doc.language_config() {
            Some(config)
                if config.language_servers.iter().any(|ls| {
                    language_servers
                        .iter()
                        .any(|restarted_ls| restarted_ls == &ls.name)
                }) =>
            {
                Some(doc.id())
            }
            _ => None,
        })
        .collect();

    for document_id in document_ids_to_refresh {
        cx.editor.refresh_language_servers(document_id);
    }

    if errors.is_empty() {
        Ok(())
    } else {
        Err(anyhow::anyhow!(
            "Error restarting language servers: {}",
            errors.join(", ")
        ))
    }
}

fn lsp_stop(cx: &mut compositor::Context, args: Args, event: PromptEvent) -> anyhow::Result<()> {
    if event != PromptEvent::Validate {
        return Ok(());
    }
    let doc = doc!(cx.editor);

    let language_servers: Vec<_> = doc
        .language_servers()
        .map(|ls| ls.name().to_string())
        .collect();
    let language_servers = if args.is_empty() {
        language_servers
    } else {
        let (valid, invalid): (Vec<_>, Vec<_>) = args
            .iter()
            .map(|arg| arg.to_string())
            .partition(|name| language_servers.contains(name));
        if !invalid.is_empty() {
            let s = if invalid.len() == 1 { "" } else { "s" };
            bail!("Unknown language server{s}: {}", invalid.join(", "));
        }
        valid
    };

    for ls_name in &language_servers {
        cx.editor.language_servers.stop(ls_name);

        for doc in cx.editor.documents_mut() {
            if let Some(client) = doc.remove_language_server_by_name(ls_name) {
                doc.clear_diagnostics_for_language_server(client.id());
                doc.reset_all_inlay_hints();
                doc.inlay_hints_oudated = true;
            }
        }
    }

    Ok(())
}

fn tree_sitter_scopes(
    cx: &mut compositor::Context,
    _args: Args,
    event: PromptEvent,
) -> anyhow::Result<()> {
    if event != PromptEvent::Validate {
        return Ok(());
    }

    let (view, doc) = current!(cx.editor);
    let text = doc.text().slice(..);

    let pos = doc.selection(view.id).primary().cursor(text);
    let scopes = indent::get_scopes(doc.syntax(), text, pos);

    let contents = format!("```json\n{:?}\n````", scopes);

    let callback = async move {
        let call: job::Callback = Callback::EditorCompositor(Box::new(
            move |editor: &mut Editor, compositor: &mut Compositor| {
                let contents = ui::Markdown::new(contents, editor.syn_loader.clone());
                let popup = Popup::new("hover", contents).auto_close(true);
                compositor.replace_or_push("hover", popup);
            },
        ));
        Ok(call)
    };

    cx.jobs.callback(callback);

    Ok(())
}

fn tree_sitter_highlight_name(
    cx: &mut compositor::Context,
    _args: Args,
    event: PromptEvent,
) -> anyhow::Result<()> {
    if event != PromptEvent::Validate {
        return Ok(());
    }

    let (view, doc) = current_ref!(cx.editor);
    let Some(syntax) = doc.syntax() else {
        return Ok(());
    };
    let text = doc.text().slice(..);
    let cursor = doc.selection(view.id).primary().cursor(text);
    let byte = text.char_to_byte(cursor) as u32;
    // Query the same range as the one used in syntax highlighting.
    let range = {
        // Calculate viewport byte ranges:
        let row = text.char_to_line(doc.view_offset(view.id).anchor.min(text.len_chars()));
        // Saturating subs to make it inclusive zero indexing.
        let last_line = text.len_lines().saturating_sub(1);
        let height = view.inner_area(doc).height;
        let last_visible_line = (row + height as usize).saturating_sub(1).min(last_line);
        let start = text.line_to_byte(row.min(last_line)) as u32;
        let end = text.line_to_byte(last_visible_line + 1) as u32;

        start..end
    };

    let loader = cx.editor.syn_loader.load();
    let mut highlighter = syntax.highlighter(text, &loader, range);
    let mut highlights = Vec::new();

    while highlighter.next_event_offset() <= byte {
        let (event, new_highlights) = highlighter.advance();
        if event == helix_core::syntax::HighlightEvent::Refresh {
            highlights.clear();
        }
        highlights.extend(new_highlights);
    }

    let content = highlights
        .into_iter()
        .fold(String::new(), |mut acc, highlight| {
            if !acc.is_empty() {
                acc.push_str(", ");
            }
            acc.push_str(cx.editor.theme.scope(highlight));
            acc
        });

    let callback = async move {
        let call: job::Callback = Callback::EditorCompositor(Box::new(
            move |editor: &mut Editor, compositor: &mut Compositor| {
                let content = ui::Markdown::new(content, editor.syn_loader.clone());
                let popup = Popup::new("hover", content).auto_close(true);
                compositor.replace_or_push("hover", popup);
            },
        ));
        Ok(call)
    };

    cx.jobs.callback(callback);

    Ok(())
}

fn vsplit(cx: &mut compositor::Context, args: Args, event: PromptEvent) -> anyhow::Result<()> {
    if event != PromptEvent::Validate {
        return Ok(());
    }

    if args.is_empty() {
        split(cx.editor, Action::VerticalSplit);
    } else {
        for arg in args {
            cx.editor
                .open(&PathBuf::from(arg.as_ref()), Action::VerticalSplit)?;
        }
    }

    Ok(())
}

fn hsplit(cx: &mut compositor::Context, args: Args, event: PromptEvent) -> anyhow::Result<()> {
    if event != PromptEvent::Validate {
        return Ok(());
    }

    if args.is_empty() {
        split(cx.editor, Action::HorizontalSplit);
    } else {
        for arg in args {
            cx.editor
                .open(&PathBuf::from(arg.as_ref()), Action::HorizontalSplit)?;
        }
    }

    Ok(())
}

fn vsplit_new(cx: &mut compositor::Context, _args: Args, event: PromptEvent) -> anyhow::Result<()> {
    if event != PromptEvent::Validate {
        return Ok(());
    }

    cx.editor.new_file(Action::VerticalSplit);

    Ok(())
}

fn hsplit_new(cx: &mut compositor::Context, _args: Args, event: PromptEvent) -> anyhow::Result<()> {
    if event != PromptEvent::Validate {
        return Ok(());
    }

    cx.editor.new_file(Action::HorizontalSplit);

    Ok(())
}

fn debug_eval(cx: &mut compositor::Context, args: Args, event: PromptEvent) -> anyhow::Result<()> {
    if event != PromptEvent::Validate {
        return Ok(());
    }

    if let Some(debugger) = cx.editor.debug_adapters.get_active_client() {
        let (frame, thread_id) = match (debugger.active_frame, debugger.thread_id) {
            (Some(frame), Some(thread_id)) => (frame, thread_id),
            _ => {
                bail!("Cannot find current stack frame to access variables")
            }
        };

        // TODO: support no frame_id

        let frame_id = debugger.stack_frames[&thread_id][frame].id;
        let response = helix_lsp::block_on(debugger.eval(args.join(" "), Some(frame_id)))?;
        cx.editor.set_status(response.result);
    }
    Ok(())
}

fn debug_start(cx: &mut compositor::Context, args: Args, event: PromptEvent) -> anyhow::Result<()> {
    if event != PromptEvent::Validate {
        return Ok(());
    }

    let mut args: Vec<_> = args.into_iter().collect();
    let name = match args.len() {
        0 => None,
        _ => Some(args.remove(0)),
    };
    dap_start_impl(cx, name.as_deref(), None, Some(args))
}

fn debug_remote(
    cx: &mut compositor::Context,
    args: Args,
    event: PromptEvent,
) -> anyhow::Result<()> {
    if event != PromptEvent::Validate {
        return Ok(());
    }

    let mut args: Vec<_> = args.into_iter().collect();
    let address = match args.len() {
        0 => None,
        _ => Some(args.remove(0).parse()?),
    };
    let name = match args.len() {
        0 => None,
        _ => Some(args.remove(0)),
    };
    dap_start_impl(cx, name.as_deref(), address, Some(args))
}

fn tutor(cx: &mut compositor::Context, _args: Args, event: PromptEvent) -> anyhow::Result<()> {
    if event != PromptEvent::Validate {
        return Ok(());
    }

    let path = helix_loader::runtime_file(Path::new("tutor"));
    cx.editor.open(&path, Action::Replace)?;
    // Unset path to prevent accidentally saving to the original tutor file.
    doc_mut!(cx.editor).set_path(None);
    Ok(())
}

fn abort_goto_line_number_preview(cx: &mut compositor::Context) {
    if let Some(last_selection) = cx.editor.last_selection.take() {
        let scrolloff = cx.editor.config().scrolloff;

        let (view, doc) = current!(cx.editor);
        doc.set_selection(view.id, last_selection);
        view.ensure_cursor_in_view(doc, scrolloff);
    }
}

fn update_goto_line_number_preview(cx: &mut compositor::Context, args: Args) -> anyhow::Result<()> {
    cx.editor.last_selection.get_or_insert_with(|| {
        let (view, doc) = current!(cx.editor);
        doc.selection(view.id).clone()
    });

    let scrolloff = cx.editor.config().scrolloff;
    let line = args[0].parse::<usize>()?;
    goto_line_without_jumplist(
        cx.editor,
        NonZeroUsize::new(line),
        if cx.editor.mode == Mode::Select {
            Movement::Extend
        } else {
            Movement::Move
        },
    );

    let (view, doc) = current!(cx.editor);
    view.ensure_cursor_in_view(doc, scrolloff);

    Ok(())
}

pub(super) fn goto_line_number(
    cx: &mut compositor::Context,
    args: Args,
    event: PromptEvent,
) -> anyhow::Result<()> {
    match event {
        PromptEvent::Abort => abort_goto_line_number_preview(cx),
        PromptEvent::Validate => {
            // If we are invoked directly via a keybinding, Validate is
            // sent without any prior Update events. Ensure the cursor
            // is moved to the appropriate location.
            update_goto_line_number_preview(cx, args)?;

            let last_selection = cx
                .editor
                .last_selection
                .take()
                .expect("update_goto_line_number_preview should always set last_selection");

            let (view, doc) = current!(cx.editor);
            view.jumps.push((doc.id(), last_selection));
        }

        // When a user hits backspace and there are no numbers left,
        // we can bring them back to their original selection. If they
        // begin typing numbers again, we'll start a new preview session.
        PromptEvent::Update if args.is_empty() => abort_goto_line_number_preview(cx),
        PromptEvent::Update => update_goto_line_number_preview(cx, args)?,
    }

    Ok(())
}

// Fetch the current value of a config option and output as status.
fn get_option(cx: &mut compositor::Context, args: Args, event: PromptEvent) -> anyhow::Result<()> {
    if event != PromptEvent::Validate {
        return Ok(());
    }

    let key = &args[0].to_lowercase();
    let key_error = || anyhow::anyhow!("Unknown key `{}`", key);

    let config = serde_json::json!(cx.editor.config().deref());
    let pointer = format!("/{}", key.replace('.', "/"));
    let value = config.pointer(&pointer).ok_or_else(key_error)?;

    cx.editor.set_status(value.to_string());
    Ok(())
}

/// Change config at runtime. Access nested values by dot syntax, for
/// example to disable smart case search, use `:set search.smart-case false`.
fn set_option(cx: &mut compositor::Context, args: Args, event: PromptEvent) -> anyhow::Result<()> {
    if event != PromptEvent::Validate {
        return Ok(());
    }

    let (key, arg) = (&args[0].to_lowercase(), args[1].trim());

    let key_error = || anyhow::anyhow!("Unknown key `{}`", key);
    let field_error = |_| anyhow::anyhow!("Could not parse field `{}`", arg);

    let mut config = serde_json::json!(&cx.editor.config().deref());
    let pointer = format!("/{}", key.replace('.', "/"));
    let value = config.pointer_mut(&pointer).ok_or_else(key_error)?;

    *value = if value.is_string() {
        // JSON strings require quotes, so we can't .parse() directly
        Value::String(arg.to_string())
    } else {
        arg.parse().map_err(field_error)?
    };
    let config = serde_json::from_value(config).map_err(field_error)?;

    cx.editor
        .config_events
        .0
        .send(ConfigEvent::Update(config))?;
    Ok(())
}

/// Toggle boolean config option at runtime. Access nested values by dot
/// syntax, for example to toggle smart case search, use `:toggle search.smart-
/// case`.
fn toggle_option(
    cx: &mut compositor::Context,
    args: Args,
    event: PromptEvent,
) -> anyhow::Result<()> {
    if event != PromptEvent::Validate {
        return Ok(());
    }

    let key = &args[0].to_lowercase();

    let key_error = || anyhow::anyhow!("Unknown key `{}`", key);

    let mut config = serde_json::json!(&cx.editor.config().deref());
    let pointer = format!("/{}", key.replace('.', "/"));
    let value = config.pointer_mut(&pointer).ok_or_else(key_error)?;

    *value = match value {
        Value::Bool(ref value) => {
            ensure!(
                args.len() == 1,
                "Bad arguments. For boolean configurations use: `:toggle {key}`"
            );
            Value::Bool(!value)
        }
        Value::String(ref value) => {
            ensure!(
                args.len() == 2,
                "Bad arguments. For string configurations use: `:toggle {key} val1 val2 ...`",
            );
            // For string values, parse the input according to normal command line rules.
            let values: Vec<_> = command_line::Tokenizer::new(&args[1], true)
                .map(|res| res.map(|token| token.content))
                .collect::<Result<_, _>>()
                .map_err(|err| anyhow!("failed to parse values: {err}"))?;

            Value::String(
                values
                    .iter()
                    .skip_while(|e| *e != value)
                    .nth(1)
                    .map(AsRef::as_ref)
                    .unwrap_or_else(|| &values[0])
                    .to_string(),
            )
        }
        Value::Null => bail!("Configuration {key} cannot be toggled"),
        Value::Number(_) | Value::Array(_) | Value::Object(_) => {
            ensure!(
                args.len() == 2,
                "Bad arguments. For {kind} configurations use: `:toggle {key} val1 val2 ...`",
                kind = match value {
                    Value::Number(_) => "number",
                    Value::Array(_) => "array",
                    Value::Object(_) => "object",
                    _ => unreachable!(),
                }
            );
            // For numbers, arrays and objects, parse each argument with
            // `serde_json::StreamDeserializer`.
            let values: Vec<Value> = serde_json::Deserializer::from_str(&args[1])
                .into_iter()
                .collect::<Result<_, _>>()
                .map_err(|err| anyhow!("failed to parse value: {err}"))?;

            if let Some(wrongly_typed_value) = values
                .iter()
                .find(|v| std::mem::discriminant(*v) != std::mem::discriminant(&*value))
            {
                bail!("value '{wrongly_typed_value}' has a different type than '{value}'");
            }

            values
                .iter()
                .skip_while(|e| *e != value)
                .nth(1)
                .unwrap_or(&values[0])
                .clone()
        }
    };

    let status = format!("'{key}' is now set to {value}");
    let config = serde_json::from_value(config)
        .map_err(|err| anyhow::anyhow!("Failed to parse config: {err}"))?;

    cx.editor
        .config_events
        .0
        .send(ConfigEvent::Update(config))?;
    cx.editor.set_status(status);
    Ok(())
}

/// Change the language of the current buffer at runtime.
fn language(cx: &mut compositor::Context, args: Args, event: PromptEvent) -> anyhow::Result<()> {
    if event != PromptEvent::Validate {
        return Ok(());
    }

    if args.is_empty() {
        let doc = doc!(cx.editor);
        let language = &doc.language_name().unwrap_or(DEFAULT_LANGUAGE_NAME);
        cx.editor.set_status(language.to_string());
        return Ok(());
    }

    let doc = doc_mut!(cx.editor);

    let loader = cx.editor.syn_loader.load();
    if &args[0] == DEFAULT_LANGUAGE_NAME {
        doc.set_language(None, &loader)
    } else {
        doc.set_language_by_language_id(&args[0], &loader)?;
    }
    doc.detect_indent_and_line_ending();

    let id = doc.id();
    cx.editor.refresh_language_servers(id);
    let doc = doc_mut!(cx.editor);
    let diagnostics =
        Editor::doc_diagnostics(&cx.editor.language_servers, &cx.editor.diagnostics, doc);
    doc.replace_diagnostics(diagnostics, &[], None);
    Ok(())
}

fn sort(cx: &mut compositor::Context, args: Args, event: PromptEvent) -> anyhow::Result<()> {
    if event != PromptEvent::Validate {
        return Ok(());
    }

    let scrolloff = cx.editor.config().scrolloff;
    let (view, doc) = current!(cx.editor);
    let text = doc.text().slice(..);

    let selection = doc.selection(view.id);

    if selection.len() == 1 {
        bail!("Sorting requires multiple selections. Hint: split selection first");
    }

    let mut fragments: Vec<_> = selection
        .slices(text)
        .map(|fragment| fragment.chunks().collect())
        .collect();

    fragments.sort_by(
        match (args.has_flag("insensitive"), args.has_flag("reverse")) {
            (true, true) => |a: &Tendril, b: &Tendril| b.to_lowercase().cmp(&a.to_lowercase()),
            (true, false) => |a: &Tendril, b: &Tendril| a.to_lowercase().cmp(&b.to_lowercase()),
            (false, true) => |a: &Tendril, b: &Tendril| b.cmp(a),
            (false, false) => |a: &Tendril, b: &Tendril| a.cmp(b),
        },
    );

    let transaction = Transaction::change(
        doc.text(),
        selection
            .into_iter()
            .zip(fragments)
            .map(|(s, fragment)| (s.from(), s.to(), Some(fragment))),
    );

    doc.apply(&transaction, view.id);
    doc.append_changes_to_history(view);
    view.ensure_cursor_in_view(doc, scrolloff);

    Ok(())
}

fn reflow(cx: &mut compositor::Context, args: Args, event: PromptEvent) -> anyhow::Result<()> {
    if event != PromptEvent::Validate {
        return Ok(());
    }

    let scrolloff = cx.editor.config().scrolloff;
    let (view, doc) = current!(cx.editor);

    // Find the text_width by checking the following sources in order:
    //   - The passed argument in `args`
    //   - The configured text-width for this language in languages.toml
    //   - The configured text-width in the config.toml
    let text_width: usize = args
        .first()
        .map(|num| num.parse::<usize>())
        .transpose()?
        .unwrap_or_else(|| doc.text_width());

    let rope = doc.text();

    let selection = doc.selection(view.id);
    let transaction = Transaction::change_by_selection(rope, selection, |range| {
        let fragment = range.fragment(rope.slice(..));
        let reflowed_text = helix_core::wrap::reflow_hard_wrap(&fragment, text_width);

        (range.from(), range.to(), Some(reflowed_text))
    });

    doc.apply(&transaction, view.id);
    doc.append_changes_to_history(view);
    view.ensure_cursor_in_view(doc, scrolloff);

    Ok(())
}

fn tree_sitter_subtree(
    cx: &mut compositor::Context,
    _args: Args,
    event: PromptEvent,
) -> anyhow::Result<()> {
    if event != PromptEvent::Validate {
        return Ok(());
    }

    let (view, doc) = current!(cx.editor);

    if let Some(syntax) = doc.syntax() {
        let primary_selection = doc.selection(view.id).primary();
        let text = doc.text();
        let from = text.char_to_byte(primary_selection.from()) as u32;
        let to = text.char_to_byte(primary_selection.to()) as u32;
        if let Some(selected_node) = syntax.descendant_for_byte_range(from, to) {
            let mut contents = String::from("```tsq\n");
            helix_core::syntax::pretty_print_tree(&mut contents, selected_node)?;
            contents.push_str("\n```");

            let callback = async move {
                let call: job::Callback = Callback::EditorCompositor(Box::new(
                    move |editor: &mut Editor, compositor: &mut Compositor| {
                        let contents = ui::Markdown::new(contents, editor.syn_loader.clone());
                        let popup = Popup::new("hover", contents).auto_close(true);
                        compositor.replace_or_push("hover", popup);
                    },
                ));
                Ok(call)
            };

            cx.jobs.callback(callback);
        }
    }

    Ok(())
}

fn open_config(
    cx: &mut compositor::Context,
    _args: Args,
    event: PromptEvent,
) -> anyhow::Result<()> {
    if event != PromptEvent::Validate {
        return Ok(());
    }

    cx.editor
        .open(&helix_loader::config_file(), Action::Replace)?;
    Ok(())
}

fn open_workspace_config(
    cx: &mut compositor::Context,
    _args: Args,
    event: PromptEvent,
) -> anyhow::Result<()> {
    if event != PromptEvent::Validate {
        return Ok(());
    }

    cx.editor
        .open(&helix_loader::workspace_config_file(), Action::Replace)?;
    Ok(())
}

fn open_log(cx: &mut compositor::Context, _args: Args, event: PromptEvent) -> anyhow::Result<()> {
    if event != PromptEvent::Validate {
        return Ok(());
    }

    cx.editor.open(&helix_loader::log_file(), Action::Replace)?;
    Ok(())
}

fn refresh_config(
    cx: &mut compositor::Context,
    _args: Args,
    event: PromptEvent,
) -> anyhow::Result<()> {
    if event != PromptEvent::Validate {
        return Ok(());
    }

    cx.editor.config_events.0.send(ConfigEvent::Refresh)?;
    Ok(())
}

fn append_output(
    cx: &mut compositor::Context,
    args: Args,
    event: PromptEvent,
) -> anyhow::Result<()> {
    if event != PromptEvent::Validate {
        return Ok(());
    }

    shell(cx, &args.join(" "), &ShellBehavior::Append);
    Ok(())
}

fn insert_output(
    cx: &mut compositor::Context,
    args: Args,
    event: PromptEvent,
) -> anyhow::Result<()> {
    if event != PromptEvent::Validate {
        return Ok(());
    }

    shell(cx, &args.join(" "), &ShellBehavior::Insert);
    Ok(())
}

fn pipe_to(cx: &mut compositor::Context, args: Args, event: PromptEvent) -> anyhow::Result<()> {
    pipe_impl(cx, args, event, &ShellBehavior::Ignore)
}

fn pipe(cx: &mut compositor::Context, args: Args, event: PromptEvent) -> anyhow::Result<()> {
    pipe_impl(cx, args, event, &ShellBehavior::Replace)
}

fn pipe_impl(
    cx: &mut compositor::Context,
    args: Args,
    event: PromptEvent,
    behavior: &ShellBehavior,
) -> anyhow::Result<()> {
    if event != PromptEvent::Validate {
        return Ok(());
    }

    shell(cx, &args.join(" "), behavior);
    Ok(())
}

fn run_shell_command(
    cx: &mut compositor::Context,
    args: Args,
    event: PromptEvent,
) -> anyhow::Result<()> {
    if event != PromptEvent::Validate {
        return Ok(());
    }

    let shell = cx.editor.config().shell.clone();
    let args = args.join(" ");

    let callback = async move {
        let output = shell_impl_async(&shell, &args, None).await?;
        let call: job::Callback = Callback::EditorCompositor(Box::new(
            move |editor: &mut Editor, compositor: &mut Compositor| {
                if !output.is_empty() {
                    let contents = ui::Markdown::new(
                        format!("```sh\n{}\n```", output.trim_end()),
                        editor.syn_loader.clone(),
                    );
                    let popup = Popup::new("shell", contents).position(Some(
                        helix_core::Position::new(editor.cursor().0.unwrap_or_default().row, 2),
                    ));
                    compositor.replace_or_push("shell", popup);
                }
                editor.set_status("Command run");
            },
        ));
        Ok(call)
    };
    cx.jobs.callback(callback);

    Ok(())
}

fn reset_diff_change(
    cx: &mut compositor::Context,
    _args: Args,
    event: PromptEvent,
) -> anyhow::Result<()> {
    if event != PromptEvent::Validate {
        return Ok(());
    }

    let editor = &mut cx.editor;
    let scrolloff = editor.config().scrolloff;

    let (view, doc) = current!(editor);
    let Some(handle) = doc.diff_handle() else {
        bail!("Diff is not available in the current buffer")
    };

    let diff = handle.load();
    let doc_text = doc.text().slice(..);
    let diff_base = diff.diff_base();
    let mut changes = 0;

    let transaction = Transaction::change(
        doc.text(),
        diff.hunks_intersecting_line_ranges(doc.selection(view.id).line_ranges(doc_text))
            .map(|hunk| {
                changes += 1;
                let start = diff_base.line_to_char(hunk.before.start as usize);
                let end = diff_base.line_to_char(hunk.before.end as usize);
                let text: Tendril = diff_base.slice(start..end).chunks().collect();
                (
                    doc_text.line_to_char(hunk.after.start as usize),
                    doc_text.line_to_char(hunk.after.end as usize),
                    (!text.is_empty()).then_some(text),
                )
            }),
    );
    if changes == 0 {
        bail!("There are no changes under any selection");
    }

    drop(diff); // make borrow check happy
    doc.apply(&transaction, view.id);
    doc.append_changes_to_history(view);
    view.ensure_cursor_in_view(doc, scrolloff);
    cx.editor.set_status(format!(
        "Reset {changes} change{}",
        if changes == 1 { "" } else { "s" }
    ));
    Ok(())
}

fn clear_register(
    cx: &mut compositor::Context,
    args: Args,
    event: PromptEvent,
) -> anyhow::Result<()> {
    if event != PromptEvent::Validate {
        return Ok(());
    }

    if args.is_empty() {
        cx.editor.registers.clear();
        cx.editor.set_status("All registers cleared");
        return Ok(());
    }

    ensure!(
        args[0].chars().count() == 1,
        format!("Invalid register {}", &args[0])
    );
    let register = args[0].chars().next().unwrap_or_default();
    if cx.editor.registers.remove(register) {
        cx.editor
            .set_status(format!("Register {} cleared", register));
    } else {
        cx.editor
            .set_error(format!("Register {} not found", register));
    }
    Ok(())
}

fn redraw(cx: &mut compositor::Context, _args: Args, event: PromptEvent) -> anyhow::Result<()> {
    if event != PromptEvent::Validate {
        return Ok(());
    }

    let callback = Box::pin(async move {
        let call: job::Callback =
            job::Callback::EditorCompositor(Box::new(|_editor, compositor| {
                compositor.need_full_redraw();
            }));

        Ok(call)
    });

    cx.jobs.callback(callback);

    Ok(())
}

fn move_buffer(cx: &mut compositor::Context, args: Args, event: PromptEvent) -> anyhow::Result<()> {
    if event != PromptEvent::Validate {
        return Ok(());
    }

    let doc = doc!(cx.editor);
    let old_path = doc
        .path()
        .context("Scratch buffer cannot be moved. Use :write instead")?
        .clone();
    let new_path: PathBuf = args.first().unwrap().into();

    // if new_path is a directory, append the original file name
    // to move the file into that directory.
    let new_path = old_path
        .file_name()
        .filter(|_| new_path.is_dir())
        .map(|old_file_name| new_path.join(old_file_name))
        .unwrap_or(new_path);

    if let Err(err) = cx.editor.move_path(&old_path, new_path.as_ref()) {
        bail!("Could not move file: {err}");
    }
    Ok(())
}

fn yank_diagnostic(
    cx: &mut compositor::Context,
    args: Args,
    event: PromptEvent,
) -> anyhow::Result<()> {
    if event != PromptEvent::Validate {
        return Ok(());
    }

    let reg = match args.first() {
        Some(s) => {
            ensure!(s.chars().count() == 1, format!("Invalid register {s}"));
            s.chars().next().unwrap()
        }
        None => '+',
    };

    let (view, doc) = current_ref!(cx.editor);
    let primary = doc.selection(view.id).primary();

    // Look only for diagnostics that intersect with the primary selection
    let diag: Vec<_> = doc
        .diagnostics()
        .iter()
        .filter(|d| primary.overlaps(&helix_core::Range::new(d.range.start, d.range.end)))
        .map(|d| d.message.clone())
        .collect();
    let n = diag.len();
    if n == 0 {
        bail!("No diagnostics under primary selection");
    }

    cx.editor.registers.write(reg, diag)?;
    cx.editor.set_status(format!(
        "Yanked {n} diagnostic{} to register {reg}",
        if n == 1 { "" } else { "s" }
    ));
    Ok(())
}

fn read(cx: &mut compositor::Context, args: Args, event: PromptEvent) -> anyhow::Result<()> {
    if event != PromptEvent::Validate {
        return Ok(());
    }

    let scrolloff = cx.editor.config().scrolloff;
    let (view, doc) = current!(cx.editor);

    let filename = args.first().unwrap();
    let path = helix_stdx::path::expand_tilde(PathBuf::from(filename.to_string()));

    ensure!(
        path.exists() && path.is_file(),
        "path is not a file: {:?}",
        path
    );

    let file = std::fs::File::open(path).map_err(|err| anyhow!("error opening file: {}", err))?;
    let mut reader = BufReader::new(file);
    let (contents, _, _) = read_to_string(&mut reader, Some(doc.encoding()))
        .map_err(|err| anyhow!("error reading file: {}", err))?;
    let contents = Tendril::from(contents);
    let selection = doc.selection(view.id);
    let transaction = Transaction::insert(doc.text(), selection, contents);
    doc.apply(&transaction, view.id);
    doc.append_changes_to_history(view);
    view.ensure_cursor_in_view(doc, scrolloff);

    Ok(())
}

fn echo(cx: &mut compositor::Context, args: Args, event: PromptEvent) -> anyhow::Result<()> {
    if event != PromptEvent::Validate {
        return Ok(());
    }

    let output = args.into_iter().fold(String::new(), |mut acc, arg| {
        if !acc.is_empty() {
            acc.push(' ');
        }
        acc.push_str(&arg);
        acc
    });
    cx.editor.set_status(output);

    Ok(())
}

fn noop(_cx: &mut compositor::Context, _args: Args, _event: PromptEvent) -> anyhow::Result<()> {
    Ok(())
}

/// This command accepts a single boolean --skip-visible flag and no positionals.
const BUFFER_CLOSE_OTHERS_SIGNATURE: Signature = Signature {
    positionals: (0, Some(0)),
    flags: &[Flag {
        name: "skip-visible",
        alias: Some('s'),
        doc: "don't close buffers that are visible",
        ..Flag::DEFAULT
    }],
    ..Signature::DEFAULT
};

// TODO: SHELL_SIGNATURE should specify var args for arguments, so that just completers::filename can be used,
// but Signature does not yet allow for var args.

/// This command handles all of its input as-is with no quoting or flags.
const SHELL_SIGNATURE: Signature = Signature {
    positionals: (1, Some(2)),
    raw_after: Some(1),
    ..Signature::DEFAULT
};

const SHELL_COMPLETER: CommandCompleter = CommandCompleter::positional(&[
    // Command name
    completers::program,
    // Shell argument(s)
    completers::repeating_filenames,
]);

const WRITE_NO_FORMAT_FLAG: Flag = Flag {
    name: "no-format",
    doc: "skip auto-formatting",
    ..Flag::DEFAULT
};

pub const TYPABLE_COMMAND_LIST: &[TypableCommand] = &[
    TypableCommand {
        name: "quit",
        aliases: &["q"],
        doc: "Close the current view.",
        fun: quit,
        completer: CommandCompleter::none(),
        signature: Signature {
            positionals: (0, Some(0)),
            ..Signature::DEFAULT
        },
    },
    TypableCommand {
        name: "quit!",
        aliases: &["q!"],
        doc: "Force close the current view, ignoring unsaved changes.",
        fun: force_quit,
        completer: CommandCompleter::none(),
        signature: Signature {
            positionals: (0, Some(0)),
            ..Signature::DEFAULT
        },
    },
    TypableCommand {
        name: "open",
        aliases: &["o", "edit", "e"],
        doc: "Open a file from disk into the current view.",
        fun: open,
        completer: CommandCompleter::all(completers::filename),
        signature: Signature {
            positionals: (1, None),
            ..Signature::DEFAULT
        },
    },
    TypableCommand {
        name: "buffer-close",
        aliases: &["bc", "bclose"],
        doc: "Close the current buffer.",
        fun: buffer_close,
        completer: CommandCompleter::all(completers::buffer),
        signature: Signature {
            positionals: (0, None),
            ..Signature::DEFAULT
        },
    },
    TypableCommand {
        name: "buffer-close!",
        aliases: &["bc!", "bclose!"],
        doc: "Close the current buffer forcefully, ignoring unsaved changes.",
        fun: force_buffer_close,
        completer: CommandCompleter::all(completers::buffer),
        signature: Signature {
            positionals: (0, None),
            ..Signature::DEFAULT
        },
    },
    TypableCommand {
        name: "buffer-close-others",
        aliases: &["bco", "bcloseother"],
        doc: "Close all buffers but the currently focused one.",
        fun: buffer_close_others,
        completer: CommandCompleter::none(),
        signature: BUFFER_CLOSE_OTHERS_SIGNATURE,
    },
    TypableCommand {
        name: "buffer-close-others!",
        aliases: &["bco!", "bcloseother!"],
        doc: "Force close all buffers but the currently focused one.",
        fun: force_buffer_close_others,
        completer: CommandCompleter::none(),
        signature: BUFFER_CLOSE_OTHERS_SIGNATURE,
    },
    TypableCommand {
        name: "buffer-close-all",
        aliases: &["bca", "bcloseall"],
        doc: "Close all buffers without quitting.",
        fun: buffer_close_all,
        completer: CommandCompleter::none(),
        signature: Signature {
            positionals: (0, Some(0)),
            ..Signature::DEFAULT
        },
    },
    TypableCommand {
        name: "buffer-close-all!",
        aliases: &["bca!", "bcloseall!"],
        doc: "Force close all buffers ignoring unsaved changes without quitting.",
        fun: force_buffer_close_all,
        completer: CommandCompleter::none(),
        signature: Signature {
            positionals: (0, Some(0)),
            ..Signature::DEFAULT
        },
    },
    TypableCommand {
        name: "buffer-next",
        aliases: &["bn", "bnext"],
        doc: "Goto next buffer.",
        fun: buffer_next,
        completer: CommandCompleter::none(),
        signature: Signature {
            positionals: (0, Some(0)),
            ..Signature::DEFAULT
        },
    },
    TypableCommand {
        name: "buffer-previous",
        aliases: &["bp", "bprev"],
        doc: "Goto previous buffer.",
        fun: buffer_previous,
        completer: CommandCompleter::none(),
        signature: Signature {
            positionals: (0, Some(0)),
            ..Signature::DEFAULT
        },
    },
    TypableCommand {
        name: "write",
        aliases: &["w"],
        doc: "Write changes to disk. Accepts an optional path (:write some/path.txt)",
        fun: write,
        completer: CommandCompleter::positional(&[completers::filename]),
        signature: Signature {
            positionals: (0, Some(1)),
            flags: &[WRITE_NO_FORMAT_FLAG],
            ..Signature::DEFAULT
        },
    },
    TypableCommand {
        name: "write!",
        aliases: &["w!"],
        doc: "Force write changes to disk creating necessary subdirectories. Accepts an optional path (:write! some/path.txt)",
        fun: force_write,
        completer: CommandCompleter::positional(&[completers::filename]),
        signature: Signature {
            positionals: (0, Some(1)),
            flags: &[WRITE_NO_FORMAT_FLAG],
            ..Signature::DEFAULT
        },
    },
    TypableCommand {
        name: "write-buffer-close",
        aliases: &["wbc"],
        doc: "Write changes to disk and closes the buffer. Accepts an optional path (:write-buffer-close some/path.txt)",
        fun: write_buffer_close,
        completer: CommandCompleter::positional(&[completers::filename]),
        signature: Signature {
            positionals: (0, Some(1)),
            flags: &[WRITE_NO_FORMAT_FLAG],
            ..Signature::DEFAULT
        },
    },
    TypableCommand {
        name: "write-buffer-close!",
        aliases: &["wbc!"],
        doc: "Force write changes to disk creating necessary subdirectories and closes the buffer. Accepts an optional path (:write-buffer-close! some/path.txt)",
        fun: force_write_buffer_close,
        completer: CommandCompleter::positional(&[completers::filename]),
        signature: Signature {
            positionals: (0, Some(1)),
            flags: &[WRITE_NO_FORMAT_FLAG],
            ..Signature::DEFAULT
        },
    },
    TypableCommand {
        name: "new",
        aliases: &["n"],
        doc: "Create a new scratch buffer.",
        fun: new_file,
        completer: CommandCompleter::none(),
        signature: Signature {
            positionals: (0, Some(0)),
            ..Signature::DEFAULT
        },
    },
    TypableCommand {
        name: "format",
        aliases: &["fmt"],
        doc: "Format the file using an external formatter or language server.",
        fun: format,
        completer: CommandCompleter::none(),
        signature: Signature {
            positionals: (0, Some(0)),
            ..Signature::DEFAULT
        },
    },
    TypableCommand {
        name: "indent-style",
        aliases: &[],
        doc: "Set the indentation style for editing. ('t' for tabs or 1-16 for number of spaces.)",
        fun: set_indent_style,
        completer: CommandCompleter::none(),
        signature: Signature {
            positionals: (0, Some(1)),
            ..Signature::DEFAULT
        },
    },
    TypableCommand {
        name: "line-ending",
        aliases: &[],
        #[cfg(not(feature = "unicode-lines"))]
        doc: "Set the document's default line ending. Options: crlf, lf.",
        #[cfg(feature = "unicode-lines")]
        doc: "Set the document's default line ending. Options: crlf, lf, cr, ff, nel.",
        fun: set_line_ending,
        completer: CommandCompleter::none(),
        signature: Signature {
            positionals: (0, Some(1)),
            ..Signature::DEFAULT
        },
    },
    TypableCommand {
        name: "earlier",
        aliases: &["ear"],
        doc: "Jump back to an earlier point in edit history. Accepts a number of steps or a time span.",
        fun: earlier,
        completer: CommandCompleter::none(),
        signature: Signature {
            positionals: (0, Some(1)),
            ..Signature::DEFAULT
        },
    },
    TypableCommand {
        name: "later",
        aliases: &["lat"],
        doc: "Jump to a later point in edit history. Accepts a number of steps or a time span.",
        fun: later,
        completer: CommandCompleter::none(),
        signature: Signature {
            positionals: (0, Some(1)),
            ..Signature::DEFAULT
        },
    },
    TypableCommand {
        name: "write-quit",
        aliases: &["wq", "x"],
        doc: "Write changes to disk and close the current view. Accepts an optional path (:wq some/path.txt)",
        fun: write_quit,
        completer: CommandCompleter::positional(&[completers::filename]),
        signature: Signature {
            positionals: (0, Some(1)),
            flags: &[WRITE_NO_FORMAT_FLAG],
            ..Signature::DEFAULT
        },
    },
    TypableCommand {
        name: "write-quit!",
        aliases: &["wq!", "x!"],
        doc: "Write changes to disk and close the current view forcefully. Accepts an optional path (:wq! some/path.txt)",
        fun: force_write_quit,
        completer: CommandCompleter::positional(&[completers::filename]),
        signature: Signature {
            positionals: (0, Some(1)),
            flags: &[WRITE_NO_FORMAT_FLAG],
            ..Signature::DEFAULT
        },
    },
    TypableCommand {
        name: "write-all",
        aliases: &["wa"],
        doc: "Write changes from all buffers to disk.",
        fun: write_all,
        completer: CommandCompleter::none(),
        signature: Signature {
            positionals: (0, Some(0)),
            flags: &[WRITE_NO_FORMAT_FLAG],
            ..Signature::DEFAULT
        },
    },
    TypableCommand {
        name: "write-all!",
        aliases: &["wa!"],
        doc: "Forcefully write changes from all buffers to disk creating necessary subdirectories.",
        fun: force_write_all,
        completer: CommandCompleter::none(),
        signature: Signature {
            positionals: (0, Some(0)),
            flags: &[WRITE_NO_FORMAT_FLAG],
            ..Signature::DEFAULT
        },
    },
    TypableCommand {
        name: "write-quit-all",
        aliases: &["wqa", "xa"],
        doc: "Write changes from all buffers to disk and close all views.",
        fun: write_all_quit,
        completer: CommandCompleter::none(),
        signature: Signature {
            positionals: (0, Some(0)),
            flags: &[WRITE_NO_FORMAT_FLAG],
            ..Signature::DEFAULT
        },
    },
    TypableCommand {
        name: "write-quit-all!",
        aliases: &["wqa!", "xa!"],
        doc: "Write changes from all buffers to disk and close all views forcefully (ignoring unsaved changes).",
        fun: force_write_all_quit,
        completer: CommandCompleter::none(),
        signature: Signature {
            positionals: (0, Some(0)),
            flags: &[WRITE_NO_FORMAT_FLAG],
            ..Signature::DEFAULT
        },
    },
    TypableCommand {
        name: "quit-all",
        aliases: &["qa"],
        doc: "Close all views.",
        fun: quit_all,
        completer: CommandCompleter::none(),
        signature: Signature {
            positionals: (0, Some(0)),
            ..Signature::DEFAULT
        },
    },
    TypableCommand {
        name: "quit-all!",
        aliases: &["qa!"],
        doc: "Force close all views ignoring unsaved changes.",
        fun: force_quit_all,
        completer: CommandCompleter::none(),
        signature: Signature {
            positionals: (0, Some(0)),
            ..Signature::DEFAULT
        },
    },
    TypableCommand {
        name: "cquit",
        aliases: &["cq"],
        doc: "Quit with exit code (default 1). Accepts an optional integer exit code (:cq 2).",
        fun: cquit,
        completer: CommandCompleter::none(),
        signature: Signature {
            positionals: (0, Some(1)),
            ..Signature::DEFAULT
        },
    },
    TypableCommand {
        name: "cquit!",
        aliases: &["cq!"],
        doc: "Force quit with exit code (default 1) ignoring unsaved changes. Accepts an optional integer exit code (:cq! 2).",
        fun: force_cquit,
        completer: CommandCompleter::none(),
        signature: Signature {
            positionals: (0, Some(1)),
            ..Signature::DEFAULT
        },
    },
    TypableCommand {
        name: "theme",
        aliases: &[],
        doc: "Change the editor theme (show current theme if no name specified).",
        fun: theme,
        completer: CommandCompleter::positional(&[completers::theme]),
        signature: Signature {
            positionals: (0, Some(1)),
            ..Signature::DEFAULT
        },
    },
    TypableCommand {
        name: "yank-join",
        aliases: &[],
        doc: "Yank joined selections. A separator can be provided as first argument. Default value is newline.",
        fun: yank_joined,
        completer: CommandCompleter::none(),
        signature: Signature {
            positionals: (0, Some(1)),
            ..Signature::DEFAULT
        },
    },
    TypableCommand {
        name: "clipboard-yank",
        aliases: &[],
        doc: "Yank main selection into system clipboard.",
        fun: yank_main_selection_to_clipboard,
        completer: CommandCompleter::none(),
        signature: Signature {
            positionals: (0, Some(0)),
            ..Signature::DEFAULT
        },
    },
    TypableCommand {
        name: "clipboard-yank-join",
        aliases: &[],
        doc: "Yank joined selections into system clipboard. A separator can be provided as first argument. Default value is newline.", // FIXME: current UI can't display long doc.
        fun: yank_joined_to_clipboard,
        completer: CommandCompleter::none(),
        signature: Signature {
            positionals: (0, Some(1)),
            ..Signature::DEFAULT
        },
    },
    TypableCommand {
        name: "primary-clipboard-yank",
        aliases: &[],
        doc: "Yank main selection into system primary clipboard.",
        fun: yank_main_selection_to_primary_clipboard,
        completer: CommandCompleter::none(),
        signature: Signature {
            positionals: (0, Some(0)),
            ..Signature::DEFAULT
        },
    },
    TypableCommand {
        name: "primary-clipboard-yank-join",
        aliases: &[],
        doc: "Yank joined selections into system primary clipboard. A separator can be provided as first argument. Default value is newline.", // FIXME: current UI can't display long doc.
        fun: yank_joined_to_primary_clipboard,
        completer: CommandCompleter::none(),
        signature: Signature {
            positionals: (0, Some(1)),
            ..Signature::DEFAULT
        },
    },
    TypableCommand {
        name: "clipboard-paste-after",
        aliases: &[],
        doc: "Paste system clipboard after selections.",
        fun: paste_clipboard_after,
        completer: CommandCompleter::none(),
        signature: Signature {
            positionals: (0, Some(0)),
            ..Signature::DEFAULT
        },
    },
    TypableCommand {
        name: "clipboard-paste-before",
        aliases: &[],
        doc: "Paste system clipboard before selections.",
        fun: paste_clipboard_before,
        completer: CommandCompleter::none(),
        signature: Signature {
            positionals: (0, Some(0)),
            ..Signature::DEFAULT
        },
    },
    TypableCommand {
        name: "clipboard-paste-replace",
        aliases: &[],
        doc: "Replace selections with content of system clipboard.",
        fun: replace_selections_with_clipboard,
        completer: CommandCompleter::none(),
        signature: Signature {
            positionals: (0, Some(0)),
            ..Signature::DEFAULT
        },
    },
    TypableCommand {
        name: "primary-clipboard-paste-after",
        aliases: &[],
        doc: "Paste primary clipboard after selections.",
        fun: paste_primary_clipboard_after,
        completer: CommandCompleter::none(),
        signature: Signature {
            positionals: (0, Some(0)),
            ..Signature::DEFAULT
        },
    },
    TypableCommand {
        name: "primary-clipboard-paste-before",
        aliases: &[],
        doc: "Paste primary clipboard before selections.",
        fun: paste_primary_clipboard_before,
        completer: CommandCompleter::none(),
        signature: Signature {
            positionals: (0, Some(0)),
            ..Signature::DEFAULT
        },
    },
    TypableCommand {
        name: "primary-clipboard-paste-replace",
        aliases: &[],
        doc: "Replace selections with content of system primary clipboard.",
        fun: replace_selections_with_primary_clipboard,
        completer: CommandCompleter::none(),
        signature: Signature {
            positionals: (0, Some(0)),
            ..Signature::DEFAULT
        },
    },
    TypableCommand {
        name: "show-clipboard-provider",
        aliases: &[],
        doc: "Show clipboard provider name in status bar.",
        fun: show_clipboard_provider,
        completer: CommandCompleter::none(),
        signature: Signature {
            positionals: (0, Some(0)),
            ..Signature::DEFAULT
        },
    },
    TypableCommand {
        name: "change-current-directory",
        aliases: &["cd"],
        doc: "Change the current working directory.",
        fun: change_current_directory,
        completer: CommandCompleter::positional(&[completers::directory]),
        signature: Signature {
            positionals: (1, Some(1)),
            ..Signature::DEFAULT
        },
    },
    TypableCommand {
        name: "show-directory",
        aliases: &["pwd"],
        doc: "Show the current working directory.",
        fun: show_current_directory,
        completer: CommandCompleter::none(),
        signature: Signature {
            positionals: (0, Some(0)),
            ..Signature::DEFAULT
        },
    },
    TypableCommand {
        name: "encoding",
        aliases: &[],
        doc: "Set encoding. Based on `https://encoding.spec.whatwg.org`.",
        fun: set_encoding,
        completer: CommandCompleter::none(),
        signature: Signature {
            positionals: (0, Some(1)),
            ..Signature::DEFAULT
        },
    },
    TypableCommand {
        name: "character-info",
        aliases: &["char"],
        doc: "Get info about the character under the primary cursor.",
        fun: get_character_info,
        completer: CommandCompleter::none(),
        signature: Signature {
            positionals: (0, Some(0)),
            ..Signature::DEFAULT
        },
    },
    TypableCommand {
        name: "reload",
        aliases: &["rl"],
        doc: "Discard changes and reload from the source file.",
        fun: reload,
        completer: CommandCompleter::none(),
        signature: Signature {
            positionals: (0, Some(0)),
            ..Signature::DEFAULT
        },
    },
    TypableCommand {
        name: "reload-all",
        aliases: &["rla"],
        doc: "Discard changes and reload all documents from the source files.",
        fun: reload_all,
        completer: CommandCompleter::none(),
        signature: Signature {
            positionals: (0, Some(0)),
            ..Signature::DEFAULT
        },
    },
    TypableCommand {
        name: "update",
        aliases: &["u"],
        doc: "Write changes only if the file has been modified.",
        fun: update,
        completer: CommandCompleter::none(),
        signature: Signature {
            positionals: (0, Some(0)),
            ..Signature::DEFAULT
        },
    },
    TypableCommand {
        name: "lsp-workspace-command",
        aliases: &[],
        doc: "Open workspace command picker",
        fun: lsp_workspace_command,
        completer: CommandCompleter::positional(&[completers::lsp_workspace_command]),
        signature: Signature {
            positionals: (0, None),
            raw_after: Some(1),
            ..Signature::DEFAULT
        },
    },
    TypableCommand {
        name: "lsp-restart",
        aliases: &[],
        doc: "Restarts the given language servers, or all language servers that are used by the current file if no arguments are supplied",
        fun: lsp_restart,
        completer: CommandCompleter::all(completers::configured_language_servers),
        signature: Signature {
            positionals: (0, None),
            ..Signature::DEFAULT
        },
    },
    TypableCommand {
        name: "lsp-stop",
        aliases: &[],
        doc: "Stops the given language servers, or all language servers that are used by the current file if no arguments are supplied",
        fun: lsp_stop,
        completer: CommandCompleter::all(completers::active_language_servers),
        signature: Signature {
            positionals: (0, None),
            ..Signature::DEFAULT
        },
    },
    TypableCommand {
        name: "tree-sitter-scopes",
        aliases: &[],
        doc: "Display tree sitter scopes, primarily for theming and development.",
        fun: tree_sitter_scopes,
        completer: CommandCompleter::none(),
        signature: Signature {
            positionals: (0, Some(0)),
            ..Signature::DEFAULT
        },
    },
    TypableCommand {
        name: "tree-sitter-highlight-name",
        aliases: &[],
        doc: "Display name of tree-sitter highlight scope under the cursor.",
        fun: tree_sitter_highlight_name,
        completer: CommandCompleter::none(),
        signature: Signature {
            positionals: (0, Some(0)),
            ..Signature::DEFAULT
        },
    },
    TypableCommand {
        name: "debug-start",
        aliases: &["dbg"],
        doc: "Start a debug session from a given template with given parameters.",
        fun: debug_start,
        completer: CommandCompleter::none(),
        signature: Signature {
            positionals: (0, None),
            ..Signature::DEFAULT
        },
    },
    TypableCommand {
        name: "debug-remote",
        aliases: &["dbg-tcp"],
        doc: "Connect to a debug adapter by TCP address and start a debugging session from a given template with given parameters.",
        fun: debug_remote,
        completer: CommandCompleter::none(),
        signature: Signature {
            positionals: (0, None),
            ..Signature::DEFAULT
        },
    },
    TypableCommand {
        name: "debug-eval",
        aliases: &[],
        doc: "Evaluate expression in current debug context.",
        fun: debug_eval,
        completer: CommandCompleter::none(),
        signature: Signature {
            positionals: (1, Some(1)),
            ..Signature::DEFAULT
        },
    },
    TypableCommand {
        name: "vsplit",
        aliases: &["vs"],
        doc: "Open the file in a vertical split.",
        fun: vsplit,
        completer: CommandCompleter::all(completers::filename),
        signature: Signature {
            positionals: (0, None),
            ..Signature::DEFAULT
        },
    },
    TypableCommand {
        name: "vsplit-new",
        aliases: &["vnew"],
        doc: "Open a scratch buffer in a vertical split.",
        fun: vsplit_new,
        completer: CommandCompleter::none(),
        signature: Signature {
            positionals: (0, Some(0)),
            ..Signature::DEFAULT
        },
    },
    TypableCommand {
        name: "hsplit",
        aliases: &["hs", "sp"],
        doc: "Open the file in a horizontal split.",
        fun: hsplit,
        completer: CommandCompleter::all(completers::filename),
        signature: Signature {
            positionals: (0, None),
            ..Signature::DEFAULT
        },
    },
    TypableCommand {
        name: "hsplit-new",
        aliases: &["hnew"],
        doc: "Open a scratch buffer in a horizontal split.",
        fun: hsplit_new,
        completer: CommandCompleter::none(),
        signature: Signature {
            positionals: (0, Some(0)),
            ..Signature::DEFAULT
        },
    },
    TypableCommand {
        name: "tutor",
        aliases: &[],
        doc: "Open the tutorial.",
        fun: tutor,
        completer: CommandCompleter::none(),
        signature: Signature {
            positionals: (0, Some(0)),
            ..Signature::DEFAULT
        },
    },
    TypableCommand {
        name: "goto",
        aliases: &["g"],
        doc: "Goto line number.",
        fun: goto_line_number,
        completer: CommandCompleter::none(),
        signature: Signature {
            positionals: (1, Some(1)),
            ..Signature::DEFAULT
        },
    },
    TypableCommand {
        name: "set-language",
        aliases: &["lang"],
        doc: "Set the language of current buffer (show current language if no value specified).",
        fun: language,
        completer: CommandCompleter::positional(&[completers::language]),
        signature: Signature {
            positionals: (0, Some(1)),
            ..Signature::DEFAULT
        },
    },
    TypableCommand {
        name: "set-option",
        aliases: &["set"],
        doc: "Set a config option at runtime.\nFor example to disable smart case search, use `:set search.smart-case false`.",
        fun: set_option,
        // TODO: Add support for completion of the options value(s), when appropriate.
        completer: CommandCompleter::positional(&[completers::setting]),
        signature: Signature {
            positionals: (2, Some(2)),
            raw_after: Some(1),
            ..Signature::DEFAULT
        },
    },
    TypableCommand {
        name: "toggle-option",
        aliases: &["toggle"],
        doc: "Toggle a config option at runtime.\nFor example to toggle smart case search, use `:toggle search.smart-case`.",
        fun: toggle_option,
        completer: CommandCompleter::positional(&[completers::setting]),
        signature: Signature {
            positionals: (1, None),
            raw_after: Some(1),
            ..Signature::DEFAULT
        },
    },
    TypableCommand {
        name: "get-option",
        aliases: &["get"],
        doc: "Get the current value of a config option.",
        fun: get_option,
        completer: CommandCompleter::positional(&[completers::setting]),
        signature: Signature {
            positionals: (1, Some(1)),
            ..Signature::DEFAULT
        },
    },
    TypableCommand {
        name: "sort",
        aliases: &[],
        doc: "Sort ranges in selection.",
        fun: sort,
        completer: CommandCompleter::none(),
        signature: Signature {
            positionals: (0, Some(0)),
            flags: &[
                Flag {
                    name: "insensitive",
                    alias: Some('i'),
                    doc: "sort the ranges case-insensitively",
                    ..Flag::DEFAULT
                },
                Flag {
                    name: "reverse",
                    alias: Some('r'),
                    doc: "sort ranges in reverse order",
                    ..Flag::DEFAULT
                },
            ],
            ..Signature::DEFAULT
        },
    },
    TypableCommand {
        name: "reflow",
        aliases: &[],
        doc: "Hard-wrap the current selection of lines to a given width.",
        fun: reflow,
        completer: CommandCompleter::none(),
        signature: Signature {
            positionals: (0, Some(1)),
            ..Signature::DEFAULT
        },
    },
    TypableCommand {
        name: "tree-sitter-subtree",
        aliases: &["ts-subtree"],
        doc: "Display the smallest tree-sitter subtree that spans the primary selection, primarily for debugging queries.",
        fun: tree_sitter_subtree,
        completer: CommandCompleter::none(),
        signature: Signature {
            positionals: (0, Some(0)),
            ..Signature::DEFAULT
        },
    },
    TypableCommand {
        name: "config-reload",
        aliases: &[],
        doc: "Refresh user config.",
        fun: refresh_config,
        completer: CommandCompleter::none(),
        signature: Signature {
            positionals: (0, Some(0)),
            ..Signature::DEFAULT
        },
    },
    TypableCommand {
        name: "config-open",
        aliases: &[],
        doc: "Open the user config.toml file.",
        fun: open_config,
        completer: CommandCompleter::none(),
        signature: Signature {
            positionals: (0, Some(0)),
            ..Signature::DEFAULT
        },
    },
    TypableCommand {
        name: "config-open-workspace",
        aliases: &[],
        doc: "Open the workspace config.toml file.",
        fun: open_workspace_config,
        completer: CommandCompleter::none(),
        signature: Signature {
            positionals: (0, Some(0)),
            ..Signature::DEFAULT
        },
    },
    TypableCommand {
        name: "log-open",
        aliases: &[],
        doc: "Open the helix log file.",
        fun: open_log,
        completer: CommandCompleter::none(),
        signature: Signature {
            positionals: (0, Some(0)),
            ..Signature::DEFAULT
        },
    },
    TypableCommand {
        name: "insert-output",
        aliases: &[],
        doc: "Run shell command, inserting output before each selection.",
        fun: insert_output,
        completer: SHELL_COMPLETER,
        signature: SHELL_SIGNATURE,
    },
    TypableCommand {
        name: "append-output",
        aliases: &[],
        doc: "Run shell command, appending output after each selection.",
        fun: append_output,
        completer: SHELL_COMPLETER,
        signature: SHELL_SIGNATURE,
    },
    TypableCommand {
        name: "pipe",
        aliases: &["|"],
        doc: "Pipe each selection to the shell command.",
        fun: pipe,
        completer: SHELL_COMPLETER,
        signature: SHELL_SIGNATURE,
    },
    TypableCommand {
        name: "pipe-to",
        aliases: &[],
        doc: "Pipe each selection to the shell command, ignoring output.",
        fun: pipe_to,
        completer: SHELL_COMPLETER,
        signature: SHELL_SIGNATURE,
    },
    TypableCommand {
        name: "run-shell-command",
        aliases: &["sh", "!"],
        doc: "Run a shell command",
        fun: run_shell_command,
        completer: SHELL_COMPLETER,
        signature: SHELL_SIGNATURE,
    },
    TypableCommand {
        name: "reset-diff-change",
        aliases: &["diffget", "diffg"],
        doc: "Reset the diff change at the cursor position.",
        fun: reset_diff_change,
        completer: CommandCompleter::none(),
        signature: Signature {
            positionals: (0, Some(0)),
            ..Signature::DEFAULT
        },
    },
    TypableCommand {
        name: "clear-register",
        aliases: &[],
        doc: "Clear given register. If no argument is provided, clear all registers.",
        fun: clear_register,
        completer: CommandCompleter::all(completers::register),
        signature: Signature {
            positionals: (0, Some(1)),
            ..Signature::DEFAULT
        },
    },
    TypableCommand {
        name: "redraw",
        aliases: &[],
        doc: "Clear and re-render the whole UI",
        fun: redraw,
        completer: CommandCompleter::none(),
        signature: Signature {
            positionals: (0, Some(0)),
            ..Signature::DEFAULT
        },
    },
    TypableCommand {
        name: "move",
        aliases: &["mv"],
        doc: "Move the current buffer and its corresponding file to a different path",
        fun: move_buffer,
        completer: CommandCompleter::positional(&[completers::filename]),
        signature: Signature {
            positionals: (1, Some(1)),
            ..Signature::DEFAULT
        },
    },
    TypableCommand {
        name: "yank-diagnostic",
        aliases: &[],
        doc: "Yank diagnostic(s) under primary cursor to register, or clipboard by default",
        fun: yank_diagnostic,
        completer: CommandCompleter::all(completers::register),
        signature: Signature {
            positionals: (0, Some(1)),
            ..Signature::DEFAULT
        },
    },
    TypableCommand {
        name: "read",
        aliases: &["r"],
        doc: "Load a file into buffer",
        fun: read,
        completer: CommandCompleter::positional(&[completers::filename]),
        signature: Signature {
            positionals: (1, Some(1)),
            ..Signature::DEFAULT
        },
    },
    TypableCommand {
        name: "echo",
        aliases: &[],
        doc: "Prints the given arguments to the statusline.",
        fun: echo,
        completer: CommandCompleter::none(),
        signature: Signature {
            positionals: (1, None),
            ..Signature::DEFAULT
        },
    },
    TypableCommand {
        name: "noop",
        aliases: &[],
        doc: "Does nothing.",
        fun: noop,
        completer: CommandCompleter::none(),
        signature: Signature {
            positionals: (0, None),
            ..Signature::DEFAULT
        },
    },
];

pub static TYPABLE_COMMAND_MAP: Lazy<HashMap<&'static str, &'static TypableCommand>> =
    Lazy::new(|| {
        TYPABLE_COMMAND_LIST
            .iter()
            .flat_map(|cmd| {
                std::iter::once((cmd.name, cmd))
                    .chain(cmd.aliases.iter().map(move |&alias| (alias, cmd)))
            })
            .collect()
    });

fn execute_command_line(
    cx: &mut compositor::Context,
    input: &str,
    event: PromptEvent,
) -> anyhow::Result<()> {
    let (command, rest, _) = command_line::split(input);
    if command.is_empty() {
        return Ok(());
    }

    // If command is numeric, interpret as line number and go there.
    if command.parse::<usize>().is_ok() && rest.trim().is_empty() {
        let cmd = TYPABLE_COMMAND_MAP.get("goto").unwrap();
        return execute_command(cx, cmd, command, event);
    }

    match typed::TYPABLE_COMMAND_MAP.get(command) {
        Some(cmd) => execute_command(cx, cmd, rest, event),
        None if event == PromptEvent::Validate => Err(anyhow!("no such command: '{command}'")),
        None => Ok(()),
    }
}

pub(super) fn execute_command(
    cx: &mut compositor::Context,
    cmd: &TypableCommand,
    args: &str,
    event: PromptEvent,
) -> anyhow::Result<()> {
    let args = if event == PromptEvent::Validate {
        Args::parse(args, cmd.signature, true, |token| {
            expansion::expand(cx.editor, token).map_err(|err| err.into())
        })
        .map_err(|err| anyhow!("'{}': {err}", cmd.name))?
    } else {
        Args::parse(args, cmd.signature, false, |token| Ok(token.content))
            .expect("arg parsing cannot fail when validation is turned off")
    };

    (cmd.fun)(cx, args, event).map_err(|err| anyhow!("'{}': {err}", cmd.name))
}

#[allow(clippy::unnecessary_unwrap)]
pub(super) fn command_mode(cx: &mut Context) {
    let mut prompt = command_mode_prompt();

    // Calculate initial completion
    prompt.recalculate_completion(cx.editor);
    cx.push_layer(Box::new(prompt));
}

pub(super) fn command_mode_prompt() -> Prompt {
    let mut prompt = Prompt::new(
        ":".into(),
        Some(':'),
        complete_command_line,
        move |cx: &mut compositor::Context, input: &str, event: PromptEvent| {
            if let Err(err) = execute_command_line(cx, input, event) {
                cx.editor.set_error(err.to_string());
            }
        },
    );
    prompt.doc_fn = Box::new(command_line_doc);

    // Calculate initial completion
    prompt.recalculate_completion(cx.editor);
    cx.push_layer(Box::new(prompt));
}

fn command_line_doc(input: &str) -> Option<Cow<str>> {
    let (command, _, _) = command_line::split(input);
    let command = TYPABLE_COMMAND_MAP.get(command)?;

    if command.aliases.is_empty() && command.signature.flags.is_empty() {
        return Some(Cow::Borrowed(command.doc));
    }

    let mut doc = command.doc.to_string();

    if !command.aliases.is_empty() {
        write!(doc, "\nAliases: {}", command.aliases.join(", ")).unwrap();
    }

    if !command.signature.flags.is_empty() {
        const ARG_PLACEHOLDER: &str = " <arg>";

        fn flag_len(flag: &Flag) -> usize {
            let name_len = flag.name.len();
            let alias_len = if let Some(alias) = flag.alias {
                "/-".len() + alias.len_utf8()
            } else {
                0
            };
            let arg_len = if flag.completions.is_some() {
                ARG_PLACEHOLDER.len()
            } else {
                0
            };
            name_len + alias_len + arg_len
        }

        doc.push_str("\nFlags:");

        let max_flag_len = command.signature.flags.iter().map(flag_len).max().unwrap();

        for flag in command.signature.flags {
            let mut buf = [0u8; 4];
            let this_flag_len = flag_len(flag);
            write!(
                doc,
                "\n  --{flag_text}{spacer:spacing$}  {doc}",
                doc = flag.doc,
                // `fmt::Arguments` does not respect width controls so we must place the spacers
                // explicitly:
                spacer = "",
                spacing = max_flag_len - this_flag_len,
                flag_text = format_args!(
                    "{}{}{}{}",
                    flag.name,
                    // Ideally this would be written as a `format_args!` too but the borrow
                    // checker is not yet smart enough.
                    if flag.alias.is_some() { "/-" } else { "" },
                    if let Some(alias) = flag.alias {
                        alias.encode_utf8(&mut buf)
                    } else {
                        ""
                    },
                    if flag.completions.is_some() {
                        ARG_PLACEHOLDER
                    } else {
                        ""
                    }
                ),
            )
            .unwrap();
        }
    }

    Some(Cow::Owned(doc))
}

fn complete_command_line(editor: &Editor, input: &str) -> Vec<ui::prompt::Completion> {
    let (command, rest, complete_command) = command_line::split(input);

    if complete_command {
        fuzzy_match(
            input,
            TYPABLE_COMMAND_LIST.iter().map(|command| command.name),
            false,
        )
        .into_iter()
        .map(|(name, _)| (0.., name.into()))
        .collect()
    } else {
        TYPABLE_COMMAND_MAP
            .get(command)
            .map_or_else(Vec::new, |cmd| {
                let args_offset = command.len() + 1;
                complete_command_args(editor, cmd, rest, args_offset)
            })
    }
}

fn complete_command_args(
    editor: &Editor,
    command: &TypableCommand,
    input: &str,
    offset: usize,
) -> Vec<ui::prompt::Completion> {
    use command_line::{CompletionState, ExpansionKind, Tokenizer};

    // TODO: completion should depend on the location of the cursor instead of the end of the
    // string. This refactor is left for the future but the below completion code should respect
    // the cursor position if it becomes a parameter.
    let cursor = input.len();
    let prefix = &input[..cursor];
    let mut tokenizer = Tokenizer::new(prefix, false);
    let mut args = Args::new(command.signature, false);
    let mut final_token = None;
    let mut is_last_token = true;

    while let Some(token) = args
        .read_token(&mut tokenizer)
        .expect("arg parsing cannot fail when validation is turned off")
    {
        final_token = Some(token.clone());
        args.push(token.content)
            .expect("arg parsing cannot fail when validation is turned off");
        if tokenizer.pos() >= cursor {
            is_last_token = false;
        }
    }

    // Use a fake final token when the input is not terminated with a token. This simulates an
    // empty argument, causing completion on an empty value whenever you type space/tab. For
    // example if you say `":open README.md "` (with that trailing space) you should see the
    // files in the current dir - completing `""` rather than completions for `"README.md"` or
    // `"README.md "`.
    let token = if is_last_token {
        let token = Token::empty_at(prefix.len());
        args.push(token.content.clone()).unwrap();
        token
    } else {
        final_token.unwrap()
    };

    // Don't complete on closed tokens, for example after writing a closing double quote.
    if token.is_terminated {
        return Vec::new();
    }

    match token.kind {
        TokenKind::Unquoted | TokenKind::Quoted(_) => {
            match args.completion_state() {
                CompletionState::Positional => {
                    // If the completion state is positional there must be at least one positional
                    // in `args`.
                    let n = args
                        .len()
                        .checked_sub(1)
                        .expect("completion state to be positional");
                    let completer = command.completer_for_argument_number(n);

                    completer(editor, &token.content)
                        .into_iter()
                        .map(|(range, span)| quote_completion(&token, range, span, offset))
                        .collect()
                }
                CompletionState::Flag(_) => fuzzy_match(
                    token.content.trim_start_matches('-'),
                    command.signature.flags.iter().map(|flag| flag.name),
                    false,
                )
                .into_iter()
                .map(|(name, _)| ((offset + token.content_start).., format!("--{name}").into()))
                .collect(),
                CompletionState::FlagArgument(flag) => fuzzy_match(
                    &token.content,
                    flag.completions
                        .expect("flags in FlagArgument always have completions"),
                    false,
                )
                .into_iter()
                .map(|(value, _)| ((offset + token.content_start).., (*value).into()))
                .collect(),
            }
        }
        TokenKind::Expand | TokenKind::Expansion(ExpansionKind::Shell) => {
            // See the comment about the checked sub expect above.
            let arg_completer = matches!(args.completion_state(), CompletionState::Positional)
                .then(|| {
                    let n = args
                        .len()
                        .checked_sub(1)
                        .expect("completion state to be positional");
                    command.completer_for_argument_number(n)
                });
            complete_expand(editor, &token, arg_completer, offset + token.content_start)
        }
        TokenKind::Expansion(ExpansionKind::Variable) => {
            complete_variable_expansion(&token.content, offset + token.content_start)
        }
        TokenKind::Expansion(ExpansionKind::Unicode) => Vec::new(),
        TokenKind::ExpansionKind => {
            complete_expansion_kind(&token.content, offset + token.content_start)
        }
    }
}

/// Replace the content and optionally update the range of a positional's completion to account
/// for quoting.
///
/// This is used to handle completions of file or directory names for example. When completing a
/// file with a space, tab or percent character in the name, the space should be escaped by
/// quoting the entire token. If the token being completed is already quoted, any quotes within
/// the completion text should be escaped by doubling them.
fn quote_completion<'a>(
    token: &Token,
    range: ops::RangeFrom<usize>,
    mut span: Span<'a>,
    offset: usize,
) -> (ops::RangeFrom<usize>, Span<'a>) {
    fn replace<'a>(text: Cow<'a, str>, from: char, to: &str) -> Cow<'a, str> {
        if text.contains(from) {
            Cow::Owned(text.replace(from, to))
        } else {
            text
        }
    }

    match token.kind {
        TokenKind::Unquoted if span.content.contains([' ', '\t', '%']) => {
            span.content = Cow::Owned(format!(
                "'{}{}'",
                // Escape any inner single quotes by doubling them.
                replace(token.content[..range.start].into(), '\'', "''"),
                replace(span.content, '\'', "''")
            ));
            // Ignore `range.start` here since we're replacing the entire token. We used
            // `range.start` above to emulate the replacement that using `range.start` would have
            // done.
            ((offset + token.content_start).., span)
        }
        TokenKind::Quoted(quote) => {
            span.content = replace(span.content, quote.char(), quote.escape());
            ((range.start + offset + token.content_start).., span)
        }
        TokenKind::Expand => {
            // NOTE: `token.content_start` is already accounted for in `offset` for `Expand`
            // tokens.
            span.content = replace(span.content, '"', "\"\"");
            ((range.start + offset).., span)
        }
        _ => ((range.start + offset + token.content_start).., span),
    }
}

fn complete_expand(
    editor: &Editor,
    token: &Token,
    completer: Option<&Completer>,
    offset: usize,
) -> Vec<ui::prompt::Completion> {
    use command_line::{ExpansionKind, Tokenizer};

    let mut start = 0;

    // If the expand token contains expansions, complete those.
    while let Some(idx) = token.content[start..].find('%') {
        let idx = start + idx;
        if token.content.as_bytes().get(idx + '%'.len_utf8()).copied() == Some(b'%') {
            // Two percents together are skipped.
            start = idx + ('%'.len_utf8() * 2);
        } else {
            let mut tokenizer = Tokenizer::new(&token.content[idx..], false);
            let token = tokenizer
                .parse_percent_token()
                .map(|token| token.expect("arg parser cannot fail when validation is disabled"));
            start = idx + tokenizer.pos();

            // Like closing quote characters in `complete_command_args` above, don't provide
            // completions if the token is already terminated. This also skips expansions
            // which have already been fully written, for example
            // `"%{cursor_line}:%{cursor_col` should complete `cursor_column` instead of
            // `cursor_line`.
            let Some(token) = token.filter(|t| !t.is_terminated) else {
                continue;
            };

            let local_offset = offset + idx + token.content_start;
            match token.kind {
                TokenKind::Expansion(ExpansionKind::Variable) => {
                    return complete_variable_expansion(&token.content, local_offset);
                }
                TokenKind::Expansion(ExpansionKind::Shell) => {
                    return complete_expand(editor, &token, None, local_offset);
                }
                TokenKind::ExpansionKind => {
                    return complete_expansion_kind(&token.content, local_offset);
                }
                _ => continue,
            }
        }
    }

<<<<<<< HEAD
    match completer {
        // If no expansions were found and an argument is being completed,
        Some(completer) if start == 0 => completer(editor, &token.content)
            .into_iter()
            .map(|(range, span)| quote_completion(token, range, span, offset))
            .collect(),
        _ => Vec::new(),
    }
=======
        None
    });

    prompt
>>>>>>> c485063e
}

fn complete_variable_expansion(content: &str, offset: usize) -> Vec<ui::prompt::Completion> {
    use expansion::Variable;

    fuzzy_match(
        content,
        Variable::VARIANTS.iter().map(Variable::as_str),
        false,
    )
    .into_iter()
    .map(|(name, _)| (offset.., (*name).into()))
    .collect()
}

fn complete_expansion_kind(content: &str, offset: usize) -> Vec<ui::prompt::Completion> {
    use command_line::ExpansionKind;

    fuzzy_match(
        content,
        // Skip `ExpansionKind::Variable` since its kind string is empty.
        ExpansionKind::VARIANTS
            .iter()
            .skip(1)
            .map(ExpansionKind::as_str),
        false,
    )
    .into_iter()
    .map(|(name, _)| (offset.., (*name).into()))
    .collect()
}<|MERGE_RESOLUTION|>--- conflicted
+++ resolved
@@ -3738,9 +3738,7 @@
     );
     prompt.doc_fn = Box::new(command_line_doc);
 
-    // Calculate initial completion
-    prompt.recalculate_completion(cx.editor);
-    cx.push_layer(Box::new(prompt));
+    prompt
 }
 
 fn command_line_doc(input: &str) -> Option<Cow<str>> {
@@ -4039,7 +4037,6 @@
         }
     }
 
-<<<<<<< HEAD
     match completer {
         // If no expansions were found and an argument is being completed,
         Some(completer) if start == 0 => completer(editor, &token.content)
@@ -4048,12 +4045,6 @@
             .collect(),
         _ => Vec::new(),
     }
-=======
-        None
-    });
-
-    prompt
->>>>>>> c485063e
 }
 
 fn complete_variable_expansion(content: &str, offset: usize) -> Vec<ui::prompt::Completion> {
