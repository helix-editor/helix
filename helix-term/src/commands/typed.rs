use std::fmt::Write;
use std::io::BufReader;
use std::ops::{self, Deref};

use crate::job::Job;

use super::*;

use helix_core::command_line::{Args, Flag, Signature, Token, TokenKind};
use helix_core::fuzzy::fuzzy_match;
use helix_core::indent::MAX_INDENT;
use helix_core::line_ending;
use helix_stdx::path::home_dir;
use helix_view::document::{read_to_string, DEFAULT_LANGUAGE_NAME};
use helix_view::editor::{CloseError, ConfigEvent};
use helix_view::expansion;
use serde_json::Value;
use ui::completers::{self, Completer};

#[derive(Clone)]
pub struct TypableCommand {
    pub name: &'static str,
    pub aliases: &'static [&'static str],
    pub doc: &'static str,
    // params, flags, helper, completer
    pub fun: fn(&mut compositor::Context, Args, PromptEvent) -> anyhow::Result<()>,
    /// What completion methods, if any, does this command have?
    pub completer: CommandCompleter,
    pub signature: Signature,
}

impl TypableCommand {
    fn completer_for_argument_number(&self, n: usize) -> &Completer {
        match self.completer.positional_args.get(n) {
            Some(completer) => completer,
            _ => &self.completer.var_args,
        }
    }
}

#[derive(Clone)]
pub struct CommandCompleter {
    // Arguments with specific completion methods based on their position.
    positional_args: &'static [Completer],

    // All remaining arguments will use this completion method, if set.
    var_args: Completer,
}

impl CommandCompleter {
    const fn none() -> Self {
        Self {
            positional_args: &[],
            var_args: completers::none,
        }
    }

    const fn positional(completers: &'static [Completer]) -> Self {
        Self {
            positional_args: completers,
            var_args: completers::none,
        }
    }

    const fn all(completer: Completer) -> Self {
        Self {
            positional_args: &[],
            var_args: completer,
        }
    }
}

fn quit(cx: &mut compositor::Context, _args: Args, event: PromptEvent) -> anyhow::Result<()> {
    log::debug!("quitting...");

    if event != PromptEvent::Validate {
        return Ok(());
    }

    // last view and we have unsaved changes
    if cx.editor.tree.views().count() == 1 {
        buffers_remaining_impl(cx.editor)?
    }

    cx.block_try_flush_writes()?;
    cx.editor.close(view!(cx.editor).id);

    Ok(())
}

fn force_quit(cx: &mut compositor::Context, _args: Args, event: PromptEvent) -> anyhow::Result<()> {
    if event != PromptEvent::Validate {
        return Ok(());
    }

    cx.block_try_flush_writes()?;
    cx.editor.close(view!(cx.editor).id);

    Ok(())
}

fn open(cx: &mut compositor::Context, args: Args, event: PromptEvent) -> anyhow::Result<()> {
    if event != PromptEvent::Validate {
        return Ok(());
    }

    for arg in args {
        let (path, pos) = crate::args::parse_file(&arg);
        let path = helix_stdx::path::expand_tilde(path);
        // If the path is a directory, open a file picker on that directory and update the status
        // message
        if let Ok(true) = std::fs::canonicalize(&path).map(|p| p.is_dir()) {
            let callback = async move {
                let call: job::Callback = job::Callback::EditorCompositor(Box::new(
                    move |editor: &mut Editor, compositor: &mut Compositor| {
                        let picker = ui::file_picker(editor, path.into_owned());
                        compositor.push(Box::new(overlaid(picker)));
                    },
                ));
                Ok(call)
            };
            cx.jobs.callback(callback);
        } else {
            // Otherwise, just open the file
            let _ = cx.editor.open(&path, Action::Replace)?;
            let (view, doc) = current!(cx.editor);
            let pos = Selection::point(pos_at_coords(doc.text().slice(..), pos, true));
            doc.set_selection(view.id, pos);
            // does not affect opening a buffer without pos
            align_view(doc, view, Align::Center);
        }
    }
    Ok(())
}

fn buffer_close_by_ids_impl(
    cx: &mut compositor::Context,
    doc_ids: &[DocumentId],
    force: bool,
) -> anyhow::Result<()> {
    cx.block_try_flush_writes()?;

    let (modified_ids, modified_names): (Vec<_>, Vec<_>) = doc_ids
        .iter()
        .filter_map(|&doc_id| {
            if let Err(CloseError::BufferModified(name)) = cx.editor.close_document(doc_id, force) {
                Some((doc_id, name))
            } else {
                None
            }
        })
        .unzip();

    if let Some(first) = modified_ids.first() {
        let current = doc!(cx.editor);
        // If the current document is unmodified, and there are modified
        // documents, switch focus to the first modified doc.
        if !modified_ids.contains(&current.id()) {
            cx.editor.switch(*first, Action::Replace);
        }
        bail!(
            "{} unsaved buffer{} remaining: {:?}",
            modified_names.len(),
            if modified_names.len() == 1 { "" } else { "s" },
            modified_names,
        );
    }

    Ok(())
}

fn buffer_gather_paths_impl(editor: &mut Editor, args: Args) -> Vec<DocumentId> {
    // No arguments implies current document
    if args.is_empty() {
        let doc_id = view!(editor).doc;
        return vec![doc_id];
    }

    let mut nonexistent_buffers = vec![];
    let mut document_ids = vec![];
    for arg in args {
        let doc_id = editor.documents().find_map(|doc| {
            let arg_path = Some(Path::new(arg.as_ref()));
            if doc.path().map(|p| p.as_path()) == arg_path || doc.relative_path() == arg_path {
                Some(doc.id())
            } else {
                None
            }
        });

        match doc_id {
            Some(doc_id) => document_ids.push(doc_id),
            None => nonexistent_buffers.push(format!("'{}'", arg)),
        }
    }

    if !nonexistent_buffers.is_empty() {
        editor.set_error(format!(
            "cannot close non-existent buffers: {}",
            nonexistent_buffers.join(", ")
        ));
    }

    document_ids
}

fn buffer_close(
    cx: &mut compositor::Context,
    args: Args,
    event: PromptEvent,
) -> anyhow::Result<()> {
    if event != PromptEvent::Validate {
        return Ok(());
    }

    let document_ids = buffer_gather_paths_impl(cx.editor, args);
    buffer_close_by_ids_impl(cx, &document_ids, false)
}

fn force_buffer_close(
    cx: &mut compositor::Context,
    args: Args,
    event: PromptEvent,
) -> anyhow::Result<()> {
    if event != PromptEvent::Validate {
        return Ok(());
    }

    let document_ids = buffer_gather_paths_impl(cx.editor, args);
    buffer_close_by_ids_impl(cx, &document_ids, true)
}

fn buffer_gather_others_impl(editor: &mut Editor, skip_visible: bool) -> Vec<DocumentId> {
    if skip_visible {
        let visible_document_ids = editor
            .tree
            .views()
            .map(|view| &view.0.doc)
            .collect::<HashSet<_>>();
        editor
            .documents()
            .map(|doc| doc.id())
            .filter(|doc_id| !visible_document_ids.contains(doc_id))
            .collect()
    } else {
        let current_document = &doc!(editor).id();
        editor
            .documents()
            .map(|doc| doc.id())
            .filter(|doc_id| doc_id != current_document)
            .collect()
    }
}

fn buffer_close_others(
    cx: &mut compositor::Context,
    args: Args,
    event: PromptEvent,
) -> anyhow::Result<()> {
    if event != PromptEvent::Validate {
        return Ok(());
    }

    let document_ids = buffer_gather_others_impl(cx.editor, args.has_flag("skip-visible"));
    buffer_close_by_ids_impl(cx, &document_ids, false)
}

fn force_buffer_close_others(
    cx: &mut compositor::Context,
    args: Args,
    event: PromptEvent,
) -> anyhow::Result<()> {
    if event != PromptEvent::Validate {
        return Ok(());
    }

    let document_ids = buffer_gather_others_impl(cx.editor, args.has_flag("skip-visible"));
    buffer_close_by_ids_impl(cx, &document_ids, true)
}

fn buffer_gather_all_impl(editor: &mut Editor) -> Vec<DocumentId> {
    editor.documents().map(|doc| doc.id()).collect()
}

fn buffer_close_all(
    cx: &mut compositor::Context,
    _args: Args,
    event: PromptEvent,
) -> anyhow::Result<()> {
    if event != PromptEvent::Validate {
        return Ok(());
    }

    let document_ids = buffer_gather_all_impl(cx.editor);
    buffer_close_by_ids_impl(cx, &document_ids, false)
}

fn force_buffer_close_all(
    cx: &mut compositor::Context,
    _args: Args,
    event: PromptEvent,
) -> anyhow::Result<()> {
    if event != PromptEvent::Validate {
        return Ok(());
    }

    let document_ids = buffer_gather_all_impl(cx.editor);
    buffer_close_by_ids_impl(cx, &document_ids, true)
}

fn buffer_next(
    cx: &mut compositor::Context,
    _args: Args,
    event: PromptEvent,
) -> anyhow::Result<()> {
    if event != PromptEvent::Validate {
        return Ok(());
    }

    goto_buffer(cx.editor, Direction::Forward, 1);
    Ok(())
}

fn buffer_previous(
    cx: &mut compositor::Context,
    _args: Args,
    event: PromptEvent,
) -> anyhow::Result<()> {
    if event != PromptEvent::Validate {
        return Ok(());
    }

    goto_buffer(cx.editor, Direction::Backward, 1);
    Ok(())
}

fn write_impl(
    cx: &mut compositor::Context,
    path: Option<&str>,
    options: WriteOptions,
) -> anyhow::Result<()> {
    let config = cx.editor.config();
    let jobs = &mut cx.jobs;
    let (view, doc) = current!(cx.editor);

    if doc.trim_trailing_whitespace() {
        trim_trailing_whitespace(doc, view.id);
    }
    if config.trim_final_newlines {
        trim_final_newlines(doc, view.id);
    }
    if doc.insert_final_newline() {
        insert_final_newline(doc, view.id);
    }

    // Save an undo checkpoint for any outstanding changes.
    doc.append_changes_to_history(view);

    let (view, doc) = current_ref!(cx.editor);
    let fmt = if config.auto_format && options.auto_format {
        doc.auto_format(cx.editor).map(|fmt| {
            let callback = make_format_callback(
                doc.id(),
                doc.version(),
                view.id,
                fmt,
                Some((path.map(Into::into), options.force)),
            );

            jobs.add(Job::with_callback(callback).wait_before_exiting());
        })
    } else {
        None
    };

    if fmt.is_none() {
        let id = doc.id();
        cx.editor.save(id, path, options.force)?;
    }

    Ok(())
}

/// Trim all whitespace preceding line-endings in a document.
fn trim_trailing_whitespace(doc: &mut Document, view_id: ViewId) {
    let text = doc.text();
    let mut pos = 0;
    let transaction = Transaction::delete(
        text,
        text.lines().filter_map(|line| {
            let line_end_len_chars = line_ending::get_line_ending(&line)
                .map(|le| le.len_chars())
                .unwrap_or_default();
            // Char after the last non-whitespace character or the beginning of the line if the
            // line is all whitespace:
            let first_trailing_whitespace =
                pos + line.last_non_whitespace_char().map_or(0, |idx| idx + 1);
            pos += line.len_chars();
            // Char before the line ending character(s), or the final char in the text if there
            // is no line-ending on this line:
            let line_end = pos - line_end_len_chars;
            if first_trailing_whitespace != line_end {
                Some((first_trailing_whitespace, line_end))
            } else {
                None
            }
        }),
    );
    doc.apply(&transaction, view_id);
}

/// Trim any extra line-endings after the final line-ending.
fn trim_final_newlines(doc: &mut Document, view_id: ViewId) {
    let rope = doc.text();
    let mut text = rope.slice(..);
    let mut total_char_len = 0;
    let mut final_char_len = 0;
    while let Some(line_ending) = line_ending::get_line_ending(&text) {
        total_char_len += line_ending.len_chars();
        final_char_len = line_ending.len_chars();
        text = text.slice(..text.len_chars() - line_ending.len_chars());
    }
    let chars_to_delete = total_char_len - final_char_len;
    if chars_to_delete != 0 {
        let transaction = Transaction::delete(
            rope,
            [(rope.len_chars() - chars_to_delete, rope.len_chars())].into_iter(),
        );
        doc.apply(&transaction, view_id);
    }
}

/// Ensure that the document is terminated with a line ending.
fn insert_final_newline(doc: &mut Document, view_id: ViewId) {
    let text = doc.text();
    if text.len_chars() > 0 && line_ending::get_line_ending(&text.slice(..)).is_none() {
        let eof = Selection::point(text.len_chars());
        let insert = Transaction::insert(text, &eof, doc.line_ending.as_str().into());
        doc.apply(&insert, view_id);
    }
}

#[derive(Debug, Clone, Copy)]
pub struct WriteOptions {
    pub force: bool,
    pub auto_format: bool,
}

fn write(cx: &mut compositor::Context, args: Args, event: PromptEvent) -> anyhow::Result<()> {
    if event != PromptEvent::Validate {
        return Ok(());
    }

    write_impl(
        cx,
        args.first(),
        WriteOptions {
            force: false,
            auto_format: !args.has_flag(WRITE_NO_FORMAT_FLAG.name),
        },
    )
}

fn force_write(cx: &mut compositor::Context, args: Args, event: PromptEvent) -> anyhow::Result<()> {
    if event != PromptEvent::Validate {
        return Ok(());
    }

    write_impl(
        cx,
        args.first(),
        WriteOptions {
            force: true,
            auto_format: !args.has_flag(WRITE_NO_FORMAT_FLAG.name),
        },
    )
}

fn write_buffer_close(
    cx: &mut compositor::Context,
    args: Args,
    event: PromptEvent,
) -> anyhow::Result<()> {
    if event != PromptEvent::Validate {
        return Ok(());
    }

    write_impl(
        cx,
        args.first(),
        WriteOptions {
            force: false,
            auto_format: !args.has_flag(WRITE_NO_FORMAT_FLAG.name),
        },
    )?;

    let document_ids = buffer_gather_paths_impl(cx.editor, args);
    buffer_close_by_ids_impl(cx, &document_ids, false)
}

fn force_write_buffer_close(
    cx: &mut compositor::Context,
    args: Args,
    event: PromptEvent,
) -> anyhow::Result<()> {
    if event != PromptEvent::Validate {
        return Ok(());
    }

    write_impl(
        cx,
        args.first(),
        WriteOptions {
            force: true,
            auto_format: !args.has_flag(WRITE_NO_FORMAT_FLAG.name),
        },
    )?;

    let document_ids = buffer_gather_paths_impl(cx.editor, args);
    buffer_close_by_ids_impl(cx, &document_ids, false)
}

fn new_file(cx: &mut compositor::Context, _args: Args, event: PromptEvent) -> anyhow::Result<()> {
    if event != PromptEvent::Validate {
        return Ok(());
    }

    cx.editor.new_file(Action::Replace);

    Ok(())
}

fn format(cx: &mut compositor::Context, _args: Args, event: PromptEvent) -> anyhow::Result<()> {
    if event != PromptEvent::Validate {
        return Ok(());
    }

    let (view, doc) = current_ref!(cx.editor);
    let format = doc.format(cx.editor).context(
        "A formatter isn't available, and no language server provides formatting capabilities",
    )?;
    let callback = make_format_callback(doc.id(), doc.version(), view.id, format, None);
    cx.jobs.callback(callback);

    Ok(())
}

fn set_indent_style(
    cx: &mut compositor::Context,
    args: Args,
    event: PromptEvent,
) -> anyhow::Result<()> {
    if event != PromptEvent::Validate {
        return Ok(());
    }

    use IndentStyle::*;

    // If no argument, report current indent style.
    if args.is_empty() {
        let style = doc!(cx.editor).indent_style;
        cx.editor.set_status(match style {
            Tabs => "tabs".to_owned(),
            Spaces(1) => "1 space".to_owned(),
            Spaces(n) => format!("{} spaces", n),
        });
        return Ok(());
    }

    // Attempt to parse argument as an indent style.
    let style = match args.first() {
        Some(arg) if "tabs".starts_with(&arg.to_lowercase()) => Some(Tabs),
        Some("0") => Some(Tabs),
        Some(arg) => arg
            .parse::<u8>()
            .ok()
            .filter(|n| (1..=MAX_INDENT).contains(n))
            .map(Spaces),
        _ => None,
    };

    let style = style.context("invalid indent style")?;
    let doc = doc_mut!(cx.editor);
    doc.indent_style = style;

    Ok(())
}

/// Sets or reports the current document's line ending setting.
fn set_line_ending(
    cx: &mut compositor::Context,
    args: Args,
    event: PromptEvent,
) -> anyhow::Result<()> {
    if event != PromptEvent::Validate {
        return Ok(());
    }

    use LineEnding::*;

    // If no argument, report current line ending setting.
    if args.is_empty() {
        let line_ending = doc!(cx.editor).line_ending;
        cx.editor.set_status(match line_ending {
            Crlf => "crlf",
            LF => "line feed",
            #[cfg(feature = "unicode-lines")]
            FF => "form feed",
            #[cfg(feature = "unicode-lines")]
            CR => "carriage return",
            #[cfg(feature = "unicode-lines")]
            Nel => "next line",

            // These should never be a document's default line ending.
            #[cfg(feature = "unicode-lines")]
            VT | LS | PS => "error",
        });

        return Ok(());
    }

    let arg = args
        .first()
        .context("argument missing")?
        .to_ascii_lowercase();

    // Attempt to parse argument as a line ending.
    let line_ending = match arg {
        arg if arg.starts_with("crlf") => Crlf,
        arg if arg.starts_with("lf") => LF,
        #[cfg(feature = "unicode-lines")]
        arg if arg.starts_with("cr") => CR,
        #[cfg(feature = "unicode-lines")]
        arg if arg.starts_with("ff") => FF,
        #[cfg(feature = "unicode-lines")]
        arg if arg.starts_with("nel") => Nel,
        _ => bail!("invalid line ending"),
    };
    let (view, doc) = current!(cx.editor);
    doc.line_ending = line_ending;

    let mut pos = 0;
    let transaction = Transaction::change(
        doc.text(),
        doc.text().lines().filter_map(|line| {
            pos += line.len_chars();
            match helix_core::line_ending::get_line_ending(&line) {
                Some(ending) if ending != line_ending => {
                    let start = pos - ending.len_chars();
                    let end = pos;
                    Some((start, end, Some(line_ending.as_str().into())))
                }
                _ => None,
            }
        }),
    );
    doc.apply(&transaction, view.id);
    doc.append_changes_to_history(view);

    Ok(())
}
fn earlier(cx: &mut compositor::Context, args: Args, event: PromptEvent) -> anyhow::Result<()> {
    if event != PromptEvent::Validate {
        return Ok(());
    }

    let uk = args.join(" ").parse::<UndoKind>().map_err(|s| anyhow!(s))?;

    let (view, doc) = current!(cx.editor);
    let success = doc.earlier(view, uk);
    if !success {
        cx.editor.set_status("Already at oldest change");
    }

    Ok(())
}

fn later(cx: &mut compositor::Context, args: Args, event: PromptEvent) -> anyhow::Result<()> {
    if event != PromptEvent::Validate {
        return Ok(());
    }

    let uk = args.join(" ").parse::<UndoKind>().map_err(|s| anyhow!(s))?;
    let (view, doc) = current!(cx.editor);
    let success = doc.later(view, uk);
    if !success {
        cx.editor.set_status("Already at newest change");
    }

    Ok(())
}

fn write_quit(cx: &mut compositor::Context, args: Args, event: PromptEvent) -> anyhow::Result<()> {
    if event != PromptEvent::Validate {
        return Ok(());
    }

    write_impl(
        cx,
        args.first(),
        WriteOptions {
            force: false,
            auto_format: !args.has_flag(WRITE_NO_FORMAT_FLAG.name),
        },
    )?;
    cx.block_try_flush_writes()?;
    quit(cx, Args::default(), event)
}

fn force_write_quit(
    cx: &mut compositor::Context,
    args: Args,
    event: PromptEvent,
) -> anyhow::Result<()> {
    if event != PromptEvent::Validate {
        return Ok(());
    }

    write_impl(
        cx,
        args.first(),
        WriteOptions {
            force: true,
            auto_format: !args.has_flag(WRITE_NO_FORMAT_FLAG.name),
        },
    )?;
    cx.block_try_flush_writes()?;
    force_quit(cx, Args::default(), event)
}

/// Results in an error if there are modified buffers remaining and sets editor
/// error, otherwise returns `Ok(())`. If the current document is unmodified,
/// and there are modified documents, switches focus to one of them.
pub(super) fn buffers_remaining_impl(editor: &mut Editor) -> anyhow::Result<()> {
    let modified_ids: Vec<_> = editor
        .documents()
        .filter(|doc| doc.is_modified())
        .map(|doc| doc.id())
        .collect();

    if let Some(first) = modified_ids.first() {
        let current = doc!(editor);
        // If the current document is unmodified, and there are modified
        // documents, switch focus to the first modified doc.
        if !modified_ids.contains(&current.id()) {
            editor.switch(*first, Action::Replace);
        }

        let modified_names: Vec<_> = modified_ids
            .iter()
            .map(|doc_id| doc!(editor, doc_id).display_name())
            .collect();

        bail!(
            "{} unsaved buffer{} remaining: {:?}",
            modified_names.len(),
            if modified_names.len() == 1 { "" } else { "s" },
            modified_names,
        );
    }
    Ok(())
}

#[derive(Debug, Clone, Copy)]
pub struct WriteAllOptions {
    pub force: bool,
    pub write_scratch: bool,
    pub auto_format: bool,
}

pub fn write_all_impl(
    cx: &mut compositor::Context,
    options: WriteAllOptions,
) -> anyhow::Result<()> {
    let mut errors: Vec<&'static str> = Vec::new();
    let config = cx.editor.config();
    let jobs = &mut cx.jobs;
    let saves: Vec<_> = cx
        .editor
        .documents
        .keys()
        .cloned()
        .collect::<Vec<_>>()
        .into_iter()
        .filter_map(|id| {
            let doc = doc!(cx.editor, &id);
            if !doc.is_modified() {
                return None;
            }
            if doc.path().is_none() {
                if options.write_scratch {
                    errors.push("cannot write a buffer without a filename");
                }
                return None;
            }

            // Look for a view to apply the formatting change to.
            let target_view = cx.editor.get_synced_view_id(doc.id());
            Some((id, target_view))
        })
        .collect();

    for (doc_id, target_view) in saves {
        let doc = doc_mut!(cx.editor, &doc_id);
        let view = view_mut!(cx.editor, target_view);

        if doc.trim_trailing_whitespace() {
            trim_trailing_whitespace(doc, target_view);
        }
        if config.trim_final_newlines {
            trim_final_newlines(doc, target_view);
        }
        if doc.insert_final_newline() {
            insert_final_newline(doc, target_view);
        }

        // Save an undo checkpoint for any outstanding changes.
        doc.append_changes_to_history(view);

        let fmt = if options.auto_format && config.auto_format {
            let doc = doc!(cx.editor, &doc_id);
            doc.auto_format(cx.editor).map(|fmt| {
                let callback = make_format_callback(
                    doc_id,
                    doc.version(),
                    target_view,
                    fmt,
                    Some((None, options.force)),
                );
                jobs.add(Job::with_callback(callback).wait_before_exiting());
            })
        } else {
            None
        };

        if fmt.is_none() {
            cx.editor.save::<PathBuf>(doc_id, None, options.force)?;
        }
    }

    if !errors.is_empty() && !options.force {
        bail!("{:?}", errors);
    }

    Ok(())
}

fn write_all(cx: &mut compositor::Context, args: Args, event: PromptEvent) -> anyhow::Result<()> {
    if event != PromptEvent::Validate {
        return Ok(());
    }

    write_all_impl(
        cx,
        WriteAllOptions {
            force: false,
            write_scratch: true,
            auto_format: !args.has_flag(WRITE_NO_FORMAT_FLAG.name),
        },
    )
}

fn force_write_all(
    cx: &mut compositor::Context,
    args: Args,
    event: PromptEvent,
) -> anyhow::Result<()> {
    if event != PromptEvent::Validate {
        return Ok(());
    }

    write_all_impl(
        cx,
        WriteAllOptions {
            force: true,
            write_scratch: true,
            auto_format: !args.has_flag(WRITE_NO_FORMAT_FLAG.name),
        },
    )
}

fn write_all_quit(
    cx: &mut compositor::Context,
    args: Args,
    event: PromptEvent,
) -> anyhow::Result<()> {
    if event != PromptEvent::Validate {
        return Ok(());
    }
    write_all_impl(
        cx,
        WriteAllOptions {
            force: false,
            write_scratch: true,
            auto_format: !args.has_flag(WRITE_NO_FORMAT_FLAG.name),
        },
    )?;
    quit_all_impl(cx, false)
}

fn force_write_all_quit(
    cx: &mut compositor::Context,
    args: Args,
    event: PromptEvent,
) -> anyhow::Result<()> {
    if event != PromptEvent::Validate {
        return Ok(());
    }
    let _ = write_all_impl(
        cx,
        WriteAllOptions {
            force: true,
            write_scratch: true,
            auto_format: !args.has_flag(WRITE_NO_FORMAT_FLAG.name),
        },
    );
    quit_all_impl(cx, true)
}

fn quit_all_impl(cx: &mut compositor::Context, force: bool) -> anyhow::Result<()> {
    cx.block_try_flush_writes()?;
    if !force {
        buffers_remaining_impl(cx.editor)?;
    }

    // close all views
    let views: Vec<_> = cx.editor.tree.views().map(|(view, _)| view.id).collect();
    for view_id in views {
        cx.editor.close(view_id);
    }

    Ok(())
}

fn quit_all(cx: &mut compositor::Context, _args: Args, event: PromptEvent) -> anyhow::Result<()> {
    if event != PromptEvent::Validate {
        return Ok(());
    }

    quit_all_impl(cx, false)
}

fn force_quit_all(
    cx: &mut compositor::Context,
    _args: Args,
    event: PromptEvent,
) -> anyhow::Result<()> {
    if event != PromptEvent::Validate {
        return Ok(());
    }

    quit_all_impl(cx, true)
}

fn cquit(cx: &mut compositor::Context, args: Args, event: PromptEvent) -> anyhow::Result<()> {
    if event != PromptEvent::Validate {
        return Ok(());
    }

    let exit_code = args
        .first()
        .and_then(|code| code.parse::<i32>().ok())
        .unwrap_or(1);

    cx.editor.exit_code = exit_code;
    quit_all_impl(cx, false)
}

fn force_cquit(cx: &mut compositor::Context, args: Args, event: PromptEvent) -> anyhow::Result<()> {
    if event != PromptEvent::Validate {
        return Ok(());
    }

    let exit_code = args
        .first()
        .and_then(|code| code.parse::<i32>().ok())
        .unwrap_or(1);
    cx.editor.exit_code = exit_code;

    quit_all_impl(cx, true)
}

fn theme(cx: &mut compositor::Context, args: Args, event: PromptEvent) -> anyhow::Result<()> {
    let true_color = cx.editor.config.load().true_color || crate::true_color();
    match event {
        PromptEvent::Abort => {
            cx.editor.unset_theme_preview();
        }
        PromptEvent::Update => {
            if args.is_empty() {
                // Ensures that a preview theme gets cleaned up if the user backspaces until the prompt is empty.
                cx.editor.unset_theme_preview();
            } else if let Some(theme_name) = args.first() {
                if let Ok(theme) = cx.editor.theme_loader.load(theme_name) {
                    if !(true_color || theme.is_16_color()) {
                        bail!("Unsupported theme: theme requires true color support");
                    }
                    cx.editor.set_theme_preview(theme);
                };
            };
        }
        PromptEvent::Validate => {
            if let Some(theme_name) = args.first() {
                let theme = cx
                    .editor
                    .theme_loader
                    .load(theme_name)
                    .map_err(|err| anyhow::anyhow!("Could not load theme: {}", err))?;
                if !(true_color || theme.is_16_color()) {
                    bail!("Unsupported theme: theme requires true color support");
                }
                cx.editor.set_theme(theme);
            } else {
                let name = cx.editor.theme.name().to_string();

                cx.editor.set_status(name);
            }
        }
    };

    Ok(())
}

fn yank_main_selection_to_clipboard(
    cx: &mut compositor::Context,
    _args: Args,
    event: PromptEvent,
) -> anyhow::Result<()> {
    if event != PromptEvent::Validate {
        return Ok(());
    }

    yank_primary_selection_impl(cx.editor, '+');
    Ok(())
}

fn yank_joined(cx: &mut compositor::Context, args: Args, event: PromptEvent) -> anyhow::Result<()> {
    if event != PromptEvent::Validate {
        return Ok(());
    }

    let doc = doc!(cx.editor);
    let default_sep = Cow::Borrowed(doc.line_ending.as_str());
    let separator = args.first().unwrap_or(&default_sep);
    let register = cx
        .editor
        .selected_register
        .unwrap_or(cx.editor.config().default_yank_register);
    yank_joined_impl(cx.editor, separator, register);
    Ok(())
}

fn yank_joined_to_clipboard(
    cx: &mut compositor::Context,
    args: Args,
    event: PromptEvent,
) -> anyhow::Result<()> {
    if event != PromptEvent::Validate {
        return Ok(());
    }

    let doc = doc!(cx.editor);
    let default_sep = Cow::Borrowed(doc.line_ending.as_str());
    let separator = args.first().unwrap_or(&default_sep);
    yank_joined_impl(cx.editor, separator, '+');
    Ok(())
}

fn yank_main_selection_to_primary_clipboard(
    cx: &mut compositor::Context,
    _args: Args,
    event: PromptEvent,
) -> anyhow::Result<()> {
    if event != PromptEvent::Validate {
        return Ok(());
    }

    yank_primary_selection_impl(cx.editor, '*');
    Ok(())
}

fn yank_joined_to_primary_clipboard(
    cx: &mut compositor::Context,
    args: Args,
    event: PromptEvent,
) -> anyhow::Result<()> {
    if event != PromptEvent::Validate {
        return Ok(());
    }

    let doc = doc!(cx.editor);
    let default_sep = Cow::Borrowed(doc.line_ending.as_str());
    let separator = args.first().unwrap_or(&default_sep);
    yank_joined_impl(cx.editor, separator, '*');
    Ok(())
}

fn paste_clipboard_after(
    cx: &mut compositor::Context,
    _args: Args,
    event: PromptEvent,
) -> anyhow::Result<()> {
    if event != PromptEvent::Validate {
        return Ok(());
    }

    paste(cx.editor, '+', Paste::After, 1);
    Ok(())
}

fn paste_clipboard_before(
    cx: &mut compositor::Context,
    _args: Args,
    event: PromptEvent,
) -> anyhow::Result<()> {
    if event != PromptEvent::Validate {
        return Ok(());
    }

    paste(cx.editor, '+', Paste::Before, 1);
    Ok(())
}

fn paste_primary_clipboard_after(
    cx: &mut compositor::Context,
    _args: Args,
    event: PromptEvent,
) -> anyhow::Result<()> {
    if event != PromptEvent::Validate {
        return Ok(());
    }

    paste(cx.editor, '*', Paste::After, 1);
    Ok(())
}

fn paste_primary_clipboard_before(
    cx: &mut compositor::Context,
    _args: Args,
    event: PromptEvent,
) -> anyhow::Result<()> {
    if event != PromptEvent::Validate {
        return Ok(());
    }

    paste(cx.editor, '*', Paste::Before, 1);
    Ok(())
}

fn replace_selections_with_clipboard(
    cx: &mut compositor::Context,
    _args: Args,
    event: PromptEvent,
) -> anyhow::Result<()> {
    if event != PromptEvent::Validate {
        return Ok(());
    }

    replace_with_yanked_impl(cx.editor, '+', 1);
    Ok(())
}

fn replace_selections_with_primary_clipboard(
    cx: &mut compositor::Context,
    _args: Args,
    event: PromptEvent,
) -> anyhow::Result<()> {
    if event != PromptEvent::Validate {
        return Ok(());
    }

    replace_with_yanked_impl(cx.editor, '*', 1);
    Ok(())
}

fn show_clipboard_provider(
    cx: &mut compositor::Context,
    _args: Args,
    event: PromptEvent,
) -> anyhow::Result<()> {
    if event != PromptEvent::Validate {
        return Ok(());
    }

    cx.editor
        .set_status(cx.editor.registers.clipboard_provider_name());
    Ok(())
}

fn change_current_directory(
    cx: &mut compositor::Context,
    args: Args,
    event: PromptEvent,
) -> anyhow::Result<()> {
    if event != PromptEvent::Validate {
        return Ok(());
    }

    let dir = match args.first().map(AsRef::as_ref) {
        Some("-") => cx
            .editor
            .get_last_cwd()
            .map(|path| Cow::Owned(path.to_path_buf()))
            .ok_or_else(|| anyhow!("No previous working directory"))?,
        Some(path) => helix_stdx::path::expand_tilde(Path::new(path)),
        None => Cow::Owned(home_dir()?),
    };

    cx.editor.set_cwd(&dir).map_err(|err| {
        anyhow!(
            "Could not change working directory to '{}': {err}",
            dir.display()
        )
    })?;

    cx.editor.set_status(format!(
        "Current working directory is now {}",
        helix_stdx::env::current_working_dir().display()
    ));

    Ok(())
}

fn show_current_directory(
    cx: &mut compositor::Context,
    _args: Args,
    event: PromptEvent,
) -> anyhow::Result<()> {
    if event != PromptEvent::Validate {
        return Ok(());
    }

    let cwd = helix_stdx::env::current_working_dir();
    let message = format!("Current working directory is {}", cwd.display());

    if cwd.exists() {
        cx.editor.set_status(message);
    } else {
        cx.editor.set_error(format!("{} (deleted)", message));
    }
    Ok(())
}

/// Sets the [`Document`]'s encoding..
fn set_encoding(
    cx: &mut compositor::Context,
    args: Args,
    event: PromptEvent,
) -> anyhow::Result<()> {
    if event != PromptEvent::Validate {
        return Ok(());
    }

    let doc = doc_mut!(cx.editor);
    if let Some(label) = args.first() {
        doc.set_encoding(label)
    } else {
        let encoding = doc.encoding().name().to_owned();
        cx.editor.set_status(encoding);
        Ok(())
    }
}

/// Shows info about the character under the primary cursor.
fn get_character_info(
    cx: &mut compositor::Context,
    _args: Args,
    event: PromptEvent,
) -> anyhow::Result<()> {
    if event != PromptEvent::Validate {
        return Ok(());
    }

    let (view, doc) = current_ref!(cx.editor);
    let text = doc.text().slice(..);

    let grapheme_start = doc.selection(view.id).primary().cursor(text);
    let grapheme_end = graphemes::next_grapheme_boundary(text, grapheme_start);

    if grapheme_start == grapheme_end {
        return Ok(());
    }

    let grapheme = text.slice(grapheme_start..grapheme_end).to_string();
    let encoding = doc.encoding();

    let printable = grapheme.chars().fold(String::new(), |mut s, c| {
        match c {
            '\0' => s.push_str("\\0"),
            '\t' => s.push_str("\\t"),
            '\n' => s.push_str("\\n"),
            '\r' => s.push_str("\\r"),
            _ => s.push(c),
        }

        s
    });

    // Convert to Unicode codepoints if in UTF-8
    let unicode = if encoding == encoding::UTF_8 {
        let mut unicode = " (".to_owned();

        for (i, char) in grapheme.chars().enumerate() {
            if i != 0 {
                unicode.push(' ');
            }

            unicode.push_str("U+");

            let codepoint: u32 = if char.is_ascii() {
                char.into()
            } else {
                // Not ascii means it will be multi-byte, so strip out the extra
                // bits that encode the length & mark continuation bytes

                let s = String::from(char);
                let bytes = s.as_bytes();

                // First byte starts with 2-4 ones then a zero, so strip those off
                let first = bytes[0];
                let codepoint = first & (0xFF >> (first.leading_ones() + 1));
                let mut codepoint = u32::from(codepoint);

                // Following bytes start with 10
                for byte in bytes.iter().skip(1) {
                    codepoint <<= 6;
                    codepoint += u32::from(*byte) & 0x3F;
                }

                codepoint
            };

            write!(unicode, "{codepoint:0>4x}").unwrap();
        }

        unicode.push(')');
        unicode
    } else {
        String::new()
    };

    // Give the decimal value for ascii characters
    let dec = if encoding.is_ascii_compatible() && grapheme.len() == 1 {
        format!(" Dec {}", grapheme.as_bytes()[0])
    } else {
        String::new()
    };

    let hex = {
        let mut encoder = encoding.new_encoder();
        let max_encoded_len = encoder
            .max_buffer_length_from_utf8_without_replacement(grapheme.len())
            .unwrap();
        let mut bytes = Vec::with_capacity(max_encoded_len);
        let mut current_byte = 0;
        let mut hex = String::new();

        for (i, char) in grapheme.chars().enumerate() {
            if i != 0 {
                hex.push_str(" +");
            }

            let (result, _input_bytes_read) = encoder.encode_from_utf8_to_vec_without_replacement(
                &char.to_string(),
                &mut bytes,
                true,
            );

            if let encoding::EncoderResult::Unmappable(char) = result {
                bail!("{char:?} cannot be mapped to {}", encoding.name());
            }

            for byte in &bytes[current_byte..] {
                write!(hex, " {byte:0>2x}").unwrap();
            }

            current_byte = bytes.len();
        }

        hex
    };

    cx.editor
        .set_status(format!("\"{printable}\"{unicode}{dec} Hex{hex}"));

    Ok(())
}

/// Reload the [`Document`] from its source file.
fn reload(cx: &mut compositor::Context, _args: Args, event: PromptEvent) -> anyhow::Result<()> {
    if event != PromptEvent::Validate {
        return Ok(());
    }

    let scrolloff = cx.editor.config().scrolloff;
    let (view, doc) = current!(cx.editor);
    doc.reload(view, &cx.editor.diff_providers).map(|_| {
        view.ensure_cursor_in_view(doc, scrolloff);
    })?;
    if let Some(path) = doc.path() {
        cx.editor
            .language_servers
            .file_event_handler
            .file_changed(path.clone());
    }
    Ok(())
}

fn reload_all(cx: &mut compositor::Context, _args: Args, event: PromptEvent) -> anyhow::Result<()> {
    if event != PromptEvent::Validate {
        return Ok(());
    }

    let scrolloff = cx.editor.config().scrolloff;
    let view_id = view!(cx.editor).id;

    let docs_view_ids: Vec<(DocumentId, Vec<ViewId>)> = cx
        .editor
        .documents_mut()
        .map(|doc| {
            let mut view_ids: Vec<_> = doc.selections().keys().cloned().collect();

            if view_ids.is_empty() {
                doc.ensure_view_init(view_id);
                view_ids.push(view_id);
            };

            (doc.id(), view_ids)
        })
        .collect();

    for (doc_id, view_ids) in docs_view_ids {
        let doc = doc_mut!(cx.editor, &doc_id);

        // Every doc is guaranteed to have at least 1 view at this point.
        let view = view_mut!(cx.editor, view_ids[0]);

        // Ensure that the view is synced with the document's history.
        view.sync_changes(doc);

        if let Err(error) = doc.reload(view, &cx.editor.diff_providers) {
            cx.editor.set_error(format!("{}", error));
            continue;
        }

        if let Some(path) = doc.path() {
            cx.editor
                .language_servers
                .file_event_handler
                .file_changed(path.clone());
        }

        for view_id in view_ids {
            let view = view_mut!(cx.editor, view_id);
            if view.doc.eq(&doc_id) {
                view.ensure_cursor_in_view(doc, scrolloff);
            }
        }
    }

    Ok(())
}

/// Update the [`Document`] if it has been modified.
fn update(cx: &mut compositor::Context, args: Args, event: PromptEvent) -> anyhow::Result<()> {
    if event != PromptEvent::Validate {
        return Ok(());
    }

    let (_view, doc) = current!(cx.editor);
    if doc.is_modified() {
        write(cx, args, event)
    } else {
        Ok(())
    }
}

fn lsp_workspace_command(
    cx: &mut compositor::Context,
    args: Args,
    event: PromptEvent,
) -> anyhow::Result<()> {
    if event != PromptEvent::Validate {
        return Ok(());
    }

    let doc = doc!(cx.editor);
    let ls_id_commands = doc
        .language_servers_with_feature(LanguageServerFeature::WorkspaceCommand)
        .flat_map(|ls| {
            ls.capabilities()
                .execute_command_provider
                .iter()
                .flat_map(|options| options.commands.iter())
                .map(|command| (ls.id(), command))
        });

    if args.is_empty() {
        let commands = ls_id_commands
            .map(|(ls_id, command)| {
                (
                    ls_id,
                    helix_lsp::lsp::Command {
                        title: command.clone(),
                        command: command.clone(),
                        arguments: None,
                    },
                )
            })
            .collect::<Vec<_>>();
        let callback = async move {
            let call: job::Callback = Callback::EditorCompositor(Box::new(
                move |_editor: &mut Editor, compositor: &mut Compositor| {
                    let columns = [ui::PickerColumn::new(
                        "title",
                        |(_ls_id, command): &(_, helix_lsp::lsp::Command), _| {
                            command.title.as_str().into()
                        },
                    )];
                    let picker = ui::Picker::new(
                        columns,
                        0,
                        commands,
                        (),
                        move |cx, (ls_id, command), _action| {
                            cx.editor.execute_lsp_command(command.clone(), *ls_id);
                        },
                    );
                    compositor.push(Box::new(overlaid(picker)))
                },
            ));
            Ok(call)
        };
        cx.jobs.callback(callback);
    } else {
        let command = args[0].to_string();
        let matches: Vec<_> = ls_id_commands
            .filter(|(_ls_id, c)| *c == &command)
            .collect();

        match matches.as_slice() {
            [(ls_id, _command)] => {
                let arguments = args
                    .get(1)
                    .map(|rest| {
                        serde_json::Deserializer::from_str(rest)
                            .into_iter()
                            .collect::<Result<Vec<Value>, _>>()
                            .map_err(|err| anyhow!("failed to parse arguments: {err}"))
                    })
                    .transpose()?
                    .filter(|args| !args.is_empty());

                cx.editor.execute_lsp_command(
                    helix_lsp::lsp::Command {
                        title: command.clone(),
                        arguments,
                        command,
                    },
                    *ls_id,
                );
            }
            [] => {
                cx.editor.set_status(format!(
                    "`{command}` is not supported for any language server"
                ));
            }
            _ => {
                cx.editor.set_status(format!(
                    "`{command}` supported by multiple language servers"
                ));
            }
        }
    }
    Ok(())
}

fn lsp_restart(cx: &mut compositor::Context, args: Args, event: PromptEvent) -> anyhow::Result<()> {
    if event != PromptEvent::Validate {
        return Ok(());
    }

    let editor_config = cx.editor.config.load();
    let doc = doc!(cx.editor);
    let config = doc
        .language_config()
        .context("LSP not defined for the current document")?;

    let language_servers: Vec<_> = config
        .language_servers
        .iter()
        .map(|ls| ls.name.as_str())
        .collect();
    let language_servers = if args.is_empty() {
        language_servers
    } else {
        let (valid, invalid): (Vec<_>, Vec<_>) = args
            .iter()
            .map(|arg| arg.as_ref())
            .partition(|name| language_servers.contains(name));
        if !invalid.is_empty() {
            let s = if invalid.len() == 1 { "" } else { "s" };
            bail!("Unknown language server{s}: {}", invalid.join(", "));
        }
        valid
    };

    let mut errors = Vec::new();
    for server in language_servers.iter() {
        match cx
            .editor
            .language_servers
            .restart_server(
                server,
                config,
                doc.path(),
                &editor_config.workspace_lsp_roots,
                editor_config.lsp.snippets,
            )
            .transpose()
        {
            // Ignore the executable-not-found error unless the server was explicitly requested
            // in the arguments.
            Err(helix_lsp::Error::ExecutableNotFound(_))
                if !args.iter().any(|arg| arg == server) => {}
            Err(err) => errors.push(err.to_string()),
            _ => (),
        }
    }

    // This collect is needed because refresh_language_server would need to re-borrow editor.
    let document_ids_to_refresh: Vec<DocumentId> = cx
        .editor
        .documents()
        .filter_map(|doc| match doc.language_config() {
            Some(config)
                if config.language_servers.iter().any(|ls| {
                    language_servers
                        .iter()
                        .any(|restarted_ls| restarted_ls == &ls.name)
                }) =>
            {
                Some(doc.id())
            }
            _ => None,
        })
        .collect();

    for document_id in document_ids_to_refresh {
        cx.editor.refresh_language_servers(document_id);
    }

    if errors.is_empty() {
        Ok(())
    } else {
        Err(anyhow::anyhow!(
            "Error restarting language servers: {}",
            errors.join(", ")
        ))
    }
}

fn lsp_stop(cx: &mut compositor::Context, args: Args, event: PromptEvent) -> anyhow::Result<()> {
    if event != PromptEvent::Validate {
        return Ok(());
    }
    let doc = doc!(cx.editor);

    let language_servers: Vec<_> = doc
        .language_servers()
        .map(|ls| ls.name().to_string())
        .collect();
    let language_servers = if args.is_empty() {
        language_servers
    } else {
        let (valid, invalid): (Vec<_>, Vec<_>) = args
            .iter()
            .map(|arg| arg.to_string())
            .partition(|name| language_servers.contains(name));
        if !invalid.is_empty() {
            let s = if invalid.len() == 1 { "" } else { "s" };
            bail!("Unknown language server{s}: {}", invalid.join(", "));
        }
        valid
    };

    for ls_name in &language_servers {
        cx.editor.language_servers.stop(ls_name);

        for doc in cx.editor.documents_mut() {
            if let Some(client) = doc.remove_language_server_by_name(ls_name) {
                doc.clear_diagnostics_for_language_server(client.id());
                doc.reset_all_inlay_hints();
                doc.inlay_hints_oudated = true;
            }
        }
    }

    Ok(())
}

fn tree_sitter_scopes(
    cx: &mut compositor::Context,
    _args: Args,
    event: PromptEvent,
) -> anyhow::Result<()> {
    if event != PromptEvent::Validate {
        return Ok(());
    }

    let (view, doc) = current!(cx.editor);
    let text = doc.text().slice(..);

    let pos = doc.selection(view.id).primary().cursor(text);
    let scopes = indent::get_scopes(doc.syntax(), text, pos);

    let contents = format!("```json\n{:?}\n````", scopes);

    let callback = async move {
        let call: job::Callback = Callback::EditorCompositor(Box::new(
            move |editor: &mut Editor, compositor: &mut Compositor| {
                let contents = ui::Markdown::new(contents, editor.syn_loader.clone());
                let popup = Popup::new("hover", contents).auto_close(true);
                compositor.replace_or_push("hover", popup);
            },
        ));
        Ok(call)
    };

    cx.jobs.callback(callback);

    Ok(())
}

fn tree_sitter_highlight_name(
    cx: &mut compositor::Context,
    _args: Args,
    event: PromptEvent,
) -> anyhow::Result<()> {
    if event != PromptEvent::Validate {
        return Ok(());
    }

    let (view, doc) = current_ref!(cx.editor);
    let Some(syntax) = doc.syntax() else {
        return Ok(());
    };
    let text = doc.text().slice(..);
    let cursor = doc.selection(view.id).primary().cursor(text);
    let byte = text.char_to_byte(cursor) as u32;
    // Query the same range as the one used in syntax highlighting.
    let range = {
        // Calculate viewport byte ranges:
        let row = text.char_to_line(doc.view_offset(view.id).anchor.min(text.len_chars()));
        // Saturating subs to make it inclusive zero indexing.
        let last_line = text.len_lines().saturating_sub(1);
        let height = view.inner_area(doc).height;
        let last_visible_line = (row + height as usize).saturating_sub(1).min(last_line);
        let start = text.line_to_byte(row.min(last_line)) as u32;
        let end = text.line_to_byte(last_visible_line + 1) as u32;

        start..end
    };

    let loader = cx.editor.syn_loader.load();
    let mut highlighter = syntax.highlighter(text, &loader, range);
    let mut highlights = Vec::new();

    while highlighter.next_event_offset() <= byte {
        let (event, new_highlights) = highlighter.advance();
        if event == helix_core::syntax::HighlightEvent::Refresh {
            highlights.clear();
        }
        highlights.extend(new_highlights);
    }

    let content = highlights
        .into_iter()
        .fold(String::new(), |mut acc, highlight| {
            if !acc.is_empty() {
                acc.push_str(", ");
            }
            acc.push_str(cx.editor.theme.scope(highlight));
            acc
        });

    let callback = async move {
        let call: job::Callback = Callback::EditorCompositor(Box::new(
            move |editor: &mut Editor, compositor: &mut Compositor| {
                let content = ui::Markdown::new(content, editor.syn_loader.clone());
                let popup = Popup::new("hover", content).auto_close(true);
                compositor.replace_or_push("hover", popup);
            },
        ));
        Ok(call)
    };

    cx.jobs.callback(callback);

    Ok(())
}

fn vsplit(cx: &mut compositor::Context, args: Args, event: PromptEvent) -> anyhow::Result<()> {
    if event != PromptEvent::Validate {
        return Ok(());
    }

    if args.is_empty() {
        split(cx.editor, Action::VerticalSplit);
    } else {
        for arg in args {
            cx.editor
                .open(&PathBuf::from(arg.as_ref()), Action::VerticalSplit)?;
        }
    }

    Ok(())
}

fn hsplit(cx: &mut compositor::Context, args: Args, event: PromptEvent) -> anyhow::Result<()> {
    if event != PromptEvent::Validate {
        return Ok(());
    }

    if args.is_empty() {
        split(cx.editor, Action::HorizontalSplit);
    } else {
        for arg in args {
            cx.editor
                .open(&PathBuf::from(arg.as_ref()), Action::HorizontalSplit)?;
        }
    }

    Ok(())
}

fn vsplit_new(cx: &mut compositor::Context, _args: Args, event: PromptEvent) -> anyhow::Result<()> {
    if event != PromptEvent::Validate {
        return Ok(());
    }

    cx.editor.new_file(Action::VerticalSplit);

    Ok(())
}

fn hsplit_new(cx: &mut compositor::Context, _args: Args, event: PromptEvent) -> anyhow::Result<()> {
    if event != PromptEvent::Validate {
        return Ok(());
    }

    cx.editor.new_file(Action::HorizontalSplit);

    Ok(())
}

fn debug_eval(cx: &mut compositor::Context, args: Args, event: PromptEvent) -> anyhow::Result<()> {
    if event != PromptEvent::Validate {
        return Ok(());
    }

    if let Some(debugger) = cx.editor.debug_adapters.get_active_client() {
        let (frame, thread_id) = match (debugger.active_frame, debugger.thread_id) {
            (Some(frame), Some(thread_id)) => (frame, thread_id),
            _ => {
                bail!("Cannot find current stack frame to access variables")
            }
        };

        // TODO: support no frame_id

        let frame_id = debugger.stack_frames[&thread_id][frame].id;
        let response = helix_lsp::block_on(debugger.eval(args.join(" "), Some(frame_id)))?;
        cx.editor.set_status(response.result);
    }
    Ok(())
}

fn debug_start(cx: &mut compositor::Context, args: Args, event: PromptEvent) -> anyhow::Result<()> {
    if event != PromptEvent::Validate {
        return Ok(());
    }

    let mut args: Vec<_> = args.into_iter().collect();
    let name = match args.len() {
        0 => None,
        _ => Some(args.remove(0)),
    };
    dap_start_impl(cx, name.as_deref(), None, Some(args))
}

fn debug_remote(
    cx: &mut compositor::Context,
    args: Args,
    event: PromptEvent,
) -> anyhow::Result<()> {
    if event != PromptEvent::Validate {
        return Ok(());
    }

    let mut args: Vec<_> = args.into_iter().collect();
    let address = match args.len() {
        0 => None,
        _ => Some(args.remove(0).parse()?),
    };
    let name = match args.len() {
        0 => None,
        _ => Some(args.remove(0)),
    };
    dap_start_impl(cx, name.as_deref(), address, Some(args))
}

fn tutor(cx: &mut compositor::Context, _args: Args, event: PromptEvent) -> anyhow::Result<()> {
    if event != PromptEvent::Validate {
        return Ok(());
    }

    let path = helix_loader::runtime_file(Path::new("tutor"));
    cx.editor.open(&path, Action::Replace)?;
    // Unset path to prevent accidentally saving to the original tutor file.
    doc_mut!(cx.editor).set_path(None);
    Ok(())
}

fn abort_goto_line_number_preview(cx: &mut compositor::Context) {
    if let Some(last_selection) = cx.editor.last_selection.take() {
        let scrolloff = cx.editor.config().scrolloff;

        let (view, doc) = current!(cx.editor);
        doc.set_selection(view.id, last_selection);
        view.ensure_cursor_in_view(doc, scrolloff);
    }
}

fn update_goto_line_number_preview(cx: &mut compositor::Context, args: Args) -> anyhow::Result<()> {
    cx.editor.last_selection.get_or_insert_with(|| {
        let (view, doc) = current!(cx.editor);
        doc.selection(view.id).clone()
    });

    let scrolloff = cx.editor.config().scrolloff;
    let line = args[0].parse::<usize>()?;
    goto_line_without_jumplist(
        cx.editor,
        NonZeroUsize::new(line),
        if cx.editor.mode == Mode::Select {
            Movement::Extend
        } else {
            Movement::Move
        },
    );

    let (view, doc) = current!(cx.editor);
    view.ensure_cursor_in_view(doc, scrolloff);

    Ok(())
}

pub(super) fn goto_line_number(
    cx: &mut compositor::Context,
    args: Args,
    event: PromptEvent,
) -> anyhow::Result<()> {
    match event {
        PromptEvent::Abort => abort_goto_line_number_preview(cx),
        PromptEvent::Validate => {
            // If we are invoked directly via a keybinding, Validate is
            // sent without any prior Update events. Ensure the cursor
            // is moved to the appropriate location.
            update_goto_line_number_preview(cx, args)?;

            let last_selection = cx
                .editor
                .last_selection
                .take()
                .expect("update_goto_line_number_preview should always set last_selection");

            let (view, doc) = current!(cx.editor);
            view.jumps.push((doc.id(), last_selection));
        }

        // When a user hits backspace and there are no numbers left,
        // we can bring them back to their original selection. If they
        // begin typing numbers again, we'll start a new preview session.
        PromptEvent::Update if args.is_empty() => abort_goto_line_number_preview(cx),
        PromptEvent::Update => update_goto_line_number_preview(cx, args)?,
    }

    Ok(())
}

// Fetch the current value of a config option and output as status.
fn get_option(cx: &mut compositor::Context, args: Args, event: PromptEvent) -> anyhow::Result<()> {
    if event != PromptEvent::Validate {
        return Ok(());
    }

    let key = &args[0].to_lowercase();
    let key_error = || anyhow::anyhow!("Unknown key `{}`", key);

    let config = serde_json::json!(cx.editor.config().deref());
    let pointer = format!("/{}", key.replace('.', "/"));
    let value = config.pointer(&pointer).ok_or_else(key_error)?;

    cx.editor.set_status(value.to_string());
    Ok(())
}

/// Change config at runtime. Access nested values by dot syntax, for
/// example to disable smart case search, use `:set search.smart-case false`.
fn set_option(cx: &mut compositor::Context, args: Args, event: PromptEvent) -> anyhow::Result<()> {
    if event != PromptEvent::Validate {
        return Ok(());
    }

    let (key, arg) = (&args[0].to_lowercase(), args[1].trim());

    let key_error = || anyhow::anyhow!("Unknown key `{}`", key);
    let field_error = |_| anyhow::anyhow!("Could not parse field `{}`", arg);

    let mut config = serde_json::json!(&cx.editor.config().deref());
    let pointer = format!("/{}", key.replace('.', "/"));
    let value = config.pointer_mut(&pointer).ok_or_else(key_error)?;

    *value = if value.is_string() {
        // JSON strings require quotes, so we can't .parse() directly
        Value::String(arg.to_string())
    } else {
        arg.parse().map_err(field_error)?
    };
    let config = serde_json::from_value(config).map_err(field_error)?;

    cx.editor
        .config_events
        .0
        .send(ConfigEvent::Update(config))?;
    Ok(())
}

/// Toggle boolean config option at runtime. Access nested values by dot
/// syntax, for example to toggle smart case search, use `:toggle search.smart-
/// case`.
fn toggle_option(
    cx: &mut compositor::Context,
    args: Args,
    event: PromptEvent,
) -> anyhow::Result<()> {
    if event != PromptEvent::Validate {
        return Ok(());
    }

    let key = &args[0].to_lowercase();

    let key_error = || anyhow::anyhow!("Unknown key `{}`", key);

    let mut config = serde_json::json!(&cx.editor.config().deref());
    let pointer = format!("/{}", key.replace('.', "/"));
    let value = config.pointer_mut(&pointer).ok_or_else(key_error)?;

    *value = match value {
        Value::Bool(ref value) => {
            ensure!(
                args.len() == 1,
                "Bad arguments. For boolean configurations use: `:toggle {key}`"
            );
            Value::Bool(!value)
        }
        Value::String(ref value) => {
            ensure!(
                args.len() == 2,
                "Bad arguments. For string configurations use: `:toggle {key} val1 val2 ...`",
            );
            // For string values, parse the input according to normal command line rules.
            let values: Vec<_> = command_line::Tokenizer::new(&args[1], true)
                .map(|res| res.map(|token| token.content))
                .collect::<Result<_, _>>()
                .map_err(|err| anyhow!("failed to parse values: {err}"))?;

            Value::String(
                values
                    .iter()
                    .skip_while(|e| *e != value)
                    .nth(1)
                    .map(AsRef::as_ref)
                    .unwrap_or_else(|| &values[0])
                    .to_string(),
            )
        }
        Value::Null => bail!("Configuration {key} cannot be toggled"),
        Value::Number(_) | Value::Array(_) | Value::Object(_) => {
            ensure!(
                args.len() == 2,
                "Bad arguments. For {kind} configurations use: `:toggle {key} val1 val2 ...`",
                kind = match value {
                    Value::Number(_) => "number",
                    Value::Array(_) => "array",
                    Value::Object(_) => "object",
                    _ => unreachable!(),
                }
            );
            // For numbers, arrays and objects, parse each argument with
            // `serde_json::StreamDeserializer`.
            let values: Vec<Value> = serde_json::Deserializer::from_str(&args[1])
                .into_iter()
                .collect::<Result<_, _>>()
                .map_err(|err| anyhow!("failed to parse value: {err}"))?;

            if let Some(wrongly_typed_value) = values
                .iter()
                .find(|v| std::mem::discriminant(*v) != std::mem::discriminant(&*value))
            {
                bail!("value '{wrongly_typed_value}' has a different type than '{value}'");
            }

            values
                .iter()
                .skip_while(|e| *e != value)
                .nth(1)
                .unwrap_or(&values[0])
                .clone()
        }
    };

    let status = format!("'{key}' is now set to {value}");
    let config = serde_json::from_value(config)
        .map_err(|err| anyhow::anyhow!("Failed to parse config: {err}"))?;

    cx.editor
        .config_events
        .0
        .send(ConfigEvent::Update(config))?;
    cx.editor.set_status(status);
    Ok(())
}

/// Change the language of the current buffer at runtime.
fn language(cx: &mut compositor::Context, args: Args, event: PromptEvent) -> anyhow::Result<()> {
    if event != PromptEvent::Validate {
        return Ok(());
    }

    if args.is_empty() {
        let doc = doc!(cx.editor);
        let language = &doc.language_name().unwrap_or(DEFAULT_LANGUAGE_NAME);
        cx.editor.set_status(language.to_string());
        return Ok(());
    }

    let doc = doc_mut!(cx.editor);

    let loader = cx.editor.syn_loader.load();
    if &args[0] == DEFAULT_LANGUAGE_NAME {
        doc.set_language(None, &loader)
    } else {
        doc.set_language_by_language_id(&args[0], &loader)?;
    }
    doc.detect_indent_and_line_ending();

    let id = doc.id();
    cx.editor.refresh_language_servers(id);
    let doc = doc_mut!(cx.editor);
    let diagnostics =
        Editor::doc_diagnostics(&cx.editor.language_servers, &cx.editor.diagnostics, doc);
    doc.replace_diagnostics(diagnostics, &[], None);
    Ok(())
}

fn sort(cx: &mut compositor::Context, args: Args, event: PromptEvent) -> anyhow::Result<()> {
    if event != PromptEvent::Validate {
        return Ok(());
    }

    let scrolloff = cx.editor.config().scrolloff;
    let (view, doc) = current!(cx.editor);
    let text = doc.text().slice(..);

    let selection = doc.selection(view.id);

    if selection.len() == 1 {
        bail!("Sorting requires multiple selections. Hint: split selection first");
    }

    let mut fragments: Vec<_> = selection
        .slices(text)
        .map(|fragment| fragment.chunks().collect())
        .collect();

    fragments.sort_by(
        match (args.has_flag("insensitive"), args.has_flag("reverse")) {
            (true, true) => |a: &Tendril, b: &Tendril| b.to_lowercase().cmp(&a.to_lowercase()),
            (true, false) => |a: &Tendril, b: &Tendril| a.to_lowercase().cmp(&b.to_lowercase()),
            (false, true) => |a: &Tendril, b: &Tendril| b.cmp(a),
            (false, false) => |a: &Tendril, b: &Tendril| a.cmp(b),
        },
    );

    let transaction = Transaction::change(
        doc.text(),
        selection
            .into_iter()
            .zip(fragments)
            .map(|(s, fragment)| (s.from(), s.to(), Some(fragment))),
    );

    doc.apply(&transaction, view.id);
    doc.append_changes_to_history(view);
    view.ensure_cursor_in_view(doc, scrolloff);

    Ok(())
}

fn reflow(cx: &mut compositor::Context, args: Args, event: PromptEvent) -> anyhow::Result<()> {
    if event != PromptEvent::Validate {
        return Ok(());
    }

    let scrolloff = cx.editor.config().scrolloff;
    let (view, doc) = current!(cx.editor);

    // Find the text_width by checking the following sources in order:
    //   - The passed argument in `args`
    //   - The configured text-width for this language in languages.toml
    //   - The configured text-width in the config.toml
    let text_width: usize = args
        .first()
        .map(|num| num.parse::<usize>())
        .transpose()?
        .unwrap_or_else(|| doc.text_width());

    let rope = doc.text();

    let selection = doc.selection(view.id);
    let transaction = Transaction::change_by_selection(rope, selection, |range| {
        let fragment = range.fragment(rope.slice(..));
        let reflowed_text = helix_core::wrap::reflow_hard_wrap(&fragment, text_width);

        (range.from(), range.to(), Some(reflowed_text))
    });

    doc.apply(&transaction, view.id);
    doc.append_changes_to_history(view);
    view.ensure_cursor_in_view(doc, scrolloff);

    Ok(())
}

fn tree_sitter_subtree(
    cx: &mut compositor::Context,
    _args: Args,
    event: PromptEvent,
) -> anyhow::Result<()> {
    if event != PromptEvent::Validate {
        return Ok(());
    }

    let (view, doc) = current!(cx.editor);

    if let Some(syntax) = doc.syntax() {
        let primary_selection = doc.selection(view.id).primary();
        let text = doc.text();
        let from = text.char_to_byte(primary_selection.from()) as u32;
        let to = text.char_to_byte(primary_selection.to()) as u32;
        if let Some(selected_node) = syntax.descendant_for_byte_range(from, to) {
            let mut contents = String::from("```tsq\n");
            helix_core::syntax::pretty_print_tree(&mut contents, selected_node)?;
            contents.push_str("\n```");

            let callback = async move {
                let call: job::Callback = Callback::EditorCompositor(Box::new(
                    move |editor: &mut Editor, compositor: &mut Compositor| {
                        let contents = ui::Markdown::new(contents, editor.syn_loader.clone());
                        let popup = Popup::new("hover", contents).auto_close(true);
                        compositor.replace_or_push("hover", popup);
                    },
                ));
                Ok(call)
            };

            cx.jobs.callback(callback);
        }
    }

    Ok(())
}

fn open_config(
    cx: &mut compositor::Context,
    _args: Args,
    event: PromptEvent,
) -> anyhow::Result<()> {
    if event != PromptEvent::Validate {
        return Ok(());
    }

    cx.editor
        .open(&helix_loader::config_file(), Action::Replace)?;
    Ok(())
}

fn open_workspace_config(
    cx: &mut compositor::Context,
    _args: Args,
    event: PromptEvent,
) -> anyhow::Result<()> {
    if event != PromptEvent::Validate {
        return Ok(());
    }

    cx.editor
        .open(&helix_loader::workspace_config_file(), Action::Replace)?;
    Ok(())
}

fn open_log(cx: &mut compositor::Context, _args: Args, event: PromptEvent) -> anyhow::Result<()> {
    if event != PromptEvent::Validate {
        return Ok(());
    }

    cx.editor.open(&helix_loader::log_file(), Action::Replace)?;
    Ok(())
}

fn refresh_config(
    cx: &mut compositor::Context,
    _args: Args,
    event: PromptEvent,
) -> anyhow::Result<()> {
    if event != PromptEvent::Validate {
        return Ok(());
    }

    cx.editor.config_events.0.send(ConfigEvent::Refresh)?;
    Ok(())
}

fn append_output(
    cx: &mut compositor::Context,
    args: Args,
    event: PromptEvent,
) -> anyhow::Result<()> {
    if event != PromptEvent::Validate {
        return Ok(());
    }

    shell(cx, &args.join(" "), &ShellBehavior::Append);
    Ok(())
}

fn insert_output(
    cx: &mut compositor::Context,
    args: Args,
    event: PromptEvent,
) -> anyhow::Result<()> {
    if event != PromptEvent::Validate {
        return Ok(());
    }

    shell(cx, &args.join(" "), &ShellBehavior::Insert);
    Ok(())
}

fn pipe_to(cx: &mut compositor::Context, args: Args, event: PromptEvent) -> anyhow::Result<()> {
    pipe_impl(cx, args, event, &ShellBehavior::Ignore)
}

fn pipe(cx: &mut compositor::Context, args: Args, event: PromptEvent) -> anyhow::Result<()> {
    pipe_impl(cx, args, event, &ShellBehavior::Replace)
}

fn pipe_impl(
    cx: &mut compositor::Context,
    args: Args,
    event: PromptEvent,
    behavior: &ShellBehavior,
) -> anyhow::Result<()> {
    if event != PromptEvent::Validate {
        return Ok(());
    }

    shell(cx, &args.join(" "), behavior);
    Ok(())
}

fn run_shell_command(
    cx: &mut compositor::Context,
    args: Args,
    event: PromptEvent,
) -> anyhow::Result<()> {
    if event != PromptEvent::Validate {
        return Ok(());
    }

    let shell = cx.editor.config().shell.clone();
    let args = args.join(" ");

    let callback = async move {
        let output = shell_impl_async(&shell, &args, None).await?;
        let call: job::Callback = Callback::EditorCompositor(Box::new(
            move |editor: &mut Editor, compositor: &mut Compositor| {
                if !output.is_empty() {
                    let contents = ui::Markdown::new(
                        format!("```sh\n{}\n```", output.trim_end()),
                        editor.syn_loader.clone(),
                    );
                    let popup = Popup::new("shell", contents).position(Some(
                        helix_core::Position::new(editor.cursor().0.unwrap_or_default().row, 2),
                    ));
                    compositor.replace_or_push("shell", popup);
                }
                editor.set_status("Command run");
            },
        ));
        Ok(call)
    };
    cx.jobs.callback(callback);

    Ok(())
}

fn reset_diff_change(
    cx: &mut compositor::Context,
    _args: Args,
    event: PromptEvent,
) -> anyhow::Result<()> {
    if event != PromptEvent::Validate {
        return Ok(());
    }

    let editor = &mut cx.editor;
    let scrolloff = editor.config().scrolloff;

    let (view, doc) = current!(editor);
    let Some(handle) = doc.diff_handle() else {
        bail!("Diff is not available in the current buffer")
    };

    let diff = handle.load();
    let doc_text = doc.text().slice(..);
    let diff_base = diff.diff_base();
    let mut changes = 0;

    let transaction = Transaction::change(
        doc.text(),
        diff.hunks_intersecting_line_ranges(doc.selection(view.id).line_ranges(doc_text))
            .map(|hunk| {
                changes += 1;
                let start = diff_base.line_to_char(hunk.before.start as usize);
                let end = diff_base.line_to_char(hunk.before.end as usize);
                let text: Tendril = diff_base.slice(start..end).chunks().collect();
                (
                    doc_text.line_to_char(hunk.after.start as usize),
                    doc_text.line_to_char(hunk.after.end as usize),
                    (!text.is_empty()).then_some(text),
                )
            }),
    );
    if changes == 0 {
        bail!("There are no changes under any selection");
    }

    drop(diff); // make borrow check happy
    doc.apply(&transaction, view.id);
    doc.append_changes_to_history(view);
    view.ensure_cursor_in_view(doc, scrolloff);
    cx.editor.set_status(format!(
        "Reset {changes} change{}",
        if changes == 1 { "" } else { "s" }
    ));
    Ok(())
}

fn clear_register(
    cx: &mut compositor::Context,
    args: Args,
    event: PromptEvent,
) -> anyhow::Result<()> {
    if event != PromptEvent::Validate {
        return Ok(());
    }

    if args.is_empty() {
        cx.editor.registers.clear();
        cx.editor.set_status("All registers cleared");
        return Ok(());
    }

    ensure!(
        args[0].chars().count() == 1,
        format!("Invalid register {}", &args[0])
    );
    let register = args[0].chars().next().unwrap_or_default();
    if cx.editor.registers.remove(register) {
        cx.editor
            .set_status(format!("Register {} cleared", register));
    } else {
        cx.editor
            .set_error(format!("Register {} not found", register));
    }
    Ok(())
}

fn redraw(cx: &mut compositor::Context, _args: Args, event: PromptEvent) -> anyhow::Result<()> {
    if event != PromptEvent::Validate {
        return Ok(());
    }

    let callback = Box::pin(async move {
        let call: job::Callback =
            job::Callback::EditorCompositor(Box::new(|_editor, compositor| {
                compositor.need_full_redraw();
            }));

        Ok(call)
    });

    cx.jobs.callback(callback);

    Ok(())
}

fn move_buffer(cx: &mut compositor::Context, args: Args, event: PromptEvent) -> anyhow::Result<()> {
    if event != PromptEvent::Validate {
        return Ok(());
    }

    let doc = doc!(cx.editor);
    let old_path = doc
        .path()
        .context("Scratch buffer cannot be moved. Use :write instead")?
        .clone();
    let new_path: PathBuf = args.first().unwrap().into();

    // if new_path is a directory, append the original file name
    // to move the file into that directory.
    let new_path = old_path
        .file_name()
        .filter(|_| new_path.is_dir())
        .map(|old_file_name| new_path.join(old_file_name))
        .unwrap_or(new_path);

    if let Err(err) = cx.editor.move_path(&old_path, new_path.as_ref()) {
        bail!("Could not move file: {err}");
    }
    Ok(())
}

fn yank_diagnostic(
    cx: &mut compositor::Context,
    args: Args,
    event: PromptEvent,
) -> anyhow::Result<()> {
    if event != PromptEvent::Validate {
        return Ok(());
    }

    let reg = match args.first() {
        Some(s) => {
            ensure!(s.chars().count() == 1, format!("Invalid register {s}"));
            s.chars().next().unwrap()
        }
        None => '+',
    };

    let (view, doc) = current_ref!(cx.editor);
    let primary = doc.selection(view.id).primary();

    // Look only for diagnostics that intersect with the primary selection
    let diag: Vec<_> = doc
        .diagnostics()
        .iter()
        .filter(|d| primary.overlaps(&helix_core::Range::new(d.range.start, d.range.end)))
        .map(|d| d.message.clone())
        .collect();
    let n = diag.len();
    if n == 0 {
        bail!("No diagnostics under primary selection");
    }

    cx.editor.registers.write(reg, diag)?;
    cx.editor.set_status(format!(
        "Yanked {n} diagnostic{} to register {reg}",
        if n == 1 { "" } else { "s" }
    ));
    Ok(())
}

fn read(cx: &mut compositor::Context, args: Args, event: PromptEvent) -> anyhow::Result<()> {
    if event != PromptEvent::Validate {
        return Ok(());
    }

    let scrolloff = cx.editor.config().scrolloff;
    let (view, doc) = current!(cx.editor);

    let filename = args.first().unwrap();
    let path = helix_stdx::path::expand_tilde(PathBuf::from(filename.to_string()));

    ensure!(
        path.exists() && path.is_file(),
        "path is not a file: {:?}",
        path
    );

    let file = std::fs::File::open(path).map_err(|err| anyhow!("error opening file: {}", err))?;
    let mut reader = BufReader::new(file);
    let (contents, _, _) = read_to_string(&mut reader, Some(doc.encoding()))
        .map_err(|err| anyhow!("error reading file: {}", err))?;
    let contents = Tendril::from(contents);
    let selection = doc.selection(view.id);
    let transaction = Transaction::insert(doc.text(), selection, contents);
    doc.apply(&transaction, view.id);
    doc.append_changes_to_history(view);
    view.ensure_cursor_in_view(doc, scrolloff);

    Ok(())
}

fn echo(cx: &mut compositor::Context, args: Args, event: PromptEvent) -> anyhow::Result<()> {
    if event != PromptEvent::Validate {
        return Ok(());
    }

    let output = args.into_iter().fold(String::new(), |mut acc, arg| {
        if !acc.is_empty() {
            acc.push(' ');
        }
        acc.push_str(&arg);
        acc
    });
    cx.editor.set_status(output);

    Ok(())
}

fn noop(_cx: &mut compositor::Context, _args: Args, _event: PromptEvent) -> anyhow::Result<()> {
    Ok(())
}

<<<<<<< HEAD
/// This command accepts a single boolean --skip-visible flag and no positionals.
const BUFFER_CLOSE_OTHERS_SIGNATURE: Signature = Signature {
    positionals: (0, Some(0)),
    flags: &[Flag {
        name: "skip-visible",
        alias: Some('s'),
        doc: "Don't close buffers that are visible.",
        ..Flag::DEFAULT
    }],
    ..Signature::DEFAULT
};
=======
// TODO: SHELL_SIGNATURE should specify var args for arguments, so that just completers::filename can be used,
// but Signature does not yet allow for var args.
>>>>>>> 2f560914

/// This command handles all of its input as-is with no quoting or flags.
const SHELL_SIGNATURE: Signature = Signature {
    positionals: (1, Some(2)),
    raw_after: Some(1),
    ..Signature::DEFAULT
};

const SHELL_COMPLETER: CommandCompleter = CommandCompleter::positional(&[
    // Command name
    completers::program,
    // Shell argument(s)
    completers::repeating_filenames,
]);

const WRITE_NO_FORMAT_FLAG: Flag = Flag {
    name: "no-format",
    doc: "skip auto-formatting",
    ..Flag::DEFAULT
};

pub const TYPABLE_COMMAND_LIST: &[TypableCommand] = &[
    TypableCommand {
        name: "quit",
        aliases: &["q"],
        doc: "Close the current view.",
        fun: quit,
        completer: CommandCompleter::none(),
        signature: Signature {
            positionals: (0, Some(0)),
            ..Signature::DEFAULT
        },
    },
    TypableCommand {
        name: "quit!",
        aliases: &["q!"],
        doc: "Force close the current view, ignoring unsaved changes.",
        fun: force_quit,
        completer: CommandCompleter::none(),
        signature: Signature {
            positionals: (0, Some(0)),
            ..Signature::DEFAULT
        },
    },
    TypableCommand {
        name: "open",
        aliases: &["o", "edit", "e"],
        doc: "Open a file from disk into the current view.",
        fun: open,
        completer: CommandCompleter::all(completers::filename),
        signature: Signature {
            positionals: (1, None),
            ..Signature::DEFAULT
        },
    },
    TypableCommand {
        name: "buffer-close",
        aliases: &["bc", "bclose"],
        doc: "Close the current buffer.",
        fun: buffer_close,
        completer: CommandCompleter::all(completers::buffer),
        signature: Signature {
            positionals: (0, None),
            ..Signature::DEFAULT
        },
    },
    TypableCommand {
        name: "buffer-close!",
        aliases: &["bc!", "bclose!"],
        doc: "Close the current buffer forcefully, ignoring unsaved changes.",
        fun: force_buffer_close,
        completer: CommandCompleter::all(completers::buffer),
        signature: Signature {
            positionals: (0, None),
            ..Signature::DEFAULT
        },
    },
    TypableCommand {
        name: "buffer-close-others",
        aliases: &["bco", "bcloseother"],
        doc: "Close all buffers but the currently focused one.",
        fun: buffer_close_others,
        completer: CommandCompleter::none(),
        signature: BUFFER_CLOSE_OTHERS_SIGNATURE,
    },
    TypableCommand {
        name: "buffer-close-others!",
        aliases: &["bco!", "bcloseother!"],
        doc: "Force close all buffers but the currently focused one.",
        fun: force_buffer_close_others,
        completer: CommandCompleter::none(),
        signature: BUFFER_CLOSE_OTHERS_SIGNATURE,
    },
    TypableCommand {
        name: "buffer-close-all",
        aliases: &["bca", "bcloseall"],
        doc: "Close all buffers without quitting.",
        fun: buffer_close_all,
        completer: CommandCompleter::none(),
        signature: Signature {
            positionals: (0, Some(0)),
            ..Signature::DEFAULT
        },
    },
    TypableCommand {
        name: "buffer-close-all!",
        aliases: &["bca!", "bcloseall!"],
        doc: "Force close all buffers ignoring unsaved changes without quitting.",
        fun: force_buffer_close_all,
        completer: CommandCompleter::none(),
        signature: Signature {
            positionals: (0, Some(0)),
            ..Signature::DEFAULT
        },
    },
    TypableCommand {
        name: "buffer-next",
        aliases: &["bn", "bnext"],
        doc: "Goto next buffer.",
        fun: buffer_next,
        completer: CommandCompleter::none(),
        signature: Signature {
            positionals: (0, Some(0)),
            ..Signature::DEFAULT
        },
    },
    TypableCommand {
        name: "buffer-previous",
        aliases: &["bp", "bprev"],
        doc: "Goto previous buffer.",
        fun: buffer_previous,
        completer: CommandCompleter::none(),
        signature: Signature {
            positionals: (0, Some(0)),
            ..Signature::DEFAULT
        },
    },
    TypableCommand {
        name: "write",
        aliases: &["w"],
        doc: "Write changes to disk. Accepts an optional path (:write some/path.txt)",
        fun: write,
        completer: CommandCompleter::positional(&[completers::filename]),
        signature: Signature {
            positionals: (0, Some(1)),
            flags: &[WRITE_NO_FORMAT_FLAG],
            ..Signature::DEFAULT
        },
    },
    TypableCommand {
        name: "write!",
        aliases: &["w!"],
        doc: "Force write changes to disk creating necessary subdirectories. Accepts an optional path (:write! some/path.txt)",
        fun: force_write,
        completer: CommandCompleter::positional(&[completers::filename]),
        signature: Signature {
            positionals: (0, Some(1)),
            flags: &[WRITE_NO_FORMAT_FLAG],
            ..Signature::DEFAULT
        },
    },
    TypableCommand {
        name: "write-buffer-close",
        aliases: &["wbc"],
        doc: "Write changes to disk and closes the buffer. Accepts an optional path (:write-buffer-close some/path.txt)",
        fun: write_buffer_close,
        completer: CommandCompleter::positional(&[completers::filename]),
        signature: Signature {
            positionals: (0, Some(1)),
            flags: &[WRITE_NO_FORMAT_FLAG],
            ..Signature::DEFAULT
        },
    },
    TypableCommand {
        name: "write-buffer-close!",
        aliases: &["wbc!"],
        doc: "Force write changes to disk creating necessary subdirectories and closes the buffer. Accepts an optional path (:write-buffer-close! some/path.txt)",
        fun: force_write_buffer_close,
        completer: CommandCompleter::positional(&[completers::filename]),
        signature: Signature {
            positionals: (0, Some(1)),
            flags: &[WRITE_NO_FORMAT_FLAG],
            ..Signature::DEFAULT
        },
    },
    TypableCommand {
        name: "new",
        aliases: &["n"],
        doc: "Create a new scratch buffer.",
        fun: new_file,
        completer: CommandCompleter::none(),
        signature: Signature {
            positionals: (0, Some(0)),
            ..Signature::DEFAULT
        },
    },
    TypableCommand {
        name: "format",
        aliases: &["fmt"],
        doc: "Format the file using an external formatter or language server.",
        fun: format,
        completer: CommandCompleter::none(),
        signature: Signature {
            positionals: (0, Some(0)),
            ..Signature::DEFAULT
        },
    },
    TypableCommand {
        name: "indent-style",
        aliases: &[],
        doc: "Set the indentation style for editing. ('t' for tabs or 1-16 for number of spaces.)",
        fun: set_indent_style,
        completer: CommandCompleter::none(),
        signature: Signature {
            positionals: (0, Some(1)),
            ..Signature::DEFAULT
        },
    },
    TypableCommand {
        name: "line-ending",
        aliases: &[],
        #[cfg(not(feature = "unicode-lines"))]
        doc: "Set the document's default line ending. Options: crlf, lf.",
        #[cfg(feature = "unicode-lines")]
        doc: "Set the document's default line ending. Options: crlf, lf, cr, ff, nel.",
        fun: set_line_ending,
        completer: CommandCompleter::none(),
        signature: Signature {
            positionals: (0, Some(1)),
            ..Signature::DEFAULT
        },
    },
    TypableCommand {
        name: "earlier",
        aliases: &["ear"],
        doc: "Jump back to an earlier point in edit history. Accepts a number of steps or a time span.",
        fun: earlier,
        completer: CommandCompleter::none(),
        signature: Signature {
            positionals: (0, Some(1)),
            ..Signature::DEFAULT
        },
    },
    TypableCommand {
        name: "later",
        aliases: &["lat"],
        doc: "Jump to a later point in edit history. Accepts a number of steps or a time span.",
        fun: later,
        completer: CommandCompleter::none(),
        signature: Signature {
            positionals: (0, Some(1)),
            ..Signature::DEFAULT
        },
    },
    TypableCommand {
        name: "write-quit",
        aliases: &["wq", "x"],
        doc: "Write changes to disk and close the current view. Accepts an optional path (:wq some/path.txt)",
        fun: write_quit,
        completer: CommandCompleter::positional(&[completers::filename]),
        signature: Signature {
            positionals: (0, Some(1)),
            flags: &[WRITE_NO_FORMAT_FLAG],
            ..Signature::DEFAULT
        },
    },
    TypableCommand {
        name: "write-quit!",
        aliases: &["wq!", "x!"],
        doc: "Write changes to disk and close the current view forcefully. Accepts an optional path (:wq! some/path.txt)",
        fun: force_write_quit,
        completer: CommandCompleter::positional(&[completers::filename]),
        signature: Signature {
            positionals: (0, Some(1)),
            flags: &[WRITE_NO_FORMAT_FLAG],
            ..Signature::DEFAULT
        },
    },
    TypableCommand {
        name: "write-all",
        aliases: &["wa"],
        doc: "Write changes from all buffers to disk.",
        fun: write_all,
        completer: CommandCompleter::none(),
        signature: Signature {
            positionals: (0, Some(0)),
            flags: &[WRITE_NO_FORMAT_FLAG],
            ..Signature::DEFAULT
        },
    },
    TypableCommand {
        name: "write-all!",
        aliases: &["wa!"],
        doc: "Forcefully write changes from all buffers to disk creating necessary subdirectories.",
        fun: force_write_all,
        completer: CommandCompleter::none(),
        signature: Signature {
            positionals: (0, Some(0)),
            flags: &[WRITE_NO_FORMAT_FLAG],
            ..Signature::DEFAULT
        },
    },
    TypableCommand {
        name: "write-quit-all",
        aliases: &["wqa", "xa"],
        doc: "Write changes from all buffers to disk and close all views.",
        fun: write_all_quit,
        completer: CommandCompleter::none(),
        signature: Signature {
            positionals: (0, Some(0)),
            flags: &[WRITE_NO_FORMAT_FLAG],
            ..Signature::DEFAULT
        },
    },
    TypableCommand {
        name: "write-quit-all!",
        aliases: &["wqa!", "xa!"],
        doc: "Write changes from all buffers to disk and close all views forcefully (ignoring unsaved changes).",
        fun: force_write_all_quit,
        completer: CommandCompleter::none(),
        signature: Signature {
            positionals: (0, Some(0)),
            flags: &[WRITE_NO_FORMAT_FLAG],
            ..Signature::DEFAULT
        },
    },
    TypableCommand {
        name: "quit-all",
        aliases: &["qa"],
        doc: "Close all views.",
        fun: quit_all,
        completer: CommandCompleter::none(),
        signature: Signature {
            positionals: (0, Some(0)),
            ..Signature::DEFAULT
        },
    },
    TypableCommand {
        name: "quit-all!",
        aliases: &["qa!"],
        doc: "Force close all views ignoring unsaved changes.",
        fun: force_quit_all,
        completer: CommandCompleter::none(),
        signature: Signature {
            positionals: (0, Some(0)),
            ..Signature::DEFAULT
        },
    },
    TypableCommand {
        name: "cquit",
        aliases: &["cq"],
        doc: "Quit with exit code (default 1). Accepts an optional integer exit code (:cq 2).",
        fun: cquit,
        completer: CommandCompleter::none(),
        signature: Signature {
            positionals: (0, Some(1)),
            ..Signature::DEFAULT
        },
    },
    TypableCommand {
        name: "cquit!",
        aliases: &["cq!"],
        doc: "Force quit with exit code (default 1) ignoring unsaved changes. Accepts an optional integer exit code (:cq! 2).",
        fun: force_cquit,
        completer: CommandCompleter::none(),
        signature: Signature {
            positionals: (0, Some(1)),
            ..Signature::DEFAULT
        },
    },
    TypableCommand {
        name: "theme",
        aliases: &[],
        doc: "Change the editor theme (show current theme if no name specified).",
        fun: theme,
        completer: CommandCompleter::positional(&[completers::theme]),
        signature: Signature {
            positionals: (0, Some(1)),
            ..Signature::DEFAULT
        },
    },
    TypableCommand {
        name: "yank-join",
        aliases: &[],
        doc: "Yank joined selections. A separator can be provided as first argument. Default value is newline.",
        fun: yank_joined,
        completer: CommandCompleter::none(),
        signature: Signature {
            positionals: (0, Some(1)),
            ..Signature::DEFAULT
        },
    },
    TypableCommand {
        name: "clipboard-yank",
        aliases: &[],
        doc: "Yank main selection into system clipboard.",
        fun: yank_main_selection_to_clipboard,
        completer: CommandCompleter::none(),
        signature: Signature {
            positionals: (0, Some(0)),
            ..Signature::DEFAULT
        },
    },
    TypableCommand {
        name: "clipboard-yank-join",
        aliases: &[],
        doc: "Yank joined selections into system clipboard. A separator can be provided as first argument. Default value is newline.", // FIXME: current UI can't display long doc.
        fun: yank_joined_to_clipboard,
        completer: CommandCompleter::none(),
        signature: Signature {
            positionals: (0, Some(1)),
            ..Signature::DEFAULT
        },
    },
    TypableCommand {
        name: "primary-clipboard-yank",
        aliases: &[],
        doc: "Yank main selection into system primary clipboard.",
        fun: yank_main_selection_to_primary_clipboard,
        completer: CommandCompleter::none(),
        signature: Signature {
            positionals: (0, Some(0)),
            ..Signature::DEFAULT
        },
    },
    TypableCommand {
        name: "primary-clipboard-yank-join",
        aliases: &[],
        doc: "Yank joined selections into system primary clipboard. A separator can be provided as first argument. Default value is newline.", // FIXME: current UI can't display long doc.
        fun: yank_joined_to_primary_clipboard,
        completer: CommandCompleter::none(),
        signature: Signature {
            positionals: (0, Some(1)),
            ..Signature::DEFAULT
        },
    },
    TypableCommand {
        name: "clipboard-paste-after",
        aliases: &[],
        doc: "Paste system clipboard after selections.",
        fun: paste_clipboard_after,
        completer: CommandCompleter::none(),
        signature: Signature {
            positionals: (0, Some(0)),
            ..Signature::DEFAULT
        },
    },
    TypableCommand {
        name: "clipboard-paste-before",
        aliases: &[],
        doc: "Paste system clipboard before selections.",
        fun: paste_clipboard_before,
        completer: CommandCompleter::none(),
        signature: Signature {
            positionals: (0, Some(0)),
            ..Signature::DEFAULT
        },
    },
    TypableCommand {
        name: "clipboard-paste-replace",
        aliases: &[],
        doc: "Replace selections with content of system clipboard.",
        fun: replace_selections_with_clipboard,
        completer: CommandCompleter::none(),
        signature: Signature {
            positionals: (0, Some(0)),
            ..Signature::DEFAULT
        },
    },
    TypableCommand {
        name: "primary-clipboard-paste-after",
        aliases: &[],
        doc: "Paste primary clipboard after selections.",
        fun: paste_primary_clipboard_after,
        completer: CommandCompleter::none(),
        signature: Signature {
            positionals: (0, Some(0)),
            ..Signature::DEFAULT
        },
    },
    TypableCommand {
        name: "primary-clipboard-paste-before",
        aliases: &[],
        doc: "Paste primary clipboard before selections.",
        fun: paste_primary_clipboard_before,
        completer: CommandCompleter::none(),
        signature: Signature {
            positionals: (0, Some(0)),
            ..Signature::DEFAULT
        },
    },
    TypableCommand {
        name: "primary-clipboard-paste-replace",
        aliases: &[],
        doc: "Replace selections with content of system primary clipboard.",
        fun: replace_selections_with_primary_clipboard,
        completer: CommandCompleter::none(),
        signature: Signature {
            positionals: (0, Some(0)),
            ..Signature::DEFAULT
        },
    },
    TypableCommand {
        name: "show-clipboard-provider",
        aliases: &[],
        doc: "Show clipboard provider name in status bar.",
        fun: show_clipboard_provider,
        completer: CommandCompleter::none(),
        signature: Signature {
            positionals: (0, Some(0)),
            ..Signature::DEFAULT
        },
    },
    TypableCommand {
        name: "change-current-directory",
        aliases: &["cd"],
        doc: "Change the current working directory.",
        fun: change_current_directory,
        completer: CommandCompleter::positional(&[completers::directory]),
        signature: Signature {
            positionals: (1, Some(1)),
            ..Signature::DEFAULT
        },
    },
    TypableCommand {
        name: "show-directory",
        aliases: &["pwd"],
        doc: "Show the current working directory.",
        fun: show_current_directory,
        completer: CommandCompleter::none(),
        signature: Signature {
            positionals: (0, Some(0)),
            ..Signature::DEFAULT
        },
    },
    TypableCommand {
        name: "encoding",
        aliases: &[],
        doc: "Set encoding. Based on `https://encoding.spec.whatwg.org`.",
        fun: set_encoding,
        completer: CommandCompleter::none(),
        signature: Signature {
            positionals: (0, Some(1)),
            ..Signature::DEFAULT
        },
    },
    TypableCommand {
        name: "character-info",
        aliases: &["char"],
        doc: "Get info about the character under the primary cursor.",
        fun: get_character_info,
        completer: CommandCompleter::none(),
        signature: Signature {
            positionals: (0, Some(0)),
            ..Signature::DEFAULT
        },
    },
    TypableCommand {
        name: "reload",
        aliases: &["rl"],
        doc: "Discard changes and reload from the source file.",
        fun: reload,
        completer: CommandCompleter::none(),
        signature: Signature {
            positionals: (0, Some(0)),
            ..Signature::DEFAULT
        },
    },
    TypableCommand {
        name: "reload-all",
        aliases: &["rla"],
        doc: "Discard changes and reload all documents from the source files.",
        fun: reload_all,
        completer: CommandCompleter::none(),
        signature: Signature {
            positionals: (0, Some(0)),
            ..Signature::DEFAULT
        },
    },
    TypableCommand {
        name: "update",
        aliases: &["u"],
        doc: "Write changes only if the file has been modified.",
        fun: update,
        completer: CommandCompleter::none(),
        signature: Signature {
            positionals: (0, Some(0)),
            ..Signature::DEFAULT
        },
    },
    TypableCommand {
        name: "lsp-workspace-command",
        aliases: &[],
        doc: "Open workspace command picker",
        fun: lsp_workspace_command,
        completer: CommandCompleter::positional(&[completers::lsp_workspace_command]),
        signature: Signature {
            positionals: (0, None),
            raw_after: Some(1),
            ..Signature::DEFAULT
        },
    },
    TypableCommand {
        name: "lsp-restart",
        aliases: &[],
        doc: "Restarts the given language servers, or all language servers that are used by the current file if no arguments are supplied",
        fun: lsp_restart,
        completer: CommandCompleter::all(completers::configured_language_servers),
        signature: Signature {
            positionals: (0, None),
            ..Signature::DEFAULT
        },
    },
    TypableCommand {
        name: "lsp-stop",
        aliases: &[],
        doc: "Stops the given language servers, or all language servers that are used by the current file if no arguments are supplied",
        fun: lsp_stop,
        completer: CommandCompleter::all(completers::active_language_servers),
        signature: Signature {
            positionals: (0, None),
            ..Signature::DEFAULT
        },
    },
    TypableCommand {
        name: "tree-sitter-scopes",
        aliases: &[],
        doc: "Display tree sitter scopes, primarily for theming and development.",
        fun: tree_sitter_scopes,
        completer: CommandCompleter::none(),
        signature: Signature {
            positionals: (0, Some(0)),
            ..Signature::DEFAULT
        },
    },
    TypableCommand {
        name: "tree-sitter-highlight-name",
        aliases: &[],
        doc: "Display name of tree-sitter highlight scope under the cursor.",
        fun: tree_sitter_highlight_name,
        completer: CommandCompleter::none(),
        signature: Signature {
            positionals: (0, Some(0)),
            ..Signature::DEFAULT
        },
    },
    TypableCommand {
        name: "debug-start",
        aliases: &["dbg"],
        doc: "Start a debug session from a given template with given parameters.",
        fun: debug_start,
        completer: CommandCompleter::none(),
        signature: Signature {
            positionals: (0, None),
            ..Signature::DEFAULT
        },
    },
    TypableCommand {
        name: "debug-remote",
        aliases: &["dbg-tcp"],
        doc: "Connect to a debug adapter by TCP address and start a debugging session from a given template with given parameters.",
        fun: debug_remote,
        completer: CommandCompleter::none(),
        signature: Signature {
            positionals: (0, None),
            ..Signature::DEFAULT
        },
    },
    TypableCommand {
        name: "debug-eval",
        aliases: &[],
        doc: "Evaluate expression in current debug context.",
        fun: debug_eval,
        completer: CommandCompleter::none(),
        signature: Signature {
            positionals: (1, Some(1)),
            ..Signature::DEFAULT
        },
    },
    TypableCommand {
        name: "vsplit",
        aliases: &["vs"],
        doc: "Open the file in a vertical split.",
        fun: vsplit,
        completer: CommandCompleter::all(completers::filename),
        signature: Signature {
            positionals: (0, None),
            ..Signature::DEFAULT
        },
    },
    TypableCommand {
        name: "vsplit-new",
        aliases: &["vnew"],
        doc: "Open a scratch buffer in a vertical split.",
        fun: vsplit_new,
        completer: CommandCompleter::none(),
        signature: Signature {
            positionals: (0, Some(0)),
            ..Signature::DEFAULT
        },
    },
    TypableCommand {
        name: "hsplit",
        aliases: &["hs", "sp"],
        doc: "Open the file in a horizontal split.",
        fun: hsplit,
        completer: CommandCompleter::all(completers::filename),
        signature: Signature {
            positionals: (0, None),
            ..Signature::DEFAULT
        },
    },
    TypableCommand {
        name: "hsplit-new",
        aliases: &["hnew"],
        doc: "Open a scratch buffer in a horizontal split.",
        fun: hsplit_new,
        completer: CommandCompleter::none(),
        signature: Signature {
            positionals: (0, Some(0)),
            ..Signature::DEFAULT
        },
    },
    TypableCommand {
        name: "tutor",
        aliases: &[],
        doc: "Open the tutorial.",
        fun: tutor,
        completer: CommandCompleter::none(),
        signature: Signature {
            positionals: (0, Some(0)),
            ..Signature::DEFAULT
        },
    },
    TypableCommand {
        name: "goto",
        aliases: &["g"],
        doc: "Goto line number.",
        fun: goto_line_number,
        completer: CommandCompleter::none(),
        signature: Signature {
            positionals: (1, Some(1)),
            ..Signature::DEFAULT
        },
    },
    TypableCommand {
        name: "set-language",
        aliases: &["lang"],
        doc: "Set the language of current buffer (show current language if no value specified).",
        fun: language,
        completer: CommandCompleter::positional(&[completers::language]),
        signature: Signature {
            positionals: (0, Some(1)),
            ..Signature::DEFAULT
        },
    },
    TypableCommand {
        name: "set-option",
        aliases: &["set"],
        doc: "Set a config option at runtime.\nFor example to disable smart case search, use `:set search.smart-case false`.",
        fun: set_option,
        // TODO: Add support for completion of the options value(s), when appropriate.
        completer: CommandCompleter::positional(&[completers::setting]),
        signature: Signature {
            positionals: (2, Some(2)),
            raw_after: Some(1),
            ..Signature::DEFAULT
        },
    },
    TypableCommand {
        name: "toggle-option",
        aliases: &["toggle"],
        doc: "Toggle a config option at runtime.\nFor example to toggle smart case search, use `:toggle search.smart-case`.",
        fun: toggle_option,
        completer: CommandCompleter::positional(&[completers::setting]),
        signature: Signature {
            positionals: (1, None),
            raw_after: Some(1),
            ..Signature::DEFAULT
        },
    },
    TypableCommand {
        name: "get-option",
        aliases: &["get"],
        doc: "Get the current value of a config option.",
        fun: get_option,
        completer: CommandCompleter::positional(&[completers::setting]),
        signature: Signature {
            positionals: (1, Some(1)),
            ..Signature::DEFAULT
        },
    },
    TypableCommand {
        name: "sort",
        aliases: &[],
        doc: "Sort ranges in selection.",
        fun: sort,
        completer: CommandCompleter::none(),
        signature: Signature {
            positionals: (0, Some(0)),
            flags: &[
                Flag {
                    name: "insensitive",
                    alias: Some('i'),
                    doc: "sort the ranges case-insensitively",
                    ..Flag::DEFAULT
                },
                Flag {
                    name: "reverse",
                    alias: Some('r'),
                    doc: "sort ranges in reverse order",
                    ..Flag::DEFAULT
                },
            ],
            ..Signature::DEFAULT
        },
    },
    TypableCommand {
        name: "reflow",
        aliases: &[],
        doc: "Hard-wrap the current selection of lines to a given width.",
        fun: reflow,
        completer: CommandCompleter::none(),
        signature: Signature {
            positionals: (0, Some(1)),
            ..Signature::DEFAULT
        },
    },
    TypableCommand {
        name: "tree-sitter-subtree",
        aliases: &["ts-subtree"],
        doc: "Display the smallest tree-sitter subtree that spans the primary selection, primarily for debugging queries.",
        fun: tree_sitter_subtree,
        completer: CommandCompleter::none(),
        signature: Signature {
            positionals: (0, Some(0)),
            ..Signature::DEFAULT
        },
    },
    TypableCommand {
        name: "config-reload",
        aliases: &[],
        doc: "Refresh user config.",
        fun: refresh_config,
        completer: CommandCompleter::none(),
        signature: Signature {
            positionals: (0, Some(0)),
            ..Signature::DEFAULT
        },
    },
    TypableCommand {
        name: "config-open",
        aliases: &[],
        doc: "Open the user config.toml file.",
        fun: open_config,
        completer: CommandCompleter::none(),
        signature: Signature {
            positionals: (0, Some(0)),
            ..Signature::DEFAULT
        },
    },
    TypableCommand {
        name: "config-open-workspace",
        aliases: &[],
        doc: "Open the workspace config.toml file.",
        fun: open_workspace_config,
        completer: CommandCompleter::none(),
        signature: Signature {
            positionals: (0, Some(0)),
            ..Signature::DEFAULT
        },
    },
    TypableCommand {
        name: "log-open",
        aliases: &[],
        doc: "Open the helix log file.",
        fun: open_log,
        completer: CommandCompleter::none(),
        signature: Signature {
            positionals: (0, Some(0)),
            ..Signature::DEFAULT
        },
    },
    TypableCommand {
        name: "insert-output",
        aliases: &[],
        doc: "Run shell command, inserting output before each selection.",
        fun: insert_output,
        completer: SHELL_COMPLETER,
        signature: SHELL_SIGNATURE,
    },
    TypableCommand {
        name: "append-output",
        aliases: &[],
        doc: "Run shell command, appending output after each selection.",
        fun: append_output,
        completer: SHELL_COMPLETER,
        signature: SHELL_SIGNATURE,
    },
    TypableCommand {
        name: "pipe",
        aliases: &["|"],
        doc: "Pipe each selection to the shell command.",
        fun: pipe,
        completer: SHELL_COMPLETER,
        signature: SHELL_SIGNATURE,
    },
    TypableCommand {
        name: "pipe-to",
        aliases: &[],
        doc: "Pipe each selection to the shell command, ignoring output.",
        fun: pipe_to,
        completer: SHELL_COMPLETER,
        signature: SHELL_SIGNATURE,
    },
    TypableCommand {
        name: "run-shell-command",
        aliases: &["sh", "!"],
        doc: "Run a shell command",
        fun: run_shell_command,
        completer: SHELL_COMPLETER,
        signature: SHELL_SIGNATURE,
    },
    TypableCommand {
        name: "reset-diff-change",
        aliases: &["diffget", "diffg"],
        doc: "Reset the diff change at the cursor position.",
        fun: reset_diff_change,
        completer: CommandCompleter::none(),
        signature: Signature {
            positionals: (0, Some(0)),
            ..Signature::DEFAULT
        },
    },
    TypableCommand {
        name: "clear-register",
        aliases: &[],
        doc: "Clear given register. If no argument is provided, clear all registers.",
        fun: clear_register,
        completer: CommandCompleter::all(completers::register),
        signature: Signature {
            positionals: (0, Some(1)),
            ..Signature::DEFAULT
        },
    },
    TypableCommand {
        name: "redraw",
        aliases: &[],
        doc: "Clear and re-render the whole UI",
        fun: redraw,
        completer: CommandCompleter::none(),
        signature: Signature {
            positionals: (0, Some(0)),
            ..Signature::DEFAULT
        },
    },
    TypableCommand {
        name: "move",
        aliases: &["mv"],
        doc: "Move the current buffer and its corresponding file to a different path",
        fun: move_buffer,
        completer: CommandCompleter::positional(&[completers::filename]),
        signature: Signature {
            positionals: (1, Some(1)),
            ..Signature::DEFAULT
        },
    },
    TypableCommand {
        name: "yank-diagnostic",
        aliases: &[],
        doc: "Yank diagnostic(s) under primary cursor to register, or clipboard by default",
        fun: yank_diagnostic,
        completer: CommandCompleter::all(completers::register),
        signature: Signature {
            positionals: (0, Some(1)),
            ..Signature::DEFAULT
        },
    },
    TypableCommand {
        name: "read",
        aliases: &["r"],
        doc: "Load a file into buffer",
        fun: read,
        completer: CommandCompleter::positional(&[completers::filename]),
        signature: Signature {
            positionals: (1, Some(1)),
            ..Signature::DEFAULT
        },
    },
    TypableCommand {
        name: "echo",
        aliases: &[],
        doc: "Prints the given arguments to the statusline.",
        fun: echo,
        completer: CommandCompleter::none(),
        signature: Signature {
            positionals: (1, None),
            ..Signature::DEFAULT
        },
    },
    TypableCommand {
        name: "noop",
        aliases: &[],
        doc: "Does nothing.",
        fun: noop,
        completer: CommandCompleter::none(),
        signature: Signature {
            positionals: (0, None),
            ..Signature::DEFAULT
        },
    },
];

pub static TYPABLE_COMMAND_MAP: Lazy<HashMap<&'static str, &'static TypableCommand>> =
    Lazy::new(|| {
        TYPABLE_COMMAND_LIST
            .iter()
            .flat_map(|cmd| {
                std::iter::once((cmd.name, cmd))
                    .chain(cmd.aliases.iter().map(move |&alias| (alias, cmd)))
            })
            .collect()
    });

fn execute_command_line(
    cx: &mut compositor::Context,
    input: &str,
    event: PromptEvent,
) -> anyhow::Result<()> {
    let (command, rest, _) = command_line::split(input);
    if command.is_empty() {
        return Ok(());
    }

    // If command is numeric, interpret as line number and go there.
    if command.parse::<usize>().is_ok() && rest.trim().is_empty() {
        let cmd = TYPABLE_COMMAND_MAP.get("goto").unwrap();
        return execute_command(cx, cmd, command, event);
    }

    match typed::TYPABLE_COMMAND_MAP.get(command) {
        Some(cmd) => execute_command(cx, cmd, rest, event),
        None if event == PromptEvent::Validate => Err(anyhow!("no such command: '{command}'")),
        None => Ok(()),
    }
}

pub(super) fn execute_command(
    cx: &mut compositor::Context,
    cmd: &TypableCommand,
    args: &str,
    event: PromptEvent,
) -> anyhow::Result<()> {
    let args = if event == PromptEvent::Validate {
        Args::parse(args, cmd.signature, true, |token| {
            expansion::expand(cx.editor, token).map_err(|err| err.into())
        })
        .map_err(|err| anyhow!("'{}': {err}", cmd.name))?
    } else {
        Args::parse(args, cmd.signature, false, |token| Ok(token.content))
            .expect("arg parsing cannot fail when validation is turned off")
    };

    (cmd.fun)(cx, args, event).map_err(|err| anyhow!("'{}': {err}", cmd.name))
}

#[allow(clippy::unnecessary_unwrap)]
pub(super) fn command_mode(cx: &mut Context) {
    let mut prompt = Prompt::new(
        ":".into(),
        Some(':'),
        complete_command_line,
        move |cx: &mut compositor::Context, input: &str, event: PromptEvent| {
            if let Err(err) = execute_command_line(cx, input, event) {
                cx.editor.set_error(err.to_string());
            }
        },
    );
    prompt.doc_fn = Box::new(command_line_doc);

    // Calculate initial completion
    prompt.recalculate_completion(cx.editor);
    cx.push_layer(Box::new(prompt));
}

fn command_line_doc(input: &str) -> Option<Cow<str>> {
    let (command, _, _) = command_line::split(input);
    let command = TYPABLE_COMMAND_MAP.get(command)?;

    if command.aliases.is_empty() && command.signature.flags.is_empty() {
        return Some(Cow::Borrowed(command.doc));
    }

    let mut doc = command.doc.to_string();

    if !command.aliases.is_empty() {
        write!(doc, "\nAliases: {}", command.aliases.join(", ")).unwrap();
    }

    if !command.signature.flags.is_empty() {
        const ARG_PLACEHOLDER: &str = " <arg>";

        fn flag_len(flag: &Flag) -> usize {
            let name_len = flag.name.len();
            let alias_len = if let Some(alias) = flag.alias {
                "/-".len() + alias.len_utf8()
            } else {
                0
            };
            let arg_len = if flag.completions.is_some() {
                ARG_PLACEHOLDER.len()
            } else {
                0
            };
            name_len + alias_len + arg_len
        }

        doc.push_str("\nFlags:");

        let max_flag_len = command.signature.flags.iter().map(flag_len).max().unwrap();

        for flag in command.signature.flags {
            let mut buf = [0u8; 4];
            let this_flag_len = flag_len(flag);
            write!(
                doc,
                "\n  --{flag_text}{spacer:spacing$}  {doc}",
                doc = flag.doc,
                // `fmt::Arguments` does not respect width controls so we must place the spacers
                // explicitly:
                spacer = "",
                spacing = max_flag_len - this_flag_len,
                flag_text = format_args!(
                    "{}{}{}{}",
                    flag.name,
                    // Ideally this would be written as a `format_args!` too but the borrow
                    // checker is not yet smart enough.
                    if flag.alias.is_some() { "/-" } else { "" },
                    if let Some(alias) = flag.alias {
                        alias.encode_utf8(&mut buf)
                    } else {
                        ""
                    },
                    if flag.completions.is_some() {
                        ARG_PLACEHOLDER
                    } else {
                        ""
                    }
                ),
            )
            .unwrap();
        }
    }

    Some(Cow::Owned(doc))
}

fn complete_command_line(editor: &Editor, input: &str) -> Vec<ui::prompt::Completion> {
    let (command, rest, complete_command) = command_line::split(input);

    if complete_command {
        fuzzy_match(
            input,
            TYPABLE_COMMAND_LIST.iter().map(|command| command.name),
            false,
        )
        .into_iter()
        .map(|(name, _)| (0.., name.into()))
        .collect()
    } else {
        TYPABLE_COMMAND_MAP
            .get(command)
            .map_or_else(Vec::new, |cmd| {
                let args_offset = command.len() + 1;
                complete_command_args(editor, cmd, rest, args_offset)
            })
    }
}

fn complete_command_args(
    editor: &Editor,
    command: &TypableCommand,
    input: &str,
    offset: usize,
) -> Vec<ui::prompt::Completion> {
    use command_line::{CompletionState, ExpansionKind, Tokenizer};

    // TODO: completion should depend on the location of the cursor instead of the end of the
    // string. This refactor is left for the future but the below completion code should respect
    // the cursor position if it becomes a parameter.
    let cursor = input.len();
    let prefix = &input[..cursor];
    let mut tokenizer = Tokenizer::new(prefix, false);
    let mut args = Args::new(command.signature, false);
    let mut final_token = None;
    let mut is_last_token = true;

    while let Some(token) = args
        .read_token(&mut tokenizer)
        .expect("arg parsing cannot fail when validation is turned off")
    {
        final_token = Some(token.clone());
        args.push(token.content)
            .expect("arg parsing cannot fail when validation is turned off");
        if tokenizer.pos() >= cursor {
            is_last_token = false;
        }
    }

    // Use a fake final token when the input is not terminated with a token. This simulates an
    // empty argument, causing completion on an empty value whenever you type space/tab. For
    // example if you say `":open README.md "` (with that trailing space) you should see the
    // files in the current dir - completing `""` rather than completions for `"README.md"` or
    // `"README.md "`.
    let token = if is_last_token {
        let token = Token::empty_at(prefix.len());
        args.push(token.content.clone()).unwrap();
        token
    } else {
        final_token.unwrap()
    };

    // Don't complete on closed tokens, for example after writing a closing double quote.
    if token.is_terminated {
        return Vec::new();
    }

    match token.kind {
        TokenKind::Unquoted | TokenKind::Quoted(_) => {
            match args.completion_state() {
                CompletionState::Positional => {
                    // If the completion state is positional there must be at least one positional
                    // in `args`.
                    let n = args
                        .len()
                        .checked_sub(1)
                        .expect("completion state to be positional");
                    let completer = command.completer_for_argument_number(n);

                    completer(editor, &token.content)
                        .into_iter()
                        .map(|(range, span)| quote_completion(&token, range, span, offset))
                        .collect()
                }
                CompletionState::Flag(_) => fuzzy_match(
                    token.content.trim_start_matches('-'),
                    command.signature.flags.iter().map(|flag| flag.name),
                    false,
                )
                .into_iter()
                .map(|(name, _)| ((offset + token.content_start).., format!("--{name}").into()))
                .collect(),
                CompletionState::FlagArgument(flag) => fuzzy_match(
                    &token.content,
                    flag.completions
                        .expect("flags in FlagArgument always have completions"),
                    false,
                )
                .into_iter()
                .map(|(value, _)| ((offset + token.content_start).., (*value).into()))
                .collect(),
            }
        }
        TokenKind::Expand | TokenKind::Expansion(ExpansionKind::Shell) => {
            // See the comment about the checked sub expect above.
            let arg_completer = matches!(args.completion_state(), CompletionState::Positional)
                .then(|| {
                    let n = args
                        .len()
                        .checked_sub(1)
                        .expect("completion state to be positional");
                    command.completer_for_argument_number(n)
                });
            complete_expand(editor, &token, arg_completer, offset + token.content_start)
        }
        TokenKind::Expansion(ExpansionKind::Variable) => {
            complete_variable_expansion(&token.content, offset + token.content_start)
        }
        TokenKind::Expansion(ExpansionKind::Unicode) => Vec::new(),
        TokenKind::ExpansionKind => {
            complete_expansion_kind(&token.content, offset + token.content_start)
        }
    }
}

/// Replace the content and optionally update the range of a positional's completion to account
/// for quoting.
///
/// This is used to handle completions of file or directory names for example. When completing a
/// file with a space, tab or percent character in the name, the space should be escaped by
/// quoting the entire token. If the token being completed is already quoted, any quotes within
/// the completion text should be escaped by doubling them.
fn quote_completion<'a>(
    token: &Token,
    range: ops::RangeFrom<usize>,
    mut span: Span<'a>,
    offset: usize,
) -> (ops::RangeFrom<usize>, Span<'a>) {
    fn replace<'a>(text: Cow<'a, str>, from: char, to: &str) -> Cow<'a, str> {
        if text.contains(from) {
            Cow::Owned(text.replace(from, to))
        } else {
            text
        }
    }

    match token.kind {
        TokenKind::Unquoted if span.content.contains([' ', '\t', '%']) => {
            span.content = Cow::Owned(format!(
                "'{}{}'",
                // Escape any inner single quotes by doubling them.
                replace(token.content[..range.start].into(), '\'', "''"),
                replace(span.content, '\'', "''")
            ));
            // Ignore `range.start` here since we're replacing the entire token. We used
            // `range.start` above to emulate the replacement that using `range.start` would have
            // done.
            ((offset + token.content_start).., span)
        }
        TokenKind::Quoted(quote) => {
            span.content = replace(span.content, quote.char(), quote.escape());
            ((range.start + offset + token.content_start).., span)
        }
        TokenKind::Expand => {
            // NOTE: `token.content_start` is already accounted for in `offset` for `Expand`
            // tokens.
            span.content = replace(span.content, '"', "\"\"");
            ((range.start + offset).., span)
        }
        _ => ((range.start + offset + token.content_start).., span),
    }
}

fn complete_expand(
    editor: &Editor,
    token: &Token,
    completer: Option<&Completer>,
    offset: usize,
) -> Vec<ui::prompt::Completion> {
    use command_line::{ExpansionKind, Tokenizer};

    let mut start = 0;

    // If the expand token contains expansions, complete those.
    while let Some(idx) = token.content[start..].find('%') {
        let idx = start + idx;
        if token.content.as_bytes().get(idx + '%'.len_utf8()).copied() == Some(b'%') {
            // Two percents together are skipped.
            start = idx + ('%'.len_utf8() * 2);
        } else {
            let mut tokenizer = Tokenizer::new(&token.content[idx..], false);
            let token = tokenizer
                .parse_percent_token()
                .map(|token| token.expect("arg parser cannot fail when validation is disabled"));
            start = idx + tokenizer.pos();

            // Like closing quote characters in `complete_command_args` above, don't provide
            // completions if the token is already terminated. This also skips expansions
            // which have already been fully written, for example
            // `"%{cursor_line}:%{cursor_col` should complete `cursor_column` instead of
            // `cursor_line`.
            let Some(token) = token.filter(|t| !t.is_terminated) else {
                continue;
            };

            let local_offset = offset + idx + token.content_start;
            match token.kind {
                TokenKind::Expansion(ExpansionKind::Variable) => {
                    return complete_variable_expansion(&token.content, local_offset);
                }
                TokenKind::Expansion(ExpansionKind::Shell) => {
                    return complete_expand(editor, &token, None, local_offset);
                }
                TokenKind::ExpansionKind => {
                    return complete_expansion_kind(&token.content, local_offset);
                }
                _ => continue,
            }
        }
    }

    match completer {
        // If no expansions were found and an argument is being completed,
        Some(completer) if start == 0 => completer(editor, &token.content)
            .into_iter()
            .map(|(range, span)| quote_completion(token, range, span, offset))
            .collect(),
        _ => Vec::new(),
    }
}

fn complete_variable_expansion(content: &str, offset: usize) -> Vec<ui::prompt::Completion> {
    use expansion::Variable;

    fuzzy_match(
        content,
        Variable::VARIANTS.iter().map(Variable::as_str),
        false,
    )
    .into_iter()
    .map(|(name, _)| (offset.., (*name).into()))
    .collect()
}

fn complete_expansion_kind(content: &str, offset: usize) -> Vec<ui::prompt::Completion> {
    use command_line::ExpansionKind;

    fuzzy_match(
        content,
        // Skip `ExpansionKind::Variable` since its kind string is empty.
        ExpansionKind::VARIANTS
            .iter()
            .skip(1)
            .map(ExpansionKind::as_str),
        false,
    )
    .into_iter()
    .map(|(name, _)| (offset.., (*name).into()))
    .collect()
}<|MERGE_RESOLUTION|>--- conflicted
+++ resolved
@@ -2636,7 +2636,6 @@
     Ok(())
 }
 
-<<<<<<< HEAD
 /// This command accepts a single boolean --skip-visible flag and no positionals.
 const BUFFER_CLOSE_OTHERS_SIGNATURE: Signature = Signature {
     positionals: (0, Some(0)),
@@ -2648,10 +2647,9 @@
     }],
     ..Signature::DEFAULT
 };
-=======
+
 // TODO: SHELL_SIGNATURE should specify var args for arguments, so that just completers::filename can be used,
 // but Signature does not yet allow for var args.
->>>>>>> 2f560914
 
 /// This command handles all of its input as-is with no quoting or flags.
 const SHELL_SIGNATURE: Signature = Signature {
