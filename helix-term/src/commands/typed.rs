use super::*;

use helix_view::editor::{Action, ConfigEvent};
use ui::completers::{self, Completer};

#[derive(Clone)]
pub struct TypableCommand {
    pub name: &'static str,
    pub aliases: &'static [&'static str],
    pub doc: &'static str,
    // params, flags, helper, completer
    pub fun: fn(&mut compositor::Context, &[Cow<str>], PromptEvent) -> anyhow::Result<()>,
    pub completer: Option<Completer>,
}

fn quit(
    cx: &mut compositor::Context,
    _args: &[Cow<str>],
    _event: PromptEvent,
) -> anyhow::Result<()> {
    // last view and we have unsaved changes
    if cx.editor.tree.views().count() == 1 {
        buffers_remaining_impl(cx.editor)?
    }

    cx.editor.close(view!(cx.editor).id);

    Ok(())
}

fn force_quit(
    cx: &mut compositor::Context,
    _args: &[Cow<str>],
    _event: PromptEvent,
) -> anyhow::Result<()> {
    cx.editor.close(view!(cx.editor).id);

    Ok(())
}

fn open(
    cx: &mut compositor::Context,
    args: &[Cow<str>],
    _event: PromptEvent,
) -> anyhow::Result<()> {
    ensure!(!args.is_empty(), "wrong argument count");
    for arg in args {
        let (path, pos) = args::parse_file(arg);
        let _ = cx.editor.open(path, Action::Replace)?;
        let (view, doc) = current!(cx.editor);
        let pos = Selection::point(pos_at_coords(doc.text().slice(..), pos, true));
        doc.set_selection(view.id, pos);
        // does not affect opening a buffer without pos
        align_view(doc, view, Align::Center);
    }
    Ok(())
}

fn buffer_close_by_ids_impl(
    editor: &mut Editor,
    doc_ids: &[DocumentId],
    force: bool,
) -> anyhow::Result<()> {
    for &doc_id in doc_ids {
        editor.close_document(doc_id, force)?;
    }

    Ok(())
}

fn buffer_gather_paths_impl(editor: &mut Editor, args: &[Cow<str>]) -> Vec<DocumentId> {
    // No arguments implies current document
    if args.is_empty() {
        let doc_id = view!(editor).doc;
        return vec![doc_id];
    }

    let mut nonexistent_buffers = vec![];
    let mut document_ids = vec![];
    for arg in args {
        let doc_id = editor.documents().find_map(|doc| {
            let arg_path = Some(Path::new(arg.as_ref()));
            if doc.path().map(|p| p.as_path()) == arg_path
                || doc.relative_path().as_deref() == arg_path
            {
                Some(doc.id())
            } else {
                None
            }
        });

        match doc_id {
            Some(doc_id) => document_ids.push(doc_id),
            None => nonexistent_buffers.push(format!("'{}'", arg)),
        }
    }

    if !nonexistent_buffers.is_empty() {
        editor.set_error(format!(
            "cannot close non-existent buffers: {}",
            nonexistent_buffers.join(", ")
        ));
    }

    document_ids
}

fn buffer_close(
    cx: &mut compositor::Context,
    args: &[Cow<str>],
    _event: PromptEvent,
) -> anyhow::Result<()> {
    let document_ids = buffer_gather_paths_impl(cx.editor, args);
    buffer_close_by_ids_impl(cx.editor, &document_ids, false)
}

fn force_buffer_close(
    cx: &mut compositor::Context,
    args: &[Cow<str>],
    _event: PromptEvent,
) -> anyhow::Result<()> {
    let document_ids = buffer_gather_paths_impl(cx.editor, args);
    buffer_close_by_ids_impl(cx.editor, &document_ids, true)
}

fn buffer_gather_others_impl(editor: &mut Editor) -> Vec<DocumentId> {
    let current_document = &doc!(editor).id();
    editor
        .documents()
        .map(|doc| doc.id())
        .filter(|doc_id| doc_id != current_document)
        .collect()
}

fn buffer_close_others(
    cx: &mut compositor::Context,
    _args: &[Cow<str>],
    _event: PromptEvent,
) -> anyhow::Result<()> {
    let document_ids = buffer_gather_others_impl(cx.editor);
    buffer_close_by_ids_impl(cx.editor, &document_ids, false)
}

fn force_buffer_close_others(
    cx: &mut compositor::Context,
    _args: &[Cow<str>],
    _event: PromptEvent,
) -> anyhow::Result<()> {
    let document_ids = buffer_gather_others_impl(cx.editor);
    buffer_close_by_ids_impl(cx.editor, &document_ids, true)
}

fn buffer_gather_all_impl(editor: &mut Editor) -> Vec<DocumentId> {
    editor.documents().map(|doc| doc.id()).collect()
}

fn buffer_close_all(
    cx: &mut compositor::Context,
    _args: &[Cow<str>],
    _event: PromptEvent,
) -> anyhow::Result<()> {
    let document_ids = buffer_gather_all_impl(cx.editor);
    buffer_close_by_ids_impl(cx.editor, &document_ids, false)
}

fn force_buffer_close_all(
    cx: &mut compositor::Context,
    _args: &[Cow<str>],
    _event: PromptEvent,
) -> anyhow::Result<()> {
    let document_ids = buffer_gather_all_impl(cx.editor);
    buffer_close_by_ids_impl(cx.editor, &document_ids, true)
}

fn write_impl(cx: &mut compositor::Context, path: Option<&Cow<str>>) -> anyhow::Result<()> {
    let jobs = &mut cx.jobs;
    let doc = doc_mut!(cx.editor);

    if let Some(ref path) = path {
        doc.set_path(Some(path.as_ref().as_ref()))
            .context("invalid filepath")?;
    }
    if doc.path().is_none() {
        bail!("cannot write a buffer without a filename");
    }
    let fmt = doc.auto_format().map(|fmt| {
        let shared = fmt.shared();
        let callback = make_format_callback(
            doc.id(),
            doc.version(),
            Modified::SetUnmodified,
            shared.clone(),
        );
        jobs.callback(callback);
        shared
    });
    let future = doc.format_and_save(fmt);
    cx.jobs.add(Job::new(future).wait_before_exiting());

    if path.is_some() {
        let id = doc.id();
        let _ = cx.editor.refresh_language_server(id);
    }
    Ok(())
}

fn write(
    cx: &mut compositor::Context,
    args: &[Cow<str>],
    _event: PromptEvent,
) -> anyhow::Result<()> {
    write_impl(cx, args.first())
}

fn new_file(
    cx: &mut compositor::Context,
    _args: &[Cow<str>],
    _event: PromptEvent,
) -> anyhow::Result<()> {
    cx.editor.new_file(Action::Replace);

    Ok(())
}

fn format(
    cx: &mut compositor::Context,
    _args: &[Cow<str>],
    _event: PromptEvent,
) -> anyhow::Result<()> {
    let doc = doc!(cx.editor);
    if let Some(format) = doc.format() {
        let callback =
            make_format_callback(doc.id(), doc.version(), Modified::LeaveModified, format);
        cx.jobs.callback(callback);
    }

    Ok(())
}
fn set_indent_style(
    cx: &mut compositor::Context,
    args: &[Cow<str>],
    _event: PromptEvent,
) -> anyhow::Result<()> {
    use IndentStyle::*;

    // If no argument, report current indent style.
    if args.is_empty() {
        let style = doc!(cx.editor).indent_style;
        cx.editor.set_status(match style {
            Tabs => "tabs".to_owned(),
            Spaces(1) => "1 space".to_owned(),
            Spaces(n) if (2..=8).contains(&n) => format!("{} spaces", n),
            _ => unreachable!(), // Shouldn't happen.
        });
        return Ok(());
    }

    // Attempt to parse argument as an indent style.
    let style = match args.get(0) {
        Some(arg) if "tabs".starts_with(&arg.to_lowercase()) => Some(Tabs),
        Some(Cow::Borrowed("0")) => Some(Tabs),
        Some(arg) => arg
            .parse::<u8>()
            .ok()
            .filter(|n| (1..=8).contains(n))
            .map(Spaces),
        _ => None,
    };

    let style = style.context("invalid indent style")?;
    let doc = doc_mut!(cx.editor);
    doc.indent_style = style;

    Ok(())
}

/// Sets or reports the current document's line ending setting.
fn set_line_ending(
    cx: &mut compositor::Context,
    args: &[Cow<str>],
    _event: PromptEvent,
) -> anyhow::Result<()> {
    use LineEnding::*;

    // If no argument, report current line ending setting.
    if args.is_empty() {
        let line_ending = doc!(cx.editor).line_ending;
        cx.editor.set_status(match line_ending {
            Crlf => "crlf",
            LF => "line feed",
            #[cfg(feature = "unicode-lines")]
            FF => "form feed",
            #[cfg(feature = "unicode-lines")]
            CR => "carriage return",
            #[cfg(feature = "unicode-lines")]
            Nel => "next line",

            // These should never be a document's default line ending.
            #[cfg(feature = "unicode-lines")]
            VT | LS | PS => "error",
        });

        return Ok(());
    }

    let arg = args
        .get(0)
        .context("argument missing")?
        .to_ascii_lowercase();

    // Attempt to parse argument as a line ending.
    let line_ending = match arg {
        // We check for CR first because it shares a common prefix with CRLF.
        #[cfg(feature = "unicode-lines")]
        arg if arg.starts_with("cr") => CR,
        arg if arg.starts_with("crlf") => Crlf,
        arg if arg.starts_with("lf") => LF,
        #[cfg(feature = "unicode-lines")]
        arg if arg.starts_with("ff") => FF,
        #[cfg(feature = "unicode-lines")]
        arg if arg.starts_with("nel") => Nel,
        _ => bail!("invalid line ending"),
    };

    doc_mut!(cx.editor).line_ending = line_ending;
    Ok(())
}

fn earlier(
    cx: &mut compositor::Context,
    args: &[Cow<str>],
    _event: PromptEvent,
) -> anyhow::Result<()> {
    let uk = args.join(" ").parse::<UndoKind>().map_err(|s| anyhow!(s))?;

    let (view, doc) = current!(cx.editor);
    let success = doc.earlier(view.id, uk);
    if !success {
        cx.editor.set_status("Already at oldest change");
    }

    Ok(())
}

fn later(
    cx: &mut compositor::Context,
    args: &[Cow<str>],
    _event: PromptEvent,
) -> anyhow::Result<()> {
    let uk = args.join(" ").parse::<UndoKind>().map_err(|s| anyhow!(s))?;
    let (view, doc) = current!(cx.editor);
    let success = doc.later(view.id, uk);
    if !success {
        cx.editor.set_status("Already at newest change");
    }

    Ok(())
}

fn write_quit(
    cx: &mut compositor::Context,
    args: &[Cow<str>],
    event: PromptEvent,
) -> anyhow::Result<()> {
    write_impl(cx, args.first())?;
    quit(cx, &[], event)
}

fn force_write_quit(
    cx: &mut compositor::Context,
    args: &[Cow<str>],
    event: PromptEvent,
) -> anyhow::Result<()> {
    write_impl(cx, args.first())?;
    force_quit(cx, &[], event)
}

/// Results an error if there are modified buffers remaining and sets editor error,
/// otherwise returns `Ok(())`
pub(super) fn buffers_remaining_impl(editor: &mut Editor) -> anyhow::Result<()> {
    let modified: Vec<_> = editor
        .documents()
        .filter(|doc| doc.is_modified())
        .map(|doc| {
            doc.relative_path()
                .map(|path| path.to_string_lossy().to_string())
                .unwrap_or_else(|| SCRATCH_BUFFER_NAME.into())
        })
        .collect();
    if !modified.is_empty() {
        bail!(
            "{} unsaved buffer(s) remaining: {:?}",
            modified.len(),
            modified
        );
    }
    Ok(())
}

fn write_all_impl(
    cx: &mut compositor::Context,
    _args: &[Cow<str>],
    _event: PromptEvent,
    quit: bool,
    force: bool,
) -> anyhow::Result<()> {
    let mut errors = String::new();
    let jobs = &mut cx.jobs;
    // save all documents
    for doc in &mut cx.editor.documents.values_mut() {
        if doc.path().is_none() {
            errors.push_str("cannot write a buffer without a filename\n");
            continue;
        }

        if !doc.is_modified() {
            continue;
        }

        let fmt = doc.auto_format().map(|fmt| {
            let shared = fmt.shared();
            let callback = make_format_callback(
                doc.id(),
                doc.version(),
                Modified::SetUnmodified,
                shared.clone(),
            );
            jobs.callback(callback);
            shared
        });
        let future = doc.format_and_save(fmt);
        jobs.add(Job::new(future).wait_before_exiting());
    }

    if quit {
        if !force {
            buffers_remaining_impl(cx.editor)?;
        }

        // close all views
        let views: Vec<_> = cx.editor.tree.views().map(|(view, _)| view.id).collect();
        for view_id in views {
            cx.editor.close(view_id);
        }
    }

    bail!(errors)
}

fn write_all(
    cx: &mut compositor::Context,
    args: &[Cow<str>],
    event: PromptEvent,
) -> anyhow::Result<()> {
    write_all_impl(cx, args, event, false, false)
}

fn write_all_quit(
    cx: &mut compositor::Context,
    args: &[Cow<str>],
    event: PromptEvent,
) -> anyhow::Result<()> {
    write_all_impl(cx, args, event, true, false)
}

fn force_write_all_quit(
    cx: &mut compositor::Context,
    args: &[Cow<str>],
    event: PromptEvent,
) -> anyhow::Result<()> {
    write_all_impl(cx, args, event, true, true)
}

fn quit_all_impl(editor: &mut Editor, force: bool) -> anyhow::Result<()> {
    if !force {
        buffers_remaining_impl(editor)?;
    }

    // close all views
    let views: Vec<_> = editor.tree.views().map(|(view, _)| view.id).collect();
    for view_id in views {
        editor.close(view_id);
    }

    Ok(())
}

fn quit_all(
    cx: &mut compositor::Context,
    _args: &[Cow<str>],
    _event: PromptEvent,
) -> anyhow::Result<()> {
    quit_all_impl(cx.editor, false)
}

fn force_quit_all(
    cx: &mut compositor::Context,
    _args: &[Cow<str>],
    _event: PromptEvent,
) -> anyhow::Result<()> {
    quit_all_impl(cx.editor, true)
}

fn cquit(
    cx: &mut compositor::Context,
    args: &[Cow<str>],
    _event: PromptEvent,
) -> anyhow::Result<()> {
    let exit_code = args
        .first()
        .and_then(|code| code.parse::<i32>().ok())
        .unwrap_or(1);
    cx.editor.exit_code = exit_code;

    quit_all_impl(cx.editor, false)
}

fn force_cquit(
    cx: &mut compositor::Context,
    args: &[Cow<str>],
    _event: PromptEvent,
) -> anyhow::Result<()> {
    let exit_code = args
        .first()
        .and_then(|code| code.parse::<i32>().ok())
        .unwrap_or(1);
    cx.editor.exit_code = exit_code;

    quit_all_impl(cx.editor, true)
}

fn theme(
    cx: &mut compositor::Context,
    args: &[Cow<str>],
    _event: PromptEvent,
) -> anyhow::Result<()> {
    let theme = args.first().context("Theme not provided")?;
    let theme = cx
        .editor
        .theme_loader
        .load(theme)
        .with_context(|| format!("Failed setting theme {}", theme))?;
    let true_color = cx.editor.config().true_color || crate::true_color();
    if !(true_color || theme.is_16_color()) {
        bail!("Unsupported theme: theme requires true color support");
    }
    cx.editor.set_theme(theme);
    Ok(())
}

fn yank_main_selection_to_clipboard(
    cx: &mut compositor::Context,
    _args: &[Cow<str>],
    _event: PromptEvent,
) -> anyhow::Result<()> {
    yank_main_selection_to_clipboard_impl(cx.editor, ClipboardType::Clipboard)
}

fn yank_joined_to_clipboard(
    cx: &mut compositor::Context,
    args: &[Cow<str>],
    _event: PromptEvent,
) -> anyhow::Result<()> {
    let doc = doc!(cx.editor);
    let default_sep = Cow::Borrowed(doc.line_ending.as_str());
    let separator = args.first().unwrap_or(&default_sep);
    yank_joined_to_clipboard_impl(cx.editor, separator, ClipboardType::Clipboard)
}

fn yank_main_selection_to_primary_clipboard(
    cx: &mut compositor::Context,
    _args: &[Cow<str>],
    _event: PromptEvent,
) -> anyhow::Result<()> {
    yank_main_selection_to_clipboard_impl(cx.editor, ClipboardType::Selection)
}

fn yank_joined_to_primary_clipboard(
    cx: &mut compositor::Context,
    args: &[Cow<str>],
    _event: PromptEvent,
) -> anyhow::Result<()> {
    let doc = doc!(cx.editor);
    let default_sep = Cow::Borrowed(doc.line_ending.as_str());
    let separator = args.first().unwrap_or(&default_sep);
    yank_joined_to_clipboard_impl(cx.editor, separator, ClipboardType::Selection)
}

fn paste_clipboard_after(
    cx: &mut compositor::Context,
    _args: &[Cow<str>],
    _event: PromptEvent,
) -> anyhow::Result<()> {
    paste_clipboard_impl(cx.editor, Paste::After, ClipboardType::Clipboard, 1)
}

fn paste_clipboard_before(
    cx: &mut compositor::Context,
    _args: &[Cow<str>],
    _event: PromptEvent,
) -> anyhow::Result<()> {
    paste_clipboard_impl(cx.editor, Paste::After, ClipboardType::Clipboard, 1)
}

fn paste_primary_clipboard_after(
    cx: &mut compositor::Context,
    _args: &[Cow<str>],
    _event: PromptEvent,
) -> anyhow::Result<()> {
    paste_clipboard_impl(cx.editor, Paste::After, ClipboardType::Selection, 1)
}

fn paste_primary_clipboard_before(
    cx: &mut compositor::Context,
    _args: &[Cow<str>],
    _event: PromptEvent,
) -> anyhow::Result<()> {
    paste_clipboard_impl(cx.editor, Paste::After, ClipboardType::Selection, 1)
}

fn replace_selections_with_clipboard_impl(
    cx: &mut compositor::Context,
    clipboard_type: ClipboardType,
) -> anyhow::Result<()> {
    let (view, doc) = current!(cx.editor);

    match cx.editor.clipboard_provider.get_contents(clipboard_type) {
        Ok(contents) => {
            let selection = doc.selection(view.id);
            let transaction = Transaction::change_by_selection(doc.text(), selection, |range| {
                (range.from(), range.to(), Some(contents.as_str().into()))
            });

            doc.apply(&transaction, view.id);
            doc.append_changes_to_history(view.id);
            Ok(())
        }
        Err(e) => Err(e.context("Couldn't get system clipboard contents")),
    }
}

fn replace_selections_with_clipboard(
    cx: &mut compositor::Context,
    _args: &[Cow<str>],
    _event: PromptEvent,
) -> anyhow::Result<()> {
    replace_selections_with_clipboard_impl(cx, ClipboardType::Clipboard)
}

fn replace_selections_with_primary_clipboard(
    cx: &mut compositor::Context,
    _args: &[Cow<str>],
    _event: PromptEvent,
) -> anyhow::Result<()> {
    replace_selections_with_clipboard_impl(cx, ClipboardType::Selection)
}

fn show_clipboard_provider(
    cx: &mut compositor::Context,
    _args: &[Cow<str>],
    _event: PromptEvent,
) -> anyhow::Result<()> {
    cx.editor
        .set_status(cx.editor.clipboard_provider.name().to_string());
    Ok(())
}

fn change_current_directory(
    cx: &mut compositor::Context,
    args: &[Cow<str>],
    _event: PromptEvent,
) -> anyhow::Result<()> {
    let dir = helix_core::path::expand_tilde(
        args.first()
            .context("target directory not provided")?
            .as_ref()
            .as_ref(),
    );

    if let Err(e) = std::env::set_current_dir(dir) {
        bail!("Couldn't change the current working directory: {}", e);
    }

    let cwd = std::env::current_dir().context("Couldn't get the new working directory")?;
    cx.editor.set_status(format!(
        "Current working directory is now {}",
        cwd.display()
    ));
    Ok(())
}

fn show_current_directory(
    cx: &mut compositor::Context,
    _args: &[Cow<str>],
    _event: PromptEvent,
) -> anyhow::Result<()> {
    let cwd = std::env::current_dir().context("Couldn't get the new working directory")?;
    cx.editor
        .set_status(format!("Current working directory is {}", cwd.display()));
    Ok(())
}

/// Sets the [`Document`]'s encoding..
fn set_encoding(
    cx: &mut compositor::Context,
    args: &[Cow<str>],
    _event: PromptEvent,
) -> anyhow::Result<()> {
    let doc = doc_mut!(cx.editor);
    if let Some(label) = args.first() {
        doc.set_encoding(label)
    } else {
        let encoding = doc.encoding().name().to_owned();
        cx.editor.set_status(encoding);
        Ok(())
    }
}

/// Reload the [`Document`] from its source file.
fn reload(
    cx: &mut compositor::Context,
    _args: &[Cow<str>],
    _event: PromptEvent,
) -> anyhow::Result<()> {
    let (view, doc) = current!(cx.editor);
    doc.reload(view.id)
}

fn tree_sitter_scopes(
    cx: &mut compositor::Context,
    _args: &[Cow<str>],
    _event: PromptEvent,
) -> anyhow::Result<()> {
    let (view, doc) = current!(cx.editor);
    let text = doc.text().slice(..);

    let pos = doc.selection(view.id).primary().cursor(text);
    let scopes = indent::get_scopes(doc.syntax(), text, pos);
    cx.editor.set_status(format!("scopes: {:?}", &scopes));
    Ok(())
}

fn vsplit(
    cx: &mut compositor::Context,
    args: &[Cow<str>],
    _event: PromptEvent,
) -> anyhow::Result<()> {
    let id = view!(cx.editor).doc;

    if args.is_empty() {
        cx.editor.switch(id, Action::VerticalSplit);
    } else {
        for arg in args {
            cx.editor
                .open(PathBuf::from(arg.as_ref()), Action::VerticalSplit)?;
        }
    }

    Ok(())
}

fn hsplit(
    cx: &mut compositor::Context,
    args: &[Cow<str>],
    _event: PromptEvent,
) -> anyhow::Result<()> {
    let id = view!(cx.editor).doc;

    if args.is_empty() {
        cx.editor.switch(id, Action::HorizontalSplit);
    } else {
        for arg in args {
            cx.editor
                .open(PathBuf::from(arg.as_ref()), Action::HorizontalSplit)?;
        }
    }

    Ok(())
}

fn vsplit_new(
    cx: &mut compositor::Context,
    _args: &[Cow<str>],
    _event: PromptEvent,
) -> anyhow::Result<()> {
    cx.editor.new_file(Action::VerticalSplit);

    Ok(())
}

fn hsplit_new(
    cx: &mut compositor::Context,
    _args: &[Cow<str>],
    _event: PromptEvent,
) -> anyhow::Result<()> {
    cx.editor.new_file(Action::HorizontalSplit);

    Ok(())
}

fn debug_eval(
    cx: &mut compositor::Context,
    args: &[Cow<str>],
    _event: PromptEvent,
) -> anyhow::Result<()> {
    if let Some(debugger) = cx.editor.debugger.as_mut() {
        let (frame, thread_id) = match (debugger.active_frame, debugger.thread_id) {
            (Some(frame), Some(thread_id)) => (frame, thread_id),
            _ => {
                bail!("Cannot find current stack frame to access variables")
            }
        };

        // TODO: support no frame_id

        let frame_id = debugger.stack_frames[&thread_id][frame].id;
        let response = helix_lsp::block_on(debugger.eval(args.join(" "), Some(frame_id)))?;
        cx.editor.set_status(response.result);
    }
    Ok(())
}

fn debug_start(
    cx: &mut compositor::Context,
    args: &[Cow<str>],
    _event: PromptEvent,
) -> anyhow::Result<()> {
    let mut args = args.to_owned();
    let name = match args.len() {
        0 => None,
        _ => Some(args.remove(0)),
    };
    dap_start_impl(cx, name.as_deref(), None, Some(args))
}

fn debug_remote(
    cx: &mut compositor::Context,
    args: &[Cow<str>],
    _event: PromptEvent,
) -> anyhow::Result<()> {
    let mut args = args.to_owned();
    let address = match args.len() {
        0 => None,
        _ => Some(args.remove(0).parse()?),
    };
    let name = match args.len() {
        0 => None,
        _ => Some(args.remove(0)),
    };
    dap_start_impl(cx, name.as_deref(), address, Some(args))
}

fn tutor(
    cx: &mut compositor::Context,
    _args: &[Cow<str>],
    _event: PromptEvent,
) -> anyhow::Result<()> {
    let path = helix_loader::runtime_dir().join("tutor.txt");
    cx.editor.open(path, Action::Replace)?;
    // Unset path to prevent accidentally saving to the original tutor file.
    doc_mut!(cx.editor).set_path(None)?;
    Ok(())
}

pub(super) fn goto_line_number(
    cx: &mut compositor::Context,
    args: &[Cow<str>],
    _event: PromptEvent,
) -> anyhow::Result<()> {
    ensure!(!args.is_empty(), "Line number required");

    let line = args[0].parse::<usize>()?;

    goto_line_impl(cx.editor, NonZeroUsize::new(line));

    let (view, doc) = current!(cx.editor);

    view.ensure_cursor_in_view(doc, line);
    Ok(())
}

/// Change config at runtime. Access nested values by dot syntax, for
/// example to disable smart case search, use `:set search.smart-case false`.
fn setting(
    cx: &mut compositor::Context,
    args: &[Cow<str>],
    _event: PromptEvent,
) -> anyhow::Result<()> {
    if args.len() != 2 {
        anyhow::bail!("Bad arguments. Usage: `:set key field`");
    }
    let (key, arg) = (&args[0].to_lowercase(), &args[1]);

<<<<<<< HEAD
    let mut runtime_config = cx.editor.config().clone();
    match key.as_ref() {
        "scrolloff" => runtime_config.scrolloff = arg.parse()?,
        "scroll-lines" => runtime_config.scroll_lines = arg.parse()?,
        "mouse" => runtime_config.mouse = arg.parse()?,
        "line-number" => runtime_config.line_number = arg.parse()?,
        "middle-click_paste" => runtime_config.middle_click_paste = arg.parse()?,
        "auto-pairs" => runtime_config.auto_pairs = arg.parse()?,
        "auto-completion" => runtime_config.auto_completion = arg.parse()?,
        "completion-trigger-len" => runtime_config.completion_trigger_len = arg.parse()?,
        "auto-info" => runtime_config.auto_info = arg.parse()?,
        "true-color" => runtime_config.true_color = arg.parse()?,
        "search.smart-case" => runtime_config.search.smart_case = arg.parse()?,
        "search.wrap-around" => runtime_config.search.wrap_around = arg.parse()?,
        _ => anyhow::bail!("Unknown key `{}`.", args[0]),
    }
=======
    let key_error = || anyhow::anyhow!("Unknown key `{key}`");
    let field_error = |_| anyhow::anyhow!("Could not parse field `{arg}`");

    let mut config = serde_json::to_value(&cx.editor.config).unwrap();
    let pointer = format!("/{}", key.replace('.', "/"));
    let value = config.pointer_mut(&pointer).ok_or_else(key_error)?;

    *value = if value.is_string() {
        // JSON strings require quotes, so we can't .parse() directly
        serde_json::Value::String(arg.to_string())
    } else {
        arg.parse().map_err(field_error)?
    };
    cx.editor.config = serde_json::from_value(config).map_err(field_error)?;
>>>>>>> cb7b674f

    cx.editor
        .config_events
        .push(tokio_stream::once(ConfigEvent::Update(runtime_config)));
    Ok(())
}

fn sort(
    cx: &mut compositor::Context,
    args: &[Cow<str>],
    _event: PromptEvent,
) -> anyhow::Result<()> {
    sort_impl(cx, args, false)
}

fn sort_reverse(
    cx: &mut compositor::Context,
    args: &[Cow<str>],
    _event: PromptEvent,
) -> anyhow::Result<()> {
    sort_impl(cx, args, true)
}

fn sort_impl(
    cx: &mut compositor::Context,
    _args: &[Cow<str>],
    reverse: bool,
) -> anyhow::Result<()> {
    let (view, doc) = current!(cx.editor);
    let text = doc.text().slice(..);

    let selection = doc.selection(view.id);

    let mut fragments: Vec<_> = selection
        .fragments(text)
        .map(|fragment| Tendril::from(fragment.as_ref()))
        .collect();

    fragments.sort_by(match reverse {
        true => |a: &Tendril, b: &Tendril| b.cmp(a),
        false => |a: &Tendril, b: &Tendril| a.cmp(b),
    });

    let transaction = Transaction::change(
        doc.text(),
        selection
            .into_iter()
            .zip(fragments)
            .map(|(s, fragment)| (s.from(), s.to(), Some(fragment))),
    );

    doc.apply(&transaction, view.id);
    doc.append_changes_to_history(view.id);

    Ok(())
}

fn tree_sitter_subtree(
    cx: &mut compositor::Context,
    _args: &[Cow<str>],
    _event: PromptEvent,
) -> anyhow::Result<()> {
    let (view, doc) = current!(cx.editor);

    if let Some(syntax) = doc.syntax() {
        let primary_selection = doc.selection(view.id).primary();
        let text = doc.text();
        let from = text.char_to_byte(primary_selection.from());
        let to = text.char_to_byte(primary_selection.to());
        if let Some(selected_node) = syntax
            .tree()
            .root_node()
            .descendant_for_byte_range(from, to)
        {
            let contents = format!("```tsq\n{}\n```", selected_node.to_sexp());

            let callback = async move {
                let call: job::Callback =
                    Box::new(move |editor: &mut Editor, compositor: &mut Compositor| {
                        let contents = ui::Markdown::new(contents, editor.syn_loader.clone());
                        let popup = Popup::new("hover", contents).auto_close(true);
                        compositor.replace_or_push("hover", popup);
                    });
                Ok(call)
            };

            cx.jobs.callback(callback);
        }
    }

    Ok(())
}

fn open_config(
    cx: &mut compositor::Context,
    _args: &[Cow<str>],
    _event: PromptEvent,
) -> anyhow::Result<()> {
    cx.editor
        .open(helix_loader::config_file(), Action::Replace)?;
    Ok(())
}

fn refresh_config(
    cx: &mut compositor::Context,
    _args: &[Cow<str>],
    _event: PromptEvent,
) -> anyhow::Result<()> {
    cx.editor
        .config_events
        .push(tokio_stream::once(ConfigEvent::Refresh));
    Ok(())
}

pub const TYPABLE_COMMAND_LIST: &[TypableCommand] = &[
        TypableCommand {
            name: "quit",
            aliases: &["q"],
            doc: "Close the current view.",
            fun: quit,
            completer: None,
        },
        TypableCommand {
            name: "quit!",
            aliases: &["q!"],
            doc: "Close the current view forcefully (ignoring unsaved changes).",
            fun: force_quit,
            completer: None,
        },
        TypableCommand {
            name: "open",
            aliases: &["o"],
            doc: "Open a file from disk into the current view.",
            fun: open,
            completer: Some(completers::filename),
        },
        TypableCommand {
            name: "buffer-close",
            aliases: &["bc", "bclose"],
            doc: "Close the current buffer.",
            fun: buffer_close,
          completer: Some(completers::buffer),
        },
        TypableCommand {
            name: "buffer-close!",
            aliases: &["bc!", "bclose!"],
            doc: "Close the current buffer forcefully (ignoring unsaved changes).",
            fun: force_buffer_close,
          completer: Some(completers::buffer),
        },
        TypableCommand {
            name: "buffer-close-others",
            aliases: &["bco", "bcloseother"],
            doc: "Close all buffers but the currently focused one.",
            fun: buffer_close_others,
            completer: None,
        },
        TypableCommand {
            name: "buffer-close-others!",
            aliases: &["bco!", "bcloseother!"],
            doc: "Close all buffers but the currently focused one.",
            fun: force_buffer_close_others,
            completer: None,
        },
        TypableCommand {
            name: "buffer-close-all",
            aliases: &["bca", "bcloseall"],
            doc: "Close all buffers, without quiting.",
            fun: buffer_close_all,
            completer: None,
        },
        TypableCommand {
            name: "buffer-close-all!",
            aliases: &["bca!", "bcloseall!"],
            doc: "Close all buffers forcefully (ignoring unsaved changes), without quiting.",
            fun: force_buffer_close_all,
            completer: None,
        },
        TypableCommand {
            name: "write",
            aliases: &["w"],
            doc: "Write changes to disk. Accepts an optional path (:write some/path.txt)",
            fun: write,
            completer: Some(completers::filename),
        },
        TypableCommand {
            name: "new",
            aliases: &["n"],
            doc: "Create a new scratch buffer.",
            fun: new_file,
            completer: Some(completers::filename),
        },
        TypableCommand {
            name: "format",
            aliases: &["fmt"],
            doc: "Format the file using the LSP formatter.",
            fun: format,
            completer: None,
        },
        TypableCommand {
            name: "indent-style",
            aliases: &[],
            doc: "Set the indentation style for editing. ('t' for tabs or 1-8 for number of spaces.)",
            fun: set_indent_style,
            completer: None,
        },
        TypableCommand {
            name: "line-ending",
            aliases: &[],
            doc: "Set the document's default line ending. Options: crlf, lf, cr, ff, nel.",
            fun: set_line_ending,
            completer: None,
        },
        TypableCommand {
            name: "earlier",
            aliases: &["ear"],
            doc: "Jump back to an earlier point in edit history. Accepts a number of steps or a time span.",
            fun: earlier,
            completer: None,
        },
        TypableCommand {
            name: "later",
            aliases: &["lat"],
            doc: "Jump to a later point in edit history. Accepts a number of steps or a time span.",
            fun: later,
            completer: None,
        },
        TypableCommand {
            name: "write-quit",
            aliases: &["wq", "x"],
            doc: "Write changes to disk and close the current view. Accepts an optional path (:wq some/path.txt)",
            fun: write_quit,
            completer: Some(completers::filename),
        },
        TypableCommand {
            name: "write-quit!",
            aliases: &["wq!", "x!"],
            doc: "Write changes to disk and close the current view forcefully. Accepts an optional path (:wq! some/path.txt)",
            fun: force_write_quit,
            completer: Some(completers::filename),
        },
        TypableCommand {
            name: "write-all",
            aliases: &["wa"],
            doc: "Write changes from all views to disk.",
            fun: write_all,
            completer: None,
        },
        TypableCommand {
            name: "write-quit-all",
            aliases: &["wqa", "xa"],
            doc: "Write changes from all views to disk and close all views.",
            fun: write_all_quit,
            completer: None,
        },
        TypableCommand {
            name: "write-quit-all!",
            aliases: &["wqa!", "xa!"],
            doc: "Write changes from all views to disk and close all views forcefully (ignoring unsaved changes).",
            fun: force_write_all_quit,
            completer: None,
        },
        TypableCommand {
            name: "quit-all",
            aliases: &["qa"],
            doc: "Close all views.",
            fun: quit_all,
            completer: None,
        },
        TypableCommand {
            name: "quit-all!",
            aliases: &["qa!"],
            doc: "Close all views forcefully (ignoring unsaved changes).",
            fun: force_quit_all,
            completer: None,
        },
        TypableCommand {
            name: "cquit",
            aliases: &["cq"],
            doc: "Quit with exit code (default 1). Accepts an optional integer exit code (:cq 2).",
            fun: cquit,
            completer: None,
        },
        TypableCommand {
            name: "cquit!",
            aliases: &["cq!"],
            doc: "Quit with exit code (default 1) forcefully (ignoring unsaved changes). Accepts an optional integer exit code (:cq! 2).",
            fun: force_cquit,
            completer: None,
        },
        TypableCommand {
            name: "theme",
            aliases: &[],
            doc: "Change the editor theme.",
            fun: theme,
            completer: Some(completers::theme),
        },
        TypableCommand {
            name: "clipboard-yank",
            aliases: &[],
            doc: "Yank main selection into system clipboard.",
            fun: yank_main_selection_to_clipboard,
            completer: None,
        },
        TypableCommand {
            name: "clipboard-yank-join",
            aliases: &[],
            doc: "Yank joined selections into system clipboard. A separator can be provided as first argument. Default value is newline.", // FIXME: current UI can't display long doc.
            fun: yank_joined_to_clipboard,
            completer: None,
        },
        TypableCommand {
            name: "primary-clipboard-yank",
            aliases: &[],
            doc: "Yank main selection into system primary clipboard.",
            fun: yank_main_selection_to_primary_clipboard,
            completer: None,
        },
        TypableCommand {
            name: "primary-clipboard-yank-join",
            aliases: &[],
            doc: "Yank joined selections into system primary clipboard. A separator can be provided as first argument. Default value is newline.", // FIXME: current UI can't display long doc.
            fun: yank_joined_to_primary_clipboard,
            completer: None,
        },
        TypableCommand {
            name: "clipboard-paste-after",
            aliases: &[],
            doc: "Paste system clipboard after selections.",
            fun: paste_clipboard_after,
            completer: None,
        },
        TypableCommand {
            name: "clipboard-paste-before",
            aliases: &[],
            doc: "Paste system clipboard before selections.",
            fun: paste_clipboard_before,
            completer: None,
        },
        TypableCommand {
            name: "clipboard-paste-replace",
            aliases: &[],
            doc: "Replace selections with content of system clipboard.",
            fun: replace_selections_with_clipboard,
            completer: None,
        },
        TypableCommand {
            name: "primary-clipboard-paste-after",
            aliases: &[],
            doc: "Paste primary clipboard after selections.",
            fun: paste_primary_clipboard_after,
            completer: None,
        },
        TypableCommand {
            name: "primary-clipboard-paste-before",
            aliases: &[],
            doc: "Paste primary clipboard before selections.",
            fun: paste_primary_clipboard_before,
            completer: None,
        },
        TypableCommand {
            name: "primary-clipboard-paste-replace",
            aliases: &[],
            doc: "Replace selections with content of system primary clipboard.",
            fun: replace_selections_with_primary_clipboard,
            completer: None,
        },
        TypableCommand {
            name: "show-clipboard-provider",
            aliases: &[],
            doc: "Show clipboard provider name in status bar.",
            fun: show_clipboard_provider,
            completer: None,
        },
        TypableCommand {
            name: "change-current-directory",
            aliases: &["cd"],
            doc: "Change the current working directory.",
            fun: change_current_directory,
            completer: Some(completers::directory),
        },
        TypableCommand {
            name: "show-directory",
            aliases: &["pwd"],
            doc: "Show the current working directory.",
            fun: show_current_directory,
            completer: None,
        },
        TypableCommand {
            name: "encoding",
            aliases: &[],
            doc: "Set encoding based on `https://encoding.spec.whatwg.org`",
            fun: set_encoding,
            completer: None,
        },
        TypableCommand {
            name: "reload",
            aliases: &[],
            doc: "Discard changes and reload from the source file.",
            fun: reload,
            completer: None,
        },
        TypableCommand {
            name: "tree-sitter-scopes",
            aliases: &[],
            doc: "Display tree sitter scopes, primarily for theming and development.",
            fun: tree_sitter_scopes,
            completer: None,
        },
        TypableCommand {
            name: "debug-start",
            aliases: &["dbg"],
            doc: "Start a debug session from a given template with given parameters.",
            fun: debug_start,
            completer: None,
        },
        TypableCommand {
            name: "debug-remote",
            aliases: &["dbg-tcp"],
            doc: "Connect to a debug adapter by TCP address and start a debugging session from a given template with given parameters.",
            fun: debug_remote,
            completer: None,
        },
        TypableCommand {
            name: "debug-eval",
            aliases: &[],
            doc: "Evaluate expression in current debug context.",
            fun: debug_eval,
            completer: None,
        },
        TypableCommand {
            name: "vsplit",
            aliases: &["vs"],
            doc: "Open the file in a vertical split.",
            fun: vsplit,
            completer: Some(completers::filename),
        },
        TypableCommand {
            name: "vsplit-new",
            aliases: &["vnew"],
            doc: "Open a scratch buffer in a vertical split.",
            fun: vsplit_new,
            completer: None,
        },
        TypableCommand {
            name: "hsplit",
            aliases: &["hs", "sp"],
            doc: "Open the file in a horizontal split.",
            fun: hsplit,
            completer: Some(completers::filename),
        },
        TypableCommand {
            name: "hsplit-new",
            aliases: &["hnew"],
            doc: "Open a scratch buffer in a horizontal split.",
            fun: hsplit_new,
            completer: None,
        },
        TypableCommand {
            name: "tutor",
            aliases: &[],
            doc: "Open the tutorial.",
            fun: tutor,
            completer: None,
        },
        TypableCommand {
            name: "goto",
            aliases: &["g"],
            doc: "Go to line number.",
            fun: goto_line_number,
            completer: None,
        },
        TypableCommand {
            name: "set-option",
            aliases: &["set"],
            doc: "Set a config option at runtime",
            fun: setting,
            completer: Some(completers::setting),
        },
        TypableCommand {
            name: "sort",
            aliases: &[],
            doc: "Sort ranges in selection.",
            fun: sort,
            completer: None,
        },
        TypableCommand {
            name: "rsort",
            aliases: &[],
            doc: "Sort ranges in selection in reverse order.",
            fun: sort_reverse,
            completer: None,
        },
        TypableCommand {
            name: "tree-sitter-subtree",
            aliases: &["ts-subtree"],
            doc: "Display tree sitter subtree under cursor, primarily for debugging queries.",
            fun: tree_sitter_subtree,
            completer: None,
        },
        TypableCommand {
            name: "config-reload",
            aliases: &[],
            doc: "Refreshes helix's config.",
            fun: refresh_config,
            completer: None,
        },
        TypableCommand {
            name: "config-open",
            aliases: &[],
            doc: "Open the helix config.toml file.",
            fun: open_config,
            completer: None,
        },
    ];

pub static TYPABLE_COMMAND_MAP: Lazy<HashMap<&'static str, &'static TypableCommand>> =
    Lazy::new(|| {
        TYPABLE_COMMAND_LIST
            .iter()
            .flat_map(|cmd| {
                std::iter::once((cmd.name, cmd))
                    .chain(cmd.aliases.iter().map(move |&alias| (alias, cmd)))
            })
            .collect()
    });

pub fn command_mode(cx: &mut Context) {
    let mut prompt = Prompt::new(
        ":".into(),
        Some(':'),
        |editor: &Editor, input: &str| {
            static FUZZY_MATCHER: Lazy<fuzzy_matcher::skim::SkimMatcherV2> =
                Lazy::new(fuzzy_matcher::skim::SkimMatcherV2::default);

            // we use .this over split_whitespace() because we care about empty segments
            let parts = input.split(' ').collect::<Vec<&str>>();

            // simple heuristic: if there's no just one part, complete command name.
            // if there's a space, per command completion kicks in.
            if parts.len() <= 1 {
                let mut matches: Vec<_> = typed::TYPABLE_COMMAND_LIST
                    .iter()
                    .filter_map(|command| {
                        FUZZY_MATCHER
                            .fuzzy_match(command.name, input)
                            .map(|score| (command.name, score))
                    })
                    .collect();

                matches.sort_unstable_by_key(|(_file, score)| std::cmp::Reverse(*score));
                matches
                    .into_iter()
                    .map(|(name, _)| (0.., name.into()))
                    .collect()
            } else {
                let part = parts.last().unwrap();

                if let Some(typed::TypableCommand {
                    completer: Some(completer),
                    ..
                }) = typed::TYPABLE_COMMAND_MAP.get(parts[0])
                {
                    completer(editor, part)
                        .into_iter()
                        .map(|(range, file)| {
                            // offset ranges to input
                            let offset = input.len() - part.len();
                            let range = (range.start + offset)..;
                            (range, file)
                        })
                        .collect()
                } else {
                    Vec::new()
                }
            }
        }, // completion
        move |cx: &mut compositor::Context, input: &str, event: PromptEvent| {
            if event != PromptEvent::Validate {
                return;
            }

            let parts = input.split_whitespace().collect::<Vec<&str>>();
            if parts.is_empty() {
                return;
            }

            // If command is numeric, interpret as line number and go there.
            if parts.len() == 1 && parts[0].parse::<usize>().ok().is_some() {
                if let Err(e) = typed::goto_line_number(cx, &[Cow::from(parts[0])], event) {
                    cx.editor.set_error(format!("{}", e));
                }
                return;
            }

            // Handle typable commands
            if let Some(cmd) = typed::TYPABLE_COMMAND_MAP.get(parts[0]) {
                let args = if cfg!(unix) {
                    shellwords::shellwords(input)
                } else {
                    // Windows doesn't support POSIX, so fallback for now
                    parts
                        .into_iter()
                        .map(|part| part.into())
                        .collect::<Vec<_>>()
                };

                if let Err(e) = (cmd.fun)(cx, &args[1..], event) {
                    cx.editor.set_error(format!("{}", e));
                }
            } else {
                cx.editor
                    .set_error(format!("no such command: '{}'", parts[0]));
            };
        },
    );
    prompt.doc_fn = Box::new(|input: &str| {
        let part = input.split(' ').next().unwrap_or_default();

        if let Some(typed::TypableCommand { doc, aliases, .. }) =
            typed::TYPABLE_COMMAND_MAP.get(part)
        {
            if aliases.is_empty() {
                return Some((*doc).into());
            }
            return Some(format!("{}\nAliases: {}", doc, aliases.join(", ")).into());
        }

        None
    });

    // Calculate initial completion
    prompt.recalculate_completion(cx.editor);
    cx.push_layer(Box::new(prompt));
}<|MERGE_RESOLUTION|>--- conflicted
+++ resolved
@@ -891,28 +891,10 @@
     }
     let (key, arg) = (&args[0].to_lowercase(), &args[1]);
 
-<<<<<<< HEAD
-    let mut runtime_config = cx.editor.config().clone();
-    match key.as_ref() {
-        "scrolloff" => runtime_config.scrolloff = arg.parse()?,
-        "scroll-lines" => runtime_config.scroll_lines = arg.parse()?,
-        "mouse" => runtime_config.mouse = arg.parse()?,
-        "line-number" => runtime_config.line_number = arg.parse()?,
-        "middle-click_paste" => runtime_config.middle_click_paste = arg.parse()?,
-        "auto-pairs" => runtime_config.auto_pairs = arg.parse()?,
-        "auto-completion" => runtime_config.auto_completion = arg.parse()?,
-        "completion-trigger-len" => runtime_config.completion_trigger_len = arg.parse()?,
-        "auto-info" => runtime_config.auto_info = arg.parse()?,
-        "true-color" => runtime_config.true_color = arg.parse()?,
-        "search.smart-case" => runtime_config.search.smart_case = arg.parse()?,
-        "search.wrap-around" => runtime_config.search.wrap_around = arg.parse()?,
-        _ => anyhow::bail!("Unknown key `{}`.", args[0]),
-    }
-=======
     let key_error = || anyhow::anyhow!("Unknown key `{key}`");
     let field_error = |_| anyhow::anyhow!("Could not parse field `{arg}`");
 
-    let mut config = serde_json::to_value(&cx.editor.config).unwrap();
+    let mut config = serde_json::to_value(&cx.editor.config().clone()).unwrap();
     let pointer = format!("/{}", key.replace('.', "/"));
     let value = config.pointer_mut(&pointer).ok_or_else(key_error)?;
 
@@ -922,12 +904,11 @@
     } else {
         arg.parse().map_err(field_error)?
     };
-    cx.editor.config = serde_json::from_value(config).map_err(field_error)?;
->>>>>>> cb7b674f
+    let config = serde_json::from_value(config).map_err(field_error)?;
 
     cx.editor
         .config_events
-        .push(tokio_stream::once(ConfigEvent::Update(runtime_config)));
+        .push(tokio_stream::once(ConfigEvent::Update(config)));
     Ok(())
 }
 
