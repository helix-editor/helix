use std::fmt::Write;
use std::ops::Deref;

use crate::job::Job;

use super::*;

use helix_core::{encoding, shellwords::Shellwords};
use helix_view::document::DEFAULT_LANGUAGE_NAME;
use helix_view::editor::{Action, CloseError, ConfigEvent};
use serde_json::Value;
use ui::completers::{self, Completer};

#[derive(Clone)]
pub struct TypableCommand {
    pub name: &'static str,
    pub aliases: &'static [&'static str],
    pub doc: &'static str,
    // params, flags, helper, completer
    pub fun: fn(&mut compositor::Context, &[Cow<str>], PromptEvent) -> anyhow::Result<()>,
    /// What completion methods, if any, does this command have?
    pub signature: CommandSignature,
}

impl TypableCommand {
    fn completer_for_argument_number(&self, n: usize) -> &Completer {
        match self.signature.positional_args.get(n) {
            Some(completer) => completer,
            _ => &self.signature.var_args,
        }
    }
}

#[derive(Clone)]
pub struct CommandSignature {
    // Arguments with specific completion methods based on their position.
    positional_args: &'static [Completer],

    // All remaining arguments will use this completion method, if set.
    var_args: Completer,
}

impl CommandSignature {
    const fn none() -> Self {
        Self {
            positional_args: &[],
            var_args: completers::none,
        }
    }

    const fn positional(completers: &'static [Completer]) -> Self {
        Self {
            positional_args: completers,
            var_args: completers::none,
        }
    }

    const fn all(completer: Completer) -> Self {
        Self {
            positional_args: &[],
            var_args: completer,
        }
    }
}

fn quit(cx: &mut compositor::Context, args: &[Cow<str>], event: PromptEvent) -> anyhow::Result<()> {
    log::debug!("quitting...");

    if event != PromptEvent::Validate {
        return Ok(());
    }

    ensure!(args.is_empty(), ":quit takes no arguments");

    // last view and we have unsaved changes
    if cx.editor.tree.views().count() == 1 {
        buffers_remaining_impl(cx.editor)?
    }

    cx.block_try_flush_writes()?;
    cx.editor.close(view!(cx.editor).id);

    Ok(())
}

fn force_quit(
    cx: &mut compositor::Context,
    args: &[Cow<str>],
    event: PromptEvent,
) -> anyhow::Result<()> {
    if event != PromptEvent::Validate {
        return Ok(());
    }

    ensure!(args.is_empty(), ":quit! takes no arguments");

    cx.block_try_flush_writes()?;
    cx.editor.close(view!(cx.editor).id);

    Ok(())
}

fn open(cx: &mut compositor::Context, args: &[Cow<str>], event: PromptEvent) -> anyhow::Result<()> {
    if event != PromptEvent::Validate {
        return Ok(());
    }

    ensure!(!args.is_empty(), "wrong argument count");
    for arg in args {
        let (path, pos) = args::parse_file(arg);
        let path = helix_core::path::expand_tilde(&path);
        // If the path is a directory, open a file picker on that directory and update the status
        // message
        if let Ok(true) = std::fs::canonicalize(&path).map(|p| p.is_dir()) {
            let callback = async move {
                let call: job::Callback = job::Callback::EditorCompositor(Box::new(
                    move |editor: &mut Editor, compositor: &mut Compositor| {
                        let picker = ui::file_picker(path, &editor.config());
                        compositor.push(Box::new(overlaid(picker)));
                    },
                ));
                Ok(call)
            };
            cx.jobs.callback(callback);
        } else {
            // Otherwise, just open the file
            let _ = cx.editor.open(&path, Action::Replace)?;
            let (view, doc) = current!(cx.editor);
            let pos = Selection::point(pos_at_coords(doc.text().slice(..), pos, true));
            doc.set_selection(view.id, pos);
            // does not affect opening a buffer without pos
            align_view(doc, view, Align::Center);
        }
    }
    Ok(())
}

fn buffer_close_by_ids_impl(
    cx: &mut compositor::Context,
    doc_ids: &[DocumentId],
    force: bool,
) -> anyhow::Result<()> {
    cx.block_try_flush_writes()?;

    let (modified_ids, modified_names): (Vec<_>, Vec<_>) = doc_ids
        .iter()
        .filter_map(|&doc_id| {
            if let Err(CloseError::BufferModified(name)) = cx.editor.close_document(doc_id, force) {
                Some((doc_id, name))
            } else {
                None
            }
        })
        .unzip();

    if let Some(first) = modified_ids.first() {
        let current = doc!(cx.editor);
        // If the current document is unmodified, and there are modified
        // documents, switch focus to the first modified doc.
        if !modified_ids.contains(&current.id()) {
            cx.editor.switch(*first, Action::Replace);
        }
        bail!(
            "{} unsaved buffer(s) remaining: {:?}",
            modified_names.len(),
            modified_names
        );
    }

    Ok(())
}

fn buffer_gather_paths_impl(editor: &mut Editor, args: &[Cow<str>]) -> Vec<DocumentId> {
    // No arguments implies current document
    if args.is_empty() {
        let doc_id = view!(editor).doc;
        return vec![doc_id];
    }

    let mut nonexistent_buffers = vec![];
    let mut document_ids = vec![];
    for arg in args {
        let doc_id = editor.documents().find_map(|doc| {
            let arg_path = Some(Path::new(arg.as_ref()));
            if doc.path().map(|p| p.as_path()) == arg_path
                || doc.relative_path().as_deref() == arg_path
            {
                Some(doc.id())
            } else {
                None
            }
        });

        match doc_id {
            Some(doc_id) => document_ids.push(doc_id),
            None => nonexistent_buffers.push(format!("'{}'", arg)),
        }
    }

    if !nonexistent_buffers.is_empty() {
        editor.set_error(format!(
            "cannot close non-existent buffers: {}",
            nonexistent_buffers.join(", ")
        ));
    }

    document_ids
}

fn buffer_close(
    cx: &mut compositor::Context,
    args: &[Cow<str>],
    event: PromptEvent,
) -> anyhow::Result<()> {
    if event != PromptEvent::Validate {
        return Ok(());
    }

    let document_ids = buffer_gather_paths_impl(cx.editor, args);
    buffer_close_by_ids_impl(cx, &document_ids, false)
}

fn force_buffer_close(
    cx: &mut compositor::Context,
    args: &[Cow<str>],
    event: PromptEvent,
) -> anyhow::Result<()> {
    if event != PromptEvent::Validate {
        return Ok(());
    }

    let document_ids = buffer_gather_paths_impl(cx.editor, args);
    buffer_close_by_ids_impl(cx, &document_ids, true)
}

fn buffer_gather_others_impl(editor: &mut Editor) -> Vec<DocumentId> {
    let current_document = &doc!(editor).id();
    editor
        .documents()
        .map(|doc| doc.id())
        .filter(|doc_id| doc_id != current_document)
        .collect()
}

fn buffer_close_others(
    cx: &mut compositor::Context,
    _args: &[Cow<str>],
    event: PromptEvent,
) -> anyhow::Result<()> {
    if event != PromptEvent::Validate {
        return Ok(());
    }

    let document_ids = buffer_gather_others_impl(cx.editor);
    buffer_close_by_ids_impl(cx, &document_ids, false)
}

fn force_buffer_close_others(
    cx: &mut compositor::Context,
    _args: &[Cow<str>],
    event: PromptEvent,
) -> anyhow::Result<()> {
    if event != PromptEvent::Validate {
        return Ok(());
    }

    let document_ids = buffer_gather_others_impl(cx.editor);
    buffer_close_by_ids_impl(cx, &document_ids, true)
}

fn buffer_gather_all_impl(editor: &mut Editor) -> Vec<DocumentId> {
    editor.documents().map(|doc| doc.id()).collect()
}

fn buffer_close_all(
    cx: &mut compositor::Context,
    _args: &[Cow<str>],
    event: PromptEvent,
) -> anyhow::Result<()> {
    if event != PromptEvent::Validate {
        return Ok(());
    }

    let document_ids = buffer_gather_all_impl(cx.editor);
    buffer_close_by_ids_impl(cx, &document_ids, false)
}

fn force_buffer_close_all(
    cx: &mut compositor::Context,
    _args: &[Cow<str>],
    event: PromptEvent,
) -> anyhow::Result<()> {
    if event != PromptEvent::Validate {
        return Ok(());
    }

    let document_ids = buffer_gather_all_impl(cx.editor);
    buffer_close_by_ids_impl(cx, &document_ids, true)
}

fn buffer_next(
    cx: &mut compositor::Context,
    _args: &[Cow<str>],
    event: PromptEvent,
) -> anyhow::Result<()> {
    if event != PromptEvent::Validate {
        return Ok(());
    }

    goto_buffer(cx.editor, Direction::Forward);
    Ok(())
}

fn buffer_previous(
    cx: &mut compositor::Context,
    _args: &[Cow<str>],
    event: PromptEvent,
) -> anyhow::Result<()> {
    if event != PromptEvent::Validate {
        return Ok(());
    }

    goto_buffer(cx.editor, Direction::Backward);
    Ok(())
}

fn write_impl(
    cx: &mut compositor::Context,
    path: Option<&Cow<str>>,
    force: bool,
) -> anyhow::Result<()> {
    let editor_auto_fmt = cx.editor.config().auto_format;
    let jobs = &mut cx.jobs;
    let (view, doc) = current!(cx.editor);
    let path = path.map(AsRef::as_ref);

    let fmt = if editor_auto_fmt {
        doc.auto_format().map(|fmt| {
            let callback = make_format_callback(
                doc.id(),
                doc.version(),
                view.id,
                fmt,
                Some((path.map(Into::into), force)),
            );

            jobs.add(Job::with_callback(callback).wait_before_exiting());
        })
    } else {
        None
    };

    if fmt.is_none() {
        let id = doc.id();
        cx.editor.save(id, path, force)?;
    }

    Ok(())
}

fn write(
    cx: &mut compositor::Context,
    args: &[Cow<str>],
    event: PromptEvent,
) -> anyhow::Result<()> {
    if event != PromptEvent::Validate {
        return Ok(());
    }

    write_impl(cx, args.first(), false)
}

fn force_write(
    cx: &mut compositor::Context,
    args: &[Cow<str>],
    event: PromptEvent,
) -> anyhow::Result<()> {
    if event != PromptEvent::Validate {
        return Ok(());
    }

    write_impl(cx, args.first(), true)
}

fn write_buffer_close(
    cx: &mut compositor::Context,
    args: &[Cow<str>],
    event: PromptEvent,
) -> anyhow::Result<()> {
    if event != PromptEvent::Validate {
        return Ok(());
    }

    write_impl(cx, args.first(), false)?;

    let document_ids = buffer_gather_paths_impl(cx.editor, args);
    buffer_close_by_ids_impl(cx, &document_ids, false)
}

fn force_write_buffer_close(
    cx: &mut compositor::Context,
    args: &[Cow<str>],
    event: PromptEvent,
) -> anyhow::Result<()> {
    if event != PromptEvent::Validate {
        return Ok(());
    }

    write_impl(cx, args.first(), true)?;

    let document_ids = buffer_gather_paths_impl(cx.editor, args);
    buffer_close_by_ids_impl(cx, &document_ids, false)
}

fn new_file(
    cx: &mut compositor::Context,
    _args: &[Cow<str>],
    event: PromptEvent,
) -> anyhow::Result<()> {
    if event != PromptEvent::Validate {
        return Ok(());
    }

    cx.editor.new_file(Action::Replace);

    Ok(())
}

fn format(
    cx: &mut compositor::Context,
    _args: &[Cow<str>],
    event: PromptEvent,
) -> anyhow::Result<()> {
    if event != PromptEvent::Validate {
        return Ok(());
    }

    let (view, doc) = current!(cx.editor);
    if let Some(format) = doc.format() {
        let callback = make_format_callback(doc.id(), doc.version(), view.id, format, None);
        cx.jobs.callback(callback);
    }

    Ok(())
}
fn set_indent_style(
    cx: &mut compositor::Context,
    args: &[Cow<str>],
    event: PromptEvent,
) -> anyhow::Result<()> {
    if event != PromptEvent::Validate {
        return Ok(());
    }

    use IndentStyle::*;

    // If no argument, report current indent style.
    if args.is_empty() {
        let style = doc!(cx.editor).indent_style;
        cx.editor.set_status(match style {
            Tabs => "tabs".to_owned(),
            Spaces(1) => "1 space".to_owned(),
            Spaces(n) if (2..=8).contains(&n) => format!("{} spaces", n),
            _ => unreachable!(), // Shouldn't happen.
        });
        return Ok(());
    }

    // Attempt to parse argument as an indent style.
    let style = match args.get(0) {
        Some(arg) if "tabs".starts_with(&arg.to_lowercase()) => Some(Tabs),
        Some(Cow::Borrowed("0")) => Some(Tabs),
        Some(arg) => arg
            .parse::<u8>()
            .ok()
            .filter(|n| (1..=8).contains(n))
            .map(Spaces),
        _ => None,
    };

    let style = style.context("invalid indent style")?;
    let doc = doc_mut!(cx.editor);
    doc.indent_style = style;

    Ok(())
}

/// Sets or reports the current document's line ending setting.
fn set_line_ending(
    cx: &mut compositor::Context,
    args: &[Cow<str>],
    event: PromptEvent,
) -> anyhow::Result<()> {
    if event != PromptEvent::Validate {
        return Ok(());
    }

    use LineEnding::*;

    // If no argument, report current line ending setting.
    if args.is_empty() {
        let line_ending = doc!(cx.editor).line_ending;
        cx.editor.set_status(match line_ending {
            Crlf => "crlf",
            LF => "line feed",
            #[cfg(feature = "unicode-lines")]
            FF => "form feed",
            #[cfg(feature = "unicode-lines")]
            CR => "carriage return",
            #[cfg(feature = "unicode-lines")]
            Nel => "next line",

            // These should never be a document's default line ending.
            #[cfg(feature = "unicode-lines")]
            VT | LS | PS => "error",
        });

        return Ok(());
    }

    let arg = args
        .get(0)
        .context("argument missing")?
        .to_ascii_lowercase();

    // Attempt to parse argument as a line ending.
    let line_ending = match arg {
        arg if arg.starts_with("crlf") => Crlf,
        arg if arg.starts_with("lf") => LF,
        #[cfg(feature = "unicode-lines")]
        arg if arg.starts_with("cr") => CR,
        #[cfg(feature = "unicode-lines")]
        arg if arg.starts_with("ff") => FF,
        #[cfg(feature = "unicode-lines")]
        arg if arg.starts_with("nel") => Nel,
        _ => bail!("invalid line ending"),
    };
    let (view, doc) = current!(cx.editor);
    doc.line_ending = line_ending;

    let mut pos = 0;
    let transaction = Transaction::change(
        doc.text(),
        doc.text().lines().filter_map(|line| {
            pos += line.len_chars();
            match helix_core::line_ending::get_line_ending(&line) {
                Some(ending) if ending != line_ending => {
                    let start = pos - ending.len_chars();
                    let end = pos;
                    Some((start, end, Some(line_ending.as_str().into())))
                }
                _ => None,
            }
        }),
    );
    doc.apply(&transaction, view.id);
    doc.append_changes_to_history(view);

    Ok(())
}

fn earlier(
    cx: &mut compositor::Context,
    args: &[Cow<str>],
    event: PromptEvent,
) -> anyhow::Result<()> {
    if event != PromptEvent::Validate {
        return Ok(());
    }

    let uk = args.join(" ").parse::<UndoKind>().map_err(|s| anyhow!(s))?;

    let (view, doc) = current!(cx.editor);
    let success = doc.earlier(view, uk);
    if !success {
        cx.editor.set_status("Already at oldest change");
    }

    Ok(())
}

fn later(
    cx: &mut compositor::Context,
    args: &[Cow<str>],
    event: PromptEvent,
) -> anyhow::Result<()> {
    if event != PromptEvent::Validate {
        return Ok(());
    }

    let uk = args.join(" ").parse::<UndoKind>().map_err(|s| anyhow!(s))?;
    let (view, doc) = current!(cx.editor);
    let success = doc.later(view, uk);
    if !success {
        cx.editor.set_status("Already at newest change");
    }

    Ok(())
}

fn write_quit(
    cx: &mut compositor::Context,
    args: &[Cow<str>],
    event: PromptEvent,
) -> anyhow::Result<()> {
    if event != PromptEvent::Validate {
        return Ok(());
    }

    write_impl(cx, args.first(), false)?;
    cx.block_try_flush_writes()?;
    quit(cx, &[], event)
}

fn force_write_quit(
    cx: &mut compositor::Context,
    args: &[Cow<str>],
    event: PromptEvent,
) -> anyhow::Result<()> {
    if event != PromptEvent::Validate {
        return Ok(());
    }

    write_impl(cx, args.first(), true)?;
    cx.block_try_flush_writes()?;
    force_quit(cx, &[], event)
}

/// Results in an error if there are modified buffers remaining and sets editor
/// error, otherwise returns `Ok(())`. If the current document is unmodified,
/// and there are modified documents, switches focus to one of them.
pub(super) fn buffers_remaining_impl(editor: &mut Editor) -> anyhow::Result<()> {
    let (modified_ids, modified_names): (Vec<_>, Vec<_>) = editor
        .documents()
        .filter(|doc| doc.is_modified())
        .map(|doc| (doc.id(), doc.display_name()))
        .unzip();
    if let Some(first) = modified_ids.first() {
        let current = doc!(editor);
        // If the current document is unmodified, and there are modified
        // documents, switch focus to the first modified doc.
        if !modified_ids.contains(&current.id()) {
            editor.switch(*first, Action::Replace);
        }
        bail!(
            "{} unsaved buffer(s) remaining: {:?}",
            modified_names.len(),
            modified_names
        );
    }
    Ok(())
}

pub fn write_all_impl(
    cx: &mut compositor::Context,
    force: bool,
    write_scratch: bool,
) -> anyhow::Result<()> {
    let mut errors: Vec<&'static str> = Vec::new();
    let auto_format = cx.editor.config().auto_format;
    let jobs = &mut cx.jobs;
    let current_view = view!(cx.editor);

    // save all documents
    let saves: Vec<_> = cx
        .editor
        .documents
        .values_mut()
        .filter_map(|doc| {
            if !doc.is_modified() {
                return None;
            }
            if doc.path().is_none() {
                if write_scratch {
                    errors.push("cannot write a buffer without a filename\n");
                }
                return None;
            }

            // Look for a view to apply the formatting change to. If the document
            // is in the current view, just use that. Otherwise, since we don't
            // have any other metric available for better selection, just pick
            // the first view arbitrarily so that we still commit the document
            // state for undos. If somehow we have a document that has not been
            // initialized with any view, initialize it with the current view.
            let target_view = if doc.selections().contains_key(&current_view.id) {
                current_view.id
            } else if let Some(view) = doc.selections().keys().next() {
                *view
            } else {
                doc.ensure_view_init(current_view.id);
                current_view.id
            };

            let fmt = if auto_format {
                doc.auto_format().map(|fmt| {
                    let callback = make_format_callback(
                        doc.id(),
                        doc.version(),
                        target_view,
                        fmt,
                        Some((None, force)),
                    );
                    jobs.add(Job::with_callback(callback).wait_before_exiting());
                })
            } else {
                None
            };

            if fmt.is_none() {
                return Some(doc.id());
            }

            None
        })
        .collect();

    // manually call save for the rest of docs that don't have a formatter
    for id in saves {
        cx.editor.save::<PathBuf>(id, None, force)?;
    }

    if !errors.is_empty() && !force {
        bail!("{:?}", errors);
    }

    Ok(())
}

fn write_all(
    cx: &mut compositor::Context,
    _args: &[Cow<str>],
    event: PromptEvent,
) -> anyhow::Result<()> {
    if event != PromptEvent::Validate {
        return Ok(());
    }

    write_all_impl(cx, false, true)
}

fn write_all_quit(
    cx: &mut compositor::Context,
    _args: &[Cow<str>],
    event: PromptEvent,
) -> anyhow::Result<()> {
    if event != PromptEvent::Validate {
        return Ok(());
    }
    write_all_impl(cx, false, true)?;
    quit_all_impl(cx, false)
}

fn force_write_all_quit(
    cx: &mut compositor::Context,
    _args: &[Cow<str>],
    event: PromptEvent,
) -> anyhow::Result<()> {
    if event != PromptEvent::Validate {
        return Ok(());
    }
    let _ = write_all_impl(cx, true, true);
    quit_all_impl(cx, true)
}

fn quit_all_impl(cx: &mut compositor::Context, force: bool) -> anyhow::Result<()> {
    cx.block_try_flush_writes()?;
    if !force {
        buffers_remaining_impl(cx.editor)?;
    }

    // close all views
    let views: Vec<_> = cx.editor.tree.views().map(|(view, _)| view.id).collect();
    for view_id in views {
        cx.editor.close(view_id);
    }

    Ok(())
}

fn quit_all(
    cx: &mut compositor::Context,
    _args: &[Cow<str>],
    event: PromptEvent,
) -> anyhow::Result<()> {
    if event != PromptEvent::Validate {
        return Ok(());
    }

    quit_all_impl(cx, false)
}

fn force_quit_all(
    cx: &mut compositor::Context,
    _args: &[Cow<str>],
    event: PromptEvent,
) -> anyhow::Result<()> {
    if event != PromptEvent::Validate {
        return Ok(());
    }

    quit_all_impl(cx, true)
}

fn cquit(
    cx: &mut compositor::Context,
    args: &[Cow<str>],
    event: PromptEvent,
) -> anyhow::Result<()> {
    if event != PromptEvent::Validate {
        return Ok(());
    }

    let exit_code = args
        .first()
        .and_then(|code| code.parse::<i32>().ok())
        .unwrap_or(1);

    cx.editor.exit_code = exit_code;
    quit_all_impl(cx, false)
}

fn force_cquit(
    cx: &mut compositor::Context,
    args: &[Cow<str>],
    event: PromptEvent,
) -> anyhow::Result<()> {
    if event != PromptEvent::Validate {
        return Ok(());
    }

    let exit_code = args
        .first()
        .and_then(|code| code.parse::<i32>().ok())
        .unwrap_or(1);
    cx.editor.exit_code = exit_code;

    quit_all_impl(cx, true)
}

fn theme(
    cx: &mut compositor::Context,
    args: &[Cow<str>],
    event: PromptEvent,
) -> anyhow::Result<()> {
    let true_color = cx.editor.config.load().true_color || crate::true_color();
    match event {
        PromptEvent::Abort => {
            cx.editor.unset_theme_preview();
        }
        PromptEvent::Update => {
            if args.is_empty() {
                // Ensures that a preview theme gets cleaned up if the user backspaces until the prompt is empty.
                cx.editor.unset_theme_preview();
            } else if let Some(theme_name) = args.first() {
                if let Ok(theme) = cx.editor.theme_loader.load(theme_name) {
                    if !(true_color || theme.is_16_color()) {
                        bail!("Unsupported theme: theme requires true color support");
                    }
                    cx.editor.set_theme_preview(theme);
                };
            };
        }
        PromptEvent::Validate => {
            if let Some(theme_name) = args.first() {
                let theme = cx
                    .editor
                    .theme_loader
                    .load(theme_name)
                    .map_err(|err| anyhow::anyhow!("Could not load theme: {}", err))?;
                if !(true_color || theme.is_16_color()) {
                    bail!("Unsupported theme: theme requires true color support");
                }
                cx.editor.set_theme(theme);
            } else {
                let name = cx.editor.theme.name().to_string();

                cx.editor.set_status(name);
            }
        }
    };

    Ok(())
}

fn yank_main_selection_to_clipboard(
    cx: &mut compositor::Context,
    _args: &[Cow<str>],
    event: PromptEvent,
) -> anyhow::Result<()> {
    if event != PromptEvent::Validate {
        return Ok(());
    }

    yank_main_selection_to_clipboard_impl(cx.editor, ClipboardType::Clipboard)
}

fn yank_joined_to_clipboard(
    cx: &mut compositor::Context,
    args: &[Cow<str>],
    event: PromptEvent,
) -> anyhow::Result<()> {
    if event != PromptEvent::Validate {
        return Ok(());
    }

    let doc = doc!(cx.editor);
    let default_sep = Cow::Borrowed(doc.line_ending.as_str());
    let separator = args.first().unwrap_or(&default_sep);
    yank_joined_to_clipboard_impl(cx.editor, separator, ClipboardType::Clipboard)
}

fn yank_main_selection_to_primary_clipboard(
    cx: &mut compositor::Context,
    _args: &[Cow<str>],
    event: PromptEvent,
) -> anyhow::Result<()> {
    if event != PromptEvent::Validate {
        return Ok(());
    }

    yank_main_selection_to_clipboard_impl(cx.editor, ClipboardType::Selection)
}

fn yank_joined_to_primary_clipboard(
    cx: &mut compositor::Context,
    args: &[Cow<str>],
    event: PromptEvent,
) -> anyhow::Result<()> {
    if event != PromptEvent::Validate {
        return Ok(());
    }

    let doc = doc!(cx.editor);
    let default_sep = Cow::Borrowed(doc.line_ending.as_str());
    let separator = args.first().unwrap_or(&default_sep);
    yank_joined_to_clipboard_impl(cx.editor, separator, ClipboardType::Selection)
}

fn paste_clipboard_after(
    cx: &mut compositor::Context,
    _args: &[Cow<str>],
    event: PromptEvent,
) -> anyhow::Result<()> {
    if event != PromptEvent::Validate {
        return Ok(());
    }

    paste_clipboard_impl(cx.editor, Paste::After, ClipboardType::Clipboard, 1)
}

fn paste_clipboard_before(
    cx: &mut compositor::Context,
    _args: &[Cow<str>],
    event: PromptEvent,
) -> anyhow::Result<()> {
    if event != PromptEvent::Validate {
        return Ok(());
    }

    paste_clipboard_impl(cx.editor, Paste::Before, ClipboardType::Clipboard, 1)
}

fn paste_primary_clipboard_after(
    cx: &mut compositor::Context,
    _args: &[Cow<str>],
    event: PromptEvent,
) -> anyhow::Result<()> {
    if event != PromptEvent::Validate {
        return Ok(());
    }

    paste_clipboard_impl(cx.editor, Paste::After, ClipboardType::Selection, 1)
}

fn paste_primary_clipboard_before(
    cx: &mut compositor::Context,
    _args: &[Cow<str>],
    event: PromptEvent,
) -> anyhow::Result<()> {
    if event != PromptEvent::Validate {
        return Ok(());
    }

    paste_clipboard_impl(cx.editor, Paste::Before, ClipboardType::Selection, 1)
}

fn replace_selections_with_clipboard_impl(
    cx: &mut compositor::Context,
    clipboard_type: ClipboardType,
) -> anyhow::Result<()> {
    let scrolloff = cx.editor.config().scrolloff;
    let (view, doc) = current!(cx.editor);

    match cx.editor.clipboard_provider.get_contents(clipboard_type) {
        Ok(contents) => {
            let selection = doc.selection(view.id);
            let transaction = Transaction::change_by_selection(doc.text(), selection, |range| {
                (range.from(), range.to(), Some(contents.as_str().into()))
            });

            doc.apply(&transaction, view.id);
            doc.append_changes_to_history(view);
            view.ensure_cursor_in_view(doc, scrolloff);
            Ok(())
        }
        Err(e) => Err(e.context("Couldn't get system clipboard contents")),
    }
}

fn replace_selections_with_clipboard(
    cx: &mut compositor::Context,
    _args: &[Cow<str>],
    event: PromptEvent,
) -> anyhow::Result<()> {
    if event != PromptEvent::Validate {
        return Ok(());
    }

    replace_selections_with_clipboard_impl(cx, ClipboardType::Clipboard)
}

fn replace_selections_with_primary_clipboard(
    cx: &mut compositor::Context,
    _args: &[Cow<str>],
    event: PromptEvent,
) -> anyhow::Result<()> {
    if event != PromptEvent::Validate {
        return Ok(());
    }

    replace_selections_with_clipboard_impl(cx, ClipboardType::Selection)
}

fn show_clipboard_provider(
    cx: &mut compositor::Context,
    _args: &[Cow<str>],
    event: PromptEvent,
) -> anyhow::Result<()> {
    if event != PromptEvent::Validate {
        return Ok(());
    }

    cx.editor
        .set_status(cx.editor.clipboard_provider.name().to_string());
    Ok(())
}

fn change_current_directory(
    cx: &mut compositor::Context,
    args: &[Cow<str>],
    event: PromptEvent,
) -> anyhow::Result<()> {
    if event != PromptEvent::Validate {
        return Ok(());
    }

    let dir = helix_core::path::expand_tilde(
        args.first()
            .context("target directory not provided")?
            .as_ref()
            .as_ref(),
    );

    if let Err(e) = std::env::set_current_dir(dir) {
        bail!("Couldn't change the current working directory: {}", e);
    }

    let cwd = std::env::current_dir().context("Couldn't get the new working directory")?;
    cx.editor.set_status(format!(
        "Current working directory is now {}",
        cwd.display()
    ));
    Ok(())
}

fn show_current_directory(
    cx: &mut compositor::Context,
    _args: &[Cow<str>],
    event: PromptEvent,
) -> anyhow::Result<()> {
    if event != PromptEvent::Validate {
        return Ok(());
    }

    let cwd = std::env::current_dir().context("Couldn't get the new working directory")?;
    cx.editor
        .set_status(format!("Current working directory is {}", cwd.display()));
    Ok(())
}

/// Sets the [`Document`]'s encoding..
fn set_encoding(
    cx: &mut compositor::Context,
    args: &[Cow<str>],
    event: PromptEvent,
) -> anyhow::Result<()> {
    if event != PromptEvent::Validate {
        return Ok(());
    }

    let doc = doc_mut!(cx.editor);
    if let Some(label) = args.first() {
        doc.set_encoding(label)
    } else {
        let encoding = doc.encoding().name().to_owned();
        cx.editor.set_status(encoding);
        Ok(())
    }
}

/// Shows info about the character under the primary cursor.
fn get_character_info(
    cx: &mut compositor::Context,
    _args: &[Cow<str>],
    event: PromptEvent,
) -> anyhow::Result<()> {
    if event != PromptEvent::Validate {
        return Ok(());
    }

    let (view, doc) = current_ref!(cx.editor);
    let text = doc.text().slice(..);

    let grapheme_start = doc.selection(view.id).primary().cursor(text);
    let grapheme_end = graphemes::next_grapheme_boundary(text, grapheme_start);

    if grapheme_start == grapheme_end {
        return Ok(());
    }

    let grapheme = text.slice(grapheme_start..grapheme_end).to_string();
    let encoding = doc.encoding();

    let printable = grapheme.chars().fold(String::new(), |mut s, c| {
        match c {
            '\0' => s.push_str("\\0"),
            '\t' => s.push_str("\\t"),
            '\n' => s.push_str("\\n"),
            '\r' => s.push_str("\\r"),
            _ => s.push(c),
        }

        s
    });

    // Convert to Unicode codepoints if in UTF-8
    let unicode = if encoding == encoding::UTF_8 {
        let mut unicode = " (".to_owned();

        for (i, char) in grapheme.chars().enumerate() {
            if i != 0 {
                unicode.push(' ');
            }

            unicode.push_str("U+");

            let codepoint: u32 = if char.is_ascii() {
                char.into()
            } else {
                // Not ascii means it will be multi-byte, so strip out the extra
                // bits that encode the length & mark continuation bytes

                let s = String::from(char);
                let bytes = s.as_bytes();

                // First byte starts with 2-4 ones then a zero, so strip those off
                let first = bytes[0];
                let codepoint = first & (0xFF >> (first.leading_ones() + 1));
                let mut codepoint = u32::from(codepoint);

                // Following bytes start with 10
                for byte in bytes.iter().skip(1) {
                    codepoint <<= 6;
                    codepoint += u32::from(*byte) & 0x3F;
                }

                codepoint
            };

            write!(unicode, "{codepoint:0>4x}").unwrap();
        }

        unicode.push(')');
        unicode
    } else {
        String::new()
    };

    // Give the decimal value for ascii characters
    let dec = if encoding.is_ascii_compatible() && grapheme.len() == 1 {
        format!(" Dec {}", grapheme.as_bytes()[0])
    } else {
        String::new()
    };

    let hex = {
        let mut encoder = encoding.new_encoder();
        let max_encoded_len = encoder
            .max_buffer_length_from_utf8_without_replacement(grapheme.len())
            .unwrap();
        let mut bytes = Vec::with_capacity(max_encoded_len);
        let mut current_byte = 0;
        let mut hex = String::new();

        for (i, char) in grapheme.chars().enumerate() {
            if i != 0 {
                hex.push_str(" +");
            }

            let (result, _input_bytes_read) = encoder.encode_from_utf8_to_vec_without_replacement(
                &char.to_string(),
                &mut bytes,
                true,
            );

            if let encoding::EncoderResult::Unmappable(char) = result {
                bail!("{char:?} cannot be mapped to {}", encoding.name());
            }

            for byte in &bytes[current_byte..] {
                write!(hex, " {byte:0>2x}").unwrap();
            }

            current_byte = bytes.len();
        }

        hex
    };

    cx.editor
        .set_status(format!("\"{printable}\"{unicode}{dec} Hex{hex}"));

    Ok(())
}

/// Reload the [`Document`] from its source file.
fn reload(
    cx: &mut compositor::Context,
    _args: &[Cow<str>],
    event: PromptEvent,
) -> anyhow::Result<()> {
    if event != PromptEvent::Validate {
        return Ok(());
    }

    let scrolloff = cx.editor.config().scrolloff;
    let redraw_handle = cx.editor.redraw_handle.clone();
    let (view, doc) = current!(cx.editor);
    doc.reload(view, &cx.editor.diff_providers, redraw_handle)
        .map(|_| {
            view.ensure_cursor_in_view(doc, scrolloff);
        })
}

fn reload_all(
    cx: &mut compositor::Context,
    _args: &[Cow<str>],
    event: PromptEvent,
) -> anyhow::Result<()> {
    if event != PromptEvent::Validate {
        return Ok(());
    }

    let scrolloff = cx.editor.config().scrolloff;
    let view_id = view!(cx.editor).id;

    let docs_view_ids: Vec<(DocumentId, Vec<ViewId>)> = cx
        .editor
        .documents_mut()
        .map(|doc| {
            let mut view_ids: Vec<_> = doc.selections().keys().cloned().collect();

            if view_ids.is_empty() {
                doc.ensure_view_init(view_id);
                view_ids.push(view_id);
            };

            (doc.id(), view_ids)
        })
        .collect();

    for (doc_id, view_ids) in docs_view_ids {
        let doc = doc_mut!(cx.editor, &doc_id);

        // Every doc is guaranteed to have at least 1 view at this point.
        let view = view_mut!(cx.editor, view_ids[0]);

        // Ensure that the view is synced with the document's history.
        view.sync_changes(doc);

        let redraw_handle = cx.editor.redraw_handle.clone();
        doc.reload(view, &cx.editor.diff_providers, redraw_handle)?;

        for view_id in view_ids {
            let view = view_mut!(cx.editor, view_id);
            if view.doc.eq(&doc_id) {
                view.ensure_cursor_in_view(doc, scrolloff);
            }
        }
    }

    Ok(())
}

/// Update the [`Document`] if it has been modified.
fn update(
    cx: &mut compositor::Context,
    args: &[Cow<str>],
    event: PromptEvent,
) -> anyhow::Result<()> {
    if event != PromptEvent::Validate {
        return Ok(());
    }

    let (_view, doc) = current!(cx.editor);
    if doc.is_modified() {
        write(cx, args, event)
    } else {
        Ok(())
    }
}

fn lsp_workspace_command(
    cx: &mut compositor::Context,
    args: &[Cow<str>],
    event: PromptEvent,
) -> anyhow::Result<()> {
    if event != PromptEvent::Validate {
        return Ok(());
    }
    let doc = doc!(cx.editor);
    let Some((language_server_id, options)) = doc
        .language_servers_with_feature(LanguageServerFeature::WorkspaceCommand)
        .find_map(|ls| {
            ls.capabilities()
                .execute_command_provider
                .as_ref()
                .map(|options| (ls.id(), options))
        })
    else {
        cx.editor.set_status(
             "No active language servers for this document support workspace commands",
        );
        return Ok(());
    };

    if args.is_empty() {
        let commands = options
            .commands
            .iter()
            .map(|command| helix_lsp::lsp::Command {
                title: command.clone(),
                command: command.clone(),
                arguments: None,
            })
            .collect::<Vec<_>>();
        let callback = async move {
            let call: job::Callback = Callback::EditorCompositor(Box::new(
                move |_editor: &mut Editor, compositor: &mut Compositor| {
<<<<<<< HEAD
                    let picker = ui::Picker::new(
                        commands,
                        (),
                        |cx, command, _action| {
                            execute_lsp_command(cx.editor, command.clone());
                        },
                        |_, _, _| None,
                    );
                    compositor.push(Box::new(overlayed(picker)))
=======
                    let picker = ui::Picker::new(commands, (), move |cx, command, _action| {
                        execute_lsp_command(cx.editor, language_server_id, command.clone());
                    });
                    compositor.push(Box::new(overlaid(picker)))
>>>>>>> b107814e
                },
            ));
            Ok(call)
        };
        cx.jobs.callback(callback);
    } else {
        let command = args.join(" ");
        if options.commands.iter().any(|c| c == &command) {
            execute_lsp_command(
                cx.editor,
                language_server_id,
                helix_lsp::lsp::Command {
                    title: command.clone(),
                    arguments: None,
                    command,
                },
            );
        } else {
            cx.editor.set_status(format!(
                "`{command}` is not supported for this language server"
            ));
            return Ok(());
        }
    }
    Ok(())
}

fn lsp_restart(
    cx: &mut compositor::Context,
    _args: &[Cow<str>],
    event: PromptEvent,
) -> anyhow::Result<()> {
    if event != PromptEvent::Validate {
        return Ok(());
    }

    let editor_config = cx.editor.config.load();
    let (_view, doc) = current!(cx.editor);
    let config = doc
        .language_config()
        .context("LSP not defined for the current document")?;

    cx.editor.language_servers.restart(
        config,
        doc.path(),
        &editor_config.workspace_lsp_roots,
        editor_config.lsp.snippets,
    )?;

    // This collect is needed because refresh_language_server would need to re-borrow editor.
    let document_ids_to_refresh: Vec<DocumentId> = cx
        .editor
        .documents()
        .filter_map(|doc| match doc.language_config() {
            Some(config)
                if config.language_servers.iter().any(|ls| {
                    config
                        .language_servers
                        .iter()
                        .any(|restarted_ls| restarted_ls.name == ls.name)
                }) =>
            {
                Some(doc.id())
            }
            _ => None,
        })
        .collect();

    for document_id in document_ids_to_refresh {
        cx.editor.refresh_language_servers(document_id);
    }

    Ok(())
}

fn lsp_stop(
    cx: &mut compositor::Context,
    _args: &[Cow<str>],
    event: PromptEvent,
) -> anyhow::Result<()> {
    if event != PromptEvent::Validate {
        return Ok(());
    }

    let ls_shutdown_names = doc!(cx.editor)
        .language_servers()
        .map(|ls| ls.name().to_string())
        .collect::<Vec<_>>();

    for ls_name in &ls_shutdown_names {
        cx.editor.language_servers.stop(ls_name);

        for doc in cx.editor.documents_mut() {
            if let Some(client) = doc.remove_language_server_by_name(ls_name) {
                doc.clear_diagnostics(client.id());
            }
        }
    }

    Ok(())
}

fn tree_sitter_scopes(
    cx: &mut compositor::Context,
    _args: &[Cow<str>],
    event: PromptEvent,
) -> anyhow::Result<()> {
    if event != PromptEvent::Validate {
        return Ok(());
    }

    let (view, doc) = current!(cx.editor);
    let text = doc.text().slice(..);

    let pos = doc.selection(view.id).primary().cursor(text);
    let scopes = indent::get_scopes(doc.syntax(), text, pos);

    let contents = format!("```json\n{:?}\n````", scopes);

    let callback = async move {
        let call: job::Callback = Callback::EditorCompositor(Box::new(
            move |editor: &mut Editor, compositor: &mut Compositor| {
                let contents = ui::Markdown::new(contents, editor.syn_loader.clone());
                let popup = Popup::new("hover", contents).auto_close(true);
                compositor.replace_or_push("hover", popup);
            },
        ));
        Ok(call)
    };

    cx.jobs.callback(callback);

    Ok(())
}

fn vsplit(
    cx: &mut compositor::Context,
    args: &[Cow<str>],
    event: PromptEvent,
) -> anyhow::Result<()> {
    if event != PromptEvent::Validate {
        return Ok(());
    }

    let id = view!(cx.editor).doc;

    if args.is_empty() {
        cx.editor.switch(id, Action::VerticalSplit);
    } else {
        for arg in args {
            cx.editor
                .open(&PathBuf::from(arg.as_ref()), Action::VerticalSplit)?;
        }
    }

    Ok(())
}

fn hsplit(
    cx: &mut compositor::Context,
    args: &[Cow<str>],
    event: PromptEvent,
) -> anyhow::Result<()> {
    if event != PromptEvent::Validate {
        return Ok(());
    }

    let id = view!(cx.editor).doc;

    if args.is_empty() {
        cx.editor.switch(id, Action::HorizontalSplit);
    } else {
        for arg in args {
            cx.editor
                .open(&PathBuf::from(arg.as_ref()), Action::HorizontalSplit)?;
        }
    }

    Ok(())
}

fn vsplit_new(
    cx: &mut compositor::Context,
    _args: &[Cow<str>],
    event: PromptEvent,
) -> anyhow::Result<()> {
    if event != PromptEvent::Validate {
        return Ok(());
    }

    cx.editor.new_file(Action::VerticalSplit);

    Ok(())
}

fn hsplit_new(
    cx: &mut compositor::Context,
    _args: &[Cow<str>],
    event: PromptEvent,
) -> anyhow::Result<()> {
    if event != PromptEvent::Validate {
        return Ok(());
    }

    cx.editor.new_file(Action::HorizontalSplit);

    Ok(())
}

fn debug_eval(
    cx: &mut compositor::Context,
    args: &[Cow<str>],
    event: PromptEvent,
) -> anyhow::Result<()> {
    if event != PromptEvent::Validate {
        return Ok(());
    }

    if let Some(debugger) = cx.editor.debugger.as_mut() {
        let (frame, thread_id) = match (debugger.active_frame, debugger.thread_id) {
            (Some(frame), Some(thread_id)) => (frame, thread_id),
            _ => {
                bail!("Cannot find current stack frame to access variables")
            }
        };

        // TODO: support no frame_id

        let frame_id = debugger.stack_frames[&thread_id][frame].id;
        let response = helix_lsp::block_on(debugger.eval(args.join(" "), Some(frame_id)))?;
        cx.editor.set_status(response.result);
    }
    Ok(())
}

fn debug_start(
    cx: &mut compositor::Context,
    args: &[Cow<str>],
    event: PromptEvent,
) -> anyhow::Result<()> {
    if event != PromptEvent::Validate {
        return Ok(());
    }

    let mut args = args.to_owned();
    let name = match args.len() {
        0 => None,
        _ => Some(args.remove(0)),
    };
    dap_start_impl(cx, name.as_deref(), None, Some(args))
}

fn debug_remote(
    cx: &mut compositor::Context,
    args: &[Cow<str>],
    event: PromptEvent,
) -> anyhow::Result<()> {
    if event != PromptEvent::Validate {
        return Ok(());
    }

    let mut args = args.to_owned();
    let address = match args.len() {
        0 => None,
        _ => Some(args.remove(0).parse()?),
    };
    let name = match args.len() {
        0 => None,
        _ => Some(args.remove(0)),
    };
    dap_start_impl(cx, name.as_deref(), address, Some(args))
}

fn tutor(
    cx: &mut compositor::Context,
    _args: &[Cow<str>],
    event: PromptEvent,
) -> anyhow::Result<()> {
    if event != PromptEvent::Validate {
        return Ok(());
    }

    let path = helix_loader::runtime_file(Path::new("tutor"));
    cx.editor.open(&path, Action::Replace)?;
    // Unset path to prevent accidentally saving to the original tutor file.
    doc_mut!(cx.editor).set_path(None)?;
    Ok(())
}

fn abort_goto_line_number_preview(cx: &mut compositor::Context) {
    if let Some(last_selection) = cx.editor.last_selection.take() {
        let scrolloff = cx.editor.config().scrolloff;

        let (view, doc) = current!(cx.editor);
        doc.set_selection(view.id, last_selection);
        view.ensure_cursor_in_view(doc, scrolloff);
    }
}

fn update_goto_line_number_preview(
    cx: &mut compositor::Context,
    args: &[Cow<str>],
) -> anyhow::Result<()> {
    cx.editor.last_selection.get_or_insert_with(|| {
        let (view, doc) = current!(cx.editor);
        doc.selection(view.id).clone()
    });

    let scrolloff = cx.editor.config().scrolloff;
    let line = args[0].parse::<usize>()?;
    goto_line_without_jumplist(cx.editor, NonZeroUsize::new(line));

    let (view, doc) = current!(cx.editor);
    view.ensure_cursor_in_view(doc, scrolloff);

    Ok(())
}

pub(super) fn goto_line_number(
    cx: &mut compositor::Context,
    args: &[Cow<str>],
    event: PromptEvent,
) -> anyhow::Result<()> {
    match event {
        PromptEvent::Abort => abort_goto_line_number_preview(cx),
        PromptEvent::Validate => {
            ensure!(!args.is_empty(), "Line number required");

            // If we are invoked directly via a keybinding, Validate is
            // sent without any prior Update events. Ensure the cursor
            // is moved to the appropriate location.
            update_goto_line_number_preview(cx, args)?;

            let last_selection = cx
                .editor
                .last_selection
                .take()
                .expect("update_goto_line_number_preview should always set last_selection");

            let (view, doc) = current!(cx.editor);
            view.jumps.push((doc.id(), last_selection));
        }

        // When a user hits backspace and there are no numbers left,
        // we can bring them back to their original selection. If they
        // begin typing numbers again, we'll start a new preview session.
        PromptEvent::Update if args.is_empty() => abort_goto_line_number_preview(cx),
        PromptEvent::Update => update_goto_line_number_preview(cx, args)?,
    }

    Ok(())
}

// Fetch the current value of a config option and output as status.
fn get_option(
    cx: &mut compositor::Context,
    args: &[Cow<str>],
    event: PromptEvent,
) -> anyhow::Result<()> {
    if event != PromptEvent::Validate {
        return Ok(());
    }

    if args.len() != 1 {
        anyhow::bail!("Bad arguments. Usage: `:get key`");
    }

    let key = &args[0].to_lowercase();
    let key_error = || anyhow::anyhow!("Unknown key `{}`", key);

    let config = serde_json::json!(cx.editor.config().deref());
    let pointer = format!("/{}", key.replace('.', "/"));
    let value = config.pointer(&pointer).ok_or_else(key_error)?;

    cx.editor.set_status(value.to_string());
    Ok(())
}

/// Change config at runtime. Access nested values by dot syntax, for
/// example to disable smart case search, use `:set search.smart-case false`.
fn set_option(
    cx: &mut compositor::Context,
    args: &[Cow<str>],
    event: PromptEvent,
) -> anyhow::Result<()> {
    if event != PromptEvent::Validate {
        return Ok(());
    }

    if args.len() != 2 {
        anyhow::bail!("Bad arguments. Usage: `:set key field`");
    }
    let (key, arg) = (&args[0].to_lowercase(), &args[1]);

    let key_error = || anyhow::anyhow!("Unknown key `{}`", key);
    let field_error = |_| anyhow::anyhow!("Could not parse field `{}`", arg);

    let mut config = serde_json::json!(&cx.editor.config().deref());
    let pointer = format!("/{}", key.replace('.', "/"));
    let value = config.pointer_mut(&pointer).ok_or_else(key_error)?;

    *value = if value.is_string() {
        // JSON strings require quotes, so we can't .parse() directly
        serde_json::Value::String(arg.to_string())
    } else {
        arg.parse().map_err(field_error)?
    };
    let config = serde_json::from_value(config).map_err(field_error)?;

    cx.editor
        .config_events
        .0
        .send(ConfigEvent::Update(config))?;
    Ok(())
}

/// Toggle boolean config option at runtime. Access nested values by dot
/// syntax, for example to toggle smart case search, use `:toggle search.smart-
/// case`.
fn toggle_option(
    cx: &mut compositor::Context,
    args: &[Cow<str>],
    event: PromptEvent,
) -> anyhow::Result<()> {
    if event != PromptEvent::Validate {
        return Ok(());
    }

    if args.len() != 1 {
        anyhow::bail!("Bad arguments. Usage: `:toggle key`");
    }
    let key = &args[0].to_lowercase();

    let key_error = || anyhow::anyhow!("Unknown key `{}`", key);

    let mut config = serde_json::json!(&cx.editor.config().deref());
    let pointer = format!("/{}", key.replace('.', "/"));
    let value = config.pointer_mut(&pointer).ok_or_else(key_error)?;

    let Value::Bool(old_value) = *value else {
        anyhow::bail!("Key `{}` is not toggle-able", key)
    };

    let new_value = !old_value;
    *value = Value::Bool(new_value);
    // This unwrap should never fail because we only replace one boolean value
    // with another, maintaining a valid json config
    let config = serde_json::from_value(config).unwrap();

    cx.editor
        .config_events
        .0
        .send(ConfigEvent::Update(config))?;
    cx.editor
        .set_status(format!("Option `{}` is now set to `{}`", key, new_value));
    Ok(())
}

/// Change the language of the current buffer at runtime.
fn language(
    cx: &mut compositor::Context,
    args: &[Cow<str>],
    event: PromptEvent,
) -> anyhow::Result<()> {
    if event != PromptEvent::Validate {
        return Ok(());
    }

    if args.is_empty() {
        let doc = doc!(cx.editor);
        let language = &doc.language_name().unwrap_or(DEFAULT_LANGUAGE_NAME);
        cx.editor.set_status(language.to_string());
        return Ok(());
    }

    if args.len() != 1 {
        anyhow::bail!("Bad arguments. Usage: `:set-language language`");
    }

    let doc = doc_mut!(cx.editor);

    if args[0] == DEFAULT_LANGUAGE_NAME {
        doc.set_language(None, None)
    } else {
        doc.set_language_by_language_id(&args[0], cx.editor.syn_loader.clone())?;
    }
    doc.detect_indent_and_line_ending();

    let id = doc.id();
    cx.editor.refresh_language_servers(id);
    Ok(())
}

fn sort(cx: &mut compositor::Context, args: &[Cow<str>], event: PromptEvent) -> anyhow::Result<()> {
    if event != PromptEvent::Validate {
        return Ok(());
    }

    sort_impl(cx, args, false)
}

fn sort_reverse(
    cx: &mut compositor::Context,
    args: &[Cow<str>],
    event: PromptEvent,
) -> anyhow::Result<()> {
    if event != PromptEvent::Validate {
        return Ok(());
    }

    sort_impl(cx, args, true)
}

fn sort_impl(
    cx: &mut compositor::Context,
    _args: &[Cow<str>],
    reverse: bool,
) -> anyhow::Result<()> {
    let scrolloff = cx.editor.config().scrolloff;
    let (view, doc) = current!(cx.editor);
    let text = doc.text().slice(..);

    let selection = doc.selection(view.id);

    let mut fragments: Vec<_> = selection
        .slices(text)
        .map(|fragment| fragment.chunks().collect())
        .collect();

    fragments.sort_by(match reverse {
        true => |a: &Tendril, b: &Tendril| b.cmp(a),
        false => |a: &Tendril, b: &Tendril| a.cmp(b),
    });

    let transaction = Transaction::change(
        doc.text(),
        selection
            .into_iter()
            .zip(fragments)
            .map(|(s, fragment)| (s.from(), s.to(), Some(fragment))),
    );

    doc.apply(&transaction, view.id);
    doc.append_changes_to_history(view);
    view.ensure_cursor_in_view(doc, scrolloff);

    Ok(())
}

fn reflow(
    cx: &mut compositor::Context,
    args: &[Cow<str>],
    event: PromptEvent,
) -> anyhow::Result<()> {
    if event != PromptEvent::Validate {
        return Ok(());
    }

    let scrolloff = cx.editor.config().scrolloff;
    let cfg_text_width: usize = cx.editor.config().text_width;
    let (view, doc) = current!(cx.editor);

    // Find the text_width by checking the following sources in order:
    //   - The passed argument in `args`
    //   - The configured text-width for this language in languages.toml
    //   - The configured text-width in the config.toml
    let text_width: usize = args
        .get(0)
        .map(|num| num.parse::<usize>())
        .transpose()?
        .or_else(|| doc.language_config().and_then(|config| config.text_width))
        .unwrap_or(cfg_text_width);

    let rope = doc.text();

    let selection = doc.selection(view.id);
    let transaction = Transaction::change_by_selection(rope, selection, |range| {
        let fragment = range.fragment(rope.slice(..));
        let reflowed_text = helix_core::wrap::reflow_hard_wrap(&fragment, text_width);

        (range.from(), range.to(), Some(reflowed_text))
    });

    doc.apply(&transaction, view.id);
    doc.append_changes_to_history(view);
    view.ensure_cursor_in_view(doc, scrolloff);

    Ok(())
}

fn tree_sitter_subtree(
    cx: &mut compositor::Context,
    _args: &[Cow<str>],
    event: PromptEvent,
) -> anyhow::Result<()> {
    if event != PromptEvent::Validate {
        return Ok(());
    }

    let (view, doc) = current!(cx.editor);

    if let Some(syntax) = doc.syntax() {
        let primary_selection = doc.selection(view.id).primary();
        let text = doc.text();
        let from = text.char_to_byte(primary_selection.from());
        let to = text.char_to_byte(primary_selection.to());
        if let Some(selected_node) = syntax
            .tree()
            .root_node()
            .descendant_for_byte_range(from, to)
        {
            let mut contents = String::from("```tsq\n");
            helix_core::syntax::pretty_print_tree(&mut contents, selected_node)?;
            contents.push_str("\n```");

            let callback = async move {
                let call: job::Callback = Callback::EditorCompositor(Box::new(
                    move |editor: &mut Editor, compositor: &mut Compositor| {
                        let contents = ui::Markdown::new(contents, editor.syn_loader.clone());
                        let popup = Popup::new("hover", contents).auto_close(true);
                        compositor.replace_or_push("hover", popup);
                    },
                ));
                Ok(call)
            };

            cx.jobs.callback(callback);
        }
    }

    Ok(())
}

fn open_config(
    cx: &mut compositor::Context,
    _args: &[Cow<str>],
    event: PromptEvent,
) -> anyhow::Result<()> {
    if event != PromptEvent::Validate {
        return Ok(());
    }

    cx.editor
        .open(&helix_loader::config_file(), Action::Replace)?;
    Ok(())
}

fn open_workspace_config(
    cx: &mut compositor::Context,
    _args: &[Cow<str>],
    event: PromptEvent,
) -> anyhow::Result<()> {
    if event != PromptEvent::Validate {
        return Ok(());
    }

    cx.editor
        .open(&helix_loader::workspace_config_file(), Action::Replace)?;
    Ok(())
}

fn open_log(
    cx: &mut compositor::Context,
    _args: &[Cow<str>],
    event: PromptEvent,
) -> anyhow::Result<()> {
    if event != PromptEvent::Validate {
        return Ok(());
    }

    cx.editor.open(&helix_loader::log_file(), Action::Replace)?;
    Ok(())
}

fn refresh_config(
    cx: &mut compositor::Context,
    _args: &[Cow<str>],
    event: PromptEvent,
) -> anyhow::Result<()> {
    if event != PromptEvent::Validate {
        return Ok(());
    }

    cx.editor.config_events.0.send(ConfigEvent::Refresh)?;
    Ok(())
}

fn append_output(
    cx: &mut compositor::Context,
    args: &[Cow<str>],
    event: PromptEvent,
) -> anyhow::Result<()> {
    if event != PromptEvent::Validate {
        return Ok(());
    }

    ensure!(!args.is_empty(), "Shell command required");
    shell(cx, &args.join(" "), &ShellBehavior::Append);
    Ok(())
}

fn insert_output(
    cx: &mut compositor::Context,
    args: &[Cow<str>],
    event: PromptEvent,
) -> anyhow::Result<()> {
    if event != PromptEvent::Validate {
        return Ok(());
    }

    ensure!(!args.is_empty(), "Shell command required");
    shell(cx, &args.join(" "), &ShellBehavior::Insert);
    Ok(())
}

fn pipe_to(
    cx: &mut compositor::Context,
    args: &[Cow<str>],
    event: PromptEvent,
) -> anyhow::Result<()> {
    pipe_impl(cx, args, event, &ShellBehavior::Ignore)
}

fn pipe(cx: &mut compositor::Context, args: &[Cow<str>], event: PromptEvent) -> anyhow::Result<()> {
    pipe_impl(cx, args, event, &ShellBehavior::Replace)
}

fn pipe_impl(
    cx: &mut compositor::Context,
    args: &[Cow<str>],
    event: PromptEvent,
    behavior: &ShellBehavior,
) -> anyhow::Result<()> {
    if event != PromptEvent::Validate {
        return Ok(());
    }

    ensure!(!args.is_empty(), "Shell command required");
    shell(cx, &args.join(" "), behavior);
    Ok(())
}

fn run_shell_command(
    cx: &mut compositor::Context,
    args: &[Cow<str>],
    event: PromptEvent,
) -> anyhow::Result<()> {
    if event != PromptEvent::Validate {
        return Ok(());
    }

    let shell = cx.editor.config().shell.clone();
    let args = args.join(" ");

    let callback = async move {
        let (output, success) = shell_impl_async(&shell, &args, None).await?;
        let call: job::Callback = Callback::EditorCompositor(Box::new(
            move |editor: &mut Editor, compositor: &mut Compositor| {
                if !output.is_empty() {
                    let contents = ui::Markdown::new(
                        format!("```sh\n{}\n```", output),
                        editor.syn_loader.clone(),
                    );
                    let popup = Popup::new("shell", contents).position(Some(
                        helix_core::Position::new(editor.cursor().0.unwrap_or_default().row, 2),
                    ));
                    compositor.replace_or_push("shell", popup);
                }
                if success {
                    editor.set_status("Command succeeded");
                } else {
                    editor.set_error("Command failed");
                }
            },
        ));
        Ok(call)
    };
    cx.jobs.callback(callback);

    Ok(())
}

fn reset_diff_change(
    cx: &mut compositor::Context,
    args: &[Cow<str>],
    event: PromptEvent,
) -> anyhow::Result<()> {
    if event != PromptEvent::Validate {
        return Ok(());
    }
    ensure!(args.is_empty(), ":reset-diff-change takes no arguments");

    let editor = &mut cx.editor;
    let scrolloff = editor.config().scrolloff;

    let (view, doc) = current!(editor);
    let Some(handle) = doc.diff_handle() else {
        bail!("Diff is not available in the current buffer")
    };

    let diff = handle.load();
    let doc_text = doc.text().slice(..);
    let line = doc.selection(view.id).primary().cursor_line(doc_text);

    let Some(hunk_idx) = diff.hunk_at(line as u32, true) else {
        bail!("There is no change at the cursor")
    };
    let hunk = diff.nth_hunk(hunk_idx);
    let diff_base = diff.diff_base();
    let before_start = diff_base.line_to_char(hunk.before.start as usize);
    let before_end = diff_base.line_to_char(hunk.before.end as usize);
    let text: Tendril = diff
        .diff_base()
        .slice(before_start..before_end)
        .chunks()
        .collect();
    let anchor = doc_text.line_to_char(hunk.after.start as usize);
    let transaction = Transaction::change(
        doc.text(),
        [(
            anchor,
            doc_text.line_to_char(hunk.after.end as usize),
            (!text.is_empty()).then_some(text),
        )]
        .into_iter(),
    );
    drop(diff); // make borrow check happy
    doc.apply(&transaction, view.id);
    // select inserted text
    let text_len = before_end - before_start;
    doc.set_selection(view.id, Selection::single(anchor, anchor + text_len));
    doc.append_changes_to_history(view);
    view.ensure_cursor_in_view(doc, scrolloff);
    Ok(())
}

fn clear_register(
    cx: &mut compositor::Context,
    args: &[Cow<str>],
    event: PromptEvent,
) -> anyhow::Result<()> {
    if event != PromptEvent::Validate {
        return Ok(());
    }

    ensure!(args.len() <= 1, ":clear-register takes at most 1 argument");
    if args.is_empty() {
        cx.editor.registers.clear();
        cx.editor.set_status("All registers cleared");
        return Ok(());
    }

    ensure!(
        args[0].chars().count() == 1,
        format!("Invalid register {}", args[0])
    );
    let register = args[0].chars().next().unwrap_or_default();
    match cx.editor.registers.remove(register) {
        Some(_) => cx
            .editor
            .set_status(format!("Register {} cleared", register)),
        None => cx
            .editor
            .set_error(format!("Register {} not found", register)),
    }
    Ok(())
}

pub const TYPABLE_COMMAND_LIST: &[TypableCommand] = &[
        TypableCommand {
            name: "quit",
            aliases: &["q"],
            doc: "Close the current view.",
            fun: quit,
            signature: CommandSignature::none(),
        },
        TypableCommand {
            name: "quit!",
            aliases: &["q!"],
            doc: "Force close the current view, ignoring unsaved changes.",
            fun: force_quit,
            signature: CommandSignature::none(),
        },
        TypableCommand {
            name: "open",
            aliases: &["o"],
            doc: "Open a file from disk into the current view.",
            fun: open,
            signature: CommandSignature::all(completers::filename),
        },
        TypableCommand {
            name: "buffer-close",
            aliases: &["bc", "bclose"],
            doc: "Close the current buffer.",
            fun: buffer_close,
            signature: CommandSignature::all(completers::buffer),
        },
        TypableCommand {
            name: "buffer-close!",
            aliases: &["bc!", "bclose!"],
            doc: "Close the current buffer forcefully, ignoring unsaved changes.",
            fun: force_buffer_close,
            signature: CommandSignature::all(completers::buffer)
        },
        TypableCommand {
            name: "buffer-close-others",
            aliases: &["bco", "bcloseother"],
            doc: "Close all buffers but the currently focused one.",
            fun: buffer_close_others,
            signature: CommandSignature::none(),
        },
        TypableCommand {
            name: "buffer-close-others!",
            aliases: &["bco!", "bcloseother!"],
            doc: "Force close all buffers but the currently focused one.",
            fun: force_buffer_close_others,
            signature: CommandSignature::none(),
        },
        TypableCommand {
            name: "buffer-close-all",
            aliases: &["bca", "bcloseall"],
            doc: "Close all buffers without quitting.",
            fun: buffer_close_all,
            signature: CommandSignature::none(),
        },
        TypableCommand {
            name: "buffer-close-all!",
            aliases: &["bca!", "bcloseall!"],
            doc: "Force close all buffers ignoring unsaved changes without quitting.",
            fun: force_buffer_close_all,
            signature: CommandSignature::none(),
        },
        TypableCommand {
            name: "buffer-next",
            aliases: &["bn", "bnext"],
            doc: "Goto next buffer.",
            fun: buffer_next,
            signature: CommandSignature::none(),
        },
        TypableCommand {
            name: "buffer-previous",
            aliases: &["bp", "bprev"],
            doc: "Goto previous buffer.",
            fun: buffer_previous,
            signature: CommandSignature::none(),
        },
        TypableCommand {
            name: "write",
            aliases: &["w"],
            doc: "Write changes to disk. Accepts an optional path (:write some/path.txt)",
            fun: write,
            signature: CommandSignature::positional(&[completers::filename]),
        },
        TypableCommand {
            name: "write!",
            aliases: &["w!"],
            doc: "Force write changes to disk creating necessary subdirectories. Accepts an optional path (:write! some/path.txt)",
            fun: force_write,
            signature: CommandSignature::positional(&[completers::filename]),
        },
        TypableCommand {
            name: "write-buffer-close",
            aliases: &["wbc"],
            doc: "Write changes to disk and closes the buffer. Accepts an optional path (:write-buffer-close some/path.txt)",
            fun: write_buffer_close,
            signature: CommandSignature::positional(&[completers::filename]),
        },
        TypableCommand {
            name: "write-buffer-close!",
            aliases: &["wbc!"],
            doc: "Force write changes to disk creating necessary subdirectories and closes the buffer. Accepts an optional path (:write-buffer-close! some/path.txt)",
            fun: force_write_buffer_close,
            signature: CommandSignature::positional(&[completers::filename]),
        },
        TypableCommand {
            name: "new",
            aliases: &["n"],
            doc: "Create a new scratch buffer.",
            fun: new_file,
            // TODO: This seems to complete with a filename, but doesn't use that filename to
            //       set the path of the newly created buffer.
            signature: CommandSignature::positional(&[completers::filename]),
        },
        TypableCommand {
            name: "format",
            aliases: &["fmt"],
            doc: "Format the file using the LSP formatter.",
            fun: format,
            signature: CommandSignature::none(),
        },
        TypableCommand {
            name: "indent-style",
            aliases: &[],
            doc: "Set the indentation style for editing. ('t' for tabs or 1-8 for number of spaces.)",
            fun: set_indent_style,
            signature: CommandSignature::none(),
        },
        TypableCommand {
            name: "line-ending",
            aliases: &[],
            #[cfg(not(feature = "unicode-lines"))]
            doc: "Set the document's default line ending. Options: crlf, lf.",
            #[cfg(feature = "unicode-lines")]
            doc: "Set the document's default line ending. Options: crlf, lf, cr, ff, nel.",
            fun: set_line_ending,
            signature: CommandSignature::none(),
        },
        TypableCommand {
            name: "earlier",
            aliases: &["ear"],
            doc: "Jump back to an earlier point in edit history. Accepts a number of steps or a time span.",
            fun: earlier,
            signature: CommandSignature::none(),
        },
        TypableCommand {
            name: "later",
            aliases: &["lat"],
            doc: "Jump to a later point in edit history. Accepts a number of steps or a time span.",
            fun: later,
            signature: CommandSignature::none(),
        },
        TypableCommand {
            name: "write-quit",
            aliases: &["wq", "x"],
            doc: "Write changes to disk and close the current view. Accepts an optional path (:wq some/path.txt)",
            fun: write_quit,
            signature: CommandSignature::positional(&[completers::filename]),
        },
        TypableCommand {
            name: "write-quit!",
            aliases: &["wq!", "x!"],
            doc: "Write changes to disk and close the current view forcefully. Accepts an optional path (:wq! some/path.txt)",
            fun: force_write_quit,
            signature: CommandSignature::positional(&[completers::filename]),
        },
        TypableCommand {
            name: "write-all",
            aliases: &["wa"],
            doc: "Write changes from all buffers to disk.",
            fun: write_all,
            signature: CommandSignature::none(),
        },
        TypableCommand {
            name: "write-quit-all",
            aliases: &["wqa", "xa"],
            doc: "Write changes from all buffers to disk and close all views.",
            fun: write_all_quit,
            signature: CommandSignature::none(),
        },
        TypableCommand {
            name: "write-quit-all!",
            aliases: &["wqa!", "xa!"],
            doc: "Write changes from all buffers to disk and close all views forcefully (ignoring unsaved changes).",
            fun: force_write_all_quit,
            signature: CommandSignature::none(),
        },
        TypableCommand {
            name: "quit-all",
            aliases: &["qa"],
            doc: "Close all views.",
            fun: quit_all,
            signature: CommandSignature::none(),
        },
        TypableCommand {
            name: "quit-all!",
            aliases: &["qa!"],
            doc: "Force close all views ignoring unsaved changes.",
            fun: force_quit_all,
            signature: CommandSignature::none(),
        },
        TypableCommand {
            name: "cquit",
            aliases: &["cq"],
            doc: "Quit with exit code (default 1). Accepts an optional integer exit code (:cq 2).",
            fun: cquit,
            signature: CommandSignature::none(),
        },
        TypableCommand {
            name: "cquit!",
            aliases: &["cq!"],
            doc: "Force quit with exit code (default 1) ignoring unsaved changes. Accepts an optional integer exit code (:cq! 2).",
            fun: force_cquit,
            signature: CommandSignature::none(),
        },
        TypableCommand {
            name: "theme",
            aliases: &[],
            doc: "Change the editor theme (show current theme if no name specified).",
            fun: theme,
            signature: CommandSignature::positional(&[completers::theme]),
        },
        TypableCommand {
            name: "clipboard-yank",
            aliases: &[],
            doc: "Yank main selection into system clipboard.",
            fun: yank_main_selection_to_clipboard,
            signature: CommandSignature::none(),
        },
        TypableCommand {
            name: "clipboard-yank-join",
            aliases: &[],
            doc: "Yank joined selections into system clipboard. A separator can be provided as first argument. Default value is newline.", // FIXME: current UI can't display long doc.
            fun: yank_joined_to_clipboard,
            signature: CommandSignature::none(),
        },
        TypableCommand {
            name: "primary-clipboard-yank",
            aliases: &[],
            doc: "Yank main selection into system primary clipboard.",
            fun: yank_main_selection_to_primary_clipboard,
            signature: CommandSignature::none(),
        },
        TypableCommand {
            name: "primary-clipboard-yank-join",
            aliases: &[],
            doc: "Yank joined selections into system primary clipboard. A separator can be provided as first argument. Default value is newline.", // FIXME: current UI can't display long doc.
            fun: yank_joined_to_primary_clipboard,
            signature: CommandSignature::none(),
        },
        TypableCommand {
            name: "clipboard-paste-after",
            aliases: &[],
            doc: "Paste system clipboard after selections.",
            fun: paste_clipboard_after,
            signature: CommandSignature::none(),
        },
        TypableCommand {
            name: "clipboard-paste-before",
            aliases: &[],
            doc: "Paste system clipboard before selections.",
            fun: paste_clipboard_before,
            signature: CommandSignature::none(),
        },
        TypableCommand {
            name: "clipboard-paste-replace",
            aliases: &[],
            doc: "Replace selections with content of system clipboard.",
            fun: replace_selections_with_clipboard,
            signature: CommandSignature::none(),
        },
        TypableCommand {
            name: "primary-clipboard-paste-after",
            aliases: &[],
            doc: "Paste primary clipboard after selections.",
            fun: paste_primary_clipboard_after,
            signature: CommandSignature::none(),
        },
        TypableCommand {
            name: "primary-clipboard-paste-before",
            aliases: &[],
            doc: "Paste primary clipboard before selections.",
            fun: paste_primary_clipboard_before,
            signature: CommandSignature::none(),
        },
        TypableCommand {
            name: "primary-clipboard-paste-replace",
            aliases: &[],
            doc: "Replace selections with content of system primary clipboard.",
            fun: replace_selections_with_primary_clipboard,
            signature: CommandSignature::none(),
        },
        TypableCommand {
            name: "show-clipboard-provider",
            aliases: &[],
            doc: "Show clipboard provider name in status bar.",
            fun: show_clipboard_provider,
            signature: CommandSignature::none(),
        },
        TypableCommand {
            name: "change-current-directory",
            aliases: &["cd"],
            doc: "Change the current working directory.",
            fun: change_current_directory,
            signature: CommandSignature::positional(&[completers::directory]),
        },
        TypableCommand {
            name: "show-directory",
            aliases: &["pwd"],
            doc: "Show the current working directory.",
            fun: show_current_directory,
            signature: CommandSignature::none(),
        },
        TypableCommand {
            name: "encoding",
            aliases: &[],
            doc: "Set encoding. Based on `https://encoding.spec.whatwg.org`.",
            fun: set_encoding,
            signature: CommandSignature::none(),
        },
        TypableCommand {
            name: "character-info",
            aliases: &["char"],
            doc: "Get info about the character under the primary cursor.",
            fun: get_character_info,
            signature: CommandSignature::none(),
        },
        TypableCommand {
            name: "reload",
            aliases: &[],
            doc: "Discard changes and reload from the source file.",
            fun: reload,
            signature: CommandSignature::none(),
        },
        TypableCommand {
            name: "reload-all",
            aliases: &[],
            doc: "Discard changes and reload all documents from the source files.",
            fun: reload_all,
            signature: CommandSignature::none(),
        },
        TypableCommand {
            name: "update",
            aliases: &["u"],
            doc: "Write changes only if the file has been modified.",
            fun: update,
            signature: CommandSignature::none(),
        },
        TypableCommand {
            name: "lsp-workspace-command",
            aliases: &[],
            doc: "Open workspace command picker",
            fun: lsp_workspace_command,
            signature: CommandSignature::positional(&[completers::lsp_workspace_command]),
        },
        TypableCommand {
            name: "lsp-restart",
            aliases: &[],
            doc: "Restarts the language servers used by the current doc",
            fun: lsp_restart,
            signature: CommandSignature::none(),
        },
        TypableCommand {
            name: "lsp-stop",
            aliases: &[],
            doc: "Stops the language servers that are used by the current doc",
            fun: lsp_stop,
            signature: CommandSignature::none(),
        },
        TypableCommand {
            name: "tree-sitter-scopes",
            aliases: &[],
            doc: "Display tree sitter scopes, primarily for theming and development.",
            fun: tree_sitter_scopes,
            signature: CommandSignature::none(),
        },
        TypableCommand {
            name: "debug-start",
            aliases: &["dbg"],
            doc: "Start a debug session from a given template with given parameters.",
            fun: debug_start,
            signature: CommandSignature::none(),
        },
        TypableCommand {
            name: "debug-remote",
            aliases: &["dbg-tcp"],
            doc: "Connect to a debug adapter by TCP address and start a debugging session from a given template with given parameters.",
            fun: debug_remote,
            signature: CommandSignature::none(),
        },
        TypableCommand {
            name: "debug-eval",
            aliases: &[],
            doc: "Evaluate expression in current debug context.",
            fun: debug_eval,
            signature: CommandSignature::none(),
        },
        TypableCommand {
            name: "vsplit",
            aliases: &["vs"],
            doc: "Open the file in a vertical split.",
            fun: vsplit,
            signature: CommandSignature::all(completers::filename)
        },
        TypableCommand {
            name: "vsplit-new",
            aliases: &["vnew"],
            doc: "Open a scratch buffer in a vertical split.",
            fun: vsplit_new,
            signature: CommandSignature::none(),
        },
        TypableCommand {
            name: "hsplit",
            aliases: &["hs", "sp"],
            doc: "Open the file in a horizontal split.",
            fun: hsplit,
            signature: CommandSignature::all(completers::filename)
        },
        TypableCommand {
            name: "hsplit-new",
            aliases: &["hnew"],
            doc: "Open a scratch buffer in a horizontal split.",
            fun: hsplit_new,
            signature: CommandSignature::none(),
        },
        TypableCommand {
            name: "tutor",
            aliases: &[],
            doc: "Open the tutorial.",
            fun: tutor,
            signature: CommandSignature::none(),
        },
        TypableCommand {
            name: "goto",
            aliases: &["g"],
            doc: "Goto line number.",
            fun: goto_line_number,
            signature: CommandSignature::none(),
        },
        TypableCommand {
            name: "set-language",
            aliases: &["lang"],
            doc: "Set the language of current buffer (show current language if no value specified).",
            fun: language,
            signature: CommandSignature::positional(&[completers::language]),
        },
        TypableCommand {
            name: "set-option",
            aliases: &["set"],
            doc: "Set a config option at runtime.\nFor example to disable smart case search, use `:set search.smart-case false`.",
            fun: set_option,
            // TODO: Add support for completion of the options value(s), when appropriate.
            signature: CommandSignature::positional(&[completers::setting]),
        },
        TypableCommand {
            name: "toggle-option",
            aliases: &["toggle"],
            doc: "Toggle a boolean config option at runtime.\nFor example to toggle smart case search, use `:toggle search.smart-case`.",
            fun: toggle_option,
            signature: CommandSignature::positional(&[completers::setting]),
        },
        TypableCommand {
            name: "get-option",
            aliases: &["get"],
            doc: "Get the current value of a config option.",
            fun: get_option,
            signature: CommandSignature::positional(&[completers::setting]),
        },
        TypableCommand {
            name: "sort",
            aliases: &[],
            doc: "Sort ranges in selection.",
            fun: sort,
            signature: CommandSignature::none(),
        },
        TypableCommand {
            name: "rsort",
            aliases: &[],
            doc: "Sort ranges in selection in reverse order.",
            fun: sort_reverse,
            signature: CommandSignature::none(),
        },
        TypableCommand {
            name: "reflow",
            aliases: &[],
            doc: "Hard-wrap the current selection of lines to a given width.",
            fun: reflow,
            signature: CommandSignature::none(),
        },
        TypableCommand {
            name: "tree-sitter-subtree",
            aliases: &["ts-subtree"],
            doc: "Display tree sitter subtree under cursor, primarily for debugging queries.",
            fun: tree_sitter_subtree,
            signature: CommandSignature::none(),
        },
        TypableCommand {
            name: "config-reload",
            aliases: &[],
            doc: "Refresh user config.",
            fun: refresh_config,
            signature: CommandSignature::none(),
        },
        TypableCommand {
            name: "config-open",
            aliases: &[],
            doc: "Open the user config.toml file.",
            fun: open_config,
            signature: CommandSignature::none(),
        },
        TypableCommand {
            name: "config-open-workspace",
            aliases: &[],
            doc: "Open the workspace config.toml file.",
            fun: open_workspace_config,
            signature: CommandSignature::none(),
        },
        TypableCommand {
            name: "log-open",
            aliases: &[],
            doc: "Open the helix log file.",
            fun: open_log,
            signature: CommandSignature::none(),
        },
        TypableCommand {
            name: "insert-output",
            aliases: &[],
            doc: "Run shell command, inserting output before each selection.",
            fun: insert_output,
            signature: CommandSignature::none(),
        },
        TypableCommand {
            name: "append-output",
            aliases: &[],
            doc: "Run shell command, appending output after each selection.",
            fun: append_output,
            signature: CommandSignature::none(),
        },
        TypableCommand {
            name: "pipe",
            aliases: &[],
            doc: "Pipe each selection to the shell command.",
            fun: pipe,
            signature: CommandSignature::none(),
        },
        TypableCommand {
            name: "pipe-to",
            aliases: &[],
            doc: "Pipe each selection to the shell command, ignoring output.",
            fun: pipe_to,
            signature: CommandSignature::none(),
        },
        TypableCommand {
            name: "run-shell-command",
            aliases: &["sh"],
            doc: "Run a shell command",
            fun: run_shell_command,
            signature: CommandSignature::all(completers::filename)
        },
       TypableCommand {
            name: "reset-diff-change",
            aliases: &["diffget", "diffg"],
            doc: "Reset the diff change at the cursor position.",
            fun: reset_diff_change,
            signature: CommandSignature::none(),
        },
        TypableCommand {
            name: "clear-register",
            aliases: &[],
            doc: "Clear given register. If no argument is provided, clear all registers.",
            fun: clear_register,
            signature: CommandSignature::none(),
        },
    ];

pub static TYPABLE_COMMAND_MAP: Lazy<HashMap<&'static str, &'static TypableCommand>> =
    Lazy::new(|| {
        TYPABLE_COMMAND_LIST
            .iter()
            .flat_map(|cmd| {
                std::iter::once((cmd.name, cmd))
                    .chain(cmd.aliases.iter().map(move |&alias| (alias, cmd)))
            })
            .collect()
    });

#[allow(clippy::unnecessary_unwrap)]
pub(super) fn command_mode(cx: &mut Context) {
    let mut prompt = Prompt::new(
        ":".into(),
        Some(':'),
        |editor: &Editor, input: &str| {
            static FUZZY_MATCHER: Lazy<fuzzy_matcher::skim::SkimMatcherV2> =
                Lazy::new(fuzzy_matcher::skim::SkimMatcherV2::default);

            let shellwords = Shellwords::from(input);
            let words = shellwords.words();

            if words.is_empty() || (words.len() == 1 && !shellwords.ends_with_whitespace()) {
                // If the command has not been finished yet, complete commands.
                let mut matches: Vec<_> = typed::TYPABLE_COMMAND_LIST
                    .iter()
                    .filter_map(|command| {
                        FUZZY_MATCHER
                            .fuzzy_match(command.name, input)
                            .map(|score| (command.name, score))
                    })
                    .collect();

                matches.sort_unstable_by_key(|(_file, score)| std::cmp::Reverse(*score));
                matches
                    .into_iter()
                    .map(|(name, _)| (0.., name.into()))
                    .collect()
            } else {
                // Otherwise, use the command's completer and the last shellword
                // as completion input.
                let (word, word_len) = if words.len() == 1 || shellwords.ends_with_whitespace() {
                    (&Cow::Borrowed(""), 0)
                } else {
                    (words.last().unwrap(), words.last().unwrap().len())
                };

                let argument_number = argument_number_of(&shellwords);

                if let Some(completer) = TYPABLE_COMMAND_MAP
                    .get(&words[0] as &str)
                    .map(|tc| tc.completer_for_argument_number(argument_number))
                {
                    completer(editor, word)
                        .into_iter()
                        .map(|(range, file)| {
                            let file = shellwords::escape(file);

                            // offset ranges to input
                            let offset = input.len() - word_len;
                            let range = (range.start + offset)..;
                            (range, file)
                        })
                        .collect()
                } else {
                    Vec::new()
                }
            }
        }, // completion
        move |cx: &mut compositor::Context, input: &str, event: PromptEvent| {
            let parts = input.split_whitespace().collect::<Vec<&str>>();
            if parts.is_empty() {
                return;
            }

            // If command is numeric, interpret as line number and go there.
            if parts.len() == 1 && parts[0].parse::<usize>().ok().is_some() {
                if let Err(e) = typed::goto_line_number(cx, &[Cow::from(parts[0])], event) {
                    cx.editor.set_error(format!("{}", e));
                }
                return;
            }

            // Handle typable commands
            if let Some(cmd) = typed::TYPABLE_COMMAND_MAP.get(parts[0]) {
                let shellwords = Shellwords::from(input);
                let args = shellwords.words();

                if let Err(e) = (cmd.fun)(cx, &args[1..], event) {
                    cx.editor.set_error(format!("{}", e));
                }
            } else if event == PromptEvent::Validate {
                cx.editor
                    .set_error(format!("no such command: '{}'", parts[0]));
            }
        },
    );
    prompt.doc_fn = Box::new(|input: &str| {
        let part = input.split(' ').next().unwrap_or_default();

        if let Some(typed::TypableCommand { doc, aliases, .. }) =
            typed::TYPABLE_COMMAND_MAP.get(part)
        {
            if aliases.is_empty() {
                return Some((*doc).into());
            }
            return Some(format!("{}\nAliases: {}", doc, aliases.join(", ")).into());
        }

        None
    });

    // Calculate initial completion
    prompt.recalculate_completion(cx.editor);
    cx.push_layer(Box::new(prompt));
}

fn argument_number_of(shellwords: &Shellwords) -> usize {
    if shellwords.ends_with_whitespace() {
        shellwords.words().len().saturating_sub(1)
    } else {
        shellwords.words().len().saturating_sub(2)
    }
}

#[test]
fn test_argument_number_of() {
    let cases = vec![
        ("set-option", 0),
        ("set-option ", 0),
        ("set-option a", 0),
        ("set-option asdf", 0),
        ("set-option asdf ", 1),
        ("set-option asdf xyz", 1),
        ("set-option asdf xyz abc", 2),
        ("set-option asdf xyz abc ", 3),
    ];

    for case in cases {
        assert_eq!(case.1, argument_number_of(&Shellwords::from(case.0)));
    }
}<|MERGE_RESOLUTION|>--- conflicted
+++ resolved
@@ -1358,22 +1358,15 @@
         let callback = async move {
             let call: job::Callback = Callback::EditorCompositor(Box::new(
                 move |_editor: &mut Editor, compositor: &mut Compositor| {
-<<<<<<< HEAD
                     let picker = ui::Picker::new(
                         commands,
                         (),
-                        |cx, command, _action| {
-                            execute_lsp_command(cx.editor, command.clone());
+                        move |cx, command, _action| {
+                            execute_lsp_command(cx.editor, language_server_id, command.clone());
                         },
                         |_, _, _| None,
                     );
-                    compositor.push(Box::new(overlayed(picker)))
-=======
-                    let picker = ui::Picker::new(commands, (), move |cx, command, _action| {
-                        execute_lsp_command(cx.editor, language_server_id, command.clone());
-                    });
                     compositor.push(Box::new(overlaid(picker)))
->>>>>>> b107814e
                 },
             ));
             Ok(call)
