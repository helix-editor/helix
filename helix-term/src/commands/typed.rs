use std::ops::Deref;

use super::*;

use helix_view::editor::{Action, ConfigEvent};
use ui::completers::{self, Completer};

#[derive(Clone)]
pub struct TypableCommand {
    pub name: &'static str,
    pub aliases: &'static [&'static str],
    pub doc: &'static str,
    // params, flags, helper, completer
    pub fun: fn(&mut compositor::Context, &[Cow<str>], PromptEvent) -> anyhow::Result<()>,
    pub completer: Option<Completer>,
}

fn quit(cx: &mut compositor::Context, args: &[Cow<str>], event: PromptEvent) -> anyhow::Result<()> {
    if event != PromptEvent::Validate {
        return Ok(());
    }

    ensure!(args.is_empty(), ":quit takes no arguments");

    // last view and we have unsaved changes
    if cx.editor.tree.views().count() == 1 {
        buffers_remaining_impl(cx.editor)?
    }

    cx.editor.close(view!(cx.editor).id);

    Ok(())
}

fn force_quit(
    cx: &mut compositor::Context,
    args: &[Cow<str>],
    event: PromptEvent,
) -> anyhow::Result<()> {
    if event != PromptEvent::Validate {
        return Ok(());
    }

    ensure!(args.is_empty(), ":quit! takes no arguments");

    cx.editor.close(view!(cx.editor).id);

    Ok(())
}

fn open(cx: &mut compositor::Context, args: &[Cow<str>], event: PromptEvent) -> anyhow::Result<()> {
    if event != PromptEvent::Validate {
        return Ok(());
    }

    ensure!(!args.is_empty(), "wrong argument count");
    for arg in args {
        let (path, pos) = args::parse_file(arg);
        let _ = cx.editor.open(&path, Action::Replace)?;
        let (view, doc) = current!(cx.editor);
        let pos = Selection::point(pos_at_coords(doc.text().slice(..), pos, true));
        doc.set_selection(view.id, pos);
        // does not affect opening a buffer without pos
        align_view(doc, view, Align::Center);
    }
    Ok(())
}

fn buffer_close_by_ids_impl(
    editor: &mut Editor,
    doc_ids: &[DocumentId],
    force: bool,
) -> anyhow::Result<()> {
    for &doc_id in doc_ids {
        editor.close_document(doc_id, force)?;
    }

    Ok(())
}

fn buffer_gather_paths_impl(editor: &mut Editor, args: &[Cow<str>]) -> Vec<DocumentId> {
    // No arguments implies current document
    if args.is_empty() {
        let doc_id = view!(editor).doc;
        return vec![doc_id];
    }

    let mut nonexistent_buffers = vec![];
    let mut document_ids = vec![];
    for arg in args {
        let doc_id = editor.documents().find_map(|doc| {
            let arg_path = Some(Path::new(arg.as_ref()));
            if doc.path().map(|p| p.as_path()) == arg_path
                || doc.relative_path().as_deref() == arg_path
            {
                Some(doc.id())
            } else {
                None
            }
        });

        match doc_id {
            Some(doc_id) => document_ids.push(doc_id),
            None => nonexistent_buffers.push(format!("'{}'", arg)),
        }
    }

    if !nonexistent_buffers.is_empty() {
        editor.set_error(format!(
            "cannot close non-existent buffers: {}",
            nonexistent_buffers.join(", ")
        ));
    }

    document_ids
}

fn buffer_close(
    cx: &mut compositor::Context,
    args: &[Cow<str>],
    event: PromptEvent,
) -> anyhow::Result<()> {
    if event != PromptEvent::Validate {
        return Ok(());
    }

    let document_ids = buffer_gather_paths_impl(cx.editor, args);
    buffer_close_by_ids_impl(cx.editor, &document_ids, false)
}

fn force_buffer_close(
    cx: &mut compositor::Context,
    args: &[Cow<str>],
    event: PromptEvent,
) -> anyhow::Result<()> {
    if event != PromptEvent::Validate {
        return Ok(());
    }

    let document_ids = buffer_gather_paths_impl(cx.editor, args);
    buffer_close_by_ids_impl(cx.editor, &document_ids, true)
}

fn buffer_gather_others_impl(editor: &mut Editor) -> Vec<DocumentId> {
    let current_document = &doc!(editor).id();
    editor
        .documents()
        .map(|doc| doc.id())
        .filter(|doc_id| doc_id != current_document)
        .collect()
}

fn buffer_close_others(
    cx: &mut compositor::Context,
    _args: &[Cow<str>],
    event: PromptEvent,
) -> anyhow::Result<()> {
    if event != PromptEvent::Validate {
        return Ok(());
    }

    let document_ids = buffer_gather_others_impl(cx.editor);
    buffer_close_by_ids_impl(cx.editor, &document_ids, false)
}

fn force_buffer_close_others(
    cx: &mut compositor::Context,
    _args: &[Cow<str>],
    event: PromptEvent,
) -> anyhow::Result<()> {
    if event != PromptEvent::Validate {
        return Ok(());
    }

    let document_ids = buffer_gather_others_impl(cx.editor);
    buffer_close_by_ids_impl(cx.editor, &document_ids, true)
}

fn buffer_gather_all_impl(editor: &mut Editor) -> Vec<DocumentId> {
    editor.documents().map(|doc| doc.id()).collect()
}

fn buffer_close_all(
    cx: &mut compositor::Context,
    _args: &[Cow<str>],
    event: PromptEvent,
) -> anyhow::Result<()> {
    if event != PromptEvent::Validate {
        return Ok(());
    }

    let document_ids = buffer_gather_all_impl(cx.editor);
    buffer_close_by_ids_impl(cx.editor, &document_ids, false)
}

fn force_buffer_close_all(
    cx: &mut compositor::Context,
    _args: &[Cow<str>],
    event: PromptEvent,
) -> anyhow::Result<()> {
    if event != PromptEvent::Validate {
        return Ok(());
    }

    let document_ids = buffer_gather_all_impl(cx.editor);
    buffer_close_by_ids_impl(cx.editor, &document_ids, true)
}

fn buffer_next(
    cx: &mut compositor::Context,
    _args: &[Cow<str>],
    event: PromptEvent,
) -> anyhow::Result<()> {
    if event != PromptEvent::Validate {
        return Ok(());
    }

    goto_buffer(cx.editor, Direction::Forward);
    Ok(())
}

fn buffer_previous(
    cx: &mut compositor::Context,
    _args: &[Cow<str>],
    event: PromptEvent,
) -> anyhow::Result<()> {
    if event != PromptEvent::Validate {
        return Ok(());
    }

    goto_buffer(cx.editor, Direction::Backward);
    Ok(())
}

fn write_impl(
    cx: &mut compositor::Context,
    path: Option<&Cow<str>>,
    force: bool,
) -> anyhow::Result<()> {
    let auto_format = cx.editor.config().auto_format;
    let jobs = &mut cx.jobs;
    let (view, doc) = current!(cx.editor);

    if let Some(ref path) = path {
        doc.set_path(Some(path.as_ref().as_ref()))
            .context("invalid filepath")?;
    }
    if doc.path().is_none() {
        bail!("cannot write a buffer without a filename");
    }
    let fmt = if auto_format {
        doc.auto_format(view.id).map(|fmt| {
            let shared = fmt.shared();
            let callback = make_format_callback(
                doc.id(),
                doc.version(),
                Modified::SetUnmodified,
                shared.clone(),
            );
            jobs.callback(callback);
            shared
        })
    } else {
        None
    };
    let future = doc.format_and_save(fmt, force);
    cx.jobs.add(Job::new(future).wait_before_exiting());

    if path.is_some() {
        let id = doc.id();
        doc.detect_language(cx.editor.syn_loader.clone());
        let _ = cx.editor.refresh_language_server(id);
    }

    Ok(())
}

fn write(
    cx: &mut compositor::Context,
    args: &[Cow<str>],
    event: PromptEvent,
) -> anyhow::Result<()> {
    if event != PromptEvent::Validate {
        return Ok(());
    }

    write_impl(cx, args.first(), false)
}

fn force_write(
    cx: &mut compositor::Context,
    args: &[Cow<str>],
    event: PromptEvent,
) -> anyhow::Result<()> {
    if event != PromptEvent::Validate {
        return Ok(());
    }

    write_impl(cx, args.first(), true)
}

fn new_file(
    cx: &mut compositor::Context,
    _args: &[Cow<str>],
    event: PromptEvent,
) -> anyhow::Result<()> {
    if event != PromptEvent::Validate {
        return Ok(());
    }

    cx.editor.new_file(Action::Replace);

    Ok(())
}

fn format(
    cx: &mut compositor::Context,
    _args: &[Cow<str>],
    event: PromptEvent,
) -> anyhow::Result<()> {
    if event != PromptEvent::Validate {
        return Ok(());
    }
<<<<<<< HEAD
    let (view, doc) = current!(cx.editor);
    if let Some(format) = doc.format(view.id) {
=======

    let doc = doc!(cx.editor);
    if let Some(format) = doc.format() {
>>>>>>> 1378b911
        let callback =
            make_format_callback(doc.id(), doc.version(), Modified::LeaveModified, format);
        cx.jobs.callback(callback);
    }

    Ok(())
}
fn set_indent_style(
    cx: &mut compositor::Context,
    args: &[Cow<str>],
    event: PromptEvent,
) -> anyhow::Result<()> {
    if event != PromptEvent::Validate {
        return Ok(());
    }

    use IndentStyle::*;

    // If no argument, report current indent style.
    if args.is_empty() {
        let style = doc!(cx.editor).indent_style;
        cx.editor.set_status(match style {
            Tabs => "tabs".to_owned(),
            Spaces(1) => "1 space".to_owned(),
            Spaces(n) if (2..=8).contains(&n) => format!("{} spaces", n),
            _ => unreachable!(), // Shouldn't happen.
        });
        return Ok(());
    }

    // Attempt to parse argument as an indent style.
    let style = match args.get(0) {
        Some(arg) if "tabs".starts_with(&arg.to_lowercase()) => Some(Tabs),
        Some(Cow::Borrowed("0")) => Some(Tabs),
        Some(arg) => arg
            .parse::<u8>()
            .ok()
            .filter(|n| (1..=8).contains(n))
            .map(Spaces),
        _ => None,
    };

    let style = style.context("invalid indent style")?;
    let doc = doc_mut!(cx.editor);
    doc.indent_style = style;

    Ok(())
}

/// Sets or reports the current document's line ending setting.
fn set_line_ending(
    cx: &mut compositor::Context,
    args: &[Cow<str>],
    event: PromptEvent,
) -> anyhow::Result<()> {
    if event != PromptEvent::Validate {
        return Ok(());
    }

    use LineEnding::*;

    // If no argument, report current line ending setting.
    if args.is_empty() {
        let line_ending = doc!(cx.editor).line_ending;
        cx.editor.set_status(match line_ending {
            Crlf => "crlf",
            LF => "line feed",
            #[cfg(feature = "unicode-lines")]
            FF => "form feed",
            #[cfg(feature = "unicode-lines")]
            CR => "carriage return",
            #[cfg(feature = "unicode-lines")]
            Nel => "next line",

            // These should never be a document's default line ending.
            #[cfg(feature = "unicode-lines")]
            VT | LS | PS => "error",
        });

        return Ok(());
    }

    let arg = args
        .get(0)
        .context("argument missing")?
        .to_ascii_lowercase();

    // Attempt to parse argument as a line ending.
    let line_ending = match arg {
        // We check for CR first because it shares a common prefix with CRLF.
        #[cfg(feature = "unicode-lines")]
        arg if arg.starts_with("cr") => CR,
        arg if arg.starts_with("crlf") => Crlf,
        arg if arg.starts_with("lf") => LF,
        #[cfg(feature = "unicode-lines")]
        arg if arg.starts_with("ff") => FF,
        #[cfg(feature = "unicode-lines")]
        arg if arg.starts_with("nel") => Nel,
        _ => bail!("invalid line ending"),
    };
    let (view, doc) = current!(cx.editor);
    doc.line_ending = line_ending;

    let mut pos = 0;
    let transaction = Transaction::change(
        doc.text(),
        doc.text().lines().filter_map(|line| {
            pos += line.len_chars();
            match helix_core::line_ending::get_line_ending(&line) {
                Some(ending) if ending != line_ending => {
                    let start = pos - ending.len_chars();
                    let end = pos;
                    Some((start, end, Some(line_ending.as_str().into())))
                }
                _ => None,
            }
        }),
    );
    doc.apply(&transaction, view.id);
    doc.append_changes_to_history(view.id);

    Ok(())
}

fn earlier(
    cx: &mut compositor::Context,
    args: &[Cow<str>],
    event: PromptEvent,
) -> anyhow::Result<()> {
    if event != PromptEvent::Validate {
        return Ok(());
    }

    let uk = args.join(" ").parse::<UndoKind>().map_err(|s| anyhow!(s))?;

    let (view, doc) = current!(cx.editor);
    let success = doc.earlier(view.id, uk);
    if !success {
        cx.editor.set_status("Already at oldest change");
    }

    Ok(())
}

fn later(
    cx: &mut compositor::Context,
    args: &[Cow<str>],
    event: PromptEvent,
) -> anyhow::Result<()> {
    if event != PromptEvent::Validate {
        return Ok(());
    }

    let uk = args.join(" ").parse::<UndoKind>().map_err(|s| anyhow!(s))?;
    let (view, doc) = current!(cx.editor);
    let success = doc.later(view.id, uk);
    if !success {
        cx.editor.set_status("Already at newest change");
    }

    Ok(())
}

fn write_quit(
    cx: &mut compositor::Context,
    args: &[Cow<str>],
    event: PromptEvent,
) -> anyhow::Result<()> {
    if event != PromptEvent::Validate {
        return Ok(());
    }

    write_impl(cx, args.first(), false)?;
    helix_lsp::block_on(cx.jobs.finish())?;
    quit(cx, &[], event)
}

fn force_write_quit(
    cx: &mut compositor::Context,
    args: &[Cow<str>],
    event: PromptEvent,
) -> anyhow::Result<()> {
    if event != PromptEvent::Validate {
        return Ok(());
    }

    write_impl(cx, args.first(), true)?;
    force_quit(cx, &[], event)
}

/// Results an error if there are modified buffers remaining and sets editor error,
/// otherwise returns `Ok(())`
pub(super) fn buffers_remaining_impl(editor: &mut Editor) -> anyhow::Result<()> {
    let modified: Vec<_> = editor
        .documents()
        .filter(|doc| doc.is_modified())
        .map(|doc| {
            doc.relative_path()
                .map(|path| path.to_string_lossy().to_string())
                .unwrap_or_else(|| SCRATCH_BUFFER_NAME.into())
        })
        .collect();
    if !modified.is_empty() {
        bail!(
            "{} unsaved buffer(s) remaining: {:?}",
            modified.len(),
            modified
        );
    }
    Ok(())
}

fn write_all_impl(
    cx: &mut compositor::Context,
    _args: &[Cow<str>],
    event: PromptEvent,
    quit: bool,
    force: bool,
) -> anyhow::Result<()> {
    if event != PromptEvent::Validate {
        return Ok(());
    }

    let mut errors = String::new();
    let auto_format = cx.editor.config().auto_format;
    let jobs = &mut cx.jobs;
    // save all documents
    // Saves only visible buffers? How do we reload the not visible ones?
    for (view, _) in cx.editor.tree.views() {
        let id = view.doc;
        let doc = cx.editor.documents.get_mut(&id).unwrap();

        if doc.path().is_none() {
            errors.push_str("cannot write a buffer without a filename\n");
            continue;
        }

        if !doc.is_modified() {
            continue;
        }

        let fmt = if auto_format {
            doc.auto_format(view.id).map(|fmt| {
                let shared = fmt.shared();
                let callback = make_format_callback(
                    doc.id(),
                    doc.version(),
                    Modified::SetUnmodified,
                    shared.clone(),
                );
                jobs.callback(callback);
                shared
            })
        } else {
            None
        };
        let future = doc.format_and_save(fmt, force);
        jobs.add(Job::new(future).wait_before_exiting());
    }

    if quit {
        if !force {
            buffers_remaining_impl(cx.editor)?;
        }

        // close all views
        let views: Vec<_> = cx.editor.tree.views().map(|(view, _)| view.id).collect();
        for view_id in views {
            cx.editor.close(view_id);
        }
    }

    bail!(errors)
}

fn write_all(
    cx: &mut compositor::Context,
    args: &[Cow<str>],
    event: PromptEvent,
) -> anyhow::Result<()> {
    if event != PromptEvent::Validate {
        return Ok(());
    }

    write_all_impl(cx, args, event, false, false)
}

fn write_all_quit(
    cx: &mut compositor::Context,
    args: &[Cow<str>],
    event: PromptEvent,
) -> anyhow::Result<()> {
    if event != PromptEvent::Validate {
        return Ok(());
    }

    write_all_impl(cx, args, event, true, false)
}

fn force_write_all_quit(
    cx: &mut compositor::Context,
    args: &[Cow<str>],
    event: PromptEvent,
) -> anyhow::Result<()> {
    if event != PromptEvent::Validate {
        return Ok(());
    }

    write_all_impl(cx, args, event, true, true)
}

fn quit_all_impl(editor: &mut Editor, force: bool) -> anyhow::Result<()> {
    if !force {
        buffers_remaining_impl(editor)?;
    }

    // close all views
    let views: Vec<_> = editor.tree.views().map(|(view, _)| view.id).collect();
    for view_id in views {
        editor.close(view_id);
    }

    Ok(())
}

fn quit_all(
    cx: &mut compositor::Context,
    _args: &[Cow<str>],
    event: PromptEvent,
) -> anyhow::Result<()> {
    if event != PromptEvent::Validate {
        return Ok(());
    }

    quit_all_impl(cx.editor, false)
}

fn force_quit_all(
    cx: &mut compositor::Context,
    _args: &[Cow<str>],
    event: PromptEvent,
) -> anyhow::Result<()> {
    if event != PromptEvent::Validate {
        return Ok(());
    }

    quit_all_impl(cx.editor, true)
}

fn cquit(
    cx: &mut compositor::Context,
    args: &[Cow<str>],
    event: PromptEvent,
) -> anyhow::Result<()> {
    if event != PromptEvent::Validate {
        return Ok(());
    }

    let exit_code = args
        .first()
        .and_then(|code| code.parse::<i32>().ok())
        .unwrap_or(1);
    cx.editor.exit_code = exit_code;

    quit_all_impl(cx.editor, false)
}

fn force_cquit(
    cx: &mut compositor::Context,
    args: &[Cow<str>],
    event: PromptEvent,
) -> anyhow::Result<()> {
    if event != PromptEvent::Validate {
        return Ok(());
    }

    let exit_code = args
        .first()
        .and_then(|code| code.parse::<i32>().ok())
        .unwrap_or(1);
    cx.editor.exit_code = exit_code;

    quit_all_impl(cx.editor, true)
}

fn theme(
    cx: &mut compositor::Context,
    args: &[Cow<str>],
    event: PromptEvent,
) -> anyhow::Result<()> {
    let true_color = cx.editor.config.load().true_color || crate::true_color();
    match event {
        PromptEvent::Abort => {
            cx.editor.unset_theme_preview();
        }
        PromptEvent::Update => {
            if let Some(theme_name) = args.first() {
                if let Ok(theme) = cx.editor.theme_loader.load(theme_name) {
                    if !(true_color || theme.is_16_color()) {
                        bail!("Unsupported theme: theme requires true color support");
                    }
                    cx.editor.set_theme_preview(theme);
                };
            };
        }
        PromptEvent::Validate => {
            let theme_name = args.first().with_context(|| "Theme name not provided")?;
            let theme = cx
                .editor
                .theme_loader
                .load(theme_name)
                .with_context(|| "Theme does not exist")?;
            if !(true_color || theme.is_16_color()) {
                bail!("Unsupported theme: theme requires true color support");
            }
            cx.editor.set_theme(theme);
        }
    };

    Ok(())
}

fn yank_main_selection_to_clipboard(
    cx: &mut compositor::Context,
    _args: &[Cow<str>],
    event: PromptEvent,
) -> anyhow::Result<()> {
    if event != PromptEvent::Validate {
        return Ok(());
    }

    yank_main_selection_to_clipboard_impl(cx.editor, ClipboardType::Clipboard)
}

fn yank_joined_to_clipboard(
    cx: &mut compositor::Context,
    args: &[Cow<str>],
    event: PromptEvent,
) -> anyhow::Result<()> {
    if event != PromptEvent::Validate {
        return Ok(());
    }

    let doc = doc!(cx.editor);
    let default_sep = Cow::Borrowed(doc.line_ending.as_str());
    let separator = args.first().unwrap_or(&default_sep);
    yank_joined_to_clipboard_impl(cx.editor, separator, ClipboardType::Clipboard)
}

fn yank_main_selection_to_primary_clipboard(
    cx: &mut compositor::Context,
    _args: &[Cow<str>],
    event: PromptEvent,
) -> anyhow::Result<()> {
    if event != PromptEvent::Validate {
        return Ok(());
    }

    yank_main_selection_to_clipboard_impl(cx.editor, ClipboardType::Selection)
}

fn yank_joined_to_primary_clipboard(
    cx: &mut compositor::Context,
    args: &[Cow<str>],
    event: PromptEvent,
) -> anyhow::Result<()> {
    if event != PromptEvent::Validate {
        return Ok(());
    }

    let doc = doc!(cx.editor);
    let default_sep = Cow::Borrowed(doc.line_ending.as_str());
    let separator = args.first().unwrap_or(&default_sep);
    yank_joined_to_clipboard_impl(cx.editor, separator, ClipboardType::Selection)
}

fn paste_clipboard_after(
    cx: &mut compositor::Context,
    _args: &[Cow<str>],
    event: PromptEvent,
) -> anyhow::Result<()> {
    if event != PromptEvent::Validate {
        return Ok(());
    }

    paste_clipboard_impl(cx.editor, Paste::After, ClipboardType::Clipboard, 1)
}

fn paste_clipboard_before(
    cx: &mut compositor::Context,
    _args: &[Cow<str>],
    event: PromptEvent,
) -> anyhow::Result<()> {
    if event != PromptEvent::Validate {
        return Ok(());
    }

    paste_clipboard_impl(cx.editor, Paste::Before, ClipboardType::Clipboard, 1)
}

fn paste_primary_clipboard_after(
    cx: &mut compositor::Context,
    _args: &[Cow<str>],
    event: PromptEvent,
) -> anyhow::Result<()> {
    if event != PromptEvent::Validate {
        return Ok(());
    }

    paste_clipboard_impl(cx.editor, Paste::After, ClipboardType::Selection, 1)
}

fn paste_primary_clipboard_before(
    cx: &mut compositor::Context,
    _args: &[Cow<str>],
    event: PromptEvent,
) -> anyhow::Result<()> {
    if event != PromptEvent::Validate {
        return Ok(());
    }

    paste_clipboard_impl(cx.editor, Paste::Before, ClipboardType::Selection, 1)
}

fn replace_selections_with_clipboard_impl(
    cx: &mut compositor::Context,
    clipboard_type: ClipboardType,
) -> anyhow::Result<()> {
    let (view, doc) = current!(cx.editor);

    match cx.editor.clipboard_provider.get_contents(clipboard_type) {
        Ok(contents) => {
            let selection = doc.selection(view.id);
            let transaction = Transaction::change_by_selection(doc.text(), selection, |range| {
                (range.from(), range.to(), Some(contents.as_str().into()))
            });

            doc.apply(&transaction, view.id);
            doc.append_changes_to_history(view.id);
            Ok(())
        }
        Err(e) => Err(e.context("Couldn't get system clipboard contents")),
    }
}

fn replace_selections_with_clipboard(
    cx: &mut compositor::Context,
    _args: &[Cow<str>],
    event: PromptEvent,
) -> anyhow::Result<()> {
    if event != PromptEvent::Validate {
        return Ok(());
    }

    replace_selections_with_clipboard_impl(cx, ClipboardType::Clipboard)
}

fn replace_selections_with_primary_clipboard(
    cx: &mut compositor::Context,
    _args: &[Cow<str>],
    event: PromptEvent,
) -> anyhow::Result<()> {
    if event != PromptEvent::Validate {
        return Ok(());
    }

    replace_selections_with_clipboard_impl(cx, ClipboardType::Selection)
}

fn show_clipboard_provider(
    cx: &mut compositor::Context,
    _args: &[Cow<str>],
    event: PromptEvent,
) -> anyhow::Result<()> {
    if event != PromptEvent::Validate {
        return Ok(());
    }

    cx.editor
        .set_status(cx.editor.clipboard_provider.name().to_string());
    Ok(())
}

fn change_current_directory(
    cx: &mut compositor::Context,
    args: &[Cow<str>],
    event: PromptEvent,
) -> anyhow::Result<()> {
    if event != PromptEvent::Validate {
        return Ok(());
    }

    let dir = helix_core::path::expand_tilde(
        args.first()
            .context("target directory not provided")?
            .as_ref()
            .as_ref(),
    );

    if let Err(e) = std::env::set_current_dir(dir) {
        bail!("Couldn't change the current working directory: {}", e);
    }

    let cwd = std::env::current_dir().context("Couldn't get the new working directory")?;
    cx.editor.set_status(format!(
        "Current working directory is now {}",
        cwd.display()
    ));
    Ok(())
}

fn show_current_directory(
    cx: &mut compositor::Context,
    _args: &[Cow<str>],
    event: PromptEvent,
) -> anyhow::Result<()> {
    if event != PromptEvent::Validate {
        return Ok(());
    }

    let cwd = std::env::current_dir().context("Couldn't get the new working directory")?;
    cx.editor
        .set_status(format!("Current working directory is {}", cwd.display()));
    Ok(())
}

/// Sets the [`Document`]'s encoding..
fn set_encoding(
    cx: &mut compositor::Context,
    args: &[Cow<str>],
    event: PromptEvent,
) -> anyhow::Result<()> {
    if event != PromptEvent::Validate {
        return Ok(());
    }

    let doc = doc_mut!(cx.editor);
    if let Some(label) = args.first() {
        doc.set_encoding(label)
    } else {
        let encoding = doc.encoding().name().to_owned();
        cx.editor.set_status(encoding);
        Ok(())
    }
}

/// Reload the [`Document`] from its source file.
fn reload(
    cx: &mut compositor::Context,
    _args: &[Cow<str>],
    event: PromptEvent,
) -> anyhow::Result<()> {
    if event != PromptEvent::Validate {
        return Ok(());
    }

    let scrolloff = cx.editor.config().scrolloff;
    let (view, doc) = current!(cx.editor);
    doc.reload(view.id).map(|_| {
        view.ensure_cursor_in_view(doc, scrolloff);
    })
}

fn tree_sitter_scopes(
    cx: &mut compositor::Context,
    _args: &[Cow<str>],
    event: PromptEvent,
) -> anyhow::Result<()> {
    if event != PromptEvent::Validate {
        return Ok(());
    }

    let (view, doc) = current!(cx.editor);
    let text = doc.text().slice(..);

    let pos = doc.selection(view.id).primary().cursor(text);
    let scopes = indent::get_scopes(doc.syntax(), text, pos);
    cx.editor.set_status(format!("scopes: {:?}", &scopes));
    Ok(())
}

fn vsplit(
    cx: &mut compositor::Context,
    args: &[Cow<str>],
    event: PromptEvent,
) -> anyhow::Result<()> {
    if event != PromptEvent::Validate {
        return Ok(());
    }

    let id = view!(cx.editor).doc;

    if args.is_empty() {
        cx.editor.switch(id, Action::VerticalSplit);
    } else {
        for arg in args {
            cx.editor
                .open(&PathBuf::from(arg.as_ref()), Action::VerticalSplit)?;
        }
    }

    Ok(())
}

fn hsplit(
    cx: &mut compositor::Context,
    args: &[Cow<str>],
    event: PromptEvent,
) -> anyhow::Result<()> {
    if event != PromptEvent::Validate {
        return Ok(());
    }

    let id = view!(cx.editor).doc;

    if args.is_empty() {
        cx.editor.switch(id, Action::HorizontalSplit);
    } else {
        for arg in args {
            cx.editor
                .open(&PathBuf::from(arg.as_ref()), Action::HorizontalSplit)?;
        }
    }

    Ok(())
}

fn vsplit_new(
    cx: &mut compositor::Context,
    _args: &[Cow<str>],
    event: PromptEvent,
) -> anyhow::Result<()> {
    if event != PromptEvent::Validate {
        return Ok(());
    }

    cx.editor.new_file(Action::VerticalSplit);

    Ok(())
}

fn hsplit_new(
    cx: &mut compositor::Context,
    _args: &[Cow<str>],
    event: PromptEvent,
) -> anyhow::Result<()> {
    if event != PromptEvent::Validate {
        return Ok(());
    }

    cx.editor.new_file(Action::HorizontalSplit);

    Ok(())
}

fn debug_eval(
    cx: &mut compositor::Context,
    args: &[Cow<str>],
    event: PromptEvent,
) -> anyhow::Result<()> {
    if event != PromptEvent::Validate {
        return Ok(());
    }

    if let Some(debugger) = cx.editor.debugger.as_mut() {
        let (frame, thread_id) = match (debugger.active_frame, debugger.thread_id) {
            (Some(frame), Some(thread_id)) => (frame, thread_id),
            _ => {
                bail!("Cannot find current stack frame to access variables")
            }
        };

        // TODO: support no frame_id

        let frame_id = debugger.stack_frames[&thread_id][frame].id;
        let response = helix_lsp::block_on(debugger.eval(args.join(" "), Some(frame_id)))?;
        cx.editor.set_status(response.result);
    }
    Ok(())
}

fn debug_start(
    cx: &mut compositor::Context,
    args: &[Cow<str>],
    event: PromptEvent,
) -> anyhow::Result<()> {
    if event != PromptEvent::Validate {
        return Ok(());
    }

    let mut args = args.to_owned();
    let name = match args.len() {
        0 => None,
        _ => Some(args.remove(0)),
    };
    dap_start_impl(cx, name.as_deref(), None, Some(args))
}

fn debug_remote(
    cx: &mut compositor::Context,
    args: &[Cow<str>],
    event: PromptEvent,
) -> anyhow::Result<()> {
    if event != PromptEvent::Validate {
        return Ok(());
    }

    let mut args = args.to_owned();
    let address = match args.len() {
        0 => None,
        _ => Some(args.remove(0).parse()?),
    };
    let name = match args.len() {
        0 => None,
        _ => Some(args.remove(0)),
    };
    dap_start_impl(cx, name.as_deref(), address, Some(args))
}

fn tutor(
    cx: &mut compositor::Context,
    _args: &[Cow<str>],
    event: PromptEvent,
) -> anyhow::Result<()> {
    if event != PromptEvent::Validate {
        return Ok(());
    }

    let path = helix_loader::runtime_dir().join("tutor.txt");
    cx.editor.open(&path, Action::Replace)?;
    // Unset path to prevent accidentally saving to the original tutor file.
    doc_mut!(cx.editor).set_path(None)?;
    Ok(())
}

pub(super) fn goto_line_number(
    cx: &mut compositor::Context,
    args: &[Cow<str>],
    event: PromptEvent,
) -> anyhow::Result<()> {
    if event != PromptEvent::Validate {
        return Ok(());
    }

    ensure!(!args.is_empty(), "Line number required");

    let line = args[0].parse::<usize>()?;

    goto_line_impl(cx.editor, NonZeroUsize::new(line));

    let (view, doc) = current!(cx.editor);

    view.ensure_cursor_in_view(doc, line);
    Ok(())
}

// Fetch the current value of a config option and output as status.
fn get_option(
    cx: &mut compositor::Context,
    args: &[Cow<str>],
    event: PromptEvent,
) -> anyhow::Result<()> {
    if event != PromptEvent::Validate {
        return Ok(());
    }

    if args.len() != 1 {
        anyhow::bail!("Bad arguments. Usage: `:get key`");
    }

    let key = &args[0].to_lowercase();
    let key_error = || anyhow::anyhow!("Unknown key `{}`", key);

    let config = serde_json::json!(cx.editor.config().deref());
    let pointer = format!("/{}", key.replace('.', "/"));
    let value = config.pointer(&pointer).ok_or_else(key_error)?;

    cx.editor.set_status(value.to_string());
    Ok(())
}

/// Change config at runtime. Access nested values by dot syntax, for
/// example to disable smart case search, use `:set search.smart-case false`.
fn set_option(
    cx: &mut compositor::Context,
    args: &[Cow<str>],
    event: PromptEvent,
) -> anyhow::Result<()> {
    if event != PromptEvent::Validate {
        return Ok(());
    }

    if args.len() != 2 {
        anyhow::bail!("Bad arguments. Usage: `:set key field`");
    }
    let (key, arg) = (&args[0].to_lowercase(), &args[1]);

    let key_error = || anyhow::anyhow!("Unknown key `{}`", key);
    let field_error = |_| anyhow::anyhow!("Could not parse field `{}`", arg);

    let mut config = serde_json::json!(&cx.editor.config().deref());
    let pointer = format!("/{}", key.replace('.', "/"));
    let value = config.pointer_mut(&pointer).ok_or_else(key_error)?;

    *value = if value.is_string() {
        // JSON strings require quotes, so we can't .parse() directly
        serde_json::Value::String(arg.to_string())
    } else {
        arg.parse().map_err(field_error)?
    };
    let config = serde_json::from_value(config).map_err(field_error)?;

    cx.editor
        .config_events
        .0
        .send(ConfigEvent::Update(config))?;
    Ok(())
}

/// Change the language of the current buffer at runtime.
fn language(
    cx: &mut compositor::Context,
    args: &[Cow<str>],
    event: PromptEvent,
) -> anyhow::Result<()> {
    if event != PromptEvent::Validate {
        return Ok(());
    }

    if args.len() != 1 {
        anyhow::bail!("Bad arguments. Usage: `:set-language language`");
    }

    let doc = doc_mut!(cx.editor);
    doc.set_language_by_language_id(&args[0], cx.editor.syn_loader.clone());

    let id = doc.id();
    cx.editor.refresh_language_server(id);
    Ok(())
}

fn sort(cx: &mut compositor::Context, args: &[Cow<str>], event: PromptEvent) -> anyhow::Result<()> {
    if event != PromptEvent::Validate {
        return Ok(());
    }

    sort_impl(cx, args, false)
}

fn sort_reverse(
    cx: &mut compositor::Context,
    args: &[Cow<str>],
    event: PromptEvent,
) -> anyhow::Result<()> {
    if event != PromptEvent::Validate {
        return Ok(());
    }

    sort_impl(cx, args, true)
}

fn sort_impl(
    cx: &mut compositor::Context,
    _args: &[Cow<str>],
    reverse: bool,
) -> anyhow::Result<()> {
    let (view, doc) = current!(cx.editor);
    let text = doc.text().slice(..);

    let selection = doc.selection(view.id);

    let mut fragments: Vec<_> = selection
        .fragments(text)
        .map(|fragment| Tendril::from(fragment.as_ref()))
        .collect();

    fragments.sort_by(match reverse {
        true => |a: &Tendril, b: &Tendril| b.cmp(a),
        false => |a: &Tendril, b: &Tendril| a.cmp(b),
    });

    let transaction = Transaction::change(
        doc.text(),
        selection
            .into_iter()
            .zip(fragments)
            .map(|(s, fragment)| (s.from(), s.to(), Some(fragment))),
    );

    doc.apply(&transaction, view.id);
    doc.append_changes_to_history(view.id);

    Ok(())
}

fn reflow(
    cx: &mut compositor::Context,
    args: &[Cow<str>],
    event: PromptEvent,
) -> anyhow::Result<()> {
    if event != PromptEvent::Validate {
        return Ok(());
    }

    let (view, doc) = current!(cx.editor);

    const DEFAULT_MAX_LEN: usize = 79;

    // Find the max line length by checking the following sources in order:
    //   - The passed argument in `args`
    //   - The configured max_line_len for this language in languages.toml
    //   - The const default we set above
    let max_line_len: usize = args
        .get(0)
        .map(|num| num.parse::<usize>())
        .transpose()?
        .or_else(|| {
            doc.language_config()
                .and_then(|config| config.max_line_length)
        })
        .unwrap_or(DEFAULT_MAX_LEN);

    let rope = doc.text();

    let selection = doc.selection(view.id);
    let transaction = Transaction::change_by_selection(rope, selection, |range| {
        let fragment = range.fragment(rope.slice(..));
        let reflowed_text = helix_core::wrap::reflow_hard_wrap(&fragment, max_line_len);

        (range.from(), range.to(), Some(reflowed_text))
    });

    doc.apply(&transaction, view.id);
    doc.append_changes_to_history(view.id);

    Ok(())
}

fn tree_sitter_subtree(
    cx: &mut compositor::Context,
    _args: &[Cow<str>],
    event: PromptEvent,
) -> anyhow::Result<()> {
    if event != PromptEvent::Validate {
        return Ok(());
    }

    let (view, doc) = current!(cx.editor);

    if let Some(syntax) = doc.syntax() {
        let primary_selection = doc.selection(view.id).primary();
        let text = doc.text();
        let from = text.char_to_byte(primary_selection.from());
        let to = text.char_to_byte(primary_selection.to());
        if let Some(selected_node) = syntax
            .tree()
            .root_node()
            .descendant_for_byte_range(from, to)
        {
            let contents = format!("```tsq\n{}\n```", selected_node.to_sexp());

            let callback = async move {
                let call: job::Callback =
                    Box::new(move |editor: &mut Editor, compositor: &mut Compositor| {
                        let contents = ui::Markdown::new(contents, editor.syn_loader.clone());
                        let popup = Popup::new("hover", contents).auto_close(true);
                        compositor.replace_or_push("hover", popup);
                    });
                Ok(call)
            };

            cx.jobs.callback(callback);
        }
    }

    Ok(())
}

fn open_config(
    cx: &mut compositor::Context,
    _args: &[Cow<str>],
    event: PromptEvent,
) -> anyhow::Result<()> {
    if event != PromptEvent::Validate {
        return Ok(());
    }

    cx.editor
        .open(&helix_loader::config_file(), Action::Replace)?;
    Ok(())
}

fn open_log(
    cx: &mut compositor::Context,
    _args: &[Cow<str>],
    event: PromptEvent,
) -> anyhow::Result<()> {
    if event != PromptEvent::Validate {
        return Ok(());
    }

    cx.editor.open(&helix_loader::log_file(), Action::Replace)?;
    Ok(())
}

fn refresh_config(
    cx: &mut compositor::Context,
    _args: &[Cow<str>],
    event: PromptEvent,
) -> anyhow::Result<()> {
    if event != PromptEvent::Validate {
        return Ok(());
    }

    cx.editor.config_events.0.send(ConfigEvent::Refresh)?;
    Ok(())
}

fn append_output(
    cx: &mut compositor::Context,
    args: &[Cow<str>],
    event: PromptEvent,
) -> anyhow::Result<()> {
    if event != PromptEvent::Validate {
        return Ok(());
    }

    ensure!(!args.is_empty(), "Shell command required");
    shell(cx, &args.join(" "), &ShellBehavior::Append);
    Ok(())
}

fn insert_output(
    cx: &mut compositor::Context,
    args: &[Cow<str>],
    event: PromptEvent,
) -> anyhow::Result<()> {
    if event != PromptEvent::Validate {
        return Ok(());
    }

    ensure!(!args.is_empty(), "Shell command required");
    shell(cx, &args.join(" "), &ShellBehavior::Insert);
    Ok(())
}

fn pipe(cx: &mut compositor::Context, args: &[Cow<str>], event: PromptEvent) -> anyhow::Result<()> {
    if event != PromptEvent::Validate {
        return Ok(());
    }

    ensure!(!args.is_empty(), "Shell command required");
    shell(cx, &args.join(" "), &ShellBehavior::Replace);
    Ok(())
}

fn run_shell_command(
    cx: &mut compositor::Context,
    args: &[Cow<str>],
    event: PromptEvent,
) -> anyhow::Result<()> {
    if event != PromptEvent::Validate {
        return Ok(());
    }

    let shell = &cx.editor.config().shell;
    let (output, success) = shell_impl(shell, &args.join(" "), None)?;
    if success {
        cx.editor.set_status("Command succeed");
    } else {
        cx.editor.set_error("Command failed");
    }

    if !output.is_empty() {
        let callback = async move {
            let call: job::Callback =
                Box::new(move |editor: &mut Editor, compositor: &mut Compositor| {
                    let contents = ui::Markdown::new(
                        format!("```sh\n{}\n```", output),
                        editor.syn_loader.clone(),
                    );
                    let mut popup = Popup::new("shell", contents);
                    popup.set_position(Some(helix_core::Position::new(
                        editor.cursor().0.unwrap_or_default().row,
                        2,
                    )));
                    compositor.replace_or_push("shell", popup);
                });
            Ok(call)
        };

        cx.jobs.callback(callback);
    }

    Ok(())
}

pub const TYPABLE_COMMAND_LIST: &[TypableCommand] = &[
        TypableCommand {
            name: "quit",
            aliases: &["q"],
            doc: "Close the current view.",
            fun: quit,
            completer: None,
        },
        TypableCommand {
            name: "quit!",
            aliases: &["q!"],
            doc: "Close the current view forcefully (ignoring unsaved changes).",
            fun: force_quit,
            completer: None,
        },
        TypableCommand {
            name: "open",
            aliases: &["o"],
            doc: "Open a file from disk into the current view.",
            fun: open,
            completer: Some(completers::filename),
        },
        TypableCommand {
            name: "buffer-close",
            aliases: &["bc", "bclose"],
            doc: "Close the current buffer.",
            fun: buffer_close,
            completer: Some(completers::buffer),
        },
        TypableCommand {
            name: "buffer-close!",
            aliases: &["bc!", "bclose!"],
            doc: "Close the current buffer forcefully (ignoring unsaved changes).",
            fun: force_buffer_close,
            completer: Some(completers::buffer),
        },
        TypableCommand {
            name: "buffer-close-others",
            aliases: &["bco", "bcloseother"],
            doc: "Close all buffers but the currently focused one.",
            fun: buffer_close_others,
            completer: None,
        },
        TypableCommand {
            name: "buffer-close-others!",
            aliases: &["bco!", "bcloseother!"],
            doc: "Close all buffers but the currently focused one.",
            fun: force_buffer_close_others,
            completer: None,
        },
        TypableCommand {
            name: "buffer-close-all",
            aliases: &["bca", "bcloseall"],
            doc: "Close all buffers, without quitting.",
            fun: buffer_close_all,
            completer: None,
        },
        TypableCommand {
            name: "buffer-close-all!",
            aliases: &["bca!", "bcloseall!"],
            doc: "Close all buffers forcefully (ignoring unsaved changes), without quitting.",
            fun: force_buffer_close_all,
            completer: None,
        },
        TypableCommand {
            name: "buffer-next",
            aliases: &["bn", "bnext"],
            doc: "Go to next buffer.",
            fun: buffer_next,
            completer: None,
        },
        TypableCommand {
            name: "buffer-previous",
            aliases: &["bp", "bprev"],
            doc: "Go to previous buffer.",
            fun: buffer_previous,
            completer: None,
        },
        TypableCommand {
            name: "write",
            aliases: &["w"],
            doc: "Write changes to disk. Accepts an optional path (:write some/path.txt)",
            fun: write,
            completer: Some(completers::filename),
        },
        TypableCommand {
            name: "write!",
            aliases: &["w!"],
            doc: "Write changes to disk forcefully (creating necessary subdirectories). Accepts an optional path (:write some/path.txt)",
            fun: force_write,
            completer: Some(completers::filename),
        },
        TypableCommand {
            name: "new",
            aliases: &["n"],
            doc: "Create a new scratch buffer.",
            fun: new_file,
            completer: Some(completers::filename),
        },
        TypableCommand {
            name: "format",
            aliases: &["fmt"],
            doc: "Format the file using the LSP formatter.",
            fun: format,
            completer: None,
        },
        TypableCommand {
            name: "indent-style",
            aliases: &[],
            doc: "Set the indentation style for editing. ('t' for tabs or 1-8 for number of spaces.)",
            fun: set_indent_style,
            completer: None,
        },
        TypableCommand {
            name: "line-ending",
            aliases: &[],
            #[cfg(not(feature = "unicode-lines"))]
            doc: "Set the document's default line ending. Options: crlf, lf.",
            #[cfg(feature = "unicode-lines")]
            doc: "Set the document's default line ending. Options: crlf, lf, cr, ff, nel.",
            fun: set_line_ending,
            completer: None,
        },
        TypableCommand {
            name: "earlier",
            aliases: &["ear"],
            doc: "Jump back to an earlier point in edit history. Accepts a number of steps or a time span.",
            fun: earlier,
            completer: None,
        },
        TypableCommand {
            name: "later",
            aliases: &["lat"],
            doc: "Jump to a later point in edit history. Accepts a number of steps or a time span.",
            fun: later,
            completer: None,
        },
        TypableCommand {
            name: "write-quit",
            aliases: &["wq", "x"],
            doc: "Write changes to disk and close the current view. Accepts an optional path (:wq some/path.txt)",
            fun: write_quit,
            completer: Some(completers::filename),
        },
        TypableCommand {
            name: "write-quit!",
            aliases: &["wq!", "x!"],
            doc: "Write changes to disk and close the current view forcefully. Accepts an optional path (:wq! some/path.txt)",
            fun: force_write_quit,
            completer: Some(completers::filename),
        },
        TypableCommand {
            name: "write-all",
            aliases: &["wa"],
            doc: "Write changes from all buffers to disk.",
            fun: write_all,
            completer: None,
        },
        TypableCommand {
            name: "write-quit-all",
            aliases: &["wqa", "xa"],
            doc: "Write changes from all buffers to disk and close all views.",
            fun: write_all_quit,
            completer: None,
        },
        TypableCommand {
            name: "write-quit-all!",
            aliases: &["wqa!", "xa!"],
            doc: "Write changes from all buffers to disk and close all views forcefully (ignoring unsaved changes).",
            fun: force_write_all_quit,
            completer: None,
        },
        TypableCommand {
            name: "quit-all",
            aliases: &["qa"],
            doc: "Close all views.",
            fun: quit_all,
            completer: None,
        },
        TypableCommand {
            name: "quit-all!",
            aliases: &["qa!"],
            doc: "Close all views forcefully (ignoring unsaved changes).",
            fun: force_quit_all,
            completer: None,
        },
        TypableCommand {
            name: "cquit",
            aliases: &["cq"],
            doc: "Quit with exit code (default 1). Accepts an optional integer exit code (:cq 2).",
            fun: cquit,
            completer: None,
        },
        TypableCommand {
            name: "cquit!",
            aliases: &["cq!"],
            doc: "Quit with exit code (default 1) forcefully (ignoring unsaved changes). Accepts an optional integer exit code (:cq! 2).",
            fun: force_cquit,
            completer: None,
        },
        TypableCommand {
            name: "theme",
            aliases: &[],
            doc: "Change the editor theme.",
            fun: theme,
            completer: Some(completers::theme),
        },
        TypableCommand {
            name: "clipboard-yank",
            aliases: &[],
            doc: "Yank main selection into system clipboard.",
            fun: yank_main_selection_to_clipboard,
            completer: None,
        },
        TypableCommand {
            name: "clipboard-yank-join",
            aliases: &[],
            doc: "Yank joined selections into system clipboard. A separator can be provided as first argument. Default value is newline.", // FIXME: current UI can't display long doc.
            fun: yank_joined_to_clipboard,
            completer: None,
        },
        TypableCommand {
            name: "primary-clipboard-yank",
            aliases: &[],
            doc: "Yank main selection into system primary clipboard.",
            fun: yank_main_selection_to_primary_clipboard,
            completer: None,
        },
        TypableCommand {
            name: "primary-clipboard-yank-join",
            aliases: &[],
            doc: "Yank joined selections into system primary clipboard. A separator can be provided as first argument. Default value is newline.", // FIXME: current UI can't display long doc.
            fun: yank_joined_to_primary_clipboard,
            completer: None,
        },
        TypableCommand {
            name: "clipboard-paste-after",
            aliases: &[],
            doc: "Paste system clipboard after selections.",
            fun: paste_clipboard_after,
            completer: None,
        },
        TypableCommand {
            name: "clipboard-paste-before",
            aliases: &[],
            doc: "Paste system clipboard before selections.",
            fun: paste_clipboard_before,
            completer: None,
        },
        TypableCommand {
            name: "clipboard-paste-replace",
            aliases: &[],
            doc: "Replace selections with content of system clipboard.",
            fun: replace_selections_with_clipboard,
            completer: None,
        },
        TypableCommand {
            name: "primary-clipboard-paste-after",
            aliases: &[],
            doc: "Paste primary clipboard after selections.",
            fun: paste_primary_clipboard_after,
            completer: None,
        },
        TypableCommand {
            name: "primary-clipboard-paste-before",
            aliases: &[],
            doc: "Paste primary clipboard before selections.",
            fun: paste_primary_clipboard_before,
            completer: None,
        },
        TypableCommand {
            name: "primary-clipboard-paste-replace",
            aliases: &[],
            doc: "Replace selections with content of system primary clipboard.",
            fun: replace_selections_with_primary_clipboard,
            completer: None,
        },
        TypableCommand {
            name: "show-clipboard-provider",
            aliases: &[],
            doc: "Show clipboard provider name in status bar.",
            fun: show_clipboard_provider,
            completer: None,
        },
        TypableCommand {
            name: "change-current-directory",
            aliases: &["cd"],
            doc: "Change the current working directory.",
            fun: change_current_directory,
            completer: Some(completers::directory),
        },
        TypableCommand {
            name: "show-directory",
            aliases: &["pwd"],
            doc: "Show the current working directory.",
            fun: show_current_directory,
            completer: None,
        },
        TypableCommand {
            name: "encoding",
            aliases: &[],
            doc: "Set encoding based on `https://encoding.spec.whatwg.org`",
            fun: set_encoding,
            completer: None,
        },
        TypableCommand {
            name: "reload",
            aliases: &[],
            doc: "Discard changes and reload from the source file.",
            fun: reload,
            completer: None,
        },
        TypableCommand {
            name: "tree-sitter-scopes",
            aliases: &[],
            doc: "Display tree sitter scopes, primarily for theming and development.",
            fun: tree_sitter_scopes,
            completer: None,
       },
        TypableCommand {
            name: "debug-start",
            aliases: &["dbg"],
            doc: "Start a debug session from a given template with given parameters.",
            fun: debug_start,
            completer: None,
        },
        TypableCommand {
            name: "debug-remote",
            aliases: &["dbg-tcp"],
            doc: "Connect to a debug adapter by TCP address and start a debugging session from a given template with given parameters.",
            fun: debug_remote,
            completer: None,
        },
        TypableCommand {
            name: "debug-eval",
            aliases: &[],
            doc: "Evaluate expression in current debug context.",
            fun: debug_eval,
            completer: None,
        },
        TypableCommand {
            name: "vsplit",
            aliases: &["vs"],
            doc: "Open the file in a vertical split.",
            fun: vsplit,
            completer: Some(completers::filename),
        },
        TypableCommand {
            name: "vsplit-new",
            aliases: &["vnew"],
            doc: "Open a scratch buffer in a vertical split.",
            fun: vsplit_new,
            completer: None,
        },
        TypableCommand {
            name: "hsplit",
            aliases: &["hs", "sp"],
            doc: "Open the file in a horizontal split.",
            fun: hsplit,
            completer: Some(completers::filename),
        },
        TypableCommand {
            name: "hsplit-new",
            aliases: &["hnew"],
            doc: "Open a scratch buffer in a horizontal split.",
            fun: hsplit_new,
            completer: None,
        },
        TypableCommand {
            name: "tutor",
            aliases: &[],
            doc: "Open the tutorial.",
            fun: tutor,
            completer: None,
        },
        TypableCommand {
            name: "goto",
            aliases: &["g"],
            doc: "Go to line number.",
            fun: goto_line_number,
            completer: None,
        },
        TypableCommand {
            name: "set-language",
            aliases: &["lang"],
            doc: "Set the language of current buffer.",
            fun: language,
            completer: Some(completers::language),
        },
        TypableCommand {
            name: "set-option",
            aliases: &["set"],
            doc: "Set a config option at runtime.\nFor example to disable smart case search, use `:set search.smart-case false`.",
            fun: set_option,
            completer: Some(completers::setting),
        },
        TypableCommand {
            name: "get-option",
            aliases: &["get"],
            doc: "Get the current value of a config option.",
            fun: get_option,
            completer: Some(completers::setting),
        },
        TypableCommand {
            name: "sort",
            aliases: &[],
            doc: "Sort ranges in selection.",
            fun: sort,
            completer: None,
        },
        TypableCommand {
            name: "rsort",
            aliases: &[],
            doc: "Sort ranges in selection in reverse order.",
            fun: sort_reverse,
            completer: None,
        },
        TypableCommand {
            name: "reflow",
            aliases: &[],
            doc: "Hard-wrap the current selection of lines to a given width.",
            fun: reflow,
            completer: None,
        },
        TypableCommand {
            name: "tree-sitter-subtree",
            aliases: &["ts-subtree"],
            doc: "Display tree sitter subtree under cursor, primarily for debugging queries.",
            fun: tree_sitter_subtree,
            completer: None,
        },
        TypableCommand {
            name: "config-reload",
            aliases: &[],
            doc: "Refreshes helix's config.",
            fun: refresh_config,
            completer: None,
        },
        TypableCommand {
            name: "config-open",
            aliases: &[],
            doc: "Open the helix config.toml file.",
            fun: open_config,
            completer: None,
        },
        TypableCommand {
            name: "log-open",
            aliases: &[],
            doc: "Open the helix log file.",
            fun: open_log,
            completer: None,
        },
        TypableCommand {
            name: "insert-output",
            aliases: &[],
            doc: "Run shell command, inserting output after each selection.",
            fun: insert_output,
            completer: None,
        },
        TypableCommand {
            name: "append-output",
            aliases: &[],
            doc: "Run shell command, appending output after each selection.",
            fun: append_output,
            completer: None,
        },
        TypableCommand {
            name: "pipe",
            aliases: &[],
            doc: "Pipe each selection to the shell command.",
            fun: pipe,
            completer: None,
        },
        TypableCommand {
            name: "run-shell-command",
            aliases: &["sh"],
            doc: "Run a shell command",
            fun: run_shell_command,
            completer: Some(completers::directory),
        },
    ];

pub static TYPABLE_COMMAND_MAP: Lazy<HashMap<&'static str, &'static TypableCommand>> =
    Lazy::new(|| {
        TYPABLE_COMMAND_LIST
            .iter()
            .flat_map(|cmd| {
                std::iter::once((cmd.name, cmd))
                    .chain(cmd.aliases.iter().map(move |&alias| (alias, cmd)))
            })
            .collect()
    });

pub fn command_mode(cx: &mut Context) {
    let mut prompt = Prompt::new(
        ":".into(),
        Some(':'),
        |editor: &Editor, input: &str| {
            static FUZZY_MATCHER: Lazy<fuzzy_matcher::skim::SkimMatcherV2> =
                Lazy::new(fuzzy_matcher::skim::SkimMatcherV2::default);

            // we use .this over split_whitespace() because we care about empty segments
            let parts = input.split(' ').collect::<Vec<&str>>();

            // simple heuristic: if there's no just one part, complete command name.
            // if there's a space, per command completion kicks in.
            if parts.len() <= 1 {
                let mut matches: Vec<_> = typed::TYPABLE_COMMAND_LIST
                    .iter()
                    .filter_map(|command| {
                        FUZZY_MATCHER
                            .fuzzy_match(command.name, input)
                            .map(|score| (command.name, score))
                    })
                    .collect();

                matches.sort_unstable_by_key(|(_file, score)| std::cmp::Reverse(*score));
                matches
                    .into_iter()
                    .map(|(name, _)| (0.., name.into()))
                    .collect()
            } else {
                let part = parts.last().unwrap();

                if let Some(typed::TypableCommand {
                    completer: Some(completer),
                    ..
                }) = typed::TYPABLE_COMMAND_MAP.get(parts[0])
                {
                    completer(editor, part)
                        .into_iter()
                        .map(|(range, file)| {
                            // offset ranges to input
                            let offset = input.len() - part.len();
                            let range = (range.start + offset)..;
                            (range, file)
                        })
                        .collect()
                } else {
                    Vec::new()
                }
            }
        }, // completion
        move |cx: &mut compositor::Context, input: &str, event: PromptEvent| {
            let parts = input.split_whitespace().collect::<Vec<&str>>();
            if parts.is_empty() {
                return;
            }

            // If command is numeric, interpret as line number and go there.
            if parts.len() == 1 && parts[0].parse::<usize>().ok().is_some() {
                if let Err(e) = typed::goto_line_number(cx, &[Cow::from(parts[0])], event) {
                    cx.editor.set_error(format!("{}", e));
                }
                return;
            }

            // Handle typable commands
            if let Some(cmd) = typed::TYPABLE_COMMAND_MAP.get(parts[0]) {
                let args = shellwords::shellwords(input);

                if let Err(e) = (cmd.fun)(cx, &args[1..], event) {
                    cx.editor.set_error(format!("{}", e));
                }
            } else if event == PromptEvent::Validate {
                cx.editor
                    .set_error(format!("no such command: '{}'", parts[0]));
            }
        },
    );
    prompt.doc_fn = Box::new(|input: &str| {
        let part = input.split(' ').next().unwrap_or_default();

        if let Some(typed::TypableCommand { doc, aliases, .. }) =
            typed::TYPABLE_COMMAND_MAP.get(part)
        {
            if aliases.is_empty() {
                return Some((*doc).into());
            }
            return Some(format!("{}\nAliases: {}", doc, aliases.join(", ")).into());
        }

        None
    });

    // Calculate initial completion
    prompt.recalculate_completion(cx.editor);
    cx.push_layer(Box::new(prompt));
}<|MERGE_RESOLUTION|>--- conflicted
+++ resolved
@@ -321,14 +321,9 @@
     if event != PromptEvent::Validate {
         return Ok(());
     }
-<<<<<<< HEAD
+
     let (view, doc) = current!(cx.editor);
     if let Some(format) = doc.format(view.id) {
-=======
-
-    let doc = doc!(cx.editor);
-    if let Some(format) = doc.format() {
->>>>>>> 1378b911
         let callback =
             make_format_callback(doc.id(), doc.version(), Modified::LeaveModified, format);
         cx.jobs.callback(callback);
