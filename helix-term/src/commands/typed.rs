<<<<<<< HEAD
use std::{ffi::OsStr, ops::Deref};
=======
use std::fmt::Write;
use std::ops::Deref;
>>>>>>> 9a651188

use crate::job::Job;

use super::*;

<<<<<<< HEAD
use helix_lsp::{lsp, Url};
use helix_view::editor::{Action, CloseError, ConfigEvent};

=======
use helix_core::{encoding, shellwords::Shellwords};
use helix_view::document::DEFAULT_LANGUAGE_NAME;
use helix_view::editor::{Action, CloseError, ConfigEvent};
use serde_json::Value;
>>>>>>> 9a651188
use ui::completers::{self, Completer};

#[derive(Clone)]
pub struct TypableCommand {
    pub name: &'static str,
    pub aliases: &'static [&'static str],
    pub doc: &'static str,
    // params, flags, helper, completer
    pub fun: fn(&mut compositor::Context, &[Cow<str>], PromptEvent) -> anyhow::Result<()>,
    /// What completion methods, if any, does this command have?
    pub signature: CommandSignature,
}

impl TypableCommand {
    fn completer_for_argument_number(&self, n: usize) -> &Completer {
        match self.signature.positional_args.get(n) {
            Some(completer) => completer,
            _ => &self.signature.var_args,
        }
    }
}

#[derive(Clone)]
pub struct CommandSignature {
    // Arguments with specific completion methods based on their position.
    positional_args: &'static [Completer],

    // All remaining arguments will use this completion method, if set.
    var_args: Completer,
}

impl CommandSignature {
    const fn none() -> Self {
        Self {
            positional_args: &[],
            var_args: completers::none,
        }
    }

    const fn positional(completers: &'static [Completer]) -> Self {
        Self {
            positional_args: completers,
            var_args: completers::none,
        }
    }

    const fn all(completer: Completer) -> Self {
        Self {
            positional_args: &[],
            var_args: completer,
        }
    }
}

fn quit(cx: &mut compositor::Context, args: &[Cow<str>], event: PromptEvent) -> anyhow::Result<()> {
    log::debug!("quitting...");

    if event != PromptEvent::Validate {
        return Ok(());
    }

    ensure!(args.is_empty(), ":quit takes no arguments");

    // last view and we have unsaved changes
    if cx.editor.tree.views().count() == 1 {
        buffers_remaining_impl(cx.editor)?
    }

    cx.block_try_flush_writes()?;
    cx.editor.close(view!(cx.editor).id);

    Ok(())
}

fn force_quit(
    cx: &mut compositor::Context,
    args: &[Cow<str>],
    event: PromptEvent,
) -> anyhow::Result<()> {
    if event != PromptEvent::Validate {
        return Ok(());
    }

    ensure!(args.is_empty(), ":quit! takes no arguments");

    cx.block_try_flush_writes()?;
    cx.editor.close(view!(cx.editor).id);

    Ok(())
}

fn open(cx: &mut compositor::Context, args: &[Cow<str>], event: PromptEvent) -> anyhow::Result<()> {
    if event != PromptEvent::Validate {
        return Ok(());
    }

    ensure!(!args.is_empty(), "wrong argument count");
    for arg in args {
        let (path, pos) = args::parse_file(arg);
        let path = helix_core::path::expand_tilde(&path);
        // If the path is a directory, open a file picker on that directory and update the status
        // message
        if let Ok(true) = std::fs::canonicalize(&path).map(|p| p.is_dir()) {
            let callback = async move {
                let call: job::Callback = job::Callback::EditorCompositor(Box::new(
                    move |editor: &mut Editor, compositor: &mut Compositor| {
                        let picker = ui::file_picker(path, &editor.config());
                        compositor.push(Box::new(overlayed(picker)));
                    },
                ));
                Ok(call)
            };
            cx.jobs.callback(callback);
        } else {
            // Otherwise, just open the file
            let _ = cx.editor.open(&path, Action::Replace)?;
            let (view, doc) = current!(cx.editor);
            let pos = Selection::point(pos_at_coords(doc.text().slice(..), pos, true));
            doc.set_selection(view.id, pos);
            // does not affect opening a buffer without pos
            align_view(doc, view, Align::Center);
        }
    }
    Ok(())
}

fn buffer_close_by_ids_impl(
    cx: &mut compositor::Context,
    doc_ids: &[DocumentId],
    force: bool,
) -> anyhow::Result<()> {
    cx.block_try_flush_writes()?;

    let (modified_ids, modified_names): (Vec<_>, Vec<_>) = doc_ids
        .iter()
        .filter_map(|&doc_id| {
            if let Err(CloseError::BufferModified(name)) = cx.editor.close_document(doc_id, force) {
                Some((doc_id, name))
            } else {
                None
            }
        })
        .unzip();

    if let Some(first) = modified_ids.first() {
        let current = doc!(cx.editor);
        // If the current document is unmodified, and there are modified
        // documents, switch focus to the first modified doc.
        if !modified_ids.contains(&current.id()) {
            cx.editor.switch(*first, Action::Replace);
        }
        bail!(
            "{} unsaved buffer(s) remaining: {:?}",
            modified_names.len(),
            modified_names
        );
    }

    Ok(())
}

fn buffer_gather_paths_impl(editor: &mut Editor, args: &[Cow<str>]) -> Vec<DocumentId> {
    // No arguments implies current document
    if args.is_empty() {
        let doc_id = view!(editor).doc;
        return vec![doc_id];
    }

    let mut nonexistent_buffers = vec![];
    let mut document_ids = vec![];
    for arg in args {
        let doc_id = editor.documents().find_map(|doc| {
            let arg_path = Some(Path::new(arg.as_ref()));
            if doc.path().map(|p| p.as_path()) == arg_path
                || doc.relative_path().as_deref() == arg_path
            {
                Some(doc.id())
            } else {
                None
            }
        });

        match doc_id {
            Some(doc_id) => document_ids.push(doc_id),
            None => nonexistent_buffers.push(format!("'{}'", arg)),
        }
    }

    if !nonexistent_buffers.is_empty() {
        editor.set_error(format!(
            "cannot close non-existent buffers: {}",
            nonexistent_buffers.join(", ")
        ));
    }

    document_ids
}

fn buffer_close(
    cx: &mut compositor::Context,
    args: &[Cow<str>],
    event: PromptEvent,
) -> anyhow::Result<()> {
    if event != PromptEvent::Validate {
        return Ok(());
    }

    let document_ids = buffer_gather_paths_impl(cx.editor, args);
    buffer_close_by_ids_impl(cx, &document_ids, false)
}

fn force_buffer_close(
    cx: &mut compositor::Context,
    args: &[Cow<str>],
    event: PromptEvent,
) -> anyhow::Result<()> {
    if event != PromptEvent::Validate {
        return Ok(());
    }

    let document_ids = buffer_gather_paths_impl(cx.editor, args);
    buffer_close_by_ids_impl(cx, &document_ids, true)
}

fn buffer_gather_others_impl(editor: &mut Editor) -> Vec<DocumentId> {
    let current_document = &doc!(editor).id();
    editor
        .documents()
        .map(|doc| doc.id())
        .filter(|doc_id| doc_id != current_document)
        .collect()
}

fn buffer_close_others(
    cx: &mut compositor::Context,
    _args: &[Cow<str>],
    event: PromptEvent,
) -> anyhow::Result<()> {
    if event != PromptEvent::Validate {
        return Ok(());
    }

    let document_ids = buffer_gather_others_impl(cx.editor);
    buffer_close_by_ids_impl(cx, &document_ids, false)
}

fn force_buffer_close_others(
    cx: &mut compositor::Context,
    _args: &[Cow<str>],
    event: PromptEvent,
) -> anyhow::Result<()> {
    if event != PromptEvent::Validate {
        return Ok(());
    }

    let document_ids = buffer_gather_others_impl(cx.editor);
    buffer_close_by_ids_impl(cx, &document_ids, true)
}

fn buffer_gather_all_impl(editor: &mut Editor) -> Vec<DocumentId> {
    editor.documents().map(|doc| doc.id()).collect()
}

fn buffer_close_all(
    cx: &mut compositor::Context,
    _args: &[Cow<str>],
    event: PromptEvent,
) -> anyhow::Result<()> {
    if event != PromptEvent::Validate {
        return Ok(());
    }

    let document_ids = buffer_gather_all_impl(cx.editor);
    buffer_close_by_ids_impl(cx, &document_ids, false)
}

fn force_buffer_close_all(
    cx: &mut compositor::Context,
    _args: &[Cow<str>],
    event: PromptEvent,
) -> anyhow::Result<()> {
    if event != PromptEvent::Validate {
        return Ok(());
    }

    let document_ids = buffer_gather_all_impl(cx.editor);
    buffer_close_by_ids_impl(cx, &document_ids, true)
}

fn buffer_next(
    cx: &mut compositor::Context,
    _args: &[Cow<str>],
    event: PromptEvent,
) -> anyhow::Result<()> {
    if event != PromptEvent::Validate {
        return Ok(());
    }

    goto_buffer(cx.editor, Direction::Forward);
    Ok(())
}

fn buffer_previous(
    cx: &mut compositor::Context,
    _args: &[Cow<str>],
    event: PromptEvent,
) -> anyhow::Result<()> {
    if event != PromptEvent::Validate {
        return Ok(());
    }

    goto_buffer(cx.editor, Direction::Backward);
    Ok(())
}

fn write_impl(
    cx: &mut compositor::Context,
    path: Option<&Cow<str>>,
    force: bool,
) -> anyhow::Result<()> {
    let editor_auto_fmt = cx.editor.config().auto_format;
    let jobs = &mut cx.jobs;
    let (view, doc) = current!(cx.editor);
    let path = path.map(AsRef::as_ref);

    let fmt = if editor_auto_fmt {
        doc.auto_format().map(|fmt| {
            let callback = make_format_callback(
                doc.id(),
                doc.version(),
                view.id,
                fmt,
                Some((path.map(Into::into), force)),
            );

            jobs.add(Job::with_callback(callback).wait_before_exiting());
        })
    } else {
        None
    };

    if fmt.is_none() {
        let id = doc.id();
        cx.editor.save(id, path, force)?;
    }

    Ok(())
}

fn write(
    cx: &mut compositor::Context,
    args: &[Cow<str>],
    event: PromptEvent,
) -> anyhow::Result<()> {
    if event != PromptEvent::Validate {
        return Ok(());
    }

    write_impl(cx, args.first(), false)
}

fn force_write(
    cx: &mut compositor::Context,
    args: &[Cow<str>],
    event: PromptEvent,
) -> anyhow::Result<()> {
    if event != PromptEvent::Validate {
        return Ok(());
    }

    write_impl(cx, args.first(), true)
}

fn new_file(
    cx: &mut compositor::Context,
    _args: &[Cow<str>],
    event: PromptEvent,
) -> anyhow::Result<()> {
    if event != PromptEvent::Validate {
        return Ok(());
    }

    cx.editor.new_file(Action::Replace);

    Ok(())
}

fn format(
    cx: &mut compositor::Context,
    _args: &[Cow<str>],
    event: PromptEvent,
) -> anyhow::Result<()> {
    if event != PromptEvent::Validate {
        return Ok(());
    }

    let (view, doc) = current!(cx.editor);
    if let Some(format) = doc.format() {
        let callback = make_format_callback(doc.id(), doc.version(), view.id, format, None);
        cx.jobs.callback(callback);
    }

    Ok(())
}
fn set_indent_style(
    cx: &mut compositor::Context,
    args: &[Cow<str>],
    event: PromptEvent,
) -> anyhow::Result<()> {
    if event != PromptEvent::Validate {
        return Ok(());
    }

    use IndentStyle::*;

    // If no argument, report current indent style.
    if args.is_empty() {
        let style = doc!(cx.editor).indent_style;
        cx.editor.set_status(match style {
            Tabs => "tabs".to_owned(),
            Spaces(1) => "1 space".to_owned(),
            Spaces(n) if (2..=8).contains(&n) => format!("{} spaces", n),
            _ => unreachable!(), // Shouldn't happen.
        });
        return Ok(());
    }

    // Attempt to parse argument as an indent style.
    let style = match args.get(0) {
        Some(arg) if "tabs".starts_with(&arg.to_lowercase()) => Some(Tabs),
        Some(Cow::Borrowed("0")) => Some(Tabs),
        Some(arg) => arg
            .parse::<u8>()
            .ok()
            .filter(|n| (1..=8).contains(n))
            .map(Spaces),
        _ => None,
    };

    let style = style.context("invalid indent style")?;
    let doc = doc_mut!(cx.editor);
    doc.indent_style = style;

    Ok(())
}

/// Sets or reports the current document's line ending setting.
fn set_line_ending(
    cx: &mut compositor::Context,
    args: &[Cow<str>],
    event: PromptEvent,
) -> anyhow::Result<()> {
    if event != PromptEvent::Validate {
        return Ok(());
    }

    use LineEnding::*;

    // If no argument, report current line ending setting.
    if args.is_empty() {
        let line_ending = doc!(cx.editor).line_ending;
        cx.editor.set_status(match line_ending {
            Crlf => "crlf",
            LF => "line feed",
            #[cfg(feature = "unicode-lines")]
            FF => "form feed",
            #[cfg(feature = "unicode-lines")]
            CR => "carriage return",
            #[cfg(feature = "unicode-lines")]
            Nel => "next line",

            // These should never be a document's default line ending.
            #[cfg(feature = "unicode-lines")]
            VT | LS | PS => "error",
        });

        return Ok(());
    }

    let arg = args
        .get(0)
        .context("argument missing")?
        .to_ascii_lowercase();

    // Attempt to parse argument as a line ending.
    let line_ending = match arg {
        arg if arg.starts_with("crlf") => Crlf,
        arg if arg.starts_with("lf") => LF,
        #[cfg(feature = "unicode-lines")]
        arg if arg.starts_with("cr") => CR,
        #[cfg(feature = "unicode-lines")]
        arg if arg.starts_with("ff") => FF,
        #[cfg(feature = "unicode-lines")]
        arg if arg.starts_with("nel") => Nel,
        _ => bail!("invalid line ending"),
    };
    let (view, doc) = current!(cx.editor);
    doc.line_ending = line_ending;

    let mut pos = 0;
    let transaction = Transaction::change(
        doc.text(),
        doc.text().lines().filter_map(|line| {
            pos += line.len_chars();
            match helix_core::line_ending::get_line_ending(&line) {
                Some(ending) if ending != line_ending => {
                    let start = pos - ending.len_chars();
                    let end = pos;
                    Some((start, end, Some(line_ending.as_str().into())))
                }
                _ => None,
            }
        }),
    );
    doc.apply(&transaction, view.id);
    doc.append_changes_to_history(view);

    Ok(())
}

fn earlier(
    cx: &mut compositor::Context,
    args: &[Cow<str>],
    event: PromptEvent,
) -> anyhow::Result<()> {
    if event != PromptEvent::Validate {
        return Ok(());
    }

    let uk = args.join(" ").parse::<UndoKind>().map_err(|s| anyhow!(s))?;

    let (view, doc) = current!(cx.editor);
    let success = doc.earlier(view, uk);
    if !success {
        cx.editor.set_status("Already at oldest change");
    }

    Ok(())
}

fn later(
    cx: &mut compositor::Context,
    args: &[Cow<str>],
    event: PromptEvent,
) -> anyhow::Result<()> {
    if event != PromptEvent::Validate {
        return Ok(());
    }

    let uk = args.join(" ").parse::<UndoKind>().map_err(|s| anyhow!(s))?;
    let (view, doc) = current!(cx.editor);
    let success = doc.later(view, uk);
    if !success {
        cx.editor.set_status("Already at newest change");
    }

    Ok(())
}

fn write_quit(
    cx: &mut compositor::Context,
    args: &[Cow<str>],
    event: PromptEvent,
) -> anyhow::Result<()> {
    if event != PromptEvent::Validate {
        return Ok(());
    }

    write_impl(cx, args.first(), false)?;
    cx.block_try_flush_writes()?;
    quit(cx, &[], event)
}

fn force_write_quit(
    cx: &mut compositor::Context,
    args: &[Cow<str>],
    event: PromptEvent,
) -> anyhow::Result<()> {
    if event != PromptEvent::Validate {
        return Ok(());
    }

    write_impl(cx, args.first(), true)?;
    cx.block_try_flush_writes()?;
    force_quit(cx, &[], event)
}

/// Results in an error if there are modified buffers remaining and sets editor
/// error, otherwise returns `Ok(())`. If the current document is unmodified,
/// and there are modified documents, switches focus to one of them.
pub(super) fn buffers_remaining_impl(editor: &mut Editor) -> anyhow::Result<()> {
    let (modified_ids, modified_names): (Vec<_>, Vec<_>) = editor
        .documents()
        .filter(|doc| doc.is_modified())
        .map(|doc| (doc.id(), doc.display_name()))
        .unzip();
    if let Some(first) = modified_ids.first() {
        let current = doc!(editor);
        // If the current document is unmodified, and there are modified
        // documents, switch focus to the first modified doc.
        if !modified_ids.contains(&current.id()) {
            editor.switch(*first, Action::Replace);
        }
        bail!(
            "{} unsaved buffer(s) remaining: {:?}",
            modified_names.len(),
            modified_names
        );
    }
    Ok(())
}

pub fn write_all_impl(
    cx: &mut compositor::Context,
    force: bool,
    write_scratch: bool,
) -> anyhow::Result<()> {
    let mut errors: Vec<&'static str> = Vec::new();
    let auto_format = cx.editor.config().auto_format;
    let jobs = &mut cx.jobs;
    let current_view = view!(cx.editor);

    // save all documents
    let saves: Vec<_> = cx
        .editor
        .documents
        .values_mut()
        .filter_map(|doc| {
            if !doc.is_modified() {
                return None;
            }
            if doc.path().is_none() {
                if write_scratch {
                    errors.push("cannot write a buffer without a filename\n");
                }
                return None;
            }

            // Look for a view to apply the formatting change to. If the document
            // is in the current view, just use that. Otherwise, since we don't
            // have any other metric available for better selection, just pick
            // the first view arbitrarily so that we still commit the document
            // state for undos. If somehow we have a document that has not been
            // initialized with any view, initialize it with the current view.
            let target_view = if doc.selections().contains_key(&current_view.id) {
                current_view.id
            } else if let Some(view) = doc.selections().keys().next() {
                *view
            } else {
                doc.ensure_view_init(current_view.id);
                current_view.id
            };

            let fmt = if auto_format {
                doc.auto_format().map(|fmt| {
                    let callback = make_format_callback(
                        doc.id(),
                        doc.version(),
                        target_view,
                        fmt,
                        Some((None, force)),
                    );
                    jobs.add(Job::with_callback(callback).wait_before_exiting());
                })
            } else {
                None
            };

            if fmt.is_none() {
                return Some(doc.id());
            }

            None
        })
        .collect();

    // manually call save for the rest of docs that don't have a formatter
    for id in saves {
        cx.editor.save::<PathBuf>(id, None, force)?;
    }

    if !errors.is_empty() && !force {
        bail!("{:?}", errors);
    }

    Ok(())
}

fn write_all(
    cx: &mut compositor::Context,
    _args: &[Cow<str>],
    event: PromptEvent,
) -> anyhow::Result<()> {
    if event != PromptEvent::Validate {
        return Ok(());
    }

    write_all_impl(cx, false, true)
}

fn write_all_quit(
    cx: &mut compositor::Context,
    _args: &[Cow<str>],
    event: PromptEvent,
) -> anyhow::Result<()> {
    if event != PromptEvent::Validate {
        return Ok(());
    }
    write_all_impl(cx, false, true)?;
    quit_all_impl(cx, false)
}

fn force_write_all_quit(
    cx: &mut compositor::Context,
    _args: &[Cow<str>],
    event: PromptEvent,
) -> anyhow::Result<()> {
    if event != PromptEvent::Validate {
        return Ok(());
    }
    let _ = write_all_impl(cx, true, true);
    quit_all_impl(cx, true)
}

fn quit_all_impl(cx: &mut compositor::Context, force: bool) -> anyhow::Result<()> {
    cx.block_try_flush_writes()?;
    if !force {
        buffers_remaining_impl(cx.editor)?;
    }

    // close all views
    let views: Vec<_> = cx.editor.tree.views().map(|(view, _)| view.id).collect();
    for view_id in views {
        cx.editor.close(view_id);
    }

    Ok(())
}

fn quit_all(
    cx: &mut compositor::Context,
    _args: &[Cow<str>],
    event: PromptEvent,
) -> anyhow::Result<()> {
    if event != PromptEvent::Validate {
        return Ok(());
    }

    quit_all_impl(cx, false)
}

fn force_quit_all(
    cx: &mut compositor::Context,
    _args: &[Cow<str>],
    event: PromptEvent,
) -> anyhow::Result<()> {
    if event != PromptEvent::Validate {
        return Ok(());
    }

    quit_all_impl(cx, true)
}

fn cquit(
    cx: &mut compositor::Context,
    args: &[Cow<str>],
    event: PromptEvent,
) -> anyhow::Result<()> {
    if event != PromptEvent::Validate {
        return Ok(());
    }

    let exit_code = args
        .first()
        .and_then(|code| code.parse::<i32>().ok())
        .unwrap_or(1);

    cx.editor.exit_code = exit_code;
    quit_all_impl(cx, false)
}

fn force_cquit(
    cx: &mut compositor::Context,
    args: &[Cow<str>],
    event: PromptEvent,
) -> anyhow::Result<()> {
    if event != PromptEvent::Validate {
        return Ok(());
    }

    let exit_code = args
        .first()
        .and_then(|code| code.parse::<i32>().ok())
        .unwrap_or(1);
    cx.editor.exit_code = exit_code;

    quit_all_impl(cx, true)
}

fn theme(
    cx: &mut compositor::Context,
    args: &[Cow<str>],
    event: PromptEvent,
) -> anyhow::Result<()> {
    let true_color = cx.editor.config.load().true_color || crate::true_color();
    match event {
        PromptEvent::Abort => {
            cx.editor.unset_theme_preview();
        }
        PromptEvent::Update => {
            if args.is_empty() {
                // Ensures that a preview theme gets cleaned up if the user backspaces until the prompt is empty.
                cx.editor.unset_theme_preview();
            } else if let Some(theme_name) = args.first() {
                if let Ok(theme) = cx.editor.theme_loader.load(theme_name) {
                    if !(true_color || theme.is_16_color()) {
                        bail!("Unsupported theme: theme requires true color support");
                    }
                    cx.editor.set_theme_preview(theme);
                };
            };
        }
        PromptEvent::Validate => {
            if let Some(theme_name) = args.first() {
                let theme = cx
                    .editor
                    .theme_loader
                    .load(theme_name)
                    .map_err(|err| anyhow::anyhow!("Could not load theme: {}", err))?;
                if !(true_color || theme.is_16_color()) {
                    bail!("Unsupported theme: theme requires true color support");
                }
                cx.editor.set_theme(theme);
            } else {
                let name = cx.editor.theme.name().to_string();

                cx.editor.set_status(name);
            }
        }
    };

    Ok(())
}

fn yank_main_selection_to_clipboard(
    cx: &mut compositor::Context,
    _args: &[Cow<str>],
    event: PromptEvent,
) -> anyhow::Result<()> {
    if event != PromptEvent::Validate {
        return Ok(());
    }

    yank_main_selection_to_clipboard_impl(cx.editor, ClipboardType::Clipboard)
}

fn yank_joined_to_clipboard(
    cx: &mut compositor::Context,
    args: &[Cow<str>],
    event: PromptEvent,
) -> anyhow::Result<()> {
    if event != PromptEvent::Validate {
        return Ok(());
    }

    let doc = doc!(cx.editor);
    let default_sep = Cow::Borrowed(doc.line_ending.as_str());
    let separator = args.first().unwrap_or(&default_sep);
    yank_joined_to_clipboard_impl(cx.editor, separator, ClipboardType::Clipboard)
}

fn yank_main_selection_to_primary_clipboard(
    cx: &mut compositor::Context,
    _args: &[Cow<str>],
    event: PromptEvent,
) -> anyhow::Result<()> {
    if event != PromptEvent::Validate {
        return Ok(());
    }

    yank_main_selection_to_clipboard_impl(cx.editor, ClipboardType::Selection)
}

fn yank_joined_to_primary_clipboard(
    cx: &mut compositor::Context,
    args: &[Cow<str>],
    event: PromptEvent,
) -> anyhow::Result<()> {
    if event != PromptEvent::Validate {
        return Ok(());
    }

    let doc = doc!(cx.editor);
    let default_sep = Cow::Borrowed(doc.line_ending.as_str());
    let separator = args.first().unwrap_or(&default_sep);
    yank_joined_to_clipboard_impl(cx.editor, separator, ClipboardType::Selection)
}

fn paste_clipboard_after(
    cx: &mut compositor::Context,
    _args: &[Cow<str>],
    event: PromptEvent,
) -> anyhow::Result<()> {
    if event != PromptEvent::Validate {
        return Ok(());
    }

    paste_clipboard_impl(cx.editor, Paste::After, ClipboardType::Clipboard, 1)
}

fn paste_clipboard_before(
    cx: &mut compositor::Context,
    _args: &[Cow<str>],
    event: PromptEvent,
) -> anyhow::Result<()> {
    if event != PromptEvent::Validate {
        return Ok(());
    }

    paste_clipboard_impl(cx.editor, Paste::Before, ClipboardType::Clipboard, 1)
}

fn paste_primary_clipboard_after(
    cx: &mut compositor::Context,
    _args: &[Cow<str>],
    event: PromptEvent,
) -> anyhow::Result<()> {
    if event != PromptEvent::Validate {
        return Ok(());
    }

    paste_clipboard_impl(cx.editor, Paste::After, ClipboardType::Selection, 1)
}

fn paste_primary_clipboard_before(
    cx: &mut compositor::Context,
    _args: &[Cow<str>],
    event: PromptEvent,
) -> anyhow::Result<()> {
    if event != PromptEvent::Validate {
        return Ok(());
    }

    paste_clipboard_impl(cx.editor, Paste::Before, ClipboardType::Selection, 1)
}

fn replace_selections_with_clipboard_impl(
    cx: &mut compositor::Context,
    clipboard_type: ClipboardType,
) -> anyhow::Result<()> {
    let scrolloff = cx.editor.config().scrolloff;
    let (view, doc) = current!(cx.editor);

    match cx.editor.clipboard_provider.get_contents(clipboard_type) {
        Ok(contents) => {
            let selection = doc.selection(view.id);
            let transaction = Transaction::change_by_selection(doc.text(), selection, |range| {
                (range.from(), range.to(), Some(contents.as_str().into()))
            });

            doc.apply(&transaction, view.id);
            doc.append_changes_to_history(view);
            view.ensure_cursor_in_view(doc, scrolloff);
            Ok(())
        }
        Err(e) => Err(e.context("Couldn't get system clipboard contents")),
    }
}

fn replace_selections_with_clipboard(
    cx: &mut compositor::Context,
    _args: &[Cow<str>],
    event: PromptEvent,
) -> anyhow::Result<()> {
    if event != PromptEvent::Validate {
        return Ok(());
    }

    replace_selections_with_clipboard_impl(cx, ClipboardType::Clipboard)
}

fn replace_selections_with_primary_clipboard(
    cx: &mut compositor::Context,
    _args: &[Cow<str>],
    event: PromptEvent,
) -> anyhow::Result<()> {
    if event != PromptEvent::Validate {
        return Ok(());
    }

    replace_selections_with_clipboard_impl(cx, ClipboardType::Selection)
}

fn show_clipboard_provider(
    cx: &mut compositor::Context,
    _args: &[Cow<str>],
    event: PromptEvent,
) -> anyhow::Result<()> {
    if event != PromptEvent::Validate {
        return Ok(());
    }

    cx.editor
        .set_status(cx.editor.clipboard_provider.name().to_string());
    Ok(())
}

fn change_current_directory(
    cx: &mut compositor::Context,
    args: &[Cow<str>],
    event: PromptEvent,
) -> anyhow::Result<()> {
    if event != PromptEvent::Validate {
        return Ok(());
    }

    let dir = helix_core::path::expand_tilde(
        args.first()
            .context("target directory not provided")?
            .as_ref()
            .as_ref(),
    );

    if let Err(e) = std::env::set_current_dir(dir) {
        bail!("Couldn't change the current working directory: {}", e);
    }

    let cwd = std::env::current_dir().context("Couldn't get the new working directory")?;
    cx.editor.set_status(format!(
        "Current working directory is now {}",
        cwd.display()
    ));
    Ok(())
}

fn show_current_directory(
    cx: &mut compositor::Context,
    _args: &[Cow<str>],
    event: PromptEvent,
) -> anyhow::Result<()> {
    if event != PromptEvent::Validate {
        return Ok(());
    }

    let cwd = std::env::current_dir().context("Couldn't get the new working directory")?;
    cx.editor
        .set_status(format!("Current working directory is {}", cwd.display()));
    Ok(())
}

/// Sets the [`Document`]'s encoding..
fn set_encoding(
    cx: &mut compositor::Context,
    args: &[Cow<str>],
    event: PromptEvent,
) -> anyhow::Result<()> {
    if event != PromptEvent::Validate {
        return Ok(());
    }

    let doc = doc_mut!(cx.editor);
    if let Some(label) = args.first() {
        doc.set_encoding(label)
    } else {
        let encoding = doc.encoding().name().to_owned();
        cx.editor.set_status(encoding);
        Ok(())
    }
}

/// Shows info about the character under the primary cursor.
fn get_character_info(
    cx: &mut compositor::Context,
    _args: &[Cow<str>],
    event: PromptEvent,
) -> anyhow::Result<()> {
    if event != PromptEvent::Validate {
        return Ok(());
    }

    let (view, doc) = current_ref!(cx.editor);
    let text = doc.text().slice(..);

    let grapheme_start = doc.selection(view.id).primary().cursor(text);
    let grapheme_end = graphemes::next_grapheme_boundary(text, grapheme_start);

    if grapheme_start == grapheme_end {
        return Ok(());
    }

    let grapheme = text.slice(grapheme_start..grapheme_end).to_string();
    let encoding = doc.encoding();

    let printable = grapheme.chars().fold(String::new(), |mut s, c| {
        match c {
            '\0' => s.push_str("\\0"),
            '\t' => s.push_str("\\t"),
            '\n' => s.push_str("\\n"),
            '\r' => s.push_str("\\r"),
            _ => s.push(c),
        }

        s
    });

    // Convert to Unicode codepoints if in UTF-8
    let unicode = if encoding == encoding::UTF_8 {
        let mut unicode = " (".to_owned();

        for (i, char) in grapheme.chars().enumerate() {
            if i != 0 {
                unicode.push(' ');
            }

            unicode.push_str("U+");

            let codepoint: u32 = if char.is_ascii() {
                char.into()
            } else {
                // Not ascii means it will be multi-byte, so strip out the extra
                // bits that encode the length & mark continuation bytes

                let s = String::from(char);
                let bytes = s.as_bytes();

                // First byte starts with 2-4 ones then a zero, so strip those off
                let first = bytes[0];
                let codepoint = first & (0xFF >> (first.leading_ones() + 1));
                let mut codepoint = u32::from(codepoint);

                // Following bytes start with 10
                for byte in bytes.iter().skip(1) {
                    codepoint <<= 6;
                    codepoint += u32::from(*byte) & 0x3F;
                }

                codepoint
            };

            write!(unicode, "{codepoint:0>4x}").unwrap();
        }

        unicode.push(')');
        unicode
    } else {
        String::new()
    };

    // Give the decimal value for ascii characters
    let dec = if encoding.is_ascii_compatible() && grapheme.len() == 1 {
        format!(" Dec {}", grapheme.as_bytes()[0])
    } else {
        String::new()
    };

    let hex = {
        let mut encoder = encoding.new_encoder();
        let max_encoded_len = encoder
            .max_buffer_length_from_utf8_without_replacement(grapheme.len())
            .unwrap();
        let mut bytes = Vec::with_capacity(max_encoded_len);
        let mut current_byte = 0;
        let mut hex = String::new();

        for (i, char) in grapheme.chars().enumerate() {
            if i != 0 {
                hex.push_str(" +");
            }

            let (result, _input_bytes_read) = encoder.encode_from_utf8_to_vec_without_replacement(
                &char.to_string(),
                &mut bytes,
                true,
            );

            if let encoding::EncoderResult::Unmappable(char) = result {
                bail!("{char:?} cannot be mapped to {}", encoding.name());
            }

            for byte in &bytes[current_byte..] {
                write!(hex, " {byte:0>2x}").unwrap();
            }

            current_byte = bytes.len();
        }

        hex
    };

    cx.editor
        .set_status(format!("\"{printable}\"{unicode}{dec} Hex{hex}"));

    Ok(())
}

/// Reload the [`Document`] from its source file.
fn reload(
    cx: &mut compositor::Context,
    _args: &[Cow<str>],
    event: PromptEvent,
) -> anyhow::Result<()> {
    if event != PromptEvent::Validate {
        return Ok(());
    }

    let scrolloff = cx.editor.config().scrolloff;
    let redraw_handle = cx.editor.redraw_handle.clone();
    let (view, doc) = current!(cx.editor);
    doc.reload(view, &cx.editor.diff_providers, redraw_handle)
        .map(|_| {
            view.ensure_cursor_in_view(doc, scrolloff);
        })
}

fn reload_all(
    cx: &mut compositor::Context,
    _args: &[Cow<str>],
    event: PromptEvent,
) -> anyhow::Result<()> {
    if event != PromptEvent::Validate {
        return Ok(());
    }

    let scrolloff = cx.editor.config().scrolloff;
    let view_id = view!(cx.editor).id;

    let docs_view_ids: Vec<(DocumentId, Vec<ViewId>)> = cx
        .editor
        .documents_mut()
        .map(|doc| {
            let mut view_ids: Vec<_> = doc.selections().keys().cloned().collect();

            if view_ids.is_empty() {
                doc.ensure_view_init(view_id);
                view_ids.push(view_id);
            };

            (doc.id(), view_ids)
        })
        .collect();

    for (doc_id, view_ids) in docs_view_ids {
        let doc = doc_mut!(cx.editor, &doc_id);

        // Every doc is guaranteed to have at least 1 view at this point.
        let view = view_mut!(cx.editor, view_ids[0]);

        // Ensure that the view is synced with the document's history.
        view.sync_changes(doc);

        let redraw_handle = cx.editor.redraw_handle.clone();
        doc.reload(view, &cx.editor.diff_providers, redraw_handle)?;

        for view_id in view_ids {
            let view = view_mut!(cx.editor, view_id);
            if view.doc.eq(&doc_id) {
                view.ensure_cursor_in_view(doc, scrolloff);
            }
        }
    }

    Ok(())
}

/// Update the [`Document`] if it has been modified.
fn update(
    cx: &mut compositor::Context,
    args: &[Cow<str>],
    event: PromptEvent,
) -> anyhow::Result<()> {
    if event != PromptEvent::Validate {
        return Ok(());
    }

    let (_view, doc) = current!(cx.editor);
    if doc.is_modified() {
        write(cx, args, event)
    } else {
        Ok(())
    }
}

fn lsp_workspace_command(
    cx: &mut compositor::Context,
    args: &[Cow<str>],
    event: PromptEvent,
) -> anyhow::Result<()> {
    if event != PromptEvent::Validate {
        return Ok(());
    }

    let (_, doc) = current!(cx.editor);

    let language_server = match doc.language_server() {
        Some(language_server) => language_server,
        None => {
            cx.editor
                .set_status("Language server not active for current buffer");
            return Ok(());
        }
    };

    let options = match &language_server.capabilities().execute_command_provider {
        Some(options) => options,
        None => {
            cx.editor
                .set_status("Workspace commands are not supported for this language server");
            return Ok(());
        }
    };
    if args.is_empty() {
        let commands = options
            .commands
            .iter()
            .map(|command| helix_lsp::lsp::Command {
                title: command.clone(),
                command: command.clone(),
                arguments: None,
            })
            .collect::<Vec<_>>();
        let callback = async move {
            let call: job::Callback = Callback::EditorCompositor(Box::new(
                move |_editor: &mut Editor, compositor: &mut Compositor| {
                    let picker = ui::Picker::new(commands, (), |cx, command, _action| {
                        execute_lsp_command(cx.editor, command.clone());
                    });
                    compositor.push(Box::new(overlayed(picker)))
                },
            ));
            Ok(call)
        };
        cx.jobs.callback(callback);
    } else {
        let command = args.join(" ");
        if options.commands.iter().any(|c| c == &command) {
            execute_lsp_command(
                cx.editor,
                helix_lsp::lsp::Command {
                    title: command.clone(),
                    arguments: None,
                    command,
                },
            );
        } else {
            cx.editor.set_status(format!(
                "`{command}` is not supported for this language server"
            ));
            return Ok(());
        }
    }
    Ok(())
}

fn lsp_restart(
    cx: &mut compositor::Context,
    _args: &[Cow<str>],
    event: PromptEvent,
) -> anyhow::Result<()> {
    if event != PromptEvent::Validate {
        return Ok(());
    }

    let (_view, doc) = current!(cx.editor);
    let config = doc
        .language_config()
        .context("LSP not defined for the current document")?;

    let scope = config.scope.clone();
    cx.editor.language_servers.restart(config, doc.path())?;

    // This collect is needed because refresh_language_server would need to re-borrow editor.
    let document_ids_to_refresh: Vec<DocumentId> = cx
        .editor
        .documents()
        .filter_map(|doc| match doc.language_config() {
            Some(config) if config.scope.eq(&scope) => Some(doc.id()),
            _ => None,
        })
        .collect();

    for document_id in document_ids_to_refresh {
        cx.editor.refresh_language_server(document_id);
    }

    Ok(())
}

fn lsp_stop(
    cx: &mut compositor::Context,
    _args: &[Cow<str>],
    event: PromptEvent,
) -> anyhow::Result<()> {
    if event != PromptEvent::Validate {
        return Ok(());
    }

    let doc = doc!(cx.editor);

    let ls_id = doc
        .language_server()
        .map(|ls| ls.id())
        .context("LSP not running for the current document")?;

    let config = doc
        .language_config()
        .context("LSP not defined for the current document")?;
    cx.editor.language_servers.stop(config);

    for doc in cx.editor.documents_mut() {
        if doc.language_server().map_or(false, |ls| ls.id() == ls_id) {
            doc.set_language_server(None);
            doc.set_diagnostics(Default::default());
        }
    }

    Ok(())
}

fn tree_sitter_scopes(
    cx: &mut compositor::Context,
    _args: &[Cow<str>],
    event: PromptEvent,
) -> anyhow::Result<()> {
    if event != PromptEvent::Validate {
        return Ok(());
    }

    let (view, doc) = current!(cx.editor);
    let text = doc.text().slice(..);

    let pos = doc.selection(view.id).primary().cursor(text);
    let scopes = indent::get_scopes(doc.syntax(), text, pos);

    let contents = format!("```json\n{:?}\n````", scopes);

    let callback = async move {
        let call: job::Callback = Callback::EditorCompositor(Box::new(
            move |editor: &mut Editor, compositor: &mut Compositor| {
                let contents = ui::Markdown::new(contents, editor.syn_loader.clone());
                let popup = Popup::new("hover", contents).auto_close(true);
                compositor.replace_or_push("hover", popup);
            },
        ));
        Ok(call)
    };

    cx.jobs.callback(callback);

    Ok(())
}

fn vsplit(
    cx: &mut compositor::Context,
    args: &[Cow<str>],
    event: PromptEvent,
) -> anyhow::Result<()> {
    if event != PromptEvent::Validate {
        return Ok(());
    }

    let id = view!(cx.editor).doc;

    if args.is_empty() {
        cx.editor.switch(id, Action::VerticalSplit);
    } else {
        for arg in args {
            cx.editor
                .open(&PathBuf::from(arg.as_ref()), Action::VerticalSplit)?;
        }
    }

    Ok(())
}

fn hsplit(
    cx: &mut compositor::Context,
    args: &[Cow<str>],
    event: PromptEvent,
) -> anyhow::Result<()> {
    if event != PromptEvent::Validate {
        return Ok(());
    }

    let id = view!(cx.editor).doc;

    if args.is_empty() {
        cx.editor.switch(id, Action::HorizontalSplit);
    } else {
        for arg in args {
            cx.editor
                .open(&PathBuf::from(arg.as_ref()), Action::HorizontalSplit)?;
        }
    }

    Ok(())
}

fn vsplit_new(
    cx: &mut compositor::Context,
    _args: &[Cow<str>],
    event: PromptEvent,
) -> anyhow::Result<()> {
    if event != PromptEvent::Validate {
        return Ok(());
    }

    cx.editor.new_file(Action::VerticalSplit);

    Ok(())
}

fn hsplit_new(
    cx: &mut compositor::Context,
    _args: &[Cow<str>],
    event: PromptEvent,
) -> anyhow::Result<()> {
    if event != PromptEvent::Validate {
        return Ok(());
    }

    cx.editor.new_file(Action::HorizontalSplit);

    Ok(())
}

fn debug_eval(
    cx: &mut compositor::Context,
    args: &[Cow<str>],
    event: PromptEvent,
) -> anyhow::Result<()> {
    if event != PromptEvent::Validate {
        return Ok(());
    }

    if let Some(debugger) = cx.editor.debugger.as_mut() {
        let (frame, thread_id) = match (debugger.active_frame, debugger.thread_id) {
            (Some(frame), Some(thread_id)) => (frame, thread_id),
            _ => {
                bail!("Cannot find current stack frame to access variables")
            }
        };

        // TODO: support no frame_id

        let frame_id = debugger.stack_frames[&thread_id][frame].id;
        let response = helix_lsp::block_on(debugger.eval(args.join(" "), Some(frame_id)))?;
        cx.editor.set_status(response.result);
    }
    Ok(())
}

fn debug_start(
    cx: &mut compositor::Context,
    args: &[Cow<str>],
    event: PromptEvent,
) -> anyhow::Result<()> {
    if event != PromptEvent::Validate {
        return Ok(());
    }

    let mut args = args.to_owned();
    let name = match args.len() {
        0 => None,
        _ => Some(args.remove(0)),
    };
    dap_start_impl(cx, name.as_deref(), None, Some(args))
}

fn debug_remote(
    cx: &mut compositor::Context,
    args: &[Cow<str>],
    event: PromptEvent,
) -> anyhow::Result<()> {
    if event != PromptEvent::Validate {
        return Ok(());
    }

    let mut args = args.to_owned();
    let address = match args.len() {
        0 => None,
        _ => Some(args.remove(0).parse()?),
    };
    let name = match args.len() {
        0 => None,
        _ => Some(args.remove(0)),
    };
    dap_start_impl(cx, name.as_deref(), address, Some(args))
}

fn tutor(
    cx: &mut compositor::Context,
    _args: &[Cow<str>],
    event: PromptEvent,
) -> anyhow::Result<()> {
    if event != PromptEvent::Validate {
        return Ok(());
    }

    let path = helix_loader::runtime_file(Path::new("tutor"));
    cx.editor.open(&path, Action::Replace)?;
    // Unset path to prevent accidentally saving to the original tutor file.
    doc_mut!(cx.editor).set_path(None)?;
    Ok(())
}

fn abort_goto_line_number_preview(cx: &mut compositor::Context) {
    if let Some(last_selection) = cx.editor.last_selection.take() {
        let scrolloff = cx.editor.config().scrolloff;

        let (view, doc) = current!(cx.editor);
        doc.set_selection(view.id, last_selection);
        view.ensure_cursor_in_view(doc, scrolloff);
    }
}

fn update_goto_line_number_preview(
    cx: &mut compositor::Context,
    args: &[Cow<str>],
) -> anyhow::Result<()> {
    cx.editor.last_selection.get_or_insert_with(|| {
        let (view, doc) = current!(cx.editor);
        doc.selection(view.id).clone()
    });

    let scrolloff = cx.editor.config().scrolloff;
    let line = args[0].parse::<usize>()?;
    goto_line_without_jumplist(cx.editor, NonZeroUsize::new(line));

    let (view, doc) = current!(cx.editor);
    view.ensure_cursor_in_view(doc, scrolloff);

    Ok(())
}

pub(super) fn goto_line_number(
    cx: &mut compositor::Context,
    args: &[Cow<str>],
    event: PromptEvent,
) -> anyhow::Result<()> {
    match event {
        PromptEvent::Abort => abort_goto_line_number_preview(cx),
        PromptEvent::Validate => {
            ensure!(!args.is_empty(), "Line number required");

            // If we are invoked directly via a keybinding, Validate is
            // sent without any prior Update events. Ensure the cursor
            // is moved to the appropriate location.
            update_goto_line_number_preview(cx, args)?;

            let last_selection = cx
                .editor
                .last_selection
                .take()
                .expect("update_goto_line_number_preview should always set last_selection");

            let (view, doc) = current!(cx.editor);
            view.jumps.push((doc.id(), last_selection));
        }

        // When a user hits backspace and there are no numbers left,
        // we can bring them back to their original selection. If they
        // begin typing numbers again, we'll start a new preview session.
        PromptEvent::Update if args.is_empty() => abort_goto_line_number_preview(cx),
        PromptEvent::Update => update_goto_line_number_preview(cx, args)?,
    }

    Ok(())
}

// Fetch the current value of a config option and output as status.
fn get_option(
    cx: &mut compositor::Context,
    args: &[Cow<str>],
    event: PromptEvent,
) -> anyhow::Result<()> {
    if event != PromptEvent::Validate {
        return Ok(());
    }

    if args.len() != 1 {
        anyhow::bail!("Bad arguments. Usage: `:get key`");
    }

    let key = &args[0].to_lowercase();
    let key_error = || anyhow::anyhow!("Unknown key `{}`", key);

    let config = serde_json::json!(cx.editor.config().deref());
    let pointer = format!("/{}", key.replace('.', "/"));
    let value = config.pointer(&pointer).ok_or_else(key_error)?;

    cx.editor.set_status(value.to_string());
    Ok(())
}

/// Change config at runtime. Access nested values by dot syntax, for
/// example to disable smart case search, use `:set search.smart-case false`.
fn set_option(
    cx: &mut compositor::Context,
    args: &[Cow<str>],
    event: PromptEvent,
) -> anyhow::Result<()> {
    if event != PromptEvent::Validate {
        return Ok(());
    }

    if args.len() != 2 {
        anyhow::bail!("Bad arguments. Usage: `:set key field`");
    }
    let (key, arg) = (&args[0].to_lowercase(), &args[1]);

    let key_error = || anyhow::anyhow!("Unknown key `{}`", key);
    let field_error = |_| anyhow::anyhow!("Could not parse field `{}`", arg);

    let mut config = serde_json::json!(&cx.editor.config().deref());
    let pointer = format!("/{}", key.replace('.', "/"));
    let value = config.pointer_mut(&pointer).ok_or_else(key_error)?;

    *value = if value.is_string() {
        // JSON strings require quotes, so we can't .parse() directly
        serde_json::Value::String(arg.to_string())
    } else {
        arg.parse().map_err(field_error)?
    };
    let config = serde_json::from_value(config).map_err(field_error)?;

    cx.editor
        .config_events
        .0
        .send(ConfigEvent::Update(config))?;
    Ok(())
}

/// Toggle boolean config option at runtime. Access nested values by dot
/// syntax, for example to toggle smart case search, use `:toggle search.smart-
/// case`.
fn toggle_option(
    cx: &mut compositor::Context,
    args: &[Cow<str>],
    event: PromptEvent,
) -> anyhow::Result<()> {
    if event != PromptEvent::Validate {
        return Ok(());
    }

    if args.len() != 1 {
        anyhow::bail!("Bad arguments. Usage: `:toggle key`");
    }
    let key = &args[0].to_lowercase();

    let key_error = || anyhow::anyhow!("Unknown key `{}`", key);

    let mut config = serde_json::json!(&cx.editor.config().deref());
    let pointer = format!("/{}", key.replace('.', "/"));
    let value = config.pointer_mut(&pointer).ok_or_else(key_error)?;

    if let Value::Bool(b) = *value {
        *value = Value::Bool(!b);
    } else {
        anyhow::bail!("Key `{}` is not toggle-able", key)
    }

    // This unwrap should never fail because we only replace one boolean value
    // with another, maintaining a valid json config
    let config = serde_json::from_value(config).unwrap();

    cx.editor
        .config_events
        .0
        .send(ConfigEvent::Update(config))?;
    Ok(())
}

/// Change the language of the current buffer at runtime.
fn language(
    cx: &mut compositor::Context,
    args: &[Cow<str>],
    event: PromptEvent,
) -> anyhow::Result<()> {
    if event != PromptEvent::Validate {
        return Ok(());
    }

    if args.is_empty() {
        let doc = doc!(cx.editor);
        let language = &doc.language_name().unwrap_or(DEFAULT_LANGUAGE_NAME);
        cx.editor.set_status(language.to_string());
        return Ok(());
    }

    if args.len() != 1 {
        anyhow::bail!("Bad arguments. Usage: `:set-language language`");
    }

    let doc = doc_mut!(cx.editor);

    if args[0] == DEFAULT_LANGUAGE_NAME {
        doc.set_language(None, None)
    } else {
        doc.set_language_by_language_id(&args[0], cx.editor.syn_loader.clone())?;
    }
    doc.detect_indent_and_line_ending();

    let id = doc.id();
    cx.editor.refresh_language_server(id);
    Ok(())
}

fn sort(cx: &mut compositor::Context, args: &[Cow<str>], event: PromptEvent) -> anyhow::Result<()> {
    if event != PromptEvent::Validate {
        return Ok(());
    }

    sort_impl(cx, args, false)
}

fn sort_reverse(
    cx: &mut compositor::Context,
    args: &[Cow<str>],
    event: PromptEvent,
) -> anyhow::Result<()> {
    if event != PromptEvent::Validate {
        return Ok(());
    }

    sort_impl(cx, args, true)
}

fn sort_impl(
    cx: &mut compositor::Context,
    _args: &[Cow<str>],
    reverse: bool,
) -> anyhow::Result<()> {
    let scrolloff = cx.editor.config().scrolloff;
    let (view, doc) = current!(cx.editor);
    let text = doc.text().slice(..);

    let selection = doc.selection(view.id);

    let mut fragments: Vec<_> = selection
        .slices(text)
        .map(|fragment| fragment.chunks().collect())
        .collect();

    fragments.sort_by(match reverse {
        true => |a: &Tendril, b: &Tendril| b.cmp(a),
        false => |a: &Tendril, b: &Tendril| a.cmp(b),
    });

    let transaction = Transaction::change(
        doc.text(),
        selection
            .into_iter()
            .zip(fragments)
            .map(|(s, fragment)| (s.from(), s.to(), Some(fragment))),
    );

    doc.apply(&transaction, view.id);
    doc.append_changes_to_history(view);
    view.ensure_cursor_in_view(doc, scrolloff);

    Ok(())
}

fn reflow(
    cx: &mut compositor::Context,
    args: &[Cow<str>],
    event: PromptEvent,
) -> anyhow::Result<()> {
    if event != PromptEvent::Validate {
        return Ok(());
    }

    let scrolloff = cx.editor.config().scrolloff;
    let cfg_text_width: usize = cx.editor.config().text_width;
    let (view, doc) = current!(cx.editor);

    // Find the text_width by checking the following sources in order:
    //   - The passed argument in `args`
    //   - The configured text-width for this language in languages.toml
    //   - The configured text-width in the config.toml
    let text_width: usize = args
        .get(0)
        .map(|num| num.parse::<usize>())
        .transpose()?
        .or_else(|| doc.language_config().and_then(|config| config.text_width))
        .unwrap_or(cfg_text_width);

    let rope = doc.text();

    let selection = doc.selection(view.id);
    let transaction = Transaction::change_by_selection(rope, selection, |range| {
        let fragment = range.fragment(rope.slice(..));
        let reflowed_text = helix_core::wrap::reflow_hard_wrap(&fragment, text_width);

        (range.from(), range.to(), Some(reflowed_text))
    });

    doc.apply(&transaction, view.id);
    doc.append_changes_to_history(view);
    view.ensure_cursor_in_view(doc, scrolloff);

    Ok(())
}

fn tree_sitter_subtree(
    cx: &mut compositor::Context,
    _args: &[Cow<str>],
    event: PromptEvent,
) -> anyhow::Result<()> {
    if event != PromptEvent::Validate {
        return Ok(());
    }

    let (view, doc) = current!(cx.editor);

    if let Some(syntax) = doc.syntax() {
        let primary_selection = doc.selection(view.id).primary();
        let text = doc.text();
        let from = text.char_to_byte(primary_selection.from());
        let to = text.char_to_byte(primary_selection.to());
        if let Some(selected_node) = syntax
            .tree()
            .root_node()
            .descendant_for_byte_range(from, to)
        {
            let mut contents = String::from("```tsq\n");
            helix_core::syntax::pretty_print_tree(&mut contents, selected_node)?;
            contents.push_str("\n```");

            let callback = async move {
                let call: job::Callback = Callback::EditorCompositor(Box::new(
                    move |editor: &mut Editor, compositor: &mut Compositor| {
                        let contents = ui::Markdown::new(contents, editor.syn_loader.clone());
                        let popup = Popup::new("hover", contents).auto_close(true);
                        compositor.replace_or_push("hover", popup);
                    },
                ));
                Ok(call)
            };

            cx.jobs.callback(callback);
        }
    }

    Ok(())
}

fn open_config(
    cx: &mut compositor::Context,
    _args: &[Cow<str>],
    event: PromptEvent,
) -> anyhow::Result<()> {
    if event != PromptEvent::Validate {
        return Ok(());
    }

    cx.editor
        .open(&helix_loader::config_file(), Action::Replace)?;
    Ok(())
}

fn open_log(
    cx: &mut compositor::Context,
    _args: &[Cow<str>],
    event: PromptEvent,
) -> anyhow::Result<()> {
    if event != PromptEvent::Validate {
        return Ok(());
    }

    cx.editor.open(&helix_loader::log_file(), Action::Replace)?;
    Ok(())
}

fn refresh_config(
    cx: &mut compositor::Context,
    _args: &[Cow<str>],
    event: PromptEvent,
) -> anyhow::Result<()> {
    if event != PromptEvent::Validate {
        return Ok(());
    }

    cx.editor.config_events.0.send(ConfigEvent::Refresh)?;
    Ok(())
}

fn append_output(
    cx: &mut compositor::Context,
    args: &[Cow<str>],
    event: PromptEvent,
) -> anyhow::Result<()> {
    if event != PromptEvent::Validate {
        return Ok(());
    }

    ensure!(!args.is_empty(), "Shell command required");
    shell(cx, &args.join(" "), &ShellBehavior::Append);
    Ok(())
}

fn insert_output(
    cx: &mut compositor::Context,
    args: &[Cow<str>],
    event: PromptEvent,
) -> anyhow::Result<()> {
    if event != PromptEvent::Validate {
        return Ok(());
    }

    ensure!(!args.is_empty(), "Shell command required");
    shell(cx, &args.join(" "), &ShellBehavior::Insert);
    Ok(())
}

fn pipe_to(
    cx: &mut compositor::Context,
    args: &[Cow<str>],
    event: PromptEvent,
) -> anyhow::Result<()> {
    pipe_impl(cx, args, event, &ShellBehavior::Ignore)
}

fn pipe(cx: &mut compositor::Context, args: &[Cow<str>], event: PromptEvent) -> anyhow::Result<()> {
    pipe_impl(cx, args, event, &ShellBehavior::Replace)
}

fn pipe_impl(
    cx: &mut compositor::Context,
    args: &[Cow<str>],
    event: PromptEvent,
    behavior: &ShellBehavior,
) -> anyhow::Result<()> {
    if event != PromptEvent::Validate {
        return Ok(());
    }

    ensure!(!args.is_empty(), "Shell command required");
    shell(cx, &args.join(" "), behavior);
    Ok(())
}

fn run_shell_command(
    cx: &mut compositor::Context,
    args: &[Cow<str>],
    event: PromptEvent,
) -> anyhow::Result<()> {
    if event != PromptEvent::Validate {
        return Ok(());
    }

    let shell = cx.editor.config().shell.clone();
    let args = args.join(" ");

    let callback = async move {
        let (output, success) = shell_impl_async(&shell, &args, None).await?;
        let call: job::Callback = Callback::EditorCompositor(Box::new(
            move |editor: &mut Editor, compositor: &mut Compositor| {
                if !output.is_empty() {
                    let contents = ui::Markdown::new(
                        format!("```sh\n{}\n```", output),
                        editor.syn_loader.clone(),
                    );
                    let popup = Popup::new("shell", contents).position(Some(
                        helix_core::Position::new(editor.cursor().0.unwrap_or_default().row, 2),
                    ));
                    compositor.replace_or_push("shell", popup);
                }
                if success {
                    editor.set_status("Command succeeded");
                } else {
                    editor.set_error("Command failed");
                }
            },
        ));
        Ok(call)
    };
    cx.jobs.callback(callback);

    Ok(())
}

fn reset_diff_change(
    cx: &mut compositor::Context,
    args: &[Cow<str>],
    event: PromptEvent,
) -> anyhow::Result<()> {
    if event != PromptEvent::Validate {
        return Ok(());
    }
    ensure!(args.is_empty(), ":reset-diff-change takes no arguments");

    let editor = &mut cx.editor;
    let scrolloff = editor.config().scrolloff;

    let (view, doc) = current!(editor);
    // TODO refactor to use let..else once MSRV is raised to 1.65
    let handle = match doc.diff_handle() {
        Some(handle) => handle,
        None => bail!("Diff is not available in the current buffer"),
    };

    let diff = handle.load();
    let doc_text = doc.text().slice(..);
    let line = doc.selection(view.id).primary().cursor_line(doc_text);

    // TODO refactor to use let..else once MSRV is raised to 1.65
    let hunk_idx = match diff.hunk_at(line as u32, true) {
        Some(hunk_idx) => hunk_idx,
        None => bail!("There is no change at the cursor"),
    };
    let hunk = diff.nth_hunk(hunk_idx);
    let diff_base = diff.diff_base();
    let before_start = diff_base.line_to_char(hunk.before.start as usize);
    let before_end = diff_base.line_to_char(hunk.before.end as usize);
    let text: Tendril = diff
        .diff_base()
        .slice(before_start..before_end)
        .chunks()
        .collect();
    let anchor = doc_text.line_to_char(hunk.after.start as usize);
    let transaction = Transaction::change(
        doc.text(),
        [(
            anchor,
            doc_text.line_to_char(hunk.after.end as usize),
            (!text.is_empty()).then_some(text),
        )]
        .into_iter(),
    );
    drop(diff); // make borrow check happy
    doc.apply(&transaction, view.id);
    // select inserted text
    let text_len = before_end - before_start;
    doc.set_selection(view.id, Selection::single(anchor, anchor + text_len));
    doc.append_changes_to_history(view);
    view.ensure_cursor_in_view(doc, scrolloff);
    Ok(())
}

fn rename_buffer(
    cx: &mut compositor::Context,
    args: &[Cow<str>],
    event: PromptEvent,
) -> anyhow::Result<()> {
    if event != PromptEvent::Validate {
        return Ok(());
    }
    ensure!(args.len() == 1, ":rename takes one argument");
    let new_name = args.first().unwrap();

    let (_, doc) = current!(cx.editor);
    let path = doc
        .relative_path()
        .ok_or_else(|| anyhow!("Buffer not saved, use :write"))?
        .canonicalize()
        .map_err(|_| anyhow!("Could not get absolute path of the document"))?;
    let mut path_new = path.clone();
    path_new.set_file_name(OsStr::new(new_name.as_ref()));
    if path_new.exists() {
        bail!("This file already exists");
    }

    if let Err(e) = std::fs::rename(&path, &path_new) {
        bail!("Could not rename file, error: {}", e);
    }
    let (_, doc) = current!(cx.editor);
    doc.set_path(Some(path_new.as_path()))
        .map_err(|_| anyhow!("File renamed, but could not set path of the document"))?;

    if let Some(lsp_client) = doc.language_server() {
        if let Ok(old_uri_str) = Url::from_file_path(&path) {
            let old_uri = old_uri_str.to_string();
            if let Ok(new_uri_str) = Url::from_file_path(&path_new) {
                let new_uri = new_uri_str.to_string();
                let files = vec![lsp::FileRename { old_uri, new_uri }];
                match helix_lsp::block_on(lsp_client.will_rename_files(&files)) {
                    Ok(edit) => {
                        apply_workspace_edit(cx.editor, helix_lsp::OffsetEncoding::Utf8, &edit)
                    }
                    Err(err) => log::error!("Language server error: {}", err),
                }
            } else {
                log::error!(":rename command could not get new path uri")
            }
        } else {
            log::error!(":rename command could not get current path uri")
        }
    }
    cx.editor
        .set_status(format!("Renamed file to {}", new_name));
    Ok(())
}

pub const TYPABLE_COMMAND_LIST: &[TypableCommand] = &[
        TypableCommand {
            name: "quit",
            aliases: &["q"],
            doc: "Close the current view.",
            fun: quit,
            signature: CommandSignature::none(),
        },
        TypableCommand {
            name: "quit!",
            aliases: &["q!"],
            doc: "Force close the current view, ignoring unsaved changes.",
            fun: force_quit,
            signature: CommandSignature::none(),
        },
        TypableCommand {
            name: "open",
            aliases: &["o"],
            doc: "Open a file from disk into the current view.",
            fun: open,
            signature: CommandSignature::all(completers::filename),
        },
        TypableCommand {
            name: "buffer-close",
            aliases: &["bc", "bclose"],
            doc: "Close the current buffer.",
            fun: buffer_close,
            signature: CommandSignature::all(completers::buffer),
        },
        TypableCommand {
            name: "buffer-close!",
            aliases: &["bc!", "bclose!"],
            doc: "Close the current buffer forcefully, ignoring unsaved changes.",
            fun: force_buffer_close,
            signature: CommandSignature::all(completers::buffer)
        },
        TypableCommand {
            name: "buffer-close-others",
            aliases: &["bco", "bcloseother"],
            doc: "Close all buffers but the currently focused one.",
            fun: buffer_close_others,
            signature: CommandSignature::none(),
        },
        TypableCommand {
            name: "buffer-close-others!",
            aliases: &["bco!", "bcloseother!"],
            doc: "Force close all buffers but the currently focused one.",
            fun: force_buffer_close_others,
            signature: CommandSignature::none(),
        },
        TypableCommand {
            name: "buffer-close-all",
            aliases: &["bca", "bcloseall"],
            doc: "Close all buffers without quitting.",
            fun: buffer_close_all,
            signature: CommandSignature::none(),
        },
        TypableCommand {
            name: "buffer-close-all!",
            aliases: &["bca!", "bcloseall!"],
            doc: "Force close all buffers ignoring unsaved changes without quitting.",
            fun: force_buffer_close_all,
            signature: CommandSignature::none(),
        },
        TypableCommand {
            name: "buffer-next",
            aliases: &["bn", "bnext"],
            doc: "Goto next buffer.",
            fun: buffer_next,
            signature: CommandSignature::none(),
        },
        TypableCommand {
            name: "buffer-previous",
            aliases: &["bp", "bprev"],
            doc: "Goto previous buffer.",
            fun: buffer_previous,
            signature: CommandSignature::none(),
        },
        TypableCommand {
            name: "write",
            aliases: &["w"],
            doc: "Write changes to disk. Accepts an optional path (:write some/path.txt)",
            fun: write,
            signature: CommandSignature::positional(&[completers::filename]),
        },
        TypableCommand {
            name: "write!",
            aliases: &["w!"],
            doc: "Force write changes to disk creating necessary subdirectories. Accepts an optional path (:write some/path.txt)",
            fun: force_write,
            signature: CommandSignature::positional(&[completers::filename]),
        },
        TypableCommand {
            name: "new",
            aliases: &["n"],
            doc: "Create a new scratch buffer.",
            fun: new_file,
            // TODO: This seems to complete with a filename, but doesn't use that filename to
            //       set the path of the newly created buffer.
            signature: CommandSignature::positional(&[completers::filename]),
        },
        TypableCommand {
            name: "format",
            aliases: &["fmt"],
            doc: "Format the file using the LSP formatter.",
            fun: format,
            signature: CommandSignature::none(),
        },
        TypableCommand {
            name: "indent-style",
            aliases: &[],
            doc: "Set the indentation style for editing. ('t' for tabs or 1-8 for number of spaces.)",
            fun: set_indent_style,
            signature: CommandSignature::none(),
        },
        TypableCommand {
            name: "line-ending",
            aliases: &[],
            #[cfg(not(feature = "unicode-lines"))]
            doc: "Set the document's default line ending. Options: crlf, lf.",
            #[cfg(feature = "unicode-lines")]
            doc: "Set the document's default line ending. Options: crlf, lf, cr, ff, nel.",
            fun: set_line_ending,
            signature: CommandSignature::none(),
        },
        TypableCommand {
            name: "earlier",
            aliases: &["ear"],
            doc: "Jump back to an earlier point in edit history. Accepts a number of steps or a time span.",
            fun: earlier,
            signature: CommandSignature::none(),
        },
        TypableCommand {
            name: "later",
            aliases: &["lat"],
            doc: "Jump to a later point in edit history. Accepts a number of steps or a time span.",
            fun: later,
            signature: CommandSignature::none(),
        },
        TypableCommand {
            name: "write-quit",
            aliases: &["wq", "x"],
            doc: "Write changes to disk and close the current view. Accepts an optional path (:wq some/path.txt)",
            fun: write_quit,
            signature: CommandSignature::positional(&[completers::filename]),
        },
        TypableCommand {
            name: "write-quit!",
            aliases: &["wq!", "x!"],
            doc: "Write changes to disk and close the current view forcefully. Accepts an optional path (:wq! some/path.txt)",
            fun: force_write_quit,
            signature: CommandSignature::positional(&[completers::filename]),
        },
        TypableCommand {
            name: "write-all",
            aliases: &["wa"],
            doc: "Write changes from all buffers to disk.",
            fun: write_all,
            signature: CommandSignature::none(),
        },
        TypableCommand {
            name: "write-quit-all",
            aliases: &["wqa", "xa"],
            doc: "Write changes from all buffers to disk and close all views.",
            fun: write_all_quit,
            signature: CommandSignature::none(),
        },
        TypableCommand {
            name: "write-quit-all!",
            aliases: &["wqa!", "xa!"],
            doc: "Write changes from all buffers to disk and close all views forcefully (ignoring unsaved changes).",
            fun: force_write_all_quit,
            signature: CommandSignature::none(),
        },
        TypableCommand {
            name: "quit-all",
            aliases: &["qa"],
            doc: "Close all views.",
            fun: quit_all,
            signature: CommandSignature::none(),
        },
        TypableCommand {
            name: "quit-all!",
            aliases: &["qa!"],
            doc: "Force close all views ignoring unsaved changes.",
            fun: force_quit_all,
            signature: CommandSignature::none(),
        },
        TypableCommand {
            name: "cquit",
            aliases: &["cq"],
            doc: "Quit with exit code (default 1). Accepts an optional integer exit code (:cq 2).",
            fun: cquit,
            signature: CommandSignature::none(),
        },
        TypableCommand {
            name: "cquit!",
            aliases: &["cq!"],
            doc: "Force quit with exit code (default 1) ignoring unsaved changes. Accepts an optional integer exit code (:cq! 2).",
            fun: force_cquit,
            signature: CommandSignature::none(),
        },
        TypableCommand {
            name: "theme",
            aliases: &[],
            doc: "Change the editor theme (show current theme if no name specified).",
            fun: theme,
            signature: CommandSignature::positional(&[completers::theme]),
        },
        TypableCommand {
            name: "clipboard-yank",
            aliases: &[],
            doc: "Yank main selection into system clipboard.",
            fun: yank_main_selection_to_clipboard,
            signature: CommandSignature::none(),
        },
        TypableCommand {
            name: "clipboard-yank-join",
            aliases: &[],
            doc: "Yank joined selections into system clipboard. A separator can be provided as first argument. Default value is newline.", // FIXME: current UI can't display long doc.
            fun: yank_joined_to_clipboard,
            signature: CommandSignature::none(),
        },
        TypableCommand {
            name: "primary-clipboard-yank",
            aliases: &[],
            doc: "Yank main selection into system primary clipboard.",
            fun: yank_main_selection_to_primary_clipboard,
            signature: CommandSignature::none(),
        },
        TypableCommand {
            name: "primary-clipboard-yank-join",
            aliases: &[],
            doc: "Yank joined selections into system primary clipboard. A separator can be provided as first argument. Default value is newline.", // FIXME: current UI can't display long doc.
            fun: yank_joined_to_primary_clipboard,
            signature: CommandSignature::none(),
        },
        TypableCommand {
            name: "clipboard-paste-after",
            aliases: &[],
            doc: "Paste system clipboard after selections.",
            fun: paste_clipboard_after,
            signature: CommandSignature::none(),
        },
        TypableCommand {
            name: "clipboard-paste-before",
            aliases: &[],
            doc: "Paste system clipboard before selections.",
            fun: paste_clipboard_before,
            signature: CommandSignature::none(),
        },
        TypableCommand {
            name: "clipboard-paste-replace",
            aliases: &[],
            doc: "Replace selections with content of system clipboard.",
            fun: replace_selections_with_clipboard,
            signature: CommandSignature::none(),
        },
        TypableCommand {
            name: "primary-clipboard-paste-after",
            aliases: &[],
            doc: "Paste primary clipboard after selections.",
            fun: paste_primary_clipboard_after,
            signature: CommandSignature::none(),
        },
        TypableCommand {
            name: "primary-clipboard-paste-before",
            aliases: &[],
            doc: "Paste primary clipboard before selections.",
            fun: paste_primary_clipboard_before,
            signature: CommandSignature::none(),
        },
        TypableCommand {
            name: "primary-clipboard-paste-replace",
            aliases: &[],
            doc: "Replace selections with content of system primary clipboard.",
            fun: replace_selections_with_primary_clipboard,
            signature: CommandSignature::none(),
        },
        TypableCommand {
            name: "show-clipboard-provider",
            aliases: &[],
            doc: "Show clipboard provider name in status bar.",
            fun: show_clipboard_provider,
            signature: CommandSignature::none(),
        },
        TypableCommand {
            name: "change-current-directory",
            aliases: &["cd"],
            doc: "Change the current working directory.",
            fun: change_current_directory,
            signature: CommandSignature::positional(&[completers::directory]),
        },
        TypableCommand {
            name: "show-directory",
            aliases: &["pwd"],
            doc: "Show the current working directory.",
            fun: show_current_directory,
            signature: CommandSignature::none(),
        },
        TypableCommand {
            name: "encoding",
            aliases: &[],
            doc: "Set encoding. Based on `https://encoding.spec.whatwg.org`.",
            fun: set_encoding,
            signature: CommandSignature::none(),
        },
        TypableCommand {
            name: "character-info",
            aliases: &["char"],
            doc: "Get info about the character under the primary cursor.",
            fun: get_character_info,
            signature: CommandSignature::none(),
        },
        TypableCommand {
            name: "reload",
            aliases: &[],
            doc: "Discard changes and reload from the source file.",
            fun: reload,
            signature: CommandSignature::none(),
        },
        TypableCommand {
            name: "reload-all",
            aliases: &[],
            doc: "Discard changes and reload all documents from the source files.",
            fun: reload_all,
            signature: CommandSignature::none(),
        },
        TypableCommand {
            name: "update",
            aliases: &[],
            doc: "Write changes only if the file has been modified.",
            fun: update,
            signature: CommandSignature::none(),
        },
        TypableCommand {
            name: "lsp-workspace-command",
            aliases: &[],
            doc: "Open workspace command picker",
            fun: lsp_workspace_command,
            signature: CommandSignature::positional(&[completers::lsp_workspace_command]),
        },
        TypableCommand {
            name: "lsp-restart",
            aliases: &[],
            doc: "Restarts the Language Server that is in use by the current doc",
            fun: lsp_restart,
            signature: CommandSignature::none(),
        },
        TypableCommand {
            name: "lsp-stop",
            aliases: &[],
            doc: "Stops the Language Server that is in use by the current doc",
            fun: lsp_stop,
            signature: CommandSignature::none(),
        },
        TypableCommand {
            name: "tree-sitter-scopes",
            aliases: &[],
            doc: "Display tree sitter scopes, primarily for theming and development.",
            fun: tree_sitter_scopes,
            signature: CommandSignature::none(),
        },
        TypableCommand {
            name: "debug-start",
            aliases: &["dbg"],
            doc: "Start a debug session from a given template with given parameters.",
            fun: debug_start,
            signature: CommandSignature::none(),
        },
        TypableCommand {
            name: "debug-remote",
            aliases: &["dbg-tcp"],
            doc: "Connect to a debug adapter by TCP address and start a debugging session from a given template with given parameters.",
            fun: debug_remote,
            signature: CommandSignature::none(),
        },
        TypableCommand {
            name: "debug-eval",
            aliases: &[],
            doc: "Evaluate expression in current debug context.",
            fun: debug_eval,
            signature: CommandSignature::none(),
        },
        TypableCommand {
            name: "vsplit",
            aliases: &["vs"],
            doc: "Open the file in a vertical split.",
            fun: vsplit,
            signature: CommandSignature::all(completers::filename)
        },
        TypableCommand {
            name: "vsplit-new",
            aliases: &["vnew"],
            doc: "Open a scratch buffer in a vertical split.",
            fun: vsplit_new,
            signature: CommandSignature::none(),
        },
        TypableCommand {
            name: "hsplit",
            aliases: &["hs", "sp"],
            doc: "Open the file in a horizontal split.",
            fun: hsplit,
            signature: CommandSignature::all(completers::filename)
        },
        TypableCommand {
            name: "hsplit-new",
            aliases: &["hnew"],
            doc: "Open a scratch buffer in a horizontal split.",
            fun: hsplit_new,
            signature: CommandSignature::none(),
        },
        TypableCommand {
            name: "tutor",
            aliases: &[],
            doc: "Open the tutorial.",
            fun: tutor,
            signature: CommandSignature::none(),
        },
        TypableCommand {
            name: "goto",
            aliases: &["g"],
            doc: "Goto line number.",
            fun: goto_line_number,
            signature: CommandSignature::none(),
        },
        TypableCommand {
            name: "set-language",
            aliases: &["lang"],
            doc: "Set the language of current buffer (show current language if no value specified).",
            fun: language,
            signature: CommandSignature::positional(&[completers::language]),
        },
        TypableCommand {
            name: "set-option",
            aliases: &["set"],
            doc: "Set a config option at runtime.\nFor example to disable smart case search, use `:set search.smart-case false`.",
            fun: set_option,
            // TODO: Add support for completion of the options value(s), when appropriate.
            signature: CommandSignature::positional(&[completers::setting]),
        },
        TypableCommand {
            name: "toggle-option",
            aliases: &["toggle"],
            doc: "Toggle a boolean config option at runtime.\nFor example to toggle smart case search, use `:toggle search.smart-case`.",
            fun: toggle_option,
            signature: CommandSignature::positional(&[completers::setting]),
        },
        TypableCommand {
            name: "get-option",
            aliases: &["get"],
            doc: "Get the current value of a config option.",
            fun: get_option,
            signature: CommandSignature::positional(&[completers::setting]),
        },
        TypableCommand {
            name: "sort",
            aliases: &[],
            doc: "Sort ranges in selection.",
            fun: sort,
            signature: CommandSignature::none(),
        },
        TypableCommand {
            name: "rsort",
            aliases: &[],
            doc: "Sort ranges in selection in reverse order.",
            fun: sort_reverse,
            signature: CommandSignature::none(),
        },
        TypableCommand {
            name: "reflow",
            aliases: &[],
            doc: "Hard-wrap the current selection of lines to a given width.",
            fun: reflow,
            signature: CommandSignature::none(),
        },
        TypableCommand {
            name: "tree-sitter-subtree",
            aliases: &["ts-subtree"],
            doc: "Display tree sitter subtree under cursor, primarily for debugging queries.",
            fun: tree_sitter_subtree,
            signature: CommandSignature::none(),
        },
        TypableCommand {
            name: "config-reload",
            aliases: &[],
            doc: "Refresh user config.",
            fun: refresh_config,
            signature: CommandSignature::none(),
        },
        TypableCommand {
            name: "config-open",
            aliases: &[],
            doc: "Open the user config.toml file.",
            fun: open_config,
            signature: CommandSignature::none(),
        },
        TypableCommand {
            name: "log-open",
            aliases: &[],
            doc: "Open the helix log file.",
            fun: open_log,
            signature: CommandSignature::none(),
        },
        TypableCommand {
            name: "insert-output",
            aliases: &[],
            doc: "Run shell command, inserting output before each selection.",
            fun: insert_output,
            signature: CommandSignature::none(),
        },
        TypableCommand {
            name: "append-output",
            aliases: &[],
            doc: "Run shell command, appending output after each selection.",
            fun: append_output,
            signature: CommandSignature::none(),
        },
        TypableCommand {
            name: "pipe",
            aliases: &[],
            doc: "Pipe each selection to the shell command.",
            fun: pipe,
            signature: CommandSignature::none(),
        },
        TypableCommand {
            name: "pipe-to",
            aliases: &[],
            doc: "Pipe each selection to the shell command, ignoring output.",
            fun: pipe_to,
            signature: CommandSignature::none(),
        },
        TypableCommand {
            name: "run-shell-command",
            aliases: &["sh"],
            doc: "Run a shell command",
            fun: run_shell_command,
            signature: CommandSignature::all(completers::filename)
        },
       TypableCommand {
            name: "reset-diff-change",
            aliases: &["diffget", "diffg"],
            doc: "Reset the diff change at the cursor position.",
            fun: reset_diff_change,
            signature: CommandSignature::none(),
        },
        TypableCommand {
            name: "rename",
            aliases: &["rnm"],
            doc: "Rename the currently selected buffer",
            fun: rename_buffer,
            completer: None
        },
    ];

pub static TYPABLE_COMMAND_MAP: Lazy<HashMap<&'static str, &'static TypableCommand>> =
    Lazy::new(|| {
        TYPABLE_COMMAND_LIST
            .iter()
            .flat_map(|cmd| {
                std::iter::once((cmd.name, cmd))
                    .chain(cmd.aliases.iter().map(move |&alias| (alias, cmd)))
            })
            .collect()
    });

#[allow(clippy::unnecessary_unwrap)]
pub(super) fn command_mode(cx: &mut Context) {
    let mut prompt = Prompt::new(
        ":".into(),
        Some(':'),
        |editor: &Editor, input: &str| {
            static FUZZY_MATCHER: Lazy<fuzzy_matcher::skim::SkimMatcherV2> =
                Lazy::new(fuzzy_matcher::skim::SkimMatcherV2::default);

            let shellwords = Shellwords::from(input);
            let words = shellwords.words();

            if words.is_empty() || (words.len() == 1 && !shellwords.ends_with_whitespace()) {
                // If the command has not been finished yet, complete commands.
                let mut matches: Vec<_> = typed::TYPABLE_COMMAND_LIST
                    .iter()
                    .filter_map(|command| {
                        FUZZY_MATCHER
                            .fuzzy_match(command.name, input)
                            .map(|score| (command.name, score))
                    })
                    .collect();

                matches.sort_unstable_by_key(|(_file, score)| std::cmp::Reverse(*score));
                matches
                    .into_iter()
                    .map(|(name, _)| (0.., name.into()))
                    .collect()
            } else {
                // Otherwise, use the command's completer and the last shellword
                // as completion input.
                let (part, part_len) = if words.len() == 1 || shellwords.ends_with_whitespace() {
                    (&Cow::Borrowed(""), 0)
                } else {
                    (
                        words.last().unwrap(),
                        shellwords.parts().last().unwrap().len(),
                    )
                };

                let argument_number = argument_number_of(&shellwords);

                if let Some(completer) = TYPABLE_COMMAND_MAP
                    .get(&words[0] as &str)
                    .map(|tc| tc.completer_for_argument_number(argument_number))
                {
                    completer(editor, part)
                        .into_iter()
                        .map(|(range, file)| {
                            let file = shellwords::escape(file);

                            // offset ranges to input
                            let offset = input.len() - part_len;
                            let range = (range.start + offset)..;
                            (range, file)
                        })
                        .collect()
                } else {
                    Vec::new()
                }
            }
        }, // completion
        move |cx: &mut compositor::Context, input: &str, event: PromptEvent| {
            let parts = input.split_whitespace().collect::<Vec<&str>>();
            if parts.is_empty() {
                return;
            }

            // If command is numeric, interpret as line number and go there.
            if parts.len() == 1 && parts[0].parse::<usize>().ok().is_some() {
                if let Err(e) = typed::goto_line_number(cx, &[Cow::from(parts[0])], event) {
                    cx.editor.set_error(format!("{}", e));
                }
                return;
            }

            // Handle typable commands
            if let Some(cmd) = typed::TYPABLE_COMMAND_MAP.get(parts[0]) {
                let shellwords = Shellwords::from(input);
                let args = shellwords.words();

                if let Err(e) = (cmd.fun)(cx, &args[1..], event) {
                    cx.editor.set_error(format!("{}", e));
                }
            } else if event == PromptEvent::Validate {
                cx.editor
                    .set_error(format!("no such command: '{}'", parts[0]));
            }
        },
    );
    prompt.doc_fn = Box::new(|input: &str| {
        let part = input.split(' ').next().unwrap_or_default();

        if let Some(typed::TypableCommand { doc, aliases, .. }) =
            typed::TYPABLE_COMMAND_MAP.get(part)
        {
            if aliases.is_empty() {
                return Some((*doc).into());
            }
            return Some(format!("{}\nAliases: {}", doc, aliases.join(", ")).into());
        }

        None
    });

    // Calculate initial completion
    prompt.recalculate_completion(cx.editor);
    cx.push_layer(Box::new(prompt));
}

fn argument_number_of(shellwords: &Shellwords) -> usize {
    if shellwords.ends_with_whitespace() {
        shellwords.words().len().saturating_sub(1)
    } else {
        shellwords.words().len().saturating_sub(2)
    }
}

#[test]
fn test_argument_number_of() {
    let cases = vec![
        ("set-option", 0),
        ("set-option ", 0),
        ("set-option a", 0),
        ("set-option asdf", 0),
        ("set-option asdf ", 1),
        ("set-option asdf xyz", 1),
        ("set-option asdf xyz abc", 2),
        ("set-option asdf xyz abc ", 3),
    ];

    for case in cases {
        assert_eq!(case.1, argument_number_of(&Shellwords::from(case.0)));
    }
}<|MERGE_RESOLUTION|>--- conflicted
+++ resolved
@@ -1,24 +1,16 @@
-<<<<<<< HEAD
-use std::{ffi::OsStr, ops::Deref};
-=======
 use std::fmt::Write;
+use std::ffi::OsStr;
 use std::ops::Deref;
->>>>>>> 9a651188
 
 use crate::job::Job;
 
 use super::*;
 
-<<<<<<< HEAD
 use helix_lsp::{lsp, Url};
-use helix_view::editor::{Action, CloseError, ConfigEvent};
-
-=======
 use helix_core::{encoding, shellwords::Shellwords};
 use helix_view::document::DEFAULT_LANGUAGE_NAME;
 use helix_view::editor::{Action, CloseError, ConfigEvent};
 use serde_json::Value;
->>>>>>> 9a651188
 use ui::completers::{self, Completer};
 
 #[derive(Clone)]
@@ -2197,7 +2189,9 @@
                 let files = vec![lsp::FileRename { old_uri, new_uri }];
                 match helix_lsp::block_on(lsp_client.will_rename_files(&files)) {
                     Ok(edit) => {
-                        apply_workspace_edit(cx.editor, helix_lsp::OffsetEncoding::Utf8, &edit)
+                        if apply_workspace_edit(cx.editor, helix_lsp::OffsetEncoding::Utf8, &edit).is_err() {
+                            log::error!(":rename command failed to apply edits")
+                        }
                     }
                     Err(err) => log::error!("Language server error: {}", err),
                 }
@@ -2764,7 +2758,7 @@
             aliases: &["rnm"],
             doc: "Rename the currently selected buffer",
             fun: rename_buffer,
-            completer: None
+            signature: CommandSignature::none()
         },
     ];
 
