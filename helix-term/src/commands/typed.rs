--- conflicted
+++ resolved
@@ -339,7 +339,6 @@
     Ok(())
 }
 
-<<<<<<< HEAD
 fn buffer_reopen(
     cx: &mut compositor::Context,
     _args: Args,
@@ -355,14 +354,11 @@
     Ok(())
 }
 
-fn write_impl(cx: &mut compositor::Context, path: Option<&str>, force: bool) -> anyhow::Result<()> {
-=======
 fn write_impl(
     cx: &mut compositor::Context,
     path: Option<&str>,
     options: WriteOptions,
 ) -> anyhow::Result<()> {
->>>>>>> 4d0466d3
     let config = cx.editor.config();
     let jobs = &mut cx.jobs;
     let (view, doc) = current!(cx.editor);
