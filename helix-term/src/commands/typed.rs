use std::io::BufReader;
use std::ops::{self, Deref};

use crate::job::Job;

use super::*;

use helix_core::command_line::{Args, Flag, Signature, Token, TokenKind};
use helix_core::fuzzy::fuzzy_match;
use helix_core::indent::MAX_INDENT;
use helix_core::line_ending;
use helix_stdx::path::home_dir;
use helix_view::document::{read_to_string, DEFAULT_LANGUAGE_NAME};
use helix_view::editor::{CloseError, ConfigEvent};
use helix_view::expansion;
use serde_json::Value;
use ui::completers::{self, Completer};

use std::fmt::Write;

#[derive(Clone)]
pub struct TypableCommand {
    pub name: &'static str,
    pub aliases: &'static [&'static str],
    pub doc: &'static str,
    // params, flags, helper, completer
    pub fun: fn(&mut compositor::Context, Args, PromptEvent) -> anyhow::Result<()>,
    /// What completion methods, if any, does this command have?
    pub completer: CommandCompleter,
    pub signature: Signature,
}

impl TypableCommand {
    fn completer_for_argument_number(&self, n: usize) -> &Completer {
        match self.completer.positional_args.get(n) {
            Some(completer) => completer,
            _ => &self.completer.var_args,
        }
    }
}

#[derive(Clone)]
pub struct CommandCompleter {
    // Arguments with specific completion methods based on their position.
    positional_args: &'static [Completer],

    // All remaining arguments will use this completion method, if set.
    var_args: Completer,
}

<<<<<<< HEAD
impl CommandSignature {
    pub const fn none() -> Self {
=======
impl CommandCompleter {
    const fn none() -> Self {
>>>>>>> 0efa8207
        Self {
            positional_args: &[],
            var_args: completers::none,
        }
    }

    pub const fn positional(completers: &'static [Completer]) -> Self {
        Self {
            positional_args: completers,
            var_args: completers::none,
        }
    }

    pub const fn all(completer: Completer) -> Self {
        Self {
            positional_args: &[],
            var_args: completer,
        }
    }
}

fn quit(cx: &mut compositor::Context, _args: Args, event: PromptEvent) -> anyhow::Result<()> {
    log::debug!("quitting...");

    if event != PromptEvent::Validate {
        return Ok(());
    }

    // last view and we have unsaved changes
    if cx.editor.tree.views().count() == 1 {
        buffers_remaining_impl(cx.editor)?
    }

    cx.block_try_flush_writes()?;
    cx.editor.close(view!(cx.editor).id);

    Ok(())
}

fn force_quit(cx: &mut compositor::Context, _args: Args, event: PromptEvent) -> anyhow::Result<()> {
    if event != PromptEvent::Validate {
        return Ok(());
    }

    cx.block_try_flush_writes()?;
    cx.editor.close(view!(cx.editor).id);

    Ok(())
}

fn open(cx: &mut compositor::Context, args: Args, event: PromptEvent) -> anyhow::Result<()> {
    if event != PromptEvent::Validate {
        return Ok(());
    }

    for arg in args {
        let (path, pos) = crate::args::parse_file(&arg);
        let path = helix_stdx::path::expand_tilde(path);
        // If the path is a directory, open a file picker on that directory and update the status
        // message
        if let Ok(true) = std::fs::canonicalize(&path).map(|p| p.is_dir()) {
            let callback = async move {
                let call: job::Callback = job::Callback::EditorCompositor(Box::new(
                    move |editor: &mut Editor, compositor: &mut Compositor| {
                        let picker = ui::file_picker(editor, path.into_owned());
                        compositor.push(Box::new(overlaid(picker)));
                    },
                ));
                Ok(call)
            };
            cx.jobs.callback(callback);
        } else {
            // Otherwise, just open the file
            let _ = cx.editor.open(&path, Action::Replace)?;
            let (view, doc) = current!(cx.editor);
            let pos = Selection::point(pos_at_coords(doc.text().slice(..), pos, true));
            doc.set_selection(view.id, pos);
            // does not affect opening a buffer without pos
            align_view(doc, view, Align::Center);
        }
    }
    Ok(())
}

fn buffer_close_by_ids_impl(
    cx: &mut compositor::Context,
    doc_ids: &[DocumentId],
    force: bool,
) -> anyhow::Result<()> {
    cx.block_try_flush_writes()?;

    let (modified_ids, modified_names): (Vec<_>, Vec<_>) = doc_ids
        .iter()
        .filter_map(|&doc_id| {
            if let Err(CloseError::BufferModified(name)) = cx.editor.close_document(doc_id, force) {
                Some((doc_id, name))
            } else {
                None
            }
        })
        .unzip();

    if let Some(first) = modified_ids.first() {
        let current = doc!(cx.editor);
        // If the current document is unmodified, and there are modified
        // documents, switch focus to the first modified doc.
        if !modified_ids.contains(&current.id()) {
            cx.editor.switch(*first, Action::Replace);
        }
        bail!(
            "{} unsaved buffer{} remaining: {:?}",
            modified_names.len(),
            if modified_names.len() == 1 { "" } else { "s" },
            modified_names,
        );
    }

    Ok(())
}

fn buffer_gather_paths_impl(editor: &mut Editor, args: Args) -> Vec<DocumentId> {
    // No arguments implies current document
    if args.is_empty() {
        let doc_id = view!(editor).doc;
        return vec![doc_id];
    }

    let mut nonexistent_buffers = vec![];
    let mut document_ids = vec![];
    for arg in args {
        let doc_id = editor.documents().find_map(|doc| {
            let arg_path = Some(Path::new(arg.as_ref()));
            if doc.path().map(|p| p.as_path()) == arg_path || doc.relative_path() == arg_path {
                Some(doc.id())
            } else {
                None
            }
        });

        match doc_id {
            Some(doc_id) => document_ids.push(doc_id),
            None => nonexistent_buffers.push(format!("'{}'", arg)),
        }
    }

    if !nonexistent_buffers.is_empty() {
        editor.set_error(format!(
            "cannot close non-existent buffers: {}",
            nonexistent_buffers.join(", ")
        ));
    }

    document_ids
}

fn buffer_close(
    cx: &mut compositor::Context,
    args: Args,
    event: PromptEvent,
) -> anyhow::Result<()> {
    if event != PromptEvent::Validate {
        return Ok(());
    }

    let document_ids = buffer_gather_paths_impl(cx.editor, args);
    buffer_close_by_ids_impl(cx, &document_ids, false)
}

fn force_buffer_close(
    cx: &mut compositor::Context,
    args: Args,
    event: PromptEvent,
) -> anyhow::Result<()> {
    if event != PromptEvent::Validate {
        return Ok(());
    }

    let document_ids = buffer_gather_paths_impl(cx.editor, args);
    buffer_close_by_ids_impl(cx, &document_ids, true)
}

fn buffer_gather_others_impl(editor: &mut Editor) -> Vec<DocumentId> {
    let current_document = &doc!(editor).id();
    editor
        .documents()
        .map(|doc| doc.id())
        .filter(|doc_id| doc_id != current_document)
        .collect()
}

fn buffer_close_others(
    cx: &mut compositor::Context,
    _args: Args,
    event: PromptEvent,
) -> anyhow::Result<()> {
    if event != PromptEvent::Validate {
        return Ok(());
    }

    let document_ids = buffer_gather_others_impl(cx.editor);
    buffer_close_by_ids_impl(cx, &document_ids, false)
}

fn force_buffer_close_others(
    cx: &mut compositor::Context,
    _args: Args,
    event: PromptEvent,
) -> anyhow::Result<()> {
    if event != PromptEvent::Validate {
        return Ok(());
    }

    let document_ids = buffer_gather_others_impl(cx.editor);
    buffer_close_by_ids_impl(cx, &document_ids, true)
}

fn buffer_gather_all_impl(editor: &mut Editor) -> Vec<DocumentId> {
    editor.documents().map(|doc| doc.id()).collect()
}

fn buffer_close_all(
    cx: &mut compositor::Context,
    _args: Args,
    event: PromptEvent,
) -> anyhow::Result<()> {
    if event != PromptEvent::Validate {
        return Ok(());
    }

    let document_ids = buffer_gather_all_impl(cx.editor);
    buffer_close_by_ids_impl(cx, &document_ids, false)
}

fn force_buffer_close_all(
    cx: &mut compositor::Context,
    _args: Args,
    event: PromptEvent,
) -> anyhow::Result<()> {
    if event != PromptEvent::Validate {
        return Ok(());
    }

    let document_ids = buffer_gather_all_impl(cx.editor);
    buffer_close_by_ids_impl(cx, &document_ids, true)
}

fn buffer_next(
    cx: &mut compositor::Context,
    _args: Args,
    event: PromptEvent,
) -> anyhow::Result<()> {
    if event != PromptEvent::Validate {
        return Ok(());
    }

    goto_buffer(cx.editor, Direction::Forward, 1);
    Ok(())
}

fn buffer_previous(
    cx: &mut compositor::Context,
    _args: Args,
    event: PromptEvent,
) -> anyhow::Result<()> {
    if event != PromptEvent::Validate {
        return Ok(());
    }

    goto_buffer(cx.editor, Direction::Backward, 1);
    Ok(())
}

fn write_impl(cx: &mut compositor::Context, path: Option<&str>, force: bool) -> anyhow::Result<()> {
    let config = cx.editor.config();
    let jobs = &mut cx.jobs;
    let (view, doc) = current!(cx.editor);

    if config.insert_final_newline {
        insert_final_newline(doc, view.id);
    }

    // Save an undo checkpoint for any outstanding changes.
    doc.append_changes_to_history(view);

    let fmt = if config.auto_format {
        doc.auto_format().map(|fmt| {
            let callback = make_format_callback(
                doc.id(),
                doc.version(),
                view.id,
                fmt,
                Some((path.map(Into::into), force)),
            );

            jobs.add(Job::with_callback(callback).wait_before_exiting());
        })
    } else {
        None
    };

    if fmt.is_none() {
        let id = doc.id();
        cx.editor.save(id, path, force)?;
    }

    Ok(())
}

fn insert_final_newline(doc: &mut Document, view_id: ViewId) {
    let text = doc.text();
    if line_ending::get_line_ending(&text.slice(..)).is_none() {
        let eof = Selection::point(text.len_chars());
        let insert = Transaction::insert(text, &eof, doc.line_ending.as_str().into());
        doc.apply(&insert, view_id);
    }
}

fn write(cx: &mut compositor::Context, args: Args, event: PromptEvent) -> anyhow::Result<()> {
    if event != PromptEvent::Validate {
        return Ok(());
    }

    write_impl(cx, args.first(), false)
}

fn force_write(cx: &mut compositor::Context, args: Args, event: PromptEvent) -> anyhow::Result<()> {
    if event != PromptEvent::Validate {
        return Ok(());
    }

    write_impl(cx, args.first(), true)
}

fn write_buffer_close(
    cx: &mut compositor::Context,
    args: Args,
    event: PromptEvent,
) -> anyhow::Result<()> {
    if event != PromptEvent::Validate {
        return Ok(());
    }

    write_impl(cx, args.first(), false)?;

    let document_ids = buffer_gather_paths_impl(cx.editor, args);
    buffer_close_by_ids_impl(cx, &document_ids, false)
}

fn force_write_buffer_close(
    cx: &mut compositor::Context,
    args: Args,
    event: PromptEvent,
) -> anyhow::Result<()> {
    if event != PromptEvent::Validate {
        return Ok(());
    }

    write_impl(cx, args.first(), true)?;

    let document_ids = buffer_gather_paths_impl(cx.editor, args);
    buffer_close_by_ids_impl(cx, &document_ids, false)
}

fn new_file(cx: &mut compositor::Context, _args: Args, event: PromptEvent) -> anyhow::Result<()> {
    if event != PromptEvent::Validate {
        return Ok(());
    }

    cx.editor.new_file(Action::Replace);

    Ok(())
}

fn format(cx: &mut compositor::Context, _args: Args, event: PromptEvent) -> anyhow::Result<()> {
    if event != PromptEvent::Validate {
        return Ok(());
    }

    let (view, doc) = current!(cx.editor);
    let format = doc.format().context(
        "A formatter isn't available, and no language server provides formatting capabilities",
    )?;
    let callback = make_format_callback(doc.id(), doc.version(), view.id, format, None);
    cx.jobs.callback(callback);

    Ok(())
}

fn set_indent_style(
    cx: &mut compositor::Context,
    args: Args,
    event: PromptEvent,
) -> anyhow::Result<()> {
    if event != PromptEvent::Validate {
        return Ok(());
    }

    use IndentStyle::*;

    // If no argument, report current indent style.
    if args.is_empty() {
        let style = doc!(cx.editor).indent_style;
        cx.editor.set_status(match style {
            Tabs => "tabs".to_owned(),
            Spaces(1) => "1 space".to_owned(),
            Spaces(n) => format!("{} spaces", n),
        });
        return Ok(());
    }

    // Attempt to parse argument as an indent style.
    let style = match args.first() {
        Some(arg) if "tabs".starts_with(&arg.to_lowercase()) => Some(Tabs),
        Some("0") => Some(Tabs),
        Some(arg) => arg
            .parse::<u8>()
            .ok()
            .filter(|n| (1..=MAX_INDENT).contains(n))
            .map(Spaces),
        _ => None,
    };

    let style = style.context("invalid indent style")?;
    let doc = doc_mut!(cx.editor);
    doc.indent_style = style;

    Ok(())
}

/// Sets or reports the current document's line ending setting.
fn set_line_ending(
    cx: &mut compositor::Context,
    args: Args,
    event: PromptEvent,
) -> anyhow::Result<()> {
    if event != PromptEvent::Validate {
        return Ok(());
    }

    use LineEnding::*;

    // If no argument, report current line ending setting.
    if args.is_empty() {
        let line_ending = doc!(cx.editor).line_ending;
        cx.editor.set_status(match line_ending {
            Crlf => "crlf",
            LF => "line feed",
            #[cfg(feature = "unicode-lines")]
            FF => "form feed",
            #[cfg(feature = "unicode-lines")]
            CR => "carriage return",
            #[cfg(feature = "unicode-lines")]
            Nel => "next line",

            // These should never be a document's default line ending.
            #[cfg(feature = "unicode-lines")]
            VT | LS | PS => "error",
        });

        return Ok(());
    }

    let arg = args
        .first()
        .context("argument missing")?
        .to_ascii_lowercase();

    // Attempt to parse argument as a line ending.
    let line_ending = match arg {
        arg if arg.starts_with("crlf") => Crlf,
        arg if arg.starts_with("lf") => LF,
        #[cfg(feature = "unicode-lines")]
        arg if arg.starts_with("cr") => CR,
        #[cfg(feature = "unicode-lines")]
        arg if arg.starts_with("ff") => FF,
        #[cfg(feature = "unicode-lines")]
        arg if arg.starts_with("nel") => Nel,
        _ => bail!("invalid line ending"),
    };
    let (view, doc) = current!(cx.editor);
    doc.line_ending = line_ending;

    let mut pos = 0;
    let transaction = Transaction::change(
        doc.text(),
        doc.text().lines().filter_map(|line| {
            pos += line.len_chars();
            match helix_core::line_ending::get_line_ending(&line) {
                Some(ending) if ending != line_ending => {
                    let start = pos - ending.len_chars();
                    let end = pos;
                    Some((start, end, Some(line_ending.as_str().into())))
                }
                _ => None,
            }
        }),
    );
    doc.apply(&transaction, view.id);
    doc.append_changes_to_history(view);

    Ok(())
}
fn earlier(cx: &mut compositor::Context, args: Args, event: PromptEvent) -> anyhow::Result<()> {
    if event != PromptEvent::Validate {
        return Ok(());
    }

    let uk = args.join(" ").parse::<UndoKind>().map_err(|s| anyhow!(s))?;

    let (view, doc) = current!(cx.editor);
    let success = doc.earlier(view, uk);
    if !success {
        cx.editor.set_status("Already at oldest change");
    }

    Ok(())
}

fn later(cx: &mut compositor::Context, args: Args, event: PromptEvent) -> anyhow::Result<()> {
    if event != PromptEvent::Validate {
        return Ok(());
    }

    let uk = args.join(" ").parse::<UndoKind>().map_err(|s| anyhow!(s))?;
    let (view, doc) = current!(cx.editor);
    let success = doc.later(view, uk);
    if !success {
        cx.editor.set_status("Already at newest change");
    }

    Ok(())
}

fn write_quit(cx: &mut compositor::Context, args: Args, event: PromptEvent) -> anyhow::Result<()> {
    if event != PromptEvent::Validate {
        return Ok(());
    }

    write_impl(cx, args.first(), false)?;
    cx.block_try_flush_writes()?;
    quit(cx, Args::default(), event)
}

fn force_write_quit(
    cx: &mut compositor::Context,
    args: Args,
    event: PromptEvent,
) -> anyhow::Result<()> {
    if event != PromptEvent::Validate {
        return Ok(());
    }

    write_impl(cx, args.first(), true)?;
    cx.block_try_flush_writes()?;
    force_quit(cx, Args::default(), event)
}

/// Results in an error if there are modified buffers remaining and sets editor
/// error, otherwise returns `Ok(())`. If the current document is unmodified,
/// and there are modified documents, switches focus to one of them.
pub(super) fn buffers_remaining_impl(editor: &mut Editor) -> anyhow::Result<()> {
    let modified_ids: Vec<_> = editor
        .documents()
        .filter(|doc| doc.is_modified())
        // Named scratch documents should not be included here
        .filter(|doc| doc.name.is_none())
        .map(|doc| doc.id())
        .collect();

    if let Some(first) = modified_ids.first() {
        let current = doc!(editor);
        // If the current document is unmodified, and there are modified
        // documents, switch focus to the first modified doc.
        if !modified_ids.contains(&current.id()) {
            editor.switch(*first, Action::Replace);
        }

        let modified_names: Vec<_> = modified_ids
            .iter()
            .map(|doc_id| doc!(editor, doc_id).display_name())
            .collect();

        bail!(
            "{} unsaved buffer{} remaining: {:?}",
            modified_names.len(),
            if modified_names.len() == 1 { "" } else { "s" },
            modified_names,
        );
    }
    Ok(())
}

#[derive(Debug, Clone, Copy)]
pub struct WriteAllOptions {
    pub force: bool,
    pub write_scratch: bool,
    pub auto_format: bool,
}

pub fn write_all_impl(
    cx: &mut compositor::Context,
    options: WriteAllOptions,
) -> anyhow::Result<()> {
    let mut errors: Vec<&'static str> = Vec::new();
    let config = cx.editor.config();
    let jobs = &mut cx.jobs;
    let saves: Vec<_> = cx
        .editor
        .documents
        .keys()
        .cloned()
        .collect::<Vec<_>>()
        .into_iter()
        .filter_map(|id| {
            let doc = doc!(cx.editor, &id);
            if !doc.is_modified() {
                return None;
            }
<<<<<<< HEAD

            // This is a named buffer. We'll skip it in the saves for now
            if doc.name.is_some() {
                return None;
            }

            if doc.path().is_none() && doc.name.is_none() {
                if write_scratch {
=======
            if doc.path().is_none() {
                if options.write_scratch {
>>>>>>> 0efa8207
                    errors.push("cannot write a buffer without a filename");
                }
                return None;
            }

            // Look for a view to apply the formatting change to.
            let target_view = cx.editor.get_synced_view_id(doc.id());
            Some((id, target_view))
        })
        .collect();

    for (doc_id, target_view) in saves {
        let doc = doc_mut!(cx.editor, &doc_id);
        let view = view_mut!(cx.editor, target_view);

        if config.insert_final_newline {
            insert_final_newline(doc, target_view);
        }

        // Save an undo checkpoint for any outstanding changes.
        doc.append_changes_to_history(view);

        let fmt = if options.auto_format && config.auto_format {
            doc.auto_format().map(|fmt| {
                let callback = make_format_callback(
                    doc_id,
                    doc.version(),
                    target_view,
                    fmt,
                    Some((None, options.force)),
                );
                jobs.add(Job::with_callback(callback).wait_before_exiting());
            })
        } else {
            None
        };

        if fmt.is_none() {
            cx.editor.save::<PathBuf>(doc_id, None, options.force)?;
        }
    }

    if !errors.is_empty() && !options.force {
        bail!("{:?}", errors);
    }

    Ok(())
}

fn write_all(cx: &mut compositor::Context, _args: Args, event: PromptEvent) -> anyhow::Result<()> {
    if event != PromptEvent::Validate {
        return Ok(());
    }

    write_all_impl(
        cx,
        WriteAllOptions {
            force: false,
            write_scratch: true,
            auto_format: true,
        },
    )
}

fn force_write_all(
    cx: &mut compositor::Context,
    _args: Args,
    event: PromptEvent,
) -> anyhow::Result<()> {
    if event != PromptEvent::Validate {
        return Ok(());
    }

    write_all_impl(
        cx,
        WriteAllOptions {
            force: true,
            write_scratch: true,
            auto_format: true,
        },
    )
}

fn write_all_quit(
    cx: &mut compositor::Context,
    _args: Args,
    event: PromptEvent,
) -> anyhow::Result<()> {
    if event != PromptEvent::Validate {
        return Ok(());
    }
    write_all_impl(
        cx,
        WriteAllOptions {
            force: false,
            write_scratch: true,
            auto_format: true,
        },
    )?;
    quit_all_impl(cx, false)
}

fn force_write_all_quit(
    cx: &mut compositor::Context,
    _args: Args,
    event: PromptEvent,
) -> anyhow::Result<()> {
    if event != PromptEvent::Validate {
        return Ok(());
    }
    let _ = write_all_impl(
        cx,
        WriteAllOptions {
            force: true,
            write_scratch: true,
            auto_format: true,
        },
    );
    quit_all_impl(cx, true)
}

fn quit_all_impl(cx: &mut compositor::Context, force: bool) -> anyhow::Result<()> {
    cx.block_try_flush_writes()?;
    if !force {
        buffers_remaining_impl(cx.editor)?;
    }

    // close all views
    let views: Vec<_> = cx.editor.tree.views().map(|(view, _)| view.id).collect();
    for view_id in views {
        cx.editor.close(view_id);
    }

    Ok(())
}

fn quit_all(cx: &mut compositor::Context, _args: Args, event: PromptEvent) -> anyhow::Result<()> {
    if event != PromptEvent::Validate {
        return Ok(());
    }

    quit_all_impl(cx, false)
}

fn force_quit_all(
    cx: &mut compositor::Context,
    _args: Args,
    event: PromptEvent,
) -> anyhow::Result<()> {
    if event != PromptEvent::Validate {
        return Ok(());
    }

    quit_all_impl(cx, true)
}

fn cquit(cx: &mut compositor::Context, args: Args, event: PromptEvent) -> anyhow::Result<()> {
    if event != PromptEvent::Validate {
        return Ok(());
    }

    let exit_code = args
        .first()
        .and_then(|code| code.parse::<i32>().ok())
        .unwrap_or(1);

    cx.editor.exit_code = exit_code;
    quit_all_impl(cx, false)
}

fn force_cquit(cx: &mut compositor::Context, args: Args, event: PromptEvent) -> anyhow::Result<()> {
    if event != PromptEvent::Validate {
        return Ok(());
    }

    let exit_code = args
        .first()
        .and_then(|code| code.parse::<i32>().ok())
        .unwrap_or(1);
    cx.editor.exit_code = exit_code;

    quit_all_impl(cx, true)
}

fn theme(cx: &mut compositor::Context, args: Args, event: PromptEvent) -> anyhow::Result<()> {
    let true_color = cx.editor.config.load().true_color || crate::true_color();
    match event {
        PromptEvent::Abort => {
            cx.editor.unset_theme_preview();
        }
        PromptEvent::Update => {
            if args.is_empty() {
                // Ensures that a preview theme gets cleaned up if the user backspaces until the prompt is empty.
                cx.editor.unset_theme_preview();
            } else if let Some(theme_name) = args.first() {
                // if let Ok(theme) = cx.editor.theme_loader.load(theme_name) {
                //     if !(true_color || theme.is_16_color()) {
                //         bail!("Unsupported theme: theme requires true color support");
                //     }
                //     cx.editor.set_theme_preview(theme);
                // };

                if let Ok(theme) = cx.editor.theme_loader.load(theme_name).or_else(|_| {
                    cx.editor
                        .user_defined_themes
                        .get(theme_name.as_ref())
                        .ok_or_else(|| anyhow::anyhow!("Could not load theme"))
                        .cloned()
                }) {
                    if !(true_color || theme.is_16_color()) {
                        bail!("Unsupported theme: theme requires true color support");
                    }
                    cx.editor.set_theme_preview(theme);
                }
            };
        }
        PromptEvent::Validate => {
            if let Some(theme_name) = args.first() {
                let theme = cx.editor.theme_loader.load(theme_name).or_else(|_| {
                    cx.editor
                        .user_defined_themes
                        .get(theme_name.as_ref())
                        .ok_or_else(|| anyhow::anyhow!("Could not load theme"))
                        .cloned()
                })?;

                // let theme = cx
                //     .editor
                //     .theme_loader
                //     .load(theme_name)
                //     .map_err(|err| anyhow::anyhow!("Could not load theme: {}", err))?;
                if !(true_color || theme.is_16_color()) {
                    bail!("Unsupported theme: theme requires true color support");
                }
                cx.editor.set_theme(theme);
            } else {
                let name = cx.editor.theme.name().to_string();

                cx.editor.set_status(name);
            }
        }
    };

    Ok(())
}

fn yank_main_selection_to_clipboard(
    cx: &mut compositor::Context,
    _args: Args,
    event: PromptEvent,
) -> anyhow::Result<()> {
    if event != PromptEvent::Validate {
        return Ok(());
    }

    yank_primary_selection_impl(cx.editor, '+');
    Ok(())
}

fn yank_joined(cx: &mut compositor::Context, args: Args, event: PromptEvent) -> anyhow::Result<()> {
    if event != PromptEvent::Validate {
        return Ok(());
    }

    let doc = doc!(cx.editor);
    let default_sep = Cow::Borrowed(doc.line_ending.as_str());
    let separator = args.first().unwrap_or(&default_sep);
    let register = cx
        .editor
        .selected_register
        .unwrap_or(cx.editor.config().default_yank_register);
    yank_joined_impl(cx.editor, separator, register);
    Ok(())
}

fn yank_joined_to_clipboard(
    cx: &mut compositor::Context,
    args: Args,
    event: PromptEvent,
) -> anyhow::Result<()> {
    if event != PromptEvent::Validate {
        return Ok(());
    }

    let doc = doc!(cx.editor);
    let default_sep = Cow::Borrowed(doc.line_ending.as_str());
    let separator = args.first().unwrap_or(&default_sep);
    yank_joined_impl(cx.editor, separator, '+');
    Ok(())
}

fn yank_main_selection_to_primary_clipboard(
    cx: &mut compositor::Context,
    _args: Args,
    event: PromptEvent,
) -> anyhow::Result<()> {
    if event != PromptEvent::Validate {
        return Ok(());
    }

    yank_primary_selection_impl(cx.editor, '*');
    Ok(())
}

fn yank_joined_to_primary_clipboard(
    cx: &mut compositor::Context,
    args: Args,
    event: PromptEvent,
) -> anyhow::Result<()> {
    if event != PromptEvent::Validate {
        return Ok(());
    }

    let doc = doc!(cx.editor);
    let default_sep = Cow::Borrowed(doc.line_ending.as_str());
    let separator = args.first().unwrap_or(&default_sep);
    yank_joined_impl(cx.editor, separator, '*');
    Ok(())
}

fn paste_clipboard_after(
    cx: &mut compositor::Context,
    _args: Args,
    event: PromptEvent,
) -> anyhow::Result<()> {
    if event != PromptEvent::Validate {
        return Ok(());
    }

    paste(cx.editor, '+', Paste::After, 1);
    Ok(())
}

fn paste_clipboard_before(
    cx: &mut compositor::Context,
    _args: Args,
    event: PromptEvent,
) -> anyhow::Result<()> {
    if event != PromptEvent::Validate {
        return Ok(());
    }

    paste(cx.editor, '+', Paste::Before, 1);
    Ok(())
}

fn paste_primary_clipboard_after(
    cx: &mut compositor::Context,
    _args: Args,
    event: PromptEvent,
) -> anyhow::Result<()> {
    if event != PromptEvent::Validate {
        return Ok(());
    }

    paste(cx.editor, '*', Paste::After, 1);
    Ok(())
}

fn paste_primary_clipboard_before(
    cx: &mut compositor::Context,
    _args: Args,
    event: PromptEvent,
) -> anyhow::Result<()> {
    if event != PromptEvent::Validate {
        return Ok(());
    }

    paste(cx.editor, '*', Paste::Before, 1);
    Ok(())
}

fn replace_selections_with_clipboard(
    cx: &mut compositor::Context,
    _args: Args,
    event: PromptEvent,
) -> anyhow::Result<()> {
    if event != PromptEvent::Validate {
        return Ok(());
    }

    replace_with_yanked_impl(cx.editor, '+', 1);
    Ok(())
}

fn replace_selections_with_primary_clipboard(
    cx: &mut compositor::Context,
    _args: Args,
    event: PromptEvent,
) -> anyhow::Result<()> {
    if event != PromptEvent::Validate {
        return Ok(());
    }

    replace_with_yanked_impl(cx.editor, '*', 1);
    Ok(())
}

fn show_clipboard_provider(
    cx: &mut compositor::Context,
    _args: Args,
    event: PromptEvent,
) -> anyhow::Result<()> {
    if event != PromptEvent::Validate {
        return Ok(());
    }

    cx.editor
        .set_status(cx.editor.registers.clipboard_provider_name());
    Ok(())
}

fn change_current_directory(
    cx: &mut compositor::Context,
    args: Args,
    event: PromptEvent,
) -> anyhow::Result<()> {
    if event != PromptEvent::Validate {
        return Ok(());
    }

    let dir = match args.first().map(AsRef::as_ref) {
        Some("-") => cx
            .editor
            .get_last_cwd()
            .map(|path| Cow::Owned(path.to_path_buf()))
            .ok_or_else(|| anyhow!("No previous working directory"))?,
        Some(path) => helix_stdx::path::expand_tilde(Path::new(path)),
        None => Cow::Owned(home_dir()?),
    };

    cx.editor.set_cwd(&dir).map_err(|err| {
        anyhow!(
            "Could not change working directory to '{}': {err}",
            dir.display()
        )
    })?;

    cx.editor.set_status(format!(
        "Current working directory is now {}",
        helix_stdx::env::current_working_dir().display()
    ));

    Ok(())
}

fn show_current_directory(
    cx: &mut compositor::Context,
    _args: Args,
    event: PromptEvent,
) -> anyhow::Result<()> {
    if event != PromptEvent::Validate {
        return Ok(());
    }

    let cwd = helix_stdx::env::current_working_dir();
    let message = format!("Current working directory is {}", cwd.display());

    if cwd.exists() {
        cx.editor.set_status(message);
    } else {
        cx.editor.set_error(format!("{} (deleted)", message));
    }
    Ok(())
}

/// Sets the [`Document`]'s encoding..
fn set_encoding(
    cx: &mut compositor::Context,
    args: Args,
    event: PromptEvent,
) -> anyhow::Result<()> {
    if event != PromptEvent::Validate {
        return Ok(());
    }

    let doc = doc_mut!(cx.editor);
    if let Some(label) = args.first() {
        doc.set_encoding(label)
    } else {
        let encoding = doc.encoding().name().to_owned();
        cx.editor.set_status(encoding);
        Ok(())
    }
}

/// Shows info about the character under the primary cursor.
fn get_character_info(
    cx: &mut compositor::Context,
    _args: Args,
    event: PromptEvent,
) -> anyhow::Result<()> {
    if event != PromptEvent::Validate {
        return Ok(());
    }

    let (view, doc) = current_ref!(cx.editor);
    let text = doc.text().slice(..);

    let grapheme_start = doc.selection(view.id).primary().cursor(text);
    let grapheme_end = graphemes::next_grapheme_boundary(text, grapheme_start);

    if grapheme_start == grapheme_end {
        return Ok(());
    }

    let grapheme = text.slice(grapheme_start..grapheme_end).to_string();
    let encoding = doc.encoding();

    let printable = grapheme.chars().fold(String::new(), |mut s, c| {
        match c {
            '\0' => s.push_str("\\0"),
            '\t' => s.push_str("\\t"),
            '\n' => s.push_str("\\n"),
            '\r' => s.push_str("\\r"),
            _ => s.push(c),
        }

        s
    });

    // Convert to Unicode codepoints if in UTF-8
    let unicode = if encoding == encoding::UTF_8 {
        let mut unicode = " (".to_owned();

        for (i, char) in grapheme.chars().enumerate() {
            if i != 0 {
                unicode.push(' ');
            }

            unicode.push_str("U+");

            let codepoint: u32 = if char.is_ascii() {
                char.into()
            } else {
                // Not ascii means it will be multi-byte, so strip out the extra
                // bits that encode the length & mark continuation bytes

                let s = String::from(char);
                let bytes = s.as_bytes();

                // First byte starts with 2-4 ones then a zero, so strip those off
                let first = bytes[0];
                let codepoint = first & (0xFF >> (first.leading_ones() + 1));
                let mut codepoint = u32::from(codepoint);

                // Following bytes start with 10
                for byte in bytes.iter().skip(1) {
                    codepoint <<= 6;
                    codepoint += u32::from(*byte) & 0x3F;
                }

                codepoint
            };

            write!(unicode, "{codepoint:0>4x}").unwrap();
        }

        unicode.push(')');
        unicode
    } else {
        String::new()
    };

    // Give the decimal value for ascii characters
    let dec = if encoding.is_ascii_compatible() && grapheme.len() == 1 {
        format!(" Dec {}", grapheme.as_bytes()[0])
    } else {
        String::new()
    };

    let hex = {
        let mut encoder = encoding.new_encoder();
        let max_encoded_len = encoder
            .max_buffer_length_from_utf8_without_replacement(grapheme.len())
            .unwrap();
        let mut bytes = Vec::with_capacity(max_encoded_len);
        let mut current_byte = 0;
        let mut hex = String::new();

        for (i, char) in grapheme.chars().enumerate() {
            if i != 0 {
                hex.push_str(" +");
            }

            let (result, _input_bytes_read) = encoder.encode_from_utf8_to_vec_without_replacement(
                &char.to_string(),
                &mut bytes,
                true,
            );

            if let encoding::EncoderResult::Unmappable(char) = result {
                bail!("{char:?} cannot be mapped to {}", encoding.name());
            }

            for byte in &bytes[current_byte..] {
                write!(hex, " {byte:0>2x}").unwrap();
            }

            current_byte = bytes.len();
        }

        hex
    };

    cx.editor
        .set_status(format!("\"{printable}\"{unicode}{dec} Hex{hex}"));

    Ok(())
}

/// Reload the [`Document`] from its source file.
fn reload(cx: &mut compositor::Context, _args: Args, event: PromptEvent) -> anyhow::Result<()> {
    if event != PromptEvent::Validate {
        return Ok(());
    }

    let scrolloff = cx.editor.config().scrolloff;
    let (view, doc) = current!(cx.editor);
    doc.reload(view, &cx.editor.diff_providers).map(|_| {
        view.ensure_cursor_in_view(doc, scrolloff);
    })?;
    if let Some(path) = doc.path() {
        cx.editor
            .language_servers
            .file_event_handler
            .file_changed(path.clone());
    }
    Ok(())
}

fn reload_all(cx: &mut compositor::Context, _args: Args, event: PromptEvent) -> anyhow::Result<()> {
    if event != PromptEvent::Validate {
        return Ok(());
    }

    let scrolloff = cx.editor.config().scrolloff;
    let view_id = view!(cx.editor).id;

    let docs_view_ids: Vec<(DocumentId, Vec<ViewId>)> = cx
        .editor
        .documents_mut()
        .map(|doc| {
            let mut view_ids: Vec<_> = doc.selections().keys().cloned().collect();

            if view_ids.is_empty() {
                doc.ensure_view_init(view_id);
                view_ids.push(view_id);
            };

            (doc.id(), view_ids)
        })
        .collect();

    for (doc_id, view_ids) in docs_view_ids {
        let doc = doc_mut!(cx.editor, &doc_id);

        // Every doc is guaranteed to have at least 1 view at this point.
        let view = view_mut!(cx.editor, view_ids[0]);

        // Ensure that the view is synced with the document's history.
        view.sync_changes(doc);

        if let Err(error) = doc.reload(view, &cx.editor.diff_providers) {
            cx.editor.set_error(format!("{}", error));
            continue;
        }

        if let Some(path) = doc.path() {
            cx.editor
                .language_servers
                .file_event_handler
                .file_changed(path.clone());
        }

        for view_id in view_ids {
            let view = view_mut!(cx.editor, view_id);
            if view.doc.eq(&doc_id) {
                view.ensure_cursor_in_view(doc, scrolloff);
            }
        }
    }

    Ok(())
}

/// Update the [`Document`] if it has been modified.
fn update(cx: &mut compositor::Context, args: Args, event: PromptEvent) -> anyhow::Result<()> {
    if event != PromptEvent::Validate {
        return Ok(());
    }

    let (_view, doc) = current!(cx.editor);
    if doc.is_modified() {
        write(cx, args, event)
    } else {
        Ok(())
    }
}

fn lsp_workspace_command(
    cx: &mut compositor::Context,
    args: Args,
    event: PromptEvent,
) -> anyhow::Result<()> {
    if event != PromptEvent::Validate {
        return Ok(());
    }

    let doc = doc!(cx.editor);
    let ls_id_commands = doc
        .language_servers_with_feature(LanguageServerFeature::WorkspaceCommand)
        .flat_map(|ls| {
            ls.capabilities()
                .execute_command_provider
                .iter()
                .flat_map(|options| options.commands.iter())
                .map(|command| (ls.id(), command))
        });

    if args.is_empty() {
        let commands = ls_id_commands
            .map(|(ls_id, command)| {
                (
                    ls_id,
                    helix_lsp::lsp::Command {
                        title: command.clone(),
                        command: command.clone(),
                        arguments: None,
                    },
                )
            })
            .collect::<Vec<_>>();
        let callback = async move {
            let call: job::Callback = Callback::EditorCompositor(Box::new(
                move |_editor: &mut Editor, compositor: &mut Compositor| {
                    let columns = [ui::PickerColumn::new(
                        "title",
                        |(_ls_id, command): &(_, helix_lsp::lsp::Command), _| {
                            command.title.as_str().into()
                        },
                    )];
                    let picker = ui::Picker::new(
                        columns,
                        0,
                        commands,
                        (),
                        move |cx, (ls_id, command), _action| {
                            execute_lsp_command(cx.editor, *ls_id, command.clone());
                        },
                    );
                    compositor.push(Box::new(overlaid(picker)))
                },
            ));
            Ok(call)
        };
        cx.jobs.callback(callback);
    } else {
        let command = args[0].to_string();
        let matches: Vec<_> = ls_id_commands
            .filter(|(_ls_id, c)| *c == &command)
            .collect();

        match matches.as_slice() {
            [(ls_id, _command)] => {
                let arguments = args
                    .get(1)
                    .map(|rest| {
                        serde_json::Deserializer::from_str(rest)
                            .into_iter()
                            .collect::<Result<Vec<Value>, _>>()
                            .map_err(|err| anyhow!("failed to parse arguments: {err}"))
                    })
                    .transpose()?
                    .filter(|args| !args.is_empty());

                execute_lsp_command(
                    cx.editor,
                    *ls_id,
                    helix_lsp::lsp::Command {
                        title: command.clone(),
                        arguments,
                        command,
                    },
                );
            }
            [] => {
                cx.editor.set_status(format!(
                    "`{command}` is not supported for any language server"
                ));
            }
            _ => {
                cx.editor.set_status(format!(
                    "`{command}` supported by multiple language servers"
                ));
            }
        }
    }
    Ok(())
}

fn lsp_restart(cx: &mut compositor::Context, args: Args, event: PromptEvent) -> anyhow::Result<()> {
    if event != PromptEvent::Validate {
        return Ok(());
    }

    let editor_config = cx.editor.config.load();
    let doc = doc!(cx.editor);
    let config = doc
        .language_config()
        .context("LSP not defined for the current document")?;

    let language_servers: Vec<_> = config
        .language_servers
        .iter()
        .map(|ls| ls.name.as_str())
        .collect();
    let language_servers = if args.is_empty() {
        language_servers
    } else {
        let (valid, invalid): (Vec<_>, Vec<_>) = args
            .iter()
            .map(|arg| arg.as_ref())
            .partition(|name| language_servers.contains(name));
        if !invalid.is_empty() {
            let s = if invalid.len() == 1 { "" } else { "s" };
            bail!("Unknown language server{s}: {}", invalid.join(", "));
        }
        valid
    };

    let mut errors = Vec::new();
    for server in language_servers.iter() {
        match cx
            .editor
            .language_servers
            .restart_server(
                server,
                config,
                doc.path(),
                &editor_config.workspace_lsp_roots,
                editor_config.lsp.snippets,
            )
            .transpose()
        {
            // Ignore the executable-not-found error unless the server was explicitly requested
            // in the arguments.
            Err(helix_lsp::Error::ExecutableNotFound(_))
                if !args.iter().any(|arg| arg == server) => {}
            Err(err) => errors.push(err.to_string()),
            _ => (),
        }
    }

    // This collect is needed because refresh_language_server would need to re-borrow editor.
    let document_ids_to_refresh: Vec<DocumentId> = cx
        .editor
        .documents()
        .filter_map(|doc| match doc.language_config() {
            Some(config)
                if config.language_servers.iter().any(|ls| {
                    language_servers
                        .iter()
                        .any(|restarted_ls| restarted_ls == &ls.name)
                }) =>
            {
                Some(doc.id())
            }
            _ => None,
        })
        .collect();

    for document_id in document_ids_to_refresh {
        cx.editor.refresh_language_servers(document_id);
    }

    if errors.is_empty() {
        Ok(())
    } else {
        Err(anyhow::anyhow!(
            "Error restarting language servers: {}",
            errors.join(", ")
        ))
    }
}

fn lsp_stop(cx: &mut compositor::Context, args: Args, event: PromptEvent) -> anyhow::Result<()> {
    if event != PromptEvent::Validate {
        return Ok(());
    }
    let doc = doc!(cx.editor);

    let language_servers: Vec<_> = doc
        .language_servers()
        .map(|ls| ls.name().to_string())
        .collect();
    let language_servers = if args.is_empty() {
        language_servers
    } else {
        let (valid, invalid): (Vec<_>, Vec<_>) = args
            .iter()
            .map(|arg| arg.to_string())
            .partition(|name| language_servers.contains(name));
        if !invalid.is_empty() {
            let s = if invalid.len() == 1 { "" } else { "s" };
            bail!("Unknown language server{s}: {}", invalid.join(", "));
        }
        valid
    };

    for ls_name in &language_servers {
        cx.editor.language_servers.stop(ls_name);

        for doc in cx.editor.documents_mut() {
            if let Some(client) = doc.remove_language_server_by_name(ls_name) {
                doc.clear_diagnostics(Some(client.id()));
                doc.reset_all_inlay_hints();
                doc.inlay_hints_oudated = true;
            }
        }
    }

    Ok(())
}

fn tree_sitter_scopes(
    cx: &mut compositor::Context,
    _args: Args,
    event: PromptEvent,
) -> anyhow::Result<()> {
    if event != PromptEvent::Validate {
        return Ok(());
    }

    let (view, doc) = current!(cx.editor);
    let text = doc.text().slice(..);

    let pos = doc.selection(view.id).primary().cursor(text);
    let scopes = indent::get_scopes(doc.syntax(), text, pos);

    let contents = format!("```json\n{:?}\n````", scopes);

    let callback = async move {
        let call: job::Callback = Callback::EditorCompositor(Box::new(
            move |editor: &mut Editor, compositor: &mut Compositor| {
                let contents = ui::Markdown::new(contents, editor.syn_loader.clone());
                let popup = Popup::new("hover", contents).auto_close(true);
                compositor.replace_or_push("hover", popup);
            },
        ));
        Ok(call)
    };

    cx.jobs.callback(callback);

    Ok(())
}

fn tree_sitter_highlight_name(
    cx: &mut compositor::Context,
    _args: Args,
    event: PromptEvent,
) -> anyhow::Result<()> {
    fn find_highlight_at_cursor(
        cx: &mut compositor::Context<'_>,
    ) -> Option<helix_core::syntax::Highlight> {
        use helix_core::syntax::HighlightEvent;

        let (view, doc) = current!(cx.editor);
        let syntax = doc.syntax()?;
        let text = doc.text().slice(..);
        let cursor = doc.selection(view.id).primary().cursor(text);
        let byte = text.char_to_byte(cursor);
        let node = syntax.descendant_for_byte_range(byte, byte)?;
        // Query the same range as the one used in syntax highlighting.
        let range = {
            // Calculate viewport byte ranges:
            let row = text.char_to_line(doc.view_offset(view.id).anchor.min(text.len_chars()));
            // Saturating subs to make it inclusive zero indexing.
            let last_line = text.len_lines().saturating_sub(1);
            let height = view.inner_area(doc).height;
            let last_visible_line = (row + height as usize).saturating_sub(1).min(last_line);
            let start = text.line_to_byte(row.min(last_line));
            let end = text.line_to_byte(last_visible_line + 1);

            start..end
        };

        let mut highlight = None;

        for event in syntax.highlight_iter(text, Some(range), None) {
            match event.unwrap() {
                HighlightEvent::Source { start, end }
                    if start == node.start_byte() && end == node.end_byte() =>
                {
                    return highlight;
                }
                HighlightEvent::HighlightStart(hl) => {
                    highlight = Some(hl);
                }
                _ => (),
            }
        }

        None
    }

    if event != PromptEvent::Validate {
        return Ok(());
    }

    let Some(highlight) = find_highlight_at_cursor(cx) else {
        return Ok(());
    };

    let content = cx.editor.theme.scope(highlight.0).to_string();

    let callback = async move {
        let call: job::Callback = Callback::EditorCompositor(Box::new(
            move |editor: &mut Editor, compositor: &mut Compositor| {
                let content = ui::Markdown::new(content, editor.syn_loader.clone());
                let popup = Popup::new("hover", content).auto_close(true);
                compositor.replace_or_push("hover", popup);
            },
        ));
        Ok(call)
    };

    cx.jobs.callback(callback);

    Ok(())
}

fn vsplit(cx: &mut compositor::Context, args: Args, event: PromptEvent) -> anyhow::Result<()> {
    if event != PromptEvent::Validate {
        return Ok(());
    }

    if args.is_empty() {
        split(cx.editor, Action::VerticalSplit);
    } else {
        for arg in args {
            cx.editor
                .open(&PathBuf::from(arg.as_ref()), Action::VerticalSplit)?;
        }
    }

    Ok(())
}

fn hsplit(cx: &mut compositor::Context, args: Args, event: PromptEvent) -> anyhow::Result<()> {
    if event != PromptEvent::Validate {
        return Ok(());
    }

    if args.is_empty() {
        split(cx.editor, Action::HorizontalSplit);
    } else {
        for arg in args {
            cx.editor
                .open(&PathBuf::from(arg.as_ref()), Action::HorizontalSplit)?;
        }
    }

    Ok(())
}

fn vsplit_new(cx: &mut compositor::Context, _args: Args, event: PromptEvent) -> anyhow::Result<()> {
    if event != PromptEvent::Validate {
        return Ok(());
    }

    cx.editor.new_file(Action::VerticalSplit);

    Ok(())
}

fn hsplit_new(cx: &mut compositor::Context, _args: Args, event: PromptEvent) -> anyhow::Result<()> {
    if event != PromptEvent::Validate {
        return Ok(());
    }

    cx.editor.new_file(Action::HorizontalSplit);

    Ok(())
}

fn debug_eval(cx: &mut compositor::Context, args: Args, event: PromptEvent) -> anyhow::Result<()> {
    if event != PromptEvent::Validate {
        return Ok(());
    }

    if let Some(debugger) = cx.editor.debugger.as_mut() {
        let (frame, thread_id) = match (debugger.active_frame, debugger.thread_id) {
            (Some(frame), Some(thread_id)) => (frame, thread_id),
            _ => {
                bail!("Cannot find current stack frame to access variables")
            }
        };

        // TODO: support no frame_id

        let frame_id = debugger.stack_frames[&thread_id][frame].id;
        let response = helix_lsp::block_on(debugger.eval(args.join(" "), Some(frame_id)))?;
        cx.editor.set_status(response.result);
    }
    Ok(())
}

fn debug_start(cx: &mut compositor::Context, args: Args, event: PromptEvent) -> anyhow::Result<()> {
    if event != PromptEvent::Validate {
        return Ok(());
    }

    let mut args: Vec<_> = args.into_iter().collect();
    let name = match args.len() {
        0 => None,
        _ => Some(args.remove(0)),
    };
    dap_start_impl(cx, name.as_deref(), None, Some(args))
}

fn debug_remote(
    cx: &mut compositor::Context,
    args: Args,
    event: PromptEvent,
) -> anyhow::Result<()> {
    if event != PromptEvent::Validate {
        return Ok(());
    }

    let mut args: Vec<_> = args.into_iter().collect();
    let address = match args.len() {
        0 => None,
        _ => Some(args.remove(0).parse()?),
    };
    let name = match args.len() {
        0 => None,
        _ => Some(args.remove(0)),
    };
    dap_start_impl(cx, name.as_deref(), address, Some(args))
}

fn tutor(cx: &mut compositor::Context, _args: Args, event: PromptEvent) -> anyhow::Result<()> {
    if event != PromptEvent::Validate {
        return Ok(());
    }

    let path = helix_loader::runtime_file(Path::new("tutor"));
    cx.editor.open(&path, Action::Replace)?;
    // Unset path to prevent accidentally saving to the original tutor file.
    doc_mut!(cx.editor).set_path(None);
    Ok(())
}

fn abort_goto_line_number_preview(cx: &mut compositor::Context) {
    if let Some(last_selection) = cx.editor.last_selection.take() {
        let scrolloff = cx.editor.config().scrolloff;

        let (view, doc) = current!(cx.editor);
        doc.set_selection(view.id, last_selection);
        view.ensure_cursor_in_view(doc, scrolloff);
    }
}

fn update_goto_line_number_preview(cx: &mut compositor::Context, args: Args) -> anyhow::Result<()> {
    cx.editor.last_selection.get_or_insert_with(|| {
        let (view, doc) = current!(cx.editor);
        doc.selection(view.id).clone()
    });

    let scrolloff = cx.editor.config().scrolloff;
    let line = args[0].parse::<usize>()?;
    goto_line_without_jumplist(cx.editor, NonZeroUsize::new(line));

    let (view, doc) = current!(cx.editor);
    view.ensure_cursor_in_view(doc, scrolloff);

    Ok(())
}

pub(super) fn goto_line_number(
    cx: &mut compositor::Context,
    args: Args,
    event: PromptEvent,
) -> anyhow::Result<()> {
    match event {
        PromptEvent::Abort => abort_goto_line_number_preview(cx),
        PromptEvent::Validate => {
            // If we are invoked directly via a keybinding, Validate is
            // sent without any prior Update events. Ensure the cursor
            // is moved to the appropriate location.
            update_goto_line_number_preview(cx, args)?;

            let last_selection = cx
                .editor
                .last_selection
                .take()
                .expect("update_goto_line_number_preview should always set last_selection");

            let (view, doc) = current!(cx.editor);
            view.jumps.push((doc.id(), last_selection));
        }

        // When a user hits backspace and there are no numbers left,
        // we can bring them back to their original selection. If they
        // begin typing numbers again, we'll start a new preview session.
        PromptEvent::Update if args.is_empty() => abort_goto_line_number_preview(cx),
        PromptEvent::Update => update_goto_line_number_preview(cx, args)?,
    }

    Ok(())
}

// Fetch the current value of a config option and output as status.
fn get_option(cx: &mut compositor::Context, args: Args, event: PromptEvent) -> anyhow::Result<()> {
    if event != PromptEvent::Validate {
        return Ok(());
    }

    let key = &args[0].to_lowercase();
    let key_error = || anyhow::anyhow!("Unknown key `{}`", key);

    let config = serde_json::json!(cx.editor.config().deref());
    let pointer = format!("/{}", key.replace('.', "/"));
    let value = config.pointer(&pointer).ok_or_else(key_error)?;

    cx.editor.set_status(value.to_string());
    Ok(())
}

/// Change config at runtime. Access nested values by dot syntax, for
/// example to disable smart case search, use `:set search.smart-case false`.
fn set_option(cx: &mut compositor::Context, args: Args, event: PromptEvent) -> anyhow::Result<()> {
    if event != PromptEvent::Validate {
        return Ok(());
    }

    let (key, arg) = (&args[0].to_lowercase(), args[1].trim());

    let key_error = || anyhow::anyhow!("Unknown key `{}`", key);
    let field_error = |_| anyhow::anyhow!("Could not parse field `{}`", arg);

    let mut config = serde_json::json!(&cx.editor.config().deref());
    let pointer = format!("/{}", key.replace('.', "/"));
    let value = config.pointer_mut(&pointer).ok_or_else(key_error)?;

    *value = if value.is_string() {
        // JSON strings require quotes, so we can't .parse() directly
        Value::String(arg.to_string())
    } else {
        arg.parse().map_err(field_error)?
    };
    let config = serde_json::from_value(config).map_err(field_error)?;

    cx.editor
        .config_events
        .0
        .send(ConfigEvent::Update(config))?;
    Ok(())
}

/// Toggle boolean config option at runtime. Access nested values by dot
/// syntax, for example to toggle smart case search, use `:toggle search.smart-
/// case`.
fn toggle_option(
    cx: &mut compositor::Context,
    args: Args,
    event: PromptEvent,
) -> anyhow::Result<()> {
    if event != PromptEvent::Validate {
        return Ok(());
    }

    let key = &args[0].to_lowercase();

    let key_error = || anyhow::anyhow!("Unknown key `{}`", key);

    let mut config = serde_json::json!(&cx.editor.config().deref());
    let pointer = format!("/{}", key.replace('.', "/"));
    let value = config.pointer_mut(&pointer).ok_or_else(key_error)?;

    *value = match value {
        Value::Bool(ref value) => {
            ensure!(
                args.len() == 1,
                "Bad arguments. For boolean configurations use: `:toggle {key}`"
            );
            Value::Bool(!value)
        }
        Value::String(ref value) => {
            ensure!(
                args.len() == 2,
                "Bad arguments. For string configurations use: `:toggle {key} val1 val2 ...`",
            );
            // For string values, parse the input according to normal command line rules.
            let values: Vec<_> = command_line::Tokenizer::new(&args[1], true)
                .map(|res| res.map(|token| token.content))
                .collect::<Result<_, _>>()
                .map_err(|err| anyhow!("failed to parse values: {err}"))?;

            Value::String(
                values
                    .iter()
                    .skip_while(|e| *e != value)
                    .nth(1)
                    .map(AsRef::as_ref)
                    .unwrap_or_else(|| &values[0])
                    .to_string(),
            )
        }
        Value::Null => bail!("Configuration {key} cannot be toggled"),
        Value::Number(_) | Value::Array(_) | Value::Object(_) => {
            ensure!(
                args.len() == 2,
                "Bad arguments. For {kind} configurations use: `:toggle {key} val1 val2 ...`",
                kind = match value {
                    Value::Number(_) => "number",
                    Value::Array(_) => "array",
                    Value::Object(_) => "object",
                    _ => unreachable!(),
                }
            );
            // For numbers, arrays and objects, parse each argument with
            // `serde_json::StreamDeserializer`.
            let values: Vec<Value> = serde_json::Deserializer::from_str(&args[1])
                .into_iter()
                .collect::<Result<_, _>>()
                .map_err(|err| anyhow!("failed to parse value: {err}"))?;

            if let Some(wrongly_typed_value) = values
                .iter()
                .find(|v| std::mem::discriminant(*v) != std::mem::discriminant(&*value))
            {
                bail!("value '{wrongly_typed_value}' has a different type than '{value}'");
            }

            values
                .iter()
                .skip_while(|e| *e != value)
                .nth(1)
                .unwrap_or(&values[0])
                .clone()
        }
    };

    let status = format!("'{key}' is now set to {value}");
    let config = serde_json::from_value(config)
        .map_err(|err| anyhow::anyhow!("Failed to parse config: {err}"))?;

    cx.editor
        .config_events
        .0
        .send(ConfigEvent::Update(config))?;
    cx.editor.set_status(status);
    Ok(())
}

/// Change the language of the current buffer at runtime.
fn language(cx: &mut compositor::Context, args: Args, event: PromptEvent) -> anyhow::Result<()> {
    if event != PromptEvent::Validate {
        return Ok(());
    }

    if args.is_empty() {
        let doc = doc!(cx.editor);
        let language = &doc.language_name().unwrap_or(DEFAULT_LANGUAGE_NAME);
        cx.editor.set_status(language.to_string());
        return Ok(());
    }

    let doc = doc_mut!(cx.editor);

    if &args[0] == DEFAULT_LANGUAGE_NAME {
        doc.set_language(None, None)
    } else {
        doc.set_language_by_language_id(&args[0], cx.editor.syn_loader.clone())?;
    }
    doc.detect_indent_and_line_ending();

    let id = doc.id();
    cx.editor.refresh_language_servers(id);
    let doc = doc_mut!(cx.editor);
    let diagnostics =
        Editor::doc_diagnostics(&cx.editor.language_servers, &cx.editor.diagnostics, doc);
    doc.replace_diagnostics(diagnostics, &[], None);
    Ok(())
}

fn sort(cx: &mut compositor::Context, args: Args, event: PromptEvent) -> anyhow::Result<()> {
    if event != PromptEvent::Validate {
        return Ok(());
    }

    sort_impl(cx, args.has_flag("reverse"))
}

fn sort_impl(cx: &mut compositor::Context, reverse: bool) -> anyhow::Result<()> {
    let scrolloff = cx.editor.config().scrolloff;
    let (view, doc) = current!(cx.editor);
    let text = doc.text().slice(..);

    let selection = doc.selection(view.id);

    if selection.len() == 1 {
        bail!("Sorting requires multiple selections. Hint: split selection first");
    }

    let mut fragments: Vec<_> = selection
        .slices(text)
        .map(|fragment| fragment.chunks().collect())
        .collect();

    fragments.sort_by(match reverse {
        true => |a: &Tendril, b: &Tendril| b.cmp(a),
        false => |a: &Tendril, b: &Tendril| a.cmp(b),
    });

    let transaction = Transaction::change(
        doc.text(),
        selection
            .into_iter()
            .zip(fragments)
            .map(|(s, fragment)| (s.from(), s.to(), Some(fragment))),
    );

    doc.apply(&transaction, view.id);
    doc.append_changes_to_history(view);
    view.ensure_cursor_in_view(doc, scrolloff);

    Ok(())
}

fn reflow(cx: &mut compositor::Context, args: Args, event: PromptEvent) -> anyhow::Result<()> {
    if event != PromptEvent::Validate {
        return Ok(());
    }

    let scrolloff = cx.editor.config().scrolloff;
    let cfg_text_width: usize = cx.editor.config().text_width;
    let (view, doc) = current!(cx.editor);

    // Find the text_width by checking the following sources in order:
    //   - The passed argument in `args`
    //   - The configured text-width for this language in languages.toml
    //   - The configured text-width in the config.toml
    let text_width: usize = args
        .first()
        .map(|num| num.parse::<usize>())
        .transpose()?
        .or_else(|| doc.language_config().and_then(|config| config.text_width))
        .unwrap_or(cfg_text_width);

    let rope = doc.text();

    let selection = doc.selection(view.id);
    let transaction = Transaction::change_by_selection(rope, selection, |range| {
        let fragment = range.fragment(rope.slice(..));
        let reflowed_text = helix_core::wrap::reflow_hard_wrap(&fragment, text_width);

        (range.from(), range.to(), Some(reflowed_text))
    });

    doc.apply(&transaction, view.id);
    doc.append_changes_to_history(view);
    view.ensure_cursor_in_view(doc, scrolloff);

    Ok(())
}

fn tree_sitter_subtree(
    cx: &mut compositor::Context,
    _args: Args,
    event: PromptEvent,
) -> anyhow::Result<()> {
    if event != PromptEvent::Validate {
        return Ok(());
    }

    let (view, doc) = current!(cx.editor);

    if let Some(syntax) = doc.syntax() {
        let primary_selection = doc.selection(view.id).primary();
        let text = doc.text();
        let from = text.char_to_byte(primary_selection.from());
        let to = text.char_to_byte(primary_selection.to());
        if let Some(selected_node) = syntax.descendant_for_byte_range(from, to) {
            let mut contents = String::from("```tsq\n");
            helix_core::syntax::pretty_print_tree(&mut contents, selected_node)?;
            contents.push_str("\n```");

            let callback = async move {
                let call: job::Callback = Callback::EditorCompositor(Box::new(
                    move |editor: &mut Editor, compositor: &mut Compositor| {
                        let contents = ui::Markdown::new(contents, editor.syn_loader.clone());
                        let popup = Popup::new("hover", contents).auto_close(true);
                        compositor.replace_or_push("hover", popup);
                    },
                ));
                Ok(call)
            };

            cx.jobs.callback(callback);
        }
    }

    Ok(())
}

fn open_config(
    cx: &mut compositor::Context,
    _args: Args,
    event: PromptEvent,
) -> anyhow::Result<()> {
    if event != PromptEvent::Validate {
        return Ok(());
    }

    cx.editor
        .open(&helix_loader::config_file(), Action::Replace)?;
    Ok(())
}

fn open_workspace_config(
    cx: &mut compositor::Context,
    _args: Args,
    event: PromptEvent,
) -> anyhow::Result<()> {
    if event != PromptEvent::Validate {
        return Ok(());
    }

    cx.editor
        .open(&helix_loader::workspace_config_file(), Action::Replace)?;
    Ok(())
}

fn open_log(cx: &mut compositor::Context, _args: Args, event: PromptEvent) -> anyhow::Result<()> {
    if event != PromptEvent::Validate {
        return Ok(());
    }

    cx.editor.open(&helix_loader::log_file(), Action::Replace)?;
    Ok(())
}

fn refresh_config(
    cx: &mut compositor::Context,
    _args: Args,
    event: PromptEvent,
) -> anyhow::Result<()> {
    if event != PromptEvent::Validate {
        return Ok(());
    }

    cx.editor.config_events.0.send(ConfigEvent::Refresh)?;
    Ok(())
}

fn append_output(
    cx: &mut compositor::Context,
    args: Args,
    event: PromptEvent,
) -> anyhow::Result<()> {
    if event != PromptEvent::Validate {
        return Ok(());
    }

    shell(cx, &args.join(" "), &ShellBehavior::Append);
    Ok(())
}

fn insert_output(
    cx: &mut compositor::Context,
    args: Args,
    event: PromptEvent,
) -> anyhow::Result<()> {
    if event != PromptEvent::Validate {
        return Ok(());
    }

    shell(cx, &args.join(" "), &ShellBehavior::Insert);
    Ok(())
}

fn pipe_to(cx: &mut compositor::Context, args: Args, event: PromptEvent) -> anyhow::Result<()> {
    pipe_impl(cx, args, event, &ShellBehavior::Ignore)
}

fn pipe(cx: &mut compositor::Context, args: Args, event: PromptEvent) -> anyhow::Result<()> {
    pipe_impl(cx, args, event, &ShellBehavior::Replace)
}

fn pipe_impl(
    cx: &mut compositor::Context,
    args: Args,
    event: PromptEvent,
    behavior: &ShellBehavior,
) -> anyhow::Result<()> {
    if event != PromptEvent::Validate {
        return Ok(());
    }

    shell(cx, &args.join(" "), behavior);
    Ok(())
}

fn run_shell_command_text(
    cx: &mut compositor::Context,
    args: &[Cow<str>],
    event: PromptEvent,
) -> anyhow::Result<()> {
    if event != PromptEvent::Validate {
        return Ok(());
    }

    let shell = cx.editor.config().shell.clone();
    let args = args.join(" ");

    let callback = async move {
        let output = shell_impl_async(&shell, &args, None).await?;
        let call: job::Callback = Callback::EditorCompositor(Box::new(
            move |editor: &mut Editor, compositor: &mut Compositor| {
                if !output.is_empty() {
                    let contents = ui::Text::new(format!("{}", output));
                    let popup = Popup::new("shell", contents).position(Some(
                        helix_core::Position::new(editor.cursor().0.unwrap_or_default().row, 2),
                    ));
                    compositor.replace_or_push("shell", popup);
                }
                editor.set_status("Command succeeded");
            },
        ));
        Ok(call)
    };
    cx.jobs.callback(callback);

    Ok(())
}

fn run_shell_command(
    cx: &mut compositor::Context,
    args: Args,
    event: PromptEvent,
) -> anyhow::Result<()> {
    if event != PromptEvent::Validate {
        return Ok(());
    }

    let shell = cx.editor.config().shell.clone();
    let args = args.join(" ");

    let callback = async move {
        let output = shell_impl_async(&shell, &args, None).await?;
        let call: job::Callback = Callback::EditorCompositor(Box::new(
            move |editor: &mut Editor, compositor: &mut Compositor| {
                if !output.is_empty() {
                    let contents = ui::Markdown::new(
                        format!("```sh\n{}\n```", output.trim_end()),
                        editor.syn_loader.clone(),
                    );
                    let popup = Popup::new("shell", contents).position(Some(
                        helix_core::Position::new(editor.cursor().0.unwrap_or_default().row, 2),
                    ));
                    compositor.replace_or_push("shell", popup);
                }
                editor.set_status("Command run");
            },
        ));
        Ok(call)
    };
    cx.jobs.callback(callback);

    Ok(())
}

fn reset_diff_change(
    cx: &mut compositor::Context,
    _args: Args,
    event: PromptEvent,
) -> anyhow::Result<()> {
    if event != PromptEvent::Validate {
        return Ok(());
    }

    let editor = &mut cx.editor;
    let scrolloff = editor.config().scrolloff;

    let (view, doc) = current!(editor);
    let Some(handle) = doc.diff_handle() else {
        bail!("Diff is not available in the current buffer")
    };

    let diff = handle.load();
    let doc_text = doc.text().slice(..);
    let diff_base = diff.diff_base();
    let mut changes = 0;

    let transaction = Transaction::change(
        doc.text(),
        diff.hunks_intersecting_line_ranges(doc.selection(view.id).line_ranges(doc_text))
            .map(|hunk| {
                changes += 1;
                let start = diff_base.line_to_char(hunk.before.start as usize);
                let end = diff_base.line_to_char(hunk.before.end as usize);
                let text: Tendril = diff_base.slice(start..end).chunks().collect();
                (
                    doc_text.line_to_char(hunk.after.start as usize),
                    doc_text.line_to_char(hunk.after.end as usize),
                    (!text.is_empty()).then_some(text),
                )
            }),
    );
    if changes == 0 {
        bail!("There are no changes under any selection");
    }

    drop(diff); // make borrow check happy
    doc.apply(&transaction, view.id);
    doc.append_changes_to_history(view);
    view.ensure_cursor_in_view(doc, scrolloff);
    cx.editor.set_status(format!(
        "Reset {changes} change{}",
        if changes == 1 { "" } else { "s" }
    ));
    Ok(())
}

fn clear_register(
    cx: &mut compositor::Context,
    args: Args,
    event: PromptEvent,
) -> anyhow::Result<()> {
    if event != PromptEvent::Validate {
        return Ok(());
    }

    if args.is_empty() {
        cx.editor.registers.clear();
        cx.editor.set_status("All registers cleared");
        return Ok(());
    }

    ensure!(
        args[0].chars().count() == 1,
        format!("Invalid register {}", &args[0])
    );
    let register = args[0].chars().next().unwrap_or_default();
    if cx.editor.registers.remove(register) {
        cx.editor
            .set_status(format!("Register {} cleared", register));
    } else {
        cx.editor
            .set_error(format!("Register {} not found", register));
    }
    Ok(())
}

fn redraw(cx: &mut compositor::Context, _args: Args, event: PromptEvent) -> anyhow::Result<()> {
    if event != PromptEvent::Validate {
        return Ok(());
    }

    let callback = Box::pin(async move {
        let call: job::Callback =
            job::Callback::EditorCompositor(Box::new(|_editor, compositor| {
                compositor.need_full_redraw();
            }));

        Ok(call)
    });

    cx.jobs.callback(callback);

    Ok(())
}

fn move_buffer(cx: &mut compositor::Context, args: Args, event: PromptEvent) -> anyhow::Result<()> {
    if event != PromptEvent::Validate {
        return Ok(());
    }

    let doc = doc!(cx.editor);
    let old_path = doc
        .path()
        .context("Scratch buffer cannot be moved. Use :write instead")?
        .clone();
    let new_path = args.first().unwrap().to_string();
    if let Err(err) = cx.editor.move_path(&old_path, new_path.as_ref()) {
        bail!("Could not move file: {err}");
    }
    Ok(())
}

fn yank_diagnostic(
    cx: &mut compositor::Context,
    args: Args,
    event: PromptEvent,
) -> anyhow::Result<()> {
    if event != PromptEvent::Validate {
        return Ok(());
    }

    let reg = match args.first() {
        Some(s) => {
            ensure!(s.chars().count() == 1, format!("Invalid register {s}"));
            s.chars().next().unwrap()
        }
        None => '+',
    };

    let (view, doc) = current_ref!(cx.editor);
    let primary = doc.selection(view.id).primary();

    // Look only for diagnostics that intersect with the primary selection
    let diag: Vec<_> = doc
        .diagnostics()
        .iter()
        .filter(|d| primary.overlaps(&helix_core::Range::new(d.range.start, d.range.end)))
        .map(|d| d.message.clone())
        .collect();
    let n = diag.len();
    if n == 0 {
        bail!("No diagnostics under primary selection");
    }

    cx.editor.registers.write(reg, diag)?;
    cx.editor.set_status(format!(
        "Yanked {n} diagnostic{} to register {reg}",
        if n == 1 { "" } else { "s" }
    ));
    Ok(())
}

fn read(cx: &mut compositor::Context, args: Args, event: PromptEvent) -> anyhow::Result<()> {
    if event != PromptEvent::Validate {
        return Ok(());
    }

    let scrolloff = cx.editor.config().scrolloff;
    let (view, doc) = current!(cx.editor);

    let filename = args.first().unwrap();
    let path = helix_stdx::path::expand_tilde(PathBuf::from(filename.to_string()));

    ensure!(
        path.exists() && path.is_file(),
        "path is not a file: {:?}",
        path
    );

    let file = std::fs::File::open(path).map_err(|err| anyhow!("error opening file: {}", err))?;
    let mut reader = BufReader::new(file);
    let (contents, _, _) = read_to_string(&mut reader, Some(doc.encoding()))
        .map_err(|err| anyhow!("error reading file: {}", err))?;
    let contents = Tendril::from(contents);
    let selection = doc.selection(view.id);
    let transaction = Transaction::insert(doc.text(), selection, contents);
    doc.apply(&transaction, view.id);
    doc.append_changes_to_history(view);
    view.ensure_cursor_in_view(doc, scrolloff);

    Ok(())
}

fn echo(cx: &mut compositor::Context, args: Args, event: PromptEvent) -> anyhow::Result<()> {
    if event != PromptEvent::Validate {
        return Ok(());
    }

    let output = args.into_iter().fold(String::new(), |mut acc, arg| {
        if !acc.is_empty() {
            acc.push(' ');
        }
        acc.push_str(&arg);
        acc
    });
    cx.editor.set_status(output);

    Ok(())
}

fn noop(_cx: &mut compositor::Context, _args: Args, _event: PromptEvent) -> anyhow::Result<()> {
    Ok(())
}

/// This command handles all of its input as-is with no quoting or flags.
const SHELL_SIGNATURE: Signature = Signature {
    positionals: (1, Some(2)),
    raw_after: Some(1),
    ..Signature::DEFAULT
};

const SHELL_COMPLETER: CommandCompleter = CommandCompleter::positional(&[
    // Command name (TODO: consider a command completer - Kakoune has prior art)
    completers::none,
    // Shell argument(s)
    completers::filename,
]);

pub const TYPABLE_COMMAND_LIST: &[TypableCommand] = &[
    TypableCommand {
        name: "quit",
        aliases: &["q"],
        doc: "Close the current view.",
        fun: quit,
        completer: CommandCompleter::none(),
        signature: Signature {
            positionals: (0, Some(0)),
            ..Signature::DEFAULT
        },
    },
    TypableCommand {
        name: "quit!",
        aliases: &["q!"],
        doc: "Force close the current view, ignoring unsaved changes.",
        fun: force_quit,
        completer: CommandCompleter::none(),
        signature: Signature {
            positionals: (0, Some(0)),
            ..Signature::DEFAULT
        },
    },
    TypableCommand {
        name: "open",
        aliases: &["o", "edit", "e"],
        doc: "Open a file from disk into the current view.",
        fun: open,
        completer: CommandCompleter::all(completers::filename),
        signature: Signature {
            positionals: (1, None),
            ..Signature::DEFAULT
        },
    },
    TypableCommand {
        name: "buffer-close",
        aliases: &["bc", "bclose"],
        doc: "Close the current buffer.",
        fun: buffer_close,
        completer: CommandCompleter::all(completers::buffer),
        signature: Signature {
            positionals: (0, Some(0)),
            ..Signature::DEFAULT
        },
    },
    TypableCommand {
        name: "buffer-close!",
        aliases: &["bc!", "bclose!"],
        doc: "Close the current buffer forcefully, ignoring unsaved changes.",
        fun: force_buffer_close,
        completer: CommandCompleter::all(completers::buffer),
        signature: Signature {
            positionals: (0, Some(0)),
            ..Signature::DEFAULT
        },
    },
    TypableCommand {
        name: "buffer-close-others",
        aliases: &["bco", "bcloseother"],
        doc: "Close all buffers but the currently focused one.",
        fun: buffer_close_others,
        completer: CommandCompleter::none(),
        signature: Signature {
            positionals: (0, Some(0)),
            ..Signature::DEFAULT
        },
    },
    TypableCommand {
        name: "buffer-close-others!",
        aliases: &["bco!", "bcloseother!"],
        doc: "Force close all buffers but the currently focused one.",
        fun: force_buffer_close_others,
        completer: CommandCompleter::none(),
        signature: Signature {
            positionals: (0, Some(0)),
            ..Signature::DEFAULT
        },
    },
    TypableCommand {
        name: "buffer-close-all",
        aliases: &["bca", "bcloseall"],
        doc: "Close all buffers without quitting.",
        fun: buffer_close_all,
        completer: CommandCompleter::none(),
        signature: Signature {
            positionals: (0, Some(0)),
            ..Signature::DEFAULT
        },
    },
    TypableCommand {
        name: "buffer-close-all!",
        aliases: &["bca!", "bcloseall!"],
        doc: "Force close all buffers ignoring unsaved changes without quitting.",
        fun: force_buffer_close_all,
        completer: CommandCompleter::none(),
        signature: Signature {
            positionals: (0, Some(0)),
            ..Signature::DEFAULT
        },
    },
    TypableCommand {
        name: "buffer-next",
        aliases: &["bn", "bnext"],
        doc: "Goto next buffer.",
        fun: buffer_next,
        completer: CommandCompleter::none(),
        signature: Signature {
            positionals: (0, Some(0)),
            ..Signature::DEFAULT
        },
    },
    TypableCommand {
        name: "buffer-previous",
        aliases: &["bp", "bprev"],
        doc: "Goto previous buffer.",
        fun: buffer_previous,
        completer: CommandCompleter::none(),
        signature: Signature {
            positionals: (0, Some(0)),
            ..Signature::DEFAULT
        },
    },
    TypableCommand {
        name: "write",
        aliases: &["w"],
        doc: "Write changes to disk. Accepts an optional path (:write some/path.txt)",
        fun: write,
        completer: CommandCompleter::positional(&[completers::filename]),
        signature: Signature {
            positionals: (0, Some(1)),
            ..Signature::DEFAULT
        },
    },
    TypableCommand {
        name: "write!",
        aliases: &["w!"],
        doc: "Force write changes to disk creating necessary subdirectories. Accepts an optional path (:write! some/path.txt)",
        fun: force_write,
        completer: CommandCompleter::positional(&[completers::filename]),
        signature: Signature {
            positionals: (0, Some(1)),
            ..Signature::DEFAULT
        },
    },
    TypableCommand {
        name: "write-buffer-close",
        aliases: &["wbc"],
        doc: "Write changes to disk and closes the buffer. Accepts an optional path (:write-buffer-close some/path.txt)",
        fun: write_buffer_close,
        completer: CommandCompleter::positional(&[completers::filename]),
        signature: Signature {
            positionals: (0, Some(1)),
            ..Signature::DEFAULT
        },
    },
    TypableCommand {
        name: "write-buffer-close!",
        aliases: &["wbc!"],
        doc: "Force write changes to disk creating necessary subdirectories and closes the buffer. Accepts an optional path (:write-buffer-close! some/path.txt)",
        fun: force_write_buffer_close,
        completer: CommandCompleter::positional(&[completers::filename]),
        signature: Signature {
            positionals: (0, Some(1)),
            ..Signature::DEFAULT
        },
    },
    TypableCommand {
        name: "new",
        aliases: &["n"],
        doc: "Create a new scratch buffer.",
        fun: new_file,
<<<<<<< HEAD
        // TODO: This seems to complete with a filename, but doesn't use that filename to
        //       set the path of the newly created buffer.
        signature: CommandSignature::positional(&[completers::filename]),
=======
        completer: CommandCompleter::none(),
        signature: Signature {
            positionals: (0, Some(0)),
            ..Signature::DEFAULT
        },
>>>>>>> 0efa8207
    },
    TypableCommand {
        name: "format",
        aliases: &["fmt"],
        doc: "Format the file using an external formatter or language server.",
        fun: format,
        completer: CommandCompleter::none(),
        signature: Signature {
            positionals: (0, Some(0)),
            ..Signature::DEFAULT
        },
    },
    TypableCommand {
        name: "indent-style",
        aliases: &[],
        doc: "Set the indentation style for editing. ('t' for tabs or 1-16 for number of spaces.)",
        fun: set_indent_style,
        completer: CommandCompleter::none(),
        signature: Signature {
            positionals: (0, Some(1)),
            ..Signature::DEFAULT
        },
    },
    TypableCommand {
        name: "line-ending",
        aliases: &[],
        #[cfg(not(feature = "unicode-lines"))]
        doc: "Set the document's default line ending. Options: crlf, lf.",
        #[cfg(feature = "unicode-lines")]
        doc: "Set the document's default line ending. Options: crlf, lf, cr, ff, nel.",
        fun: set_line_ending,
        completer: CommandCompleter::none(),
        signature: Signature {
            positionals: (0, Some(1)),
            ..Signature::DEFAULT
        },
    },
    TypableCommand {
        name: "earlier",
        aliases: &["ear"],
        doc: "Jump back to an earlier point in edit history. Accepts a number of steps or a time span.",
        fun: earlier,
        completer: CommandCompleter::none(),
        signature: Signature {
            positionals: (0, Some(1)),
            ..Signature::DEFAULT
        },
    },
    TypableCommand {
        name: "later",
        aliases: &["lat"],
        doc: "Jump to a later point in edit history. Accepts a number of steps or a time span.",
        fun: later,
        completer: CommandCompleter::none(),
        signature: Signature {
            positionals: (0, Some(1)),
            ..Signature::DEFAULT
        },
    },
    TypableCommand {
        name: "write-quit",
        aliases: &["wq", "x"],
        doc: "Write changes to disk and close the current view. Accepts an optional path (:wq some/path.txt)",
        fun: write_quit,
        completer: CommandCompleter::positional(&[completers::filename]),
        signature: Signature {
            positionals: (0, Some(1)),
            ..Signature::DEFAULT
        },
    },
    TypableCommand {
        name: "write-quit!",
        aliases: &["wq!", "x!"],
        doc: "Write changes to disk and close the current view forcefully. Accepts an optional path (:wq! some/path.txt)",
        fun: force_write_quit,
        completer: CommandCompleter::positional(&[completers::filename]),
        signature: Signature {
            positionals: (0, Some(1)),
            ..Signature::DEFAULT
        },
    },
    TypableCommand {
        name: "write-all",
        aliases: &["wa"],
        doc: "Write changes from all buffers to disk.",
        fun: write_all,
        completer: CommandCompleter::none(),
        signature: Signature {
            positionals: (0, Some(0)),
            ..Signature::DEFAULT
        },
    },
    TypableCommand {
        name: "write-all!",
        aliases: &["wa!"],
        doc: "Forcefully write changes from all buffers to disk creating necessary subdirectories.",
        fun: force_write_all,
        completer: CommandCompleter::none(),
        signature: Signature {
            positionals: (0, Some(0)),
            ..Signature::DEFAULT
        },
    },
    TypableCommand {
        name: "write-quit-all",
        aliases: &["wqa", "xa"],
        doc: "Write changes from all buffers to disk and close all views.",
        fun: write_all_quit,
        completer: CommandCompleter::none(),
        signature: Signature {
            positionals: (0, Some(0)),
            ..Signature::DEFAULT
        },
    },
    TypableCommand {
        name: "write-quit-all!",
        aliases: &["wqa!", "xa!"],
        doc: "Write changes from all buffers to disk and close all views forcefully (ignoring unsaved changes).",
        fun: force_write_all_quit,
        completer: CommandCompleter::none(),
        signature: Signature {
            positionals: (0, Some(0)),
            ..Signature::DEFAULT
        },
    },
    TypableCommand {
        name: "quit-all",
        aliases: &["qa"],
        doc: "Close all views.",
        fun: quit_all,
        completer: CommandCompleter::none(),
        signature: Signature {
            positionals: (0, Some(0)),
            ..Signature::DEFAULT
        },
    },
    TypableCommand {
        name: "quit-all!",
        aliases: &["qa!"],
        doc: "Force close all views ignoring unsaved changes.",
        fun: force_quit_all,
        completer: CommandCompleter::none(),
        signature: Signature {
            positionals: (0, Some(0)),
            ..Signature::DEFAULT
        },
    },
    TypableCommand {
        name: "cquit",
        aliases: &["cq"],
        doc: "Quit with exit code (default 1). Accepts an optional integer exit code (:cq 2).",
        fun: cquit,
        completer: CommandCompleter::none(),
        signature: Signature {
            positionals: (0, Some(1)),
            ..Signature::DEFAULT
        },
    },
    TypableCommand {
        name: "cquit!",
        aliases: &["cq!"],
        doc: "Force quit with exit code (default 1) ignoring unsaved changes. Accepts an optional integer exit code (:cq! 2).",
        fun: force_cquit,
        completer: CommandCompleter::none(),
        signature: Signature {
            positionals: (0, Some(1)),
            ..Signature::DEFAULT
        },
    },
    TypableCommand {
        name: "theme",
        aliases: &[],
        doc: "Change the editor theme (show current theme if no name specified).",
        fun: theme,
        completer: CommandCompleter::positional(&[completers::theme]),
        signature: Signature {
            positionals: (1, Some(1)),
            ..Signature::DEFAULT
        },
    },
    TypableCommand {
        name: "yank-join",
        aliases: &[],
        doc: "Yank joined selections. A separator can be provided as first argument. Default value is newline.",
        fun: yank_joined,
        completer: CommandCompleter::none(),
        signature: Signature {
            positionals: (0, Some(1)),
            ..Signature::DEFAULT
        },
    },
    TypableCommand {
        name: "clipboard-yank",
        aliases: &[],
        doc: "Yank main selection into system clipboard.",
        fun: yank_main_selection_to_clipboard,
        completer: CommandCompleter::none(),
        signature: Signature {
            positionals: (0, Some(0)),
            ..Signature::DEFAULT
        },
    },
    TypableCommand {
        name: "clipboard-yank-join",
        aliases: &[],
        doc: "Yank joined selections into system clipboard. A separator can be provided as first argument. Default value is newline.", // FIXME: current UI can't display long doc.
        fun: yank_joined_to_clipboard,
        completer: CommandCompleter::none(),
        signature: Signature {
            positionals: (0, Some(1)),
            ..Signature::DEFAULT
        },
    },
    TypableCommand {
        name: "primary-clipboard-yank",
        aliases: &[],
        doc: "Yank main selection into system primary clipboard.",
        fun: yank_main_selection_to_primary_clipboard,
        completer: CommandCompleter::none(),
        signature: Signature {
            positionals: (0, Some(0)),
            ..Signature::DEFAULT
        },
    },
    TypableCommand {
        name: "primary-clipboard-yank-join",
        aliases: &[],
        doc: "Yank joined selections into system primary clipboard. A separator can be provided as first argument. Default value is newline.", // FIXME: current UI can't display long doc.
        fun: yank_joined_to_primary_clipboard,
        completer: CommandCompleter::none(),
        signature: Signature {
            positionals: (0, Some(1)),
            ..Signature::DEFAULT
        },
    },
    TypableCommand {
        name: "clipboard-paste-after",
        aliases: &[],
        doc: "Paste system clipboard after selections.",
        fun: paste_clipboard_after,
        completer: CommandCompleter::none(),
        signature: Signature {
            positionals: (0, Some(0)),
            ..Signature::DEFAULT
        },
    },
    TypableCommand {
        name: "clipboard-paste-before",
        aliases: &[],
        doc: "Paste system clipboard before selections.",
        fun: paste_clipboard_before,
        completer: CommandCompleter::none(),
        signature: Signature {
            positionals: (0, Some(0)),
            ..Signature::DEFAULT
        },
    },
    TypableCommand {
        name: "clipboard-paste-replace",
        aliases: &[],
        doc: "Replace selections with content of system clipboard.",
        fun: replace_selections_with_clipboard,
        completer: CommandCompleter::none(),
        signature: Signature {
            positionals: (0, Some(0)),
            ..Signature::DEFAULT
        },
    },
    TypableCommand {
        name: "primary-clipboard-paste-after",
        aliases: &[],
        doc: "Paste primary clipboard after selections.",
        fun: paste_primary_clipboard_after,
        completer: CommandCompleter::none(),
        signature: Signature {
            positionals: (0, Some(0)),
            ..Signature::DEFAULT
        },
    },
    TypableCommand {
        name: "primary-clipboard-paste-before",
        aliases: &[],
        doc: "Paste primary clipboard before selections.",
        fun: paste_primary_clipboard_before,
        completer: CommandCompleter::none(),
        signature: Signature {
            positionals: (0, Some(0)),
            ..Signature::DEFAULT
        },
    },
    TypableCommand {
        name: "primary-clipboard-paste-replace",
        aliases: &[],
        doc: "Replace selections with content of system primary clipboard.",
        fun: replace_selections_with_primary_clipboard,
        completer: CommandCompleter::none(),
        signature: Signature {
            positionals: (0, Some(0)),
            ..Signature::DEFAULT
        },
    },
    TypableCommand {
        name: "show-clipboard-provider",
        aliases: &[],
        doc: "Show clipboard provider name in status bar.",
        fun: show_clipboard_provider,
        completer: CommandCompleter::none(),
        signature: Signature {
            positionals: (0, Some(0)),
            ..Signature::DEFAULT
        },
    },
    TypableCommand {
        name: "change-current-directory",
        aliases: &["cd"],
        doc: "Change the current working directory.",
        fun: change_current_directory,
        completer: CommandCompleter::positional(&[completers::directory]),
        signature: Signature {
            positionals: (1, Some(1)),
            ..Signature::DEFAULT
        },
    },
    TypableCommand {
        name: "show-directory",
        aliases: &["pwd"],
        doc: "Show the current working directory.",
        fun: show_current_directory,
        completer: CommandCompleter::none(),
        signature: Signature {
            positionals: (0, Some(0)),
            ..Signature::DEFAULT
        },
    },
    TypableCommand {
        name: "encoding",
        aliases: &[],
        doc: "Set encoding. Based on `https://encoding.spec.whatwg.org`.",
        fun: set_encoding,
        completer: CommandCompleter::none(),
        signature: Signature {
            positionals: (0, Some(1)),
            ..Signature::DEFAULT
        },
    },
    TypableCommand {
        name: "character-info",
        aliases: &["char"],
        doc: "Get info about the character under the primary cursor.",
        fun: get_character_info,
        completer: CommandCompleter::none(),
        signature: Signature {
            positionals: (0, Some(0)),
            ..Signature::DEFAULT
        },
    },
    TypableCommand {
        name: "reload",
        aliases: &["rl"],
        doc: "Discard changes and reload from the source file.",
        fun: reload,
        completer: CommandCompleter::none(),
        signature: Signature {
            positionals: (0, Some(0)),
            ..Signature::DEFAULT
        },
    },
    TypableCommand {
        name: "reload-all",
        aliases: &["rla"],
        doc: "Discard changes and reload all documents from the source files.",
        fun: reload_all,
        completer: CommandCompleter::none(),
        signature: Signature {
            positionals: (0, Some(0)),
            ..Signature::DEFAULT
        },
    },
    TypableCommand {
        name: "update",
        aliases: &["u"],
        doc: "Write changes only if the file has been modified.",
        fun: update,
        completer: CommandCompleter::none(),
        signature: Signature {
            positionals: (0, Some(0)),
            ..Signature::DEFAULT
        },
    },
    TypableCommand {
        name: "lsp-workspace-command",
        aliases: &[],
        doc: "Open workspace command picker",
        fun: lsp_workspace_command,
        completer: CommandCompleter::positional(&[completers::lsp_workspace_command]),
        signature: Signature {
            positionals: (0, None),
            raw_after: Some(1),
            ..Signature::DEFAULT
        },
    },
    TypableCommand {
        name: "lsp-restart",
        aliases: &[],
        doc: "Restarts the given language servers, or all language servers that are used by the current file if no arguments are supplied",
        fun: lsp_restart,
        completer: CommandCompleter::all(completers::configured_language_servers),
        signature: Signature {
            positionals: (0, None),
            ..Signature::DEFAULT
        },
    },
    TypableCommand {
        name: "lsp-stop",
        aliases: &[],
        doc: "Stops the given language servers, or all language servers that are used by the current file if no arguments are supplied",
        fun: lsp_stop,
        completer: CommandCompleter::all(completers::active_language_servers),
        signature: Signature {
            positionals: (0, None),
            ..Signature::DEFAULT
        },
    },
    TypableCommand {
        name: "tree-sitter-scopes",
        aliases: &[],
        doc: "Display tree sitter scopes, primarily for theming and development.",
        fun: tree_sitter_scopes,
        completer: CommandCompleter::none(),
        signature: Signature {
            positionals: (0, Some(0)),
            ..Signature::DEFAULT
        },
    },
    TypableCommand {
        name: "tree-sitter-highlight-name",
        aliases: &[],
        doc: "Display name of tree-sitter highlight scope under the cursor.",
        fun: tree_sitter_highlight_name,
        completer: CommandCompleter::none(),
        signature: Signature {
            positionals: (0, Some(0)),
            ..Signature::DEFAULT
        },
    },
    TypableCommand {
        name: "debug-start",
        aliases: &["dbg"],
        doc: "Start a debug session from a given template with given parameters.",
        fun: debug_start,
        completer: CommandCompleter::none(),
        signature: Signature {
            positionals: (0, None),
            ..Signature::DEFAULT
        },
    },
    TypableCommand {
        name: "debug-remote",
        aliases: &["dbg-tcp"],
        doc: "Connect to a debug adapter by TCP address and start a debugging session from a given template with given parameters.",
        fun: debug_remote,
        completer: CommandCompleter::none(),
        signature: Signature {
            positionals: (0, None),
            ..Signature::DEFAULT
        },
    },
    TypableCommand {
        name: "debug-eval",
        aliases: &[],
        doc: "Evaluate expression in current debug context.",
        fun: debug_eval,
        completer: CommandCompleter::none(),
        signature: Signature {
            positionals: (1, Some(1)),
            ..Signature::DEFAULT
        },
    },
    TypableCommand {
        name: "vsplit",
        aliases: &["vs"],
        doc: "Open the file in a vertical split.",
        fun: vsplit,
        completer: CommandCompleter::all(completers::filename),
        signature: Signature {
            positionals: (0, None),
            ..Signature::DEFAULT
        },
    },
    TypableCommand {
        name: "vsplit-new",
        aliases: &["vnew"],
        doc: "Open a scratch buffer in a vertical split.",
        fun: vsplit_new,
        completer: CommandCompleter::none(),
        signature: Signature {
            positionals: (0, Some(0)),
            ..Signature::DEFAULT
        },
    },
    TypableCommand {
        name: "hsplit",
        aliases: &["hs", "sp"],
        doc: "Open the file in a horizontal split.",
        fun: hsplit,
        completer: CommandCompleter::all(completers::filename),
        signature: Signature {
            positionals: (0, None),
            ..Signature::DEFAULT
        },
    },
    TypableCommand {
        name: "hsplit-new",
        aliases: &["hnew"],
        doc: "Open a scratch buffer in a horizontal split.",
        fun: hsplit_new,
        completer: CommandCompleter::none(),
        signature: Signature {
            positionals: (0, Some(0)),
            ..Signature::DEFAULT
        },
    },
    TypableCommand {
        name: "tutor",
        aliases: &[],
        doc: "Open the tutorial.",
        fun: tutor,
        completer: CommandCompleter::none(),
        signature: Signature {
            positionals: (0, Some(0)),
            ..Signature::DEFAULT
        },
    },
    TypableCommand {
        name: "goto",
        aliases: &["g"],
        doc: "Goto line number.",
        fun: goto_line_number,
        completer: CommandCompleter::none(),
        signature: Signature {
            positionals: (1, Some(1)),
            ..Signature::DEFAULT
        },
    },
    TypableCommand {
        name: "set-language",
        aliases: &["lang"],
        doc: "Set the language of current buffer (show current language if no value specified).",
        fun: language,
        completer: CommandCompleter::positional(&[completers::language]),
        signature: Signature {
            positionals: (0, Some(1)),
            ..Signature::DEFAULT
        },
    },
    TypableCommand {
        name: "set-option",
        aliases: &["set"],
        doc: "Set a config option at runtime.\nFor example to disable smart case search, use `:set search.smart-case false`.",
        fun: set_option,
        // TODO: Add support for completion of the options value(s), when appropriate.
        completer: CommandCompleter::positional(&[completers::setting]),
        signature: Signature {
            positionals: (2, Some(2)),
            raw_after: Some(1),
            ..Signature::DEFAULT
        },
    },
    TypableCommand {
        name: "toggle-option",
        aliases: &["toggle"],
        doc: "Toggle a config option at runtime.\nFor example to toggle smart case search, use `:toggle search.smart-case`.",
        fun: toggle_option,
        completer: CommandCompleter::positional(&[completers::setting]),
        signature: Signature {
            positionals: (1, None),
            raw_after: Some(1),
            ..Signature::DEFAULT
        },
    },
    TypableCommand {
        name: "get-option",
        aliases: &["get"],
        doc: "Get the current value of a config option.",
        fun: get_option,
        completer: CommandCompleter::positional(&[completers::setting]),
        signature: Signature {
            positionals: (1, Some(1)),
            ..Signature::DEFAULT
        },
    },
    TypableCommand {
        name: "sort",
        aliases: &[],
        doc: "Sort ranges in selection.",
        fun: sort,
        completer: CommandCompleter::none(),
        signature: Signature {
            positionals: (0, Some(0)),
            flags: &[
                Flag {
                    name: "reverse",
                    alias: Some('r'),
                    doc: "sort ranges in reverse order",
                    ..Flag::DEFAULT
                },
            ],
            ..Signature::DEFAULT
        },
    },
    TypableCommand {
        name: "reflow",
        aliases: &[],
        doc: "Hard-wrap the current selection of lines to a given width.",
        fun: reflow,
        completer: CommandCompleter::none(),
        signature: Signature {
            positionals: (0, Some(0)),
            ..Signature::DEFAULT
        },
    },
    TypableCommand {
        name: "tree-sitter-subtree",
        aliases: &["ts-subtree"],
        doc: "Display the smallest tree-sitter subtree that spans the primary selection, primarily for debugging queries.",
        fun: tree_sitter_subtree,
        completer: CommandCompleter::none(),
        signature: Signature {
            positionals: (0, Some(0)),
            ..Signature::DEFAULT
        },
    },
    TypableCommand {
        name: "config-reload",
        aliases: &[],
        doc: "Refresh user config.",
        fun: refresh_config,
        completer: CommandCompleter::none(),
        signature: Signature {
            positionals: (0, Some(0)),
            ..Signature::DEFAULT
        },
    },
    TypableCommand {
        name: "config-open",
        aliases: &[],
        doc: "Open the user config.toml file.",
        fun: open_config,
        completer: CommandCompleter::none(),
        signature: Signature {
            positionals: (0, Some(0)),
            ..Signature::DEFAULT
        },
    },
    TypableCommand {
        name: "config-open-workspace",
        aliases: &[],
        doc: "Open the workspace config.toml file.",
        fun: open_workspace_config,
        completer: CommandCompleter::none(),
        signature: Signature {
            positionals: (0, Some(0)),
            ..Signature::DEFAULT
        },
    },
    TypableCommand {
        name: "log-open",
        aliases: &[],
        doc: "Open the helix log file.",
        fun: open_log,
        completer: CommandCompleter::none(),
        signature: Signature {
            positionals: (0, Some(0)),
            ..Signature::DEFAULT
        },
    },
    TypableCommand {
        name: "insert-output",
        aliases: &[],
        doc: "Run shell command, inserting output before each selection.",
        fun: insert_output,
        completer: SHELL_COMPLETER,
        signature: SHELL_SIGNATURE,
    },
    TypableCommand {
        name: "append-output",
        aliases: &[],
        doc: "Run shell command, appending output after each selection.",
        fun: append_output,
        completer: SHELL_COMPLETER,
        signature: SHELL_SIGNATURE,
    },
    TypableCommand {
        name: "pipe",
        aliases: &[],
        doc: "Pipe each selection to the shell command.",
        fun: pipe,
        completer: SHELL_COMPLETER,
        signature: SHELL_SIGNATURE,
    },
    TypableCommand {
        name: "pipe-to",
        aliases: &[],
        doc: "Pipe each selection to the shell command, ignoring output.",
        fun: pipe_to,
        completer: SHELL_COMPLETER,
        signature: SHELL_SIGNATURE,
    },
    TypableCommand {
        name: "run-shell-command",
        aliases: &["sh"],
        doc: "Run a shell command",
        fun: run_shell_command,
        completer: SHELL_COMPLETER,
        signature: SHELL_SIGNATURE,
    },
    TypableCommand {
        name: "run-shell-command-text",
        aliases: &["sh"],
        doc: "Run a shell command",
        fun: run_shell_command_text,
        signature: CommandSignature::all(completers::filename)
    },
    TypableCommand {
        name: "reset-diff-change",
        aliases: &["diffget", "diffg"],
        doc: "Reset the diff change at the cursor position.",
        fun: reset_diff_change,
        completer: CommandCompleter::none(),
        signature: Signature {
            positionals: (0, Some(0)),
            ..Signature::DEFAULT
        },
    },
    TypableCommand {
        name: "clear-register",
        aliases: &[],
        doc: "Clear given register. If no argument is provided, clear all registers.",
        fun: clear_register,
        completer: CommandCompleter::all(completers::register),
        signature: Signature {
            positionals: (0, Some(1)),
            ..Signature::DEFAULT
        },
    },
    TypableCommand {
        name: "redraw",
        aliases: &[],
        doc: "Clear and re-render the whole UI",
        fun: redraw,
        completer: CommandCompleter::none(),
        signature: Signature {
            positionals: (0, Some(0)),
            ..Signature::DEFAULT
        },
    },
    TypableCommand {
        name: "move",
        aliases: &["mv"],
        doc: "Move the current buffer and its corresponding file to a different path",
        fun: move_buffer,
        completer: CommandCompleter::positional(&[completers::filename]),
        signature: Signature {
            positionals: (1, Some(1)),
            ..Signature::DEFAULT
        },
    },
    TypableCommand {
        name: "yank-diagnostic",
        aliases: &[],
        doc: "Yank diagnostic(s) under primary cursor to register, or clipboard by default",
        fun: yank_diagnostic,
        completer: CommandCompleter::all(completers::register),
        signature: Signature {
            positionals: (0, Some(1)),
            ..Signature::DEFAULT
        },
    },
    TypableCommand {
        name: "read",
        aliases: &["r"],
        doc: "Load a file into buffer",
        fun: read,
        completer: CommandCompleter::positional(&[completers::filename]),
        signature: Signature {
            positionals: (1, Some(1)),
            ..Signature::DEFAULT
        },
    },
    TypableCommand {
        name: "echo",
        aliases: &[],
        doc: "Prints the given arguments to the statusline.",
        fun: echo,
        completer: CommandCompleter::none(),
        signature: Signature {
            positionals: (1, None),
            ..Signature::DEFAULT
        },
    },
    TypableCommand {
        name: "noop",
        aliases: &[],
        doc: "Does nothing.",
        fun: noop,
        completer: CommandCompleter::none(),
        signature: Signature {
            positionals: (0, None),
            ..Signature::DEFAULT
        },
    },
];

pub static TYPABLE_COMMAND_MAP: Lazy<HashMap<&'static str, &'static TypableCommand>> =
    Lazy::new(|| {
        TYPABLE_COMMAND_LIST
            .iter()
            .flat_map(|cmd| {
                std::iter::once((cmd.name, cmd))
                    .chain(cmd.aliases.iter().map(move |&alias| (alias, cmd)))
            })
            .collect()
    });

fn execute_command_line(
    cx: &mut compositor::Context,
    input: &str,
    event: PromptEvent,
) -> anyhow::Result<()> {
    let (command, rest, _) = command_line::split(input);
    if command.is_empty() {
        return Ok(());
    }

    // If command is numeric, interpret as line number and go there.
    if command.parse::<usize>().is_ok() && rest.trim().is_empty() {
        let cmd = TYPABLE_COMMAND_MAP.get("goto").unwrap();
        return execute_command(cx, cmd, command, event);
    }

    match typed::TYPABLE_COMMAND_MAP.get(command) {
        Some(cmd) => execute_command(cx, cmd, rest, event),
        None if event == PromptEvent::Validate => Err(anyhow!("no such command: '{command}'")),
        None => Ok(()),
    }
}

pub(super) fn execute_command(
    cx: &mut compositor::Context,
    cmd: &TypableCommand,
    args: &str,
    event: PromptEvent,
) -> anyhow::Result<()> {
    let args = if event == PromptEvent::Validate {
        Args::parse(args, cmd.signature, true, |token| {
            expansion::expand(cx.editor, token).map_err(|err| err.into())
        })
        .map_err(|err| anyhow!("'{}': {err}", cmd.name))?
    } else {
        Args::parse(args, cmd.signature, false, |token| Ok(token.content))
            .expect("arg parsing cannot fail when validation is turned off")
    };

    (cmd.fun)(cx, args, event).map_err(|err| anyhow!("'{}': {err}", cmd.name))
}

#[allow(clippy::unnecessary_unwrap)]
pub(super) fn command_mode(cx: &mut Context) {
    let mut prompt = Prompt::new(
        ":".into(),
        Some(':'),
<<<<<<< HEAD
        |editor: &Editor, input: &str| {
            let shellwords = Shellwords::from(input);
            let words = shellwords.words();

            if words.is_empty() || (words.len() == 1 && !shellwords.ends_with_whitespace()) {
                fuzzy_match(
                    input,
                    TYPABLE_COMMAND_LIST
                        .iter()
                        .map(|command| Cow::from(command.name))
                        .chain(crate::commands::engine::ScriptingEngine::available_commands()),
                    false,
                )
                .into_iter()
                .map(|(name, _)| (0.., name.into()))
                .collect()
=======
        complete_command_line,
        move |cx: &mut compositor::Context, input: &str, event: PromptEvent| {
            if let Err(err) = execute_command_line(cx, input, event) {
                cx.editor.set_error(err.to_string());
            }
        },
    );
    prompt.doc_fn = Box::new(command_line_doc);

    // Calculate initial completion
    prompt.recalculate_completion(cx.editor);
    cx.push_layer(Box::new(prompt));
}

fn command_line_doc(input: &str) -> Option<Cow<str>> {
    let (command, _, _) = command_line::split(input);
    let command = TYPABLE_COMMAND_MAP.get(command)?;

    if command.aliases.is_empty() && command.signature.flags.is_empty() {
        return Some(Cow::Borrowed(command.doc));
    }

    let mut doc = command.doc.to_string();

    if !command.aliases.is_empty() {
        write!(doc, "\nAliases: {}", command.aliases.join(", ")).unwrap();
    }

    if !command.signature.flags.is_empty() {
        const ARG_PLACEHOLDER: &str = " <arg>";

        fn flag_len(flag: &Flag) -> usize {
            let name_len = flag.name.len();
            let alias_len = if let Some(alias) = flag.alias {
                "/-".len() + alias.len_utf8()
>>>>>>> 0efa8207
            } else {
                0
            };
            let arg_len = if flag.completions.is_some() {
                ARG_PLACEHOLDER.len()
            } else {
                0
            };
            name_len + alias_len + arg_len
        }

        doc.push_str("\nFlags:");

        let max_flag_len = command.signature.flags.iter().map(flag_len).max().unwrap();

        for flag in command.signature.flags {
            let mut buf = [0u8; 4];
            let this_flag_len = flag_len(flag);
            write!(
                doc,
                "\n  --{flag_text}{spacer:spacing$}  {doc}",
                doc = flag.doc,
                // `fmt::Arguments` does not respect width controls so we must place the spacers
                // explicitly:
                spacer = "",
                spacing = max_flag_len - this_flag_len,
                flag_text = format_args!(
                    "{}{}{}{}",
                    flag.name,
                    // Ideally this would be written as a `format_args!` too but the borrow
                    // checker is not yet smart enough.
                    if flag.alias.is_some() { "/-" } else { "" },
                    if let Some(alias) = flag.alias {
                        alias.encode_utf8(&mut buf)
                    } else {
                        ""
                    },
                    if flag.completions.is_some() {
                        ARG_PLACEHOLDER
                    } else {
                        ""
                    }
                ),
            )
            .unwrap();
        }
    }

    Some(Cow::Owned(doc))
}

fn complete_command_line(editor: &Editor, input: &str) -> Vec<ui::prompt::Completion> {
    let (command, rest, complete_command) = command_line::split(input);

    if complete_command {
        fuzzy_match(
            input,
            TYPABLE_COMMAND_LIST.iter().map(|command| command.name),
            false,
        )
        .into_iter()
        .map(|(name, _)| (0.., name.into()))
        .collect()
    } else {
        TYPABLE_COMMAND_MAP
            .get(command)
            .map_or_else(Vec::new, |cmd| {
                let args_offset = command.len() + 1;
                complete_command_args(editor, cmd, rest, args_offset)
            })
    }
}

fn complete_command_args(
    editor: &Editor,
    command: &TypableCommand,
    input: &str,
    offset: usize,
) -> Vec<ui::prompt::Completion> {
    use command_line::{CompletionState, ExpansionKind, Tokenizer};

    // TODO: completion should depend on the location of the cursor instead of the end of the
    // string. This refactor is left for the future but the below completion code should respect
    // the cursor position if it becomes a parameter.
    let cursor = input.len();
    let prefix = &input[..cursor];
    let mut tokenizer = Tokenizer::new(prefix, false);
    let mut args = Args::new(command.signature, false);
    let mut final_token = None;
    let mut is_last_token = true;

    while let Some(token) = args
        .read_token(&mut tokenizer)
        .expect("arg parsing cannot fail when validation is turned off")
    {
        final_token = Some(token.clone());
        args.push(token.content)
            .expect("arg parsing cannot fail when validation is turned off");
        if tokenizer.pos() >= cursor {
            is_last_token = false;
        }
    }

    // Use a fake final token when the input is not terminated with a token. This simulates an
    // empty argument, causing completion on an empty value whenever you type space/tab. For
    // example if you say `":open README.md "` (with that trailing space) you should see the
    // files in the current dir - completing `""` rather than completions for `"README.md"` or
    // `"README.md "`.
    let token = if is_last_token {
        let token = Token::empty_at(prefix.len());
        args.push(token.content.clone()).unwrap();
        token
    } else {
        final_token.unwrap()
    };

    // Don't complete on closed tokens, for example after writing a closing double quote.
    if token.is_terminated {
        return Vec::new();
    }

    match token.kind {
        TokenKind::Unquoted | TokenKind::Quoted(_) => {
            match args.completion_state() {
                CompletionState::Positional => {
                    // If the completion state is positional there must be at least one positional
                    // in `args`.
                    let n = args
                        .len()
                        .checked_sub(1)
                        .expect("completion state to be positional");
                    let completer = command.completer_for_argument_number(n);

                    completer(editor, &token.content)
                        .into_iter()
                        .map(|(range, span)| quote_completion(&token, range, span, offset))
                        .collect()
                }
                CompletionState::Flag(_) => fuzzy_match(
                    token.content.trim_start_matches('-'),
                    command.signature.flags.iter().map(|flag| flag.name),
                    false,
                )
                .into_iter()
                .map(|(name, _)| ((offset + token.content_start).., format!("--{name}").into()))
                .collect(),
                CompletionState::FlagArgument(flag) => fuzzy_match(
                    &token.content,
                    flag.completions
                        .expect("flags in FlagArgument always have completions"),
                    false,
                )
                .into_iter()
                .map(|(value, _)| ((offset + token.content_start).., (*value).into()))
                .collect(),
            }
        }
        TokenKind::Expand | TokenKind::Expansion(ExpansionKind::Shell) => {
            // See the comment about the checked sub expect above.
            let arg_completer = matches!(args.completion_state(), CompletionState::Positional)
                .then(|| {
                    let n = args
                        .len()
                        .checked_sub(1)
                        .expect("completion state to be positional");
                    command.completer_for_argument_number(n)
                });
            complete_expand(editor, &token, arg_completer, offset + token.content_start)
        }
        TokenKind::Expansion(ExpansionKind::Variable) => {
            complete_variable_expansion(&token.content, offset + token.content_start)
        }
        TokenKind::Expansion(ExpansionKind::Unicode) => Vec::new(),
        TokenKind::ExpansionKind => {
            complete_expansion_kind(&token.content, offset + token.content_start)
        }
    }
}

/// Replace the content and optionally update the range of a positional's completion to account
/// for quoting.
///
/// This is used to handle completions of file or directory names for example. When completing a
/// file with a space, tab or percent character in the name, the space should be escaped by
/// quoting the entire token. If the token being completed is already quoted, any quotes within
/// the completion text should be escaped by doubling them.
fn quote_completion<'a>(
    token: &Token,
    range: ops::RangeFrom<usize>,
    mut span: Span<'a>,
    offset: usize,
) -> (ops::RangeFrom<usize>, Span<'a>) {
    fn replace<'a>(text: Cow<'a, str>, from: char, to: &str) -> Cow<'a, str> {
        if text.contains(from) {
            Cow::Owned(text.replace(from, to))
        } else {
            text
        }
    }

<<<<<<< HEAD
            // TODO: @Matt - Add completion for added scripting commands here
            // Handle typable commands

            // Register callback functions here - if the prompt event is validate,
            // Grab the function run and run through the hooks.
            if let Some(cmd) = typed::TYPABLE_COMMAND_MAP.get(parts[0]) {
                let shellwords = Shellwords::from(input);
                let args = shellwords.words();
                if let Err(e) = (cmd.fun)(cx, &args[1..], event) {
                    cx.editor.set_error(format!("{}", e));
                }

                if event == PromptEvent::Validate {
                    let mappable_command = MappableCommand::Typable {
                        name: cmd.name.to_string(),
                        args: Vec::new(),
                        doc: "".to_string(),
                    };

                    let mut ctx = Context {
                        register: None,
                        count: None,
                        editor: cx.editor,
                        callback: Vec::new(),
                        on_next_key_callback: None,
                        jobs: cx.jobs,
                    };

                    // // TODO: Figure this out?
                    helix_event::dispatch(crate::events::PostCommand {
                        command: &mappable_command,
                        cx: &mut ctx,
                    });
                }
            } else if ScriptingEngine::call_typed_command(cx, input, &parts, event) {
                // Engine handles the other cases
                if event == PromptEvent::Validate {
                    let mappable_command = MappableCommand::Typable {
                        name: input.to_string(),
                        args: Vec::new(),
                        doc: "".to_string(),
                    };

                    let mut ctx = Context {
                        register: None,
                        count: None,
                        editor: cx.editor,
                        callback: Vec::new(),
                        on_next_key_callback: None,
                        jobs: cx.jobs,
                    };

                    // // TODO: Figure this out?
                    helix_event::dispatch(crate::events::PostCommand {
                        command: &mappable_command,
                        cx: &mut ctx,
                    });
                }
            } else if event == PromptEvent::Validate {
                cx.editor
                    .set_error(format!("no such command: '{}'", parts[0]));
            }
        },
    );
    prompt.doc_fn = Box::new(|input: &str| {
        let part = input.split(' ').next().unwrap_or_default();
=======
    match token.kind {
        TokenKind::Unquoted if span.content.contains([' ', '\t', '%']) => {
            span.content = Cow::Owned(format!(
                "'{}{}'",
                // Escape any inner single quotes by doubling them.
                replace(token.content.as_ref().into(), '\'', "''"),
                replace(span.content, '\'', "''")
            ));
            // Ignore `range.start` here since we're replacing the entire token.
            ((offset + token.content_start).., span)
        }
        TokenKind::Quoted(quote) => {
            span.content = replace(span.content, quote.char(), quote.escape());
            ((range.start + offset + token.content_start).., span)
        }
        TokenKind::Expand => {
            // NOTE: `token.content_start` is already accounted for in `offset` for `Expand`
            // tokens.
            span.content = replace(span.content, '"', "\"\"");
            ((range.start + offset).., span)
        }
        _ => ((range.start + offset + token.content_start).., span),
    }
}

fn complete_expand(
    editor: &Editor,
    token: &Token,
    completer: Option<&Completer>,
    offset: usize,
) -> Vec<ui::prompt::Completion> {
    use command_line::{ExpansionKind, Tokenizer};
>>>>>>> 0efa8207

    let mut start = 0;

    // If the expand token contains expansions, complete those.
    while let Some(idx) = token.content[start..].find('%') {
        let idx = start + idx;
        if token.content.as_bytes().get(idx + '%'.len_utf8()).copied() == Some(b'%') {
            // Two percents together are skipped.
            start = idx + ('%'.len_utf8() * 2);
        } else {
            let mut tokenizer = Tokenizer::new(&token.content[idx..], false);
            let token = tokenizer
                .parse_percent_token()
                .map(|token| token.expect("arg parser cannot fail when validation is disabled"));
            start = idx + tokenizer.pos();

            // Like closing quote characters in `complete_command_args` above, don't provide
            // completions if the token is already terminated. This also skips expansions
            // which have already been fully written, for example
            // `"%{cursor_line}:%{cursor_col` should complete `cursor_column` instead of
            // `cursor_line`.
            let Some(token) = token.filter(|t| !t.is_terminated) else {
                continue;
            };

            let local_offset = offset + idx + token.content_start;
            match token.kind {
                TokenKind::Expansion(ExpansionKind::Variable) => {
                    return complete_variable_expansion(&token.content, local_offset);
                }
                TokenKind::Expansion(ExpansionKind::Shell) => {
                    return complete_expand(editor, &token, None, local_offset);
                }
                TokenKind::ExpansionKind => {
                    return complete_expansion_kind(&token.content, local_offset);
                }
                _ => continue,
            }
<<<<<<< HEAD
            return Some(format!("{}\nAliases: {}", doc, aliases.join(", ")).into());
        } else if let Some(doc) = ScriptingEngine::get_doc_for_identifier(part) {
            return Some(doc.into());
=======
>>>>>>> 0efa8207
        }
    }

    match completer {
        // If no expansions were found and an argument is being completed,
        Some(completer) if start == 0 => completer(editor, &token.content)
            .into_iter()
            .map(|(range, span)| quote_completion(token, range, span, offset))
            .collect(),
        _ => Vec::new(),
    }
}

fn complete_variable_expansion(content: &str, offset: usize) -> Vec<ui::prompt::Completion> {
    use expansion::Variable;

    fuzzy_match(
        content,
        Variable::VARIANTS.iter().map(Variable::as_str),
        false,
    )
    .into_iter()
    .map(|(name, _)| (offset.., (*name).into()))
    .collect()
}

fn complete_expansion_kind(content: &str, offset: usize) -> Vec<ui::prompt::Completion> {
    use command_line::ExpansionKind;

    fuzzy_match(
        content,
        // Skip `ExpansionKind::Variable` since its kind string is empty.
        ExpansionKind::VARIANTS
            .iter()
            .skip(1)
            .map(ExpansionKind::as_str),
        false,
    )
    .into_iter()
    .map(|(name, _)| (offset.., (*name).into()))
    .collect()
}<|MERGE_RESOLUTION|>--- conflicted
+++ resolved
@@ -48,13 +48,8 @@
     var_args: Completer,
 }
 
-<<<<<<< HEAD
-impl CommandSignature {
+impl CommandCompleter {
     pub const fn none() -> Self {
-=======
-impl CommandCompleter {
-    const fn none() -> Self {
->>>>>>> 0efa8207
         Self {
             positional_args: &[],
             var_args: completers::none,
@@ -673,7 +668,6 @@
             if !doc.is_modified() {
                 return None;
             }
-<<<<<<< HEAD
 
             // This is a named buffer. We'll skip it in the saves for now
             if doc.name.is_some() {
@@ -681,11 +675,7 @@
             }
 
             if doc.path().is_none() && doc.name.is_none() {
-                if write_scratch {
-=======
-            if doc.path().is_none() {
                 if options.write_scratch {
->>>>>>> 0efa8207
                     errors.push("cannot write a buffer without a filename");
                 }
                 return None;
@@ -891,7 +881,7 @@
                 if let Ok(theme) = cx.editor.theme_loader.load(theme_name).or_else(|_| {
                     cx.editor
                         .user_defined_themes
-                        .get(theme_name.as_ref())
+                        .get(theme_name)
                         .ok_or_else(|| anyhow::anyhow!("Could not load theme"))
                         .cloned()
                 }) {
@@ -907,7 +897,7 @@
                 let theme = cx.editor.theme_loader.load(theme_name).or_else(|_| {
                     cx.editor
                         .user_defined_themes
-                        .get(theme_name.as_ref())
+                        .get(theme_name)
                         .ok_or_else(|| anyhow::anyhow!("Could not load theme"))
                         .cloned()
                 })?;
@@ -2757,17 +2747,11 @@
         aliases: &["n"],
         doc: "Create a new scratch buffer.",
         fun: new_file,
-<<<<<<< HEAD
-        // TODO: This seems to complete with a filename, but doesn't use that filename to
-        //       set the path of the newly created buffer.
-        signature: CommandSignature::positional(&[completers::filename]),
-=======
-        completer: CommandCompleter::none(),
-        signature: Signature {
-            positionals: (0, Some(0)),
-            ..Signature::DEFAULT
-        },
->>>>>>> 0efa8207
+        completer: CommandCompleter::none(),
+        signature: Signature {
+            positionals: (0, Some(0)),
+            ..Signature::DEFAULT
+        },
     },
     TypableCommand {
         name: "format",
@@ -3484,13 +3468,14 @@
         completer: SHELL_COMPLETER,
         signature: SHELL_SIGNATURE,
     },
-    TypableCommand {
-        name: "run-shell-command-text",
-        aliases: &["sh"],
-        doc: "Run a shell command",
-        fun: run_shell_command_text,
-        signature: CommandSignature::all(completers::filename)
-    },
+    // TypableCommand {
+    //     name: "run-shell-command-text",
+    //     aliases: &["sh"],
+    //     doc: "Run a shell command",
+    //     fun: run_shell_command_text,
+    //     completer: SHELL_COMPLETER,
+    //     signature: CommandSignature::all(completers::filename)
+    // },
     TypableCommand {
         name: "reset-diff-change",
         aliases: &["diffget", "diffg"],
@@ -3610,7 +3595,41 @@
 
     match typed::TYPABLE_COMMAND_MAP.get(command) {
         Some(cmd) => execute_command(cx, cmd, rest, event),
-        None if event == PromptEvent::Validate => Err(anyhow!("no such command: '{command}'")),
+        None if event == PromptEvent::Validate => {
+            let parts = rest.split_whitespace().collect::<Vec<_>>();
+
+            if ScriptingEngine::call_typed_command(cx, input, &parts, event) {
+                // Engine handles the other cases
+                if event == PromptEvent::Validate {
+                    let mappable_command = MappableCommand::Typable {
+                        name: input.to_string(),
+                        args: String::default(),
+                        doc: "".to_string(),
+                    };
+
+                    let mut ctx = Context {
+                        register: None,
+                        count: None,
+                        editor: cx.editor,
+                        callback: Vec::new(),
+                        on_next_key_callback: None,
+                        jobs: cx.jobs,
+                    };
+
+                    // // TODO: Figure this out?
+                    helix_event::dispatch(crate::events::PostCommand {
+                        command: &mappable_command,
+                        cx: &mut ctx,
+                    });
+
+                    Ok(())
+                } else {
+                    Ok(())
+                }
+            } else {
+                Err(anyhow!("no such command: '{command}'"))
+            }
+        }
         None => Ok(()),
     }
 }
@@ -3631,7 +3650,30 @@
             .expect("arg parsing cannot fail when validation is turned off")
     };
 
-    (cmd.fun)(cx, args, event).map_err(|err| anyhow!("'{}': {err}", cmd.name))
+    let res = (cmd.fun)(cx, args, event).map_err(|err| anyhow!("'{}': {err}", cmd.name));
+
+    let mappable_command = MappableCommand::Typable {
+        name: cmd.name.to_string(),
+        args: String::new(),
+        doc: "".to_string(),
+    };
+
+    let mut ctx = Context {
+        register: None,
+        count: None,
+        editor: cx.editor,
+        callback: Vec::new(),
+        on_next_key_callback: None,
+        jobs: cx.jobs,
+    };
+
+    // // TODO: Figure this out?
+    helix_event::dispatch(crate::events::PostCommand {
+        command: &mappable_command,
+        cx: &mut ctx,
+    });
+
+    res
 }
 
 #[allow(clippy::unnecessary_unwrap)]
@@ -3639,24 +3681,149 @@
     let mut prompt = Prompt::new(
         ":".into(),
         Some(':'),
-<<<<<<< HEAD
-        |editor: &Editor, input: &str| {
-            let shellwords = Shellwords::from(input);
-            let words = shellwords.words();
-
-            if words.is_empty() || (words.len() == 1 && !shellwords.ends_with_whitespace()) {
-                fuzzy_match(
-                    input,
-                    TYPABLE_COMMAND_LIST
-                        .iter()
-                        .map(|command| Cow::from(command.name))
-                        .chain(crate::commands::engine::ScriptingEngine::available_commands()),
-                    false,
-                )
-                .into_iter()
-                .map(|(name, _)| (0.., name.into()))
-                .collect()
-=======
+        // <<<<<<< HEAD
+        //         |editor: &Editor, input: &str| {
+        //             let shellwords = Shellwords::from(input);
+        //             let words = shellwords.words();
+
+        //             if words.is_empty() || (words.len() == 1 && !shellwords.ends_with_whitespace()) {
+        //                 fuzzy_match(
+        //                     input,
+        //                     TYPABLE_COMMAND_LIST
+        //                         .iter()
+        //                         .map(|command| Cow::from(command.name))
+        //                         .chain(crate::commands::engine::ScriptingEngine::available_commands()),
+        //                     false,
+        //                 )
+        //                 .into_iter()
+        //                 .map(|(name, _)| (0.., name.into()))
+        //                 .collect()
+        //             } else {
+        //                 // Otherwise, use the command's completer and the last shellword
+        //                 // as completion input.
+        //                 let (word, word_len) = if words.len() == 1 || shellwords.ends_with_whitespace() {
+        //                     (&Cow::Borrowed(""), 0)
+        //                 } else {
+        //                     (words.last().unwrap(), words.last().unwrap().len())
+        //                 };
+
+        //                 let argument_number = argument_number_of(&shellwords);
+
+        //                 if let Some(completer) = TYPABLE_COMMAND_MAP
+        //                     .get(&words[0] as &str)
+        //                     .map(|tc| tc.completer_for_argument_number(argument_number))
+        //                 {
+        //                     completer(editor, word)
+        //                         .into_iter()
+        //                         .map(|(range, mut file)| {
+        //                             file.content = shellwords::escape(file.content);
+
+        //                             // offset ranges to input
+        //                             let offset = input.len() - word_len;
+        //                             let range = (range.start + offset)..;
+        //                             (range, file)
+        //                         })
+        //                         .collect()
+        //                 } else {
+        //                     Vec::new()
+        //                 }
+        //             }
+        //         }, // completion
+        //         move |cx: &mut compositor::Context, input: &str, event: PromptEvent| {
+        //             let parts = input.split_whitespace().collect::<Vec<&str>>();
+        //             if parts.is_empty() {
+        //                 return;
+        //             }
+
+        //             // If command is numeric, interpret as line number and go there.
+        //             if parts.len() == 1 && parts[0].parse::<usize>().ok().is_some() {
+        //                 if let Err(e) = typed::goto_line_number(cx, &[Cow::from(parts[0])], event) {
+        //                     cx.editor.set_error(format!("{}", e));
+        //                 }
+        //                 return;
+        //             }
+
+        //             // TODO: @Matt - Add completion for added scripting commands here
+        //             // Handle typable commands
+
+        //             // Register callback functions here - if the prompt event is validate,
+        //             // Grab the function run and run through the hooks.
+        //             if let Some(cmd) = typed::TYPABLE_COMMAND_MAP.get(parts[0]) {
+        //                 let shellwords = Shellwords::from(input);
+        //                 let args = shellwords.words();
+        //                 if let Err(e) = (cmd.fun)(cx, &args[1..], event) {
+        //                     cx.editor.set_error(format!("{}", e));
+        //                 }
+
+        //                 if event == PromptEvent::Validate {
+        //                     let mappable_command = MappableCommand::Typable {
+        //                         name: cmd.name.to_string(),
+        //                         args: Vec::new(),
+        //                         doc: "".to_string(),
+        //                     };
+
+        //                     let mut ctx = Context {
+        //                         register: None,
+        //                         count: None,
+        //                         editor: cx.editor,
+        //                         callback: Vec::new(),
+        //                         on_next_key_callback: None,
+        //                         jobs: cx.jobs,
+        //                     };
+
+        //                     // // TODO: Figure this out?
+        //                     helix_event::dispatch(crate::events::PostCommand {
+        //                         command: &mappable_command,
+        //                         cx: &mut ctx,
+        //                     });
+        //                 }
+        //             } else if ScriptingEngine::call_typed_command(cx, input, &parts, event) {
+        //                 // Engine handles the other cases
+        //                 if event == PromptEvent::Validate {
+        //                     let mappable_command = MappableCommand::Typable {
+        //                         name: input.to_string(),
+        //                         args: Vec::new(),
+        //                         doc: "".to_string(),
+        //                     };
+
+        //                     let mut ctx = Context {
+        //                         register: None,
+        //                         count: None,
+        //                         editor: cx.editor,
+        //                         callback: Vec::new(),
+        //                         on_next_key_callback: None,
+        //                         jobs: cx.jobs,
+        //                     };
+
+        //                     // // TODO: Figure this out?
+        //                     helix_event::dispatch(crate::events::PostCommand {
+        //                         command: &mappable_command,
+        //                         cx: &mut ctx,
+        //                     });
+        //                 }
+        //             } else if event == PromptEvent::Validate {
+        //                 cx.editor
+        //                     .set_error(format!("no such command: '{}'", parts[0]));
+        //             }
+        //         },
+        //     );
+        //     prompt.doc_fn = Box::new(|input: &str| {
+        //         let part = input.split(' ').next().unwrap_or_default();
+
+        //         if let Some(typed::TypableCommand { doc, aliases, .. }) =
+        //             typed::TYPABLE_COMMAND_MAP.get(part)
+        //         {
+        //             if aliases.is_empty() {
+        //                 return Some((*doc).into());
+        //             }
+        //             return Some(format!("{}\nAliases: {}", doc, aliases.join(", ")).into());
+        //         } else if let Some(doc) = ScriptingEngine::get_doc_for_identifier(part) {
+        //             return Some(doc.into());
+        //         }
+
+        //         None
+        //     });
+        // =======
         complete_command_line,
         move |cx: &mut compositor::Context, input: &str, event: PromptEvent| {
             if let Err(err) = execute_command_line(cx, input, event) {
@@ -3665,6 +3832,7 @@
         },
     );
     prompt.doc_fn = Box::new(command_line_doc);
+    // >>>>>>> origin
 
     // Calculate initial completion
     prompt.recalculate_completion(cx.editor);
@@ -3672,8 +3840,14 @@
 }
 
 fn command_line_doc(input: &str) -> Option<Cow<str>> {
-    let (command, _, _) = command_line::split(input);
-    let command = TYPABLE_COMMAND_MAP.get(command)?;
+    let (command_name, _, _) = command_line::split(input);
+    let command = TYPABLE_COMMAND_MAP.get(command_name);
+
+    if command.is_none() {
+        return ScriptingEngine::get_doc_for_identifier(command_name).map(|x| x.into());
+    }
+
+    let command = command?;
 
     if command.aliases.is_empty() && command.signature.flags.is_empty() {
         return Some(Cow::Borrowed(command.doc));
@@ -3692,7 +3866,6 @@
             let name_len = flag.name.len();
             let alias_len = if let Some(alias) = flag.alias {
                 "/-".len() + alias.len_utf8()
->>>>>>> 0efa8207
             } else {
                 0
             };
@@ -3750,7 +3923,10 @@
     if complete_command {
         fuzzy_match(
             input,
-            TYPABLE_COMMAND_LIST.iter().map(|command| command.name),
+            TYPABLE_COMMAND_LIST
+                .iter()
+                .map(|command| Cow::from(command.name))
+                .chain(crate::commands::engine::ScriptingEngine::available_commands()),
             false,
         )
         .into_iter()
@@ -3893,74 +4069,6 @@
         }
     }
 
-<<<<<<< HEAD
-            // TODO: @Matt - Add completion for added scripting commands here
-            // Handle typable commands
-
-            // Register callback functions here - if the prompt event is validate,
-            // Grab the function run and run through the hooks.
-            if let Some(cmd) = typed::TYPABLE_COMMAND_MAP.get(parts[0]) {
-                let shellwords = Shellwords::from(input);
-                let args = shellwords.words();
-                if let Err(e) = (cmd.fun)(cx, &args[1..], event) {
-                    cx.editor.set_error(format!("{}", e));
-                }
-
-                if event == PromptEvent::Validate {
-                    let mappable_command = MappableCommand::Typable {
-                        name: cmd.name.to_string(),
-                        args: Vec::new(),
-                        doc: "".to_string(),
-                    };
-
-                    let mut ctx = Context {
-                        register: None,
-                        count: None,
-                        editor: cx.editor,
-                        callback: Vec::new(),
-                        on_next_key_callback: None,
-                        jobs: cx.jobs,
-                    };
-
-                    // // TODO: Figure this out?
-                    helix_event::dispatch(crate::events::PostCommand {
-                        command: &mappable_command,
-                        cx: &mut ctx,
-                    });
-                }
-            } else if ScriptingEngine::call_typed_command(cx, input, &parts, event) {
-                // Engine handles the other cases
-                if event == PromptEvent::Validate {
-                    let mappable_command = MappableCommand::Typable {
-                        name: input.to_string(),
-                        args: Vec::new(),
-                        doc: "".to_string(),
-                    };
-
-                    let mut ctx = Context {
-                        register: None,
-                        count: None,
-                        editor: cx.editor,
-                        callback: Vec::new(),
-                        on_next_key_callback: None,
-                        jobs: cx.jobs,
-                    };
-
-                    // // TODO: Figure this out?
-                    helix_event::dispatch(crate::events::PostCommand {
-                        command: &mappable_command,
-                        cx: &mut ctx,
-                    });
-                }
-            } else if event == PromptEvent::Validate {
-                cx.editor
-                    .set_error(format!("no such command: '{}'", parts[0]));
-            }
-        },
-    );
-    prompt.doc_fn = Box::new(|input: &str| {
-        let part = input.split(' ').next().unwrap_or_default();
-=======
     match token.kind {
         TokenKind::Unquoted if span.content.contains([' ', '\t', '%']) => {
             span.content = Cow::Owned(format!(
@@ -3993,7 +4101,6 @@
     offset: usize,
 ) -> Vec<ui::prompt::Completion> {
     use command_line::{ExpansionKind, Tokenizer};
->>>>>>> 0efa8207
 
     let mut start = 0;
 
@@ -4032,12 +4139,6 @@
                 }
                 _ => continue,
             }
-<<<<<<< HEAD
-            return Some(format!("{}\nAliases: {}", doc, aliases.join(", ")).into());
-        } else if let Some(doc) = ScriptingEngine::get_doc_for_identifier(part) {
-            return Some(doc.into());
-=======
->>>>>>> 0efa8207
         }
     }
 
