--- conflicted
+++ resolved
@@ -106,37 +106,7 @@
     }
 
     ensure!(!args.is_empty(), "wrong argument count");
-<<<<<<< HEAD
     open_and_new(cx, args)
-=======
-    for arg in args {
-        let (path, pos) = args::parse_file(arg);
-        let path = helix_core::path::expand_tilde(&path);
-        // If the path is a directory, open a file picker on that directory and update the status
-        // message
-        if let Ok(true) = std::fs::canonicalize(&path).map(|p| p.is_dir()) {
-            let callback = async move {
-                let call: job::Callback = job::Callback::EditorCompositor(Box::new(
-                    move |editor: &mut Editor, compositor: &mut Compositor| {
-                        let picker = ui::file_picker(path, &editor.config());
-                        compositor.push(Box::new(overlaid(picker)));
-                    },
-                ));
-                Ok(call)
-            };
-            cx.jobs.callback(callback);
-        } else {
-            // Otherwise, just open the file
-            let _ = cx.editor.open(&path, Action::Replace)?;
-            let (view, doc) = current!(cx.editor);
-            let pos = Selection::point(pos_at_coords(doc.text().slice(..), pos, true));
-            doc.set_selection(view.id, pos);
-            // does not affect opening a buffer without pos
-            align_view(doc, view, Align::Center);
-        }
-    }
-    Ok(())
->>>>>>> 58e457a4
 }
 
 fn buffer_close_by_ids_impl(
