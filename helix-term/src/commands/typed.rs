--- conflicted
+++ resolved
@@ -2169,19 +2169,14 @@
     Ok(())
 }
 
-<<<<<<< HEAD
 fn rename_buffer(
-=======
-fn clear_register(
->>>>>>> 3fb0562e
-    cx: &mut compositor::Context,
-    args: &[Cow<str>],
-    event: PromptEvent,
-) -> anyhow::Result<()> {
-    if event != PromptEvent::Validate {
-        return Ok(());
-    }
-<<<<<<< HEAD
+    cx: &mut compositor::Context,
+    args: &[Cow<str>],
+    event: PromptEvent,
+) -> anyhow::Result<()> {
+    if event != PromptEvent::Validate {
+        return Ok(());
+    }
     ensure!(args.len() == 1, ":rename takes one argument");
     let new_name = args.first().unwrap();
 
@@ -2229,7 +2224,17 @@
     }
     cx.editor
         .set_status(format!("Renamed file to {}", new_name));
-=======
+    Ok(())
+}
+
+fn clear_register(
+    cx: &mut compositor::Context,
+    args: &[Cow<str>],
+    event: PromptEvent,
+) -> anyhow::Result<()> {
+    if event != PromptEvent::Validate {
+        return Ok(());
+    }
 
     ensure!(args.len() <= 1, ":clear-register takes at most 1 argument");
     if args.is_empty() {
@@ -2251,7 +2256,6 @@
             .editor
             .set_error(format!("Register {} not found", register)),
     }
->>>>>>> 3fb0562e
     Ok(())
 }
 
@@ -2809,19 +2813,18 @@
             signature: CommandSignature::none(),
         },
         TypableCommand {
-<<<<<<< HEAD
             name: "rename",
             aliases: &["rnm"],
             doc: "Rename the currently selected buffer",
             fun: rename_buffer,
-            signature: CommandSignature::none()
-=======
+            signature: CommandSignature::none(),
+        },
+        TypableCommand {
             name: "clear-register",
             aliases: &[],
             doc: "Clear given register. If no argument is provided, clear all registers.",
             fun: clear_register,
             signature: CommandSignature::none(),
->>>>>>> 3fb0562e
         },
     ];
 
