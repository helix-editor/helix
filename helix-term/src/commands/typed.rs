use std::{ffi::OsStr, ops::Deref};

use crate::job::Job;

use super::*;

<<<<<<< HEAD
use helix_lsp::{lsp, Url};
use helix_view::{
    apply_transaction,
    editor::{Action, CloseError, ConfigEvent},
};
=======
use helix_view::editor::{Action, CloseError, ConfigEvent};
>>>>>>> d99a7205
use ui::completers::{self, Completer};

#[derive(Clone)]
pub struct TypableCommand {
    pub name: &'static str,
    pub aliases: &'static [&'static str],
    pub doc: &'static str,
    // params, flags, helper, completer
    pub fun: fn(&mut compositor::Context, &[Cow<str>], PromptEvent) -> anyhow::Result<()>,
    pub completer: Option<Completer>,
}

fn quit(cx: &mut compositor::Context, args: &[Cow<str>], event: PromptEvent) -> anyhow::Result<()> {
    log::debug!("quitting...");

    if event != PromptEvent::Validate {
        return Ok(());
    }

    ensure!(args.is_empty(), ":quit takes no arguments");

    // last view and we have unsaved changes
    if cx.editor.tree.views().count() == 1 {
        buffers_remaining_impl(cx.editor)?
    }

    cx.block_try_flush_writes()?;
    cx.editor.close(view!(cx.editor).id);

    Ok(())
}

fn force_quit(
    cx: &mut compositor::Context,
    args: &[Cow<str>],
    event: PromptEvent,
) -> anyhow::Result<()> {
    if event != PromptEvent::Validate {
        return Ok(());
    }

    ensure!(args.is_empty(), ":quit! takes no arguments");

    cx.block_try_flush_writes()?;
    cx.editor.close(view!(cx.editor).id);

    Ok(())
}

fn open(cx: &mut compositor::Context, args: &[Cow<str>], event: PromptEvent) -> anyhow::Result<()> {
    if event != PromptEvent::Validate {
        return Ok(());
    }

    ensure!(!args.is_empty(), "wrong argument count");
    for arg in args {
        let (path, pos) = args::parse_file(arg);
        let path = helix_core::path::expand_tilde(&path);
        // If the path is a directory, open a file picker on that directory and update the status
        // message
        if let Ok(true) = std::fs::canonicalize(&path).map(|p| p.is_dir()) {
            let callback = async move {
                let call: job::Callback = job::Callback::EditorCompositor(Box::new(
                    move |editor: &mut Editor, compositor: &mut Compositor| {
                        let picker = ui::file_picker(path, &editor.config());
                        compositor.push(Box::new(overlayed(picker)));
                    },
                ));
                Ok(call)
            };
            cx.jobs.callback(callback);
        } else {
            // Otherwise, just open the file
            let _ = cx.editor.open(&path, Action::Replace)?;
            let (view, doc) = current!(cx.editor);
            let pos = Selection::point(pos_at_coords(doc.text().slice(..), pos, true));
            doc.set_selection(view.id, pos);
            // does not affect opening a buffer without pos
            align_view(doc, view, Align::Center);
        }
    }
    Ok(())
}

fn buffer_close_by_ids_impl(
    cx: &mut compositor::Context,
    doc_ids: &[DocumentId],
    force: bool,
) -> anyhow::Result<()> {
    cx.block_try_flush_writes()?;

    let (modified_ids, modified_names): (Vec<_>, Vec<_>) = doc_ids
        .iter()
        .filter_map(|&doc_id| {
            if let Err(CloseError::BufferModified(name)) = cx.editor.close_document(doc_id, force) {
                Some((doc_id, name))
            } else {
                None
            }
        })
        .unzip();

    if let Some(first) = modified_ids.first() {
        let current = doc!(cx.editor);
        // If the current document is unmodified, and there are modified
        // documents, switch focus to the first modified doc.
        if !modified_ids.contains(&current.id()) {
            cx.editor.switch(*first, Action::Replace);
        }
        bail!(
            "{} unsaved buffer(s) remaining: {:?}",
            modified_names.len(),
            modified_names
        );
    }

    Ok(())
}

fn buffer_gather_paths_impl(editor: &mut Editor, args: &[Cow<str>]) -> Vec<DocumentId> {
    // No arguments implies current document
    if args.is_empty() {
        let doc_id = view!(editor).doc;
        return vec![doc_id];
    }

    let mut nonexistent_buffers = vec![];
    let mut document_ids = vec![];
    for arg in args {
        let doc_id = editor.documents().find_map(|doc| {
            let arg_path = Some(Path::new(arg.as_ref()));
            if doc.path().map(|p| p.as_path()) == arg_path
                || doc.relative_path().as_deref() == arg_path
            {
                Some(doc.id())
            } else {
                None
            }
        });

        match doc_id {
            Some(doc_id) => document_ids.push(doc_id),
            None => nonexistent_buffers.push(format!("'{}'", arg)),
        }
    }

    if !nonexistent_buffers.is_empty() {
        editor.set_error(format!(
            "cannot close non-existent buffers: {}",
            nonexistent_buffers.join(", ")
        ));
    }

    document_ids
}

fn buffer_close(
    cx: &mut compositor::Context,
    args: &[Cow<str>],
    event: PromptEvent,
) -> anyhow::Result<()> {
    if event != PromptEvent::Validate {
        return Ok(());
    }

    let document_ids = buffer_gather_paths_impl(cx.editor, args);
    buffer_close_by_ids_impl(cx, &document_ids, false)
}

fn force_buffer_close(
    cx: &mut compositor::Context,
    args: &[Cow<str>],
    event: PromptEvent,
) -> anyhow::Result<()> {
    if event != PromptEvent::Validate {
        return Ok(());
    }

    let document_ids = buffer_gather_paths_impl(cx.editor, args);
    buffer_close_by_ids_impl(cx, &document_ids, true)
}

fn buffer_gather_others_impl(editor: &mut Editor) -> Vec<DocumentId> {
    let current_document = &doc!(editor).id();
    editor
        .documents()
        .map(|doc| doc.id())
        .filter(|doc_id| doc_id != current_document)
        .collect()
}

fn buffer_close_others(
    cx: &mut compositor::Context,
    _args: &[Cow<str>],
    event: PromptEvent,
) -> anyhow::Result<()> {
    if event != PromptEvent::Validate {
        return Ok(());
    }

    let document_ids = buffer_gather_others_impl(cx.editor);
    buffer_close_by_ids_impl(cx, &document_ids, false)
}

fn force_buffer_close_others(
    cx: &mut compositor::Context,
    _args: &[Cow<str>],
    event: PromptEvent,
) -> anyhow::Result<()> {
    if event != PromptEvent::Validate {
        return Ok(());
    }

    let document_ids = buffer_gather_others_impl(cx.editor);
    buffer_close_by_ids_impl(cx, &document_ids, true)
}

fn buffer_gather_all_impl(editor: &mut Editor) -> Vec<DocumentId> {
    editor.documents().map(|doc| doc.id()).collect()
}

fn buffer_close_all(
    cx: &mut compositor::Context,
    _args: &[Cow<str>],
    event: PromptEvent,
) -> anyhow::Result<()> {
    if event != PromptEvent::Validate {
        return Ok(());
    }

    let document_ids = buffer_gather_all_impl(cx.editor);
    buffer_close_by_ids_impl(cx, &document_ids, false)
}

fn force_buffer_close_all(
    cx: &mut compositor::Context,
    _args: &[Cow<str>],
    event: PromptEvent,
) -> anyhow::Result<()> {
    if event != PromptEvent::Validate {
        return Ok(());
    }

    let document_ids = buffer_gather_all_impl(cx.editor);
    buffer_close_by_ids_impl(cx, &document_ids, true)
}

fn buffer_next(
    cx: &mut compositor::Context,
    _args: &[Cow<str>],
    event: PromptEvent,
) -> anyhow::Result<()> {
    if event != PromptEvent::Validate {
        return Ok(());
    }

    goto_buffer(cx.editor, Direction::Forward);
    Ok(())
}

fn buffer_previous(
    cx: &mut compositor::Context,
    _args: &[Cow<str>],
    event: PromptEvent,
) -> anyhow::Result<()> {
    if event != PromptEvent::Validate {
        return Ok(());
    }

    goto_buffer(cx.editor, Direction::Backward);
    Ok(())
}

fn write_impl(
    cx: &mut compositor::Context,
    path: Option<&Cow<str>>,
    force: bool,
) -> anyhow::Result<()> {
    let editor_auto_fmt = cx.editor.config().auto_format;
    let jobs = &mut cx.jobs;
    let (view, doc) = current!(cx.editor);
    let path = path.map(AsRef::as_ref);

    let fmt = if editor_auto_fmt {
        doc.auto_format().map(|fmt| {
            let callback = make_format_callback(
                doc.id(),
                doc.version(),
                view.id,
                fmt,
                Some((path.map(Into::into), force)),
            );

            jobs.add(Job::with_callback(callback).wait_before_exiting());
        })
    } else {
        None
    };

    if fmt.is_none() {
        let id = doc.id();
        cx.editor.save(id, path, force)?;
    }

    Ok(())
}

fn write(
    cx: &mut compositor::Context,
    args: &[Cow<str>],
    event: PromptEvent,
) -> anyhow::Result<()> {
    if event != PromptEvent::Validate {
        return Ok(());
    }

    write_impl(cx, args.first(), false)
}

fn force_write(
    cx: &mut compositor::Context,
    args: &[Cow<str>],
    event: PromptEvent,
) -> anyhow::Result<()> {
    if event != PromptEvent::Validate {
        return Ok(());
    }

    write_impl(cx, args.first(), true)
}

fn new_file(
    cx: &mut compositor::Context,
    _args: &[Cow<str>],
    event: PromptEvent,
) -> anyhow::Result<()> {
    if event != PromptEvent::Validate {
        return Ok(());
    }

    cx.editor.new_file(Action::Replace);

    Ok(())
}

fn format(
    cx: &mut compositor::Context,
    _args: &[Cow<str>],
    event: PromptEvent,
) -> anyhow::Result<()> {
    if event != PromptEvent::Validate {
        return Ok(());
    }

    let (view, doc) = current!(cx.editor);
    if let Some(format) = doc.format() {
        let callback = make_format_callback(doc.id(), doc.version(), view.id, format, None);
        cx.jobs.callback(callback);
    }

    Ok(())
}
fn set_indent_style(
    cx: &mut compositor::Context,
    args: &[Cow<str>],
    event: PromptEvent,
) -> anyhow::Result<()> {
    if event != PromptEvent::Validate {
        return Ok(());
    }

    use IndentStyle::*;

    // If no argument, report current indent style.
    if args.is_empty() {
        let style = doc!(cx.editor).indent_style;
        cx.editor.set_status(match style {
            Tabs => "tabs".to_owned(),
            Spaces(1) => "1 space".to_owned(),
            Spaces(n) if (2..=8).contains(&n) => format!("{} spaces", n),
            _ => unreachable!(), // Shouldn't happen.
        });
        return Ok(());
    }

    // Attempt to parse argument as an indent style.
    let style = match args.get(0) {
        Some(arg) if "tabs".starts_with(&arg.to_lowercase()) => Some(Tabs),
        Some(Cow::Borrowed("0")) => Some(Tabs),
        Some(arg) => arg
            .parse::<u8>()
            .ok()
            .filter(|n| (1..=8).contains(n))
            .map(Spaces),
        _ => None,
    };

    let style = style.context("invalid indent style")?;
    let doc = doc_mut!(cx.editor);
    doc.indent_style = style;

    Ok(())
}

/// Sets or reports the current document's line ending setting.
fn set_line_ending(
    cx: &mut compositor::Context,
    args: &[Cow<str>],
    event: PromptEvent,
) -> anyhow::Result<()> {
    if event != PromptEvent::Validate {
        return Ok(());
    }

    use LineEnding::*;

    // If no argument, report current line ending setting.
    if args.is_empty() {
        let line_ending = doc!(cx.editor).line_ending;
        cx.editor.set_status(match line_ending {
            Crlf => "crlf",
            LF => "line feed",
            #[cfg(feature = "unicode-lines")]
            FF => "form feed",
            #[cfg(feature = "unicode-lines")]
            CR => "carriage return",
            #[cfg(feature = "unicode-lines")]
            Nel => "next line",

            // These should never be a document's default line ending.
            #[cfg(feature = "unicode-lines")]
            VT | LS | PS => "error",
        });

        return Ok(());
    }

    let arg = args
        .get(0)
        .context("argument missing")?
        .to_ascii_lowercase();

    // Attempt to parse argument as a line ending.
    let line_ending = match arg {
        arg if arg.starts_with("crlf") => Crlf,
        arg if arg.starts_with("lf") => LF,
        #[cfg(feature = "unicode-lines")]
        arg if arg.starts_with("cr") => CR,
        #[cfg(feature = "unicode-lines")]
        arg if arg.starts_with("ff") => FF,
        #[cfg(feature = "unicode-lines")]
        arg if arg.starts_with("nel") => Nel,
        _ => bail!("invalid line ending"),
    };
    let (view, doc) = current!(cx.editor);
    doc.line_ending = line_ending;

    let mut pos = 0;
    let transaction = Transaction::change(
        doc.text(),
        doc.text().lines().filter_map(|line| {
            pos += line.len_chars();
            match helix_core::line_ending::get_line_ending(&line) {
                Some(ending) if ending != line_ending => {
                    let start = pos - ending.len_chars();
                    let end = pos;
                    Some((start, end, Some(line_ending.as_str().into())))
                }
                _ => None,
            }
        }),
    );
    doc.apply(&transaction, view.id);
    doc.append_changes_to_history(view);

    Ok(())
}

fn earlier(
    cx: &mut compositor::Context,
    args: &[Cow<str>],
    event: PromptEvent,
) -> anyhow::Result<()> {
    if event != PromptEvent::Validate {
        return Ok(());
    }

    let uk = args.join(" ").parse::<UndoKind>().map_err(|s| anyhow!(s))?;

    let (view, doc) = current!(cx.editor);
    let success = doc.earlier(view, uk);
    if !success {
        cx.editor.set_status("Already at oldest change");
    }

    Ok(())
}

fn later(
    cx: &mut compositor::Context,
    args: &[Cow<str>],
    event: PromptEvent,
) -> anyhow::Result<()> {
    if event != PromptEvent::Validate {
        return Ok(());
    }

    let uk = args.join(" ").parse::<UndoKind>().map_err(|s| anyhow!(s))?;
    let (view, doc) = current!(cx.editor);
    let success = doc.later(view, uk);
    if !success {
        cx.editor.set_status("Already at newest change");
    }

    Ok(())
}

fn write_quit(
    cx: &mut compositor::Context,
    args: &[Cow<str>],
    event: PromptEvent,
) -> anyhow::Result<()> {
    if event != PromptEvent::Validate {
        return Ok(());
    }

    write_impl(cx, args.first(), false)?;
    cx.block_try_flush_writes()?;
    quit(cx, &[], event)
}

fn force_write_quit(
    cx: &mut compositor::Context,
    args: &[Cow<str>],
    event: PromptEvent,
) -> anyhow::Result<()> {
    if event != PromptEvent::Validate {
        return Ok(());
    }

    write_impl(cx, args.first(), true)?;
    cx.block_try_flush_writes()?;
    force_quit(cx, &[], event)
}

/// Results in an error if there are modified buffers remaining and sets editor
/// error, otherwise returns `Ok(())`. If the current document is unmodified,
/// and there are modified documents, switches focus to one of them.
pub(super) fn buffers_remaining_impl(editor: &mut Editor) -> anyhow::Result<()> {
    let (modified_ids, modified_names): (Vec<_>, Vec<_>) = editor
        .documents()
        .filter(|doc| doc.is_modified())
        .map(|doc| (doc.id(), doc.display_name()))
        .unzip();
    if let Some(first) = modified_ids.first() {
        let current = doc!(editor);
        // If the current document is unmodified, and there are modified
        // documents, switch focus to the first modified doc.
        if !modified_ids.contains(&current.id()) {
            editor.switch(*first, Action::Replace);
        }
        bail!(
            "{} unsaved buffer(s) remaining: {:?}",
            modified_names.len(),
            modified_names
        );
    }
    Ok(())
}

pub fn write_all_impl(
    cx: &mut compositor::Context,
    force: bool,
    write_scratch: bool,
) -> anyhow::Result<()> {
    let mut errors: Vec<&'static str> = Vec::new();
    let auto_format = cx.editor.config().auto_format;
    let jobs = &mut cx.jobs;
    let current_view = view!(cx.editor);

    // save all documents
    let saves: Vec<_> = cx
        .editor
        .documents
        .values_mut()
        .filter_map(|doc| {
            if !doc.is_modified() {
                return None;
            }
            if doc.path().is_none() {
                if write_scratch {
                    errors.push("cannot write a buffer without a filename\n");
                }
                return None;
            }

            // Look for a view to apply the formatting change to. If the document
            // is in the current view, just use that. Otherwise, since we don't
            // have any other metric available for better selection, just pick
            // the first view arbitrarily so that we still commit the document
            // state for undos. If somehow we have a document that has not been
            // initialized with any view, initialize it with the current view.
            let target_view = if doc.selections().contains_key(&current_view.id) {
                current_view.id
            } else if let Some(view) = doc.selections().keys().next() {
                *view
            } else {
                doc.ensure_view_init(current_view.id);
                current_view.id
            };

            let fmt = if auto_format {
                doc.auto_format().map(|fmt| {
                    let callback = make_format_callback(
                        doc.id(),
                        doc.version(),
                        target_view,
                        fmt,
                        Some((None, force)),
                    );
                    jobs.add(Job::with_callback(callback).wait_before_exiting());
                })
            } else {
                None
            };

            if fmt.is_none() {
                return Some(doc.id());
            }

            None
        })
        .collect();

    // manually call save for the rest of docs that don't have a formatter
    for id in saves {
        cx.editor.save::<PathBuf>(id, None, force)?;
    }

    if !errors.is_empty() && !force {
        bail!("{:?}", errors);
    }

    Ok(())
}

fn write_all(
    cx: &mut compositor::Context,
    _args: &[Cow<str>],
    event: PromptEvent,
) -> anyhow::Result<()> {
    if event != PromptEvent::Validate {
        return Ok(());
    }

    write_all_impl(cx, false, true)
}

fn write_all_quit(
    cx: &mut compositor::Context,
    _args: &[Cow<str>],
    event: PromptEvent,
) -> anyhow::Result<()> {
    if event != PromptEvent::Validate {
        return Ok(());
    }
    write_all_impl(cx, false, true)?;
    quit_all_impl(cx, false)
}

fn force_write_all_quit(
    cx: &mut compositor::Context,
    _args: &[Cow<str>],
    event: PromptEvent,
) -> anyhow::Result<()> {
    if event != PromptEvent::Validate {
        return Ok(());
    }
    let _ = write_all_impl(cx, true, true);
    quit_all_impl(cx, true)
}

fn quit_all_impl(cx: &mut compositor::Context, force: bool) -> anyhow::Result<()> {
    cx.block_try_flush_writes()?;
    if !force {
        buffers_remaining_impl(cx.editor)?;
    }

    // close all views
    let views: Vec<_> = cx.editor.tree.views().map(|(view, _)| view.id).collect();
    for view_id in views {
        cx.editor.close(view_id);
    }

    Ok(())
}

fn quit_all(
    cx: &mut compositor::Context,
    _args: &[Cow<str>],
    event: PromptEvent,
) -> anyhow::Result<()> {
    if event != PromptEvent::Validate {
        return Ok(());
    }

    quit_all_impl(cx, false)
}

fn force_quit_all(
    cx: &mut compositor::Context,
    _args: &[Cow<str>],
    event: PromptEvent,
) -> anyhow::Result<()> {
    if event != PromptEvent::Validate {
        return Ok(());
    }

    quit_all_impl(cx, true)
}

fn cquit(
    cx: &mut compositor::Context,
    args: &[Cow<str>],
    event: PromptEvent,
) -> anyhow::Result<()> {
    if event != PromptEvent::Validate {
        return Ok(());
    }

    let exit_code = args
        .first()
        .and_then(|code| code.parse::<i32>().ok())
        .unwrap_or(1);

    cx.editor.exit_code = exit_code;
    quit_all_impl(cx, false)
}

fn force_cquit(
    cx: &mut compositor::Context,
    args: &[Cow<str>],
    event: PromptEvent,
) -> anyhow::Result<()> {
    if event != PromptEvent::Validate {
        return Ok(());
    }

    let exit_code = args
        .first()
        .and_then(|code| code.parse::<i32>().ok())
        .unwrap_or(1);
    cx.editor.exit_code = exit_code;

    quit_all_impl(cx, true)
}

fn theme(
    cx: &mut compositor::Context,
    args: &[Cow<str>],
    event: PromptEvent,
) -> anyhow::Result<()> {
    let true_color = cx.editor.config.load().true_color || crate::true_color();
    match event {
        PromptEvent::Abort => {
            cx.editor.unset_theme_preview();
        }
        PromptEvent::Update => {
            if args.is_empty() {
                // Ensures that a preview theme gets cleaned up if the user backspaces until the prompt is empty.
                cx.editor.unset_theme_preview();
            } else if let Some(theme_name) = args.first() {
                if let Ok(theme) = cx.editor.theme_loader.load(theme_name) {
                    if !(true_color || theme.is_16_color()) {
                        bail!("Unsupported theme: theme requires true color support");
                    }
                    cx.editor.set_theme_preview(theme);
                };
            };
        }
        PromptEvent::Validate => {
            if let Some(theme_name) = args.first() {
                let theme = cx
                    .editor
                    .theme_loader
                    .load(theme_name)
                    .map_err(|err| anyhow::anyhow!("Could not load theme: {}", err))?;
                if !(true_color || theme.is_16_color()) {
                    bail!("Unsupported theme: theme requires true color support");
                }
                cx.editor.set_theme(theme);
            } else {
                let name = cx.editor.theme.name().to_string();

                cx.editor.set_status(name);
            }
        }
    };

    Ok(())
}

fn yank_main_selection_to_clipboard(
    cx: &mut compositor::Context,
    _args: &[Cow<str>],
    event: PromptEvent,
) -> anyhow::Result<()> {
    if event != PromptEvent::Validate {
        return Ok(());
    }

    yank_main_selection_to_clipboard_impl(cx.editor, ClipboardType::Clipboard)
}

fn yank_joined_to_clipboard(
    cx: &mut compositor::Context,
    args: &[Cow<str>],
    event: PromptEvent,
) -> anyhow::Result<()> {
    if event != PromptEvent::Validate {
        return Ok(());
    }

    let doc = doc!(cx.editor);
    let default_sep = Cow::Borrowed(doc.line_ending.as_str());
    let separator = args.first().unwrap_or(&default_sep);
    yank_joined_to_clipboard_impl(cx.editor, separator, ClipboardType::Clipboard)
}

fn yank_main_selection_to_primary_clipboard(
    cx: &mut compositor::Context,
    _args: &[Cow<str>],
    event: PromptEvent,
) -> anyhow::Result<()> {
    if event != PromptEvent::Validate {
        return Ok(());
    }

    yank_main_selection_to_clipboard_impl(cx.editor, ClipboardType::Selection)
}

fn yank_joined_to_primary_clipboard(
    cx: &mut compositor::Context,
    args: &[Cow<str>],
    event: PromptEvent,
) -> anyhow::Result<()> {
    if event != PromptEvent::Validate {
        return Ok(());
    }

    let doc = doc!(cx.editor);
    let default_sep = Cow::Borrowed(doc.line_ending.as_str());
    let separator = args.first().unwrap_or(&default_sep);
    yank_joined_to_clipboard_impl(cx.editor, separator, ClipboardType::Selection)
}

fn paste_clipboard_after(
    cx: &mut compositor::Context,
    _args: &[Cow<str>],
    event: PromptEvent,
) -> anyhow::Result<()> {
    if event != PromptEvent::Validate {
        return Ok(());
    }

    paste_clipboard_impl(cx.editor, Paste::After, ClipboardType::Clipboard, 1)
}

fn paste_clipboard_before(
    cx: &mut compositor::Context,
    _args: &[Cow<str>],
    event: PromptEvent,
) -> anyhow::Result<()> {
    if event != PromptEvent::Validate {
        return Ok(());
    }

    paste_clipboard_impl(cx.editor, Paste::Before, ClipboardType::Clipboard, 1)
}

fn paste_primary_clipboard_after(
    cx: &mut compositor::Context,
    _args: &[Cow<str>],
    event: PromptEvent,
) -> anyhow::Result<()> {
    if event != PromptEvent::Validate {
        return Ok(());
    }

    paste_clipboard_impl(cx.editor, Paste::After, ClipboardType::Selection, 1)
}

fn paste_primary_clipboard_before(
    cx: &mut compositor::Context,
    _args: &[Cow<str>],
    event: PromptEvent,
) -> anyhow::Result<()> {
    if event != PromptEvent::Validate {
        return Ok(());
    }

    paste_clipboard_impl(cx.editor, Paste::Before, ClipboardType::Selection, 1)
}

fn replace_selections_with_clipboard_impl(
    cx: &mut compositor::Context,
    clipboard_type: ClipboardType,
) -> anyhow::Result<()> {
    let (view, doc) = current!(cx.editor);

    match cx.editor.clipboard_provider.get_contents(clipboard_type) {
        Ok(contents) => {
            let selection = doc.selection(view.id);
            let transaction = Transaction::change_by_selection(doc.text(), selection, |range| {
                (range.from(), range.to(), Some(contents.as_str().into()))
            });

            doc.apply(&transaction, view.id);
            doc.append_changes_to_history(view);
            Ok(())
        }
        Err(e) => Err(e.context("Couldn't get system clipboard contents")),
    }
}

fn replace_selections_with_clipboard(
    cx: &mut compositor::Context,
    _args: &[Cow<str>],
    event: PromptEvent,
) -> anyhow::Result<()> {
    if event != PromptEvent::Validate {
        return Ok(());
    }

    replace_selections_with_clipboard_impl(cx, ClipboardType::Clipboard)
}

fn replace_selections_with_primary_clipboard(
    cx: &mut compositor::Context,
    _args: &[Cow<str>],
    event: PromptEvent,
) -> anyhow::Result<()> {
    if event != PromptEvent::Validate {
        return Ok(());
    }

    replace_selections_with_clipboard_impl(cx, ClipboardType::Selection)
}

fn show_clipboard_provider(
    cx: &mut compositor::Context,
    _args: &[Cow<str>],
    event: PromptEvent,
) -> anyhow::Result<()> {
    if event != PromptEvent::Validate {
        return Ok(());
    }

    cx.editor
        .set_status(cx.editor.clipboard_provider.name().to_string());
    Ok(())
}

fn change_current_directory(
    cx: &mut compositor::Context,
    args: &[Cow<str>],
    event: PromptEvent,
) -> anyhow::Result<()> {
    if event != PromptEvent::Validate {
        return Ok(());
    }

    let dir = helix_core::path::expand_tilde(
        args.first()
            .context("target directory not provided")?
            .as_ref()
            .as_ref(),
    );

    if let Err(e) = std::env::set_current_dir(dir) {
        bail!("Couldn't change the current working directory: {}", e);
    }

    let cwd = std::env::current_dir().context("Couldn't get the new working directory")?;
    cx.editor.set_status(format!(
        "Current working directory is now {}",
        cwd.display()
    ));
    Ok(())
}

fn show_current_directory(
    cx: &mut compositor::Context,
    _args: &[Cow<str>],
    event: PromptEvent,
) -> anyhow::Result<()> {
    if event != PromptEvent::Validate {
        return Ok(());
    }

    let cwd = std::env::current_dir().context("Couldn't get the new working directory")?;
    cx.editor
        .set_status(format!("Current working directory is {}", cwd.display()));
    Ok(())
}

/// Sets the [`Document`]'s encoding..
fn set_encoding(
    cx: &mut compositor::Context,
    args: &[Cow<str>],
    event: PromptEvent,
) -> anyhow::Result<()> {
    if event != PromptEvent::Validate {
        return Ok(());
    }

    let doc = doc_mut!(cx.editor);
    if let Some(label) = args.first() {
        doc.set_encoding(label)
    } else {
        let encoding = doc.encoding().name().to_owned();
        cx.editor.set_status(encoding);
        Ok(())
    }
}

/// Reload the [`Document`] from its source file.
fn reload(
    cx: &mut compositor::Context,
    _args: &[Cow<str>],
    event: PromptEvent,
) -> anyhow::Result<()> {
    if event != PromptEvent::Validate {
        return Ok(());
    }

    let scrolloff = cx.editor.config().scrolloff;
    let redraw_handle = cx.editor.redraw_handle.clone();
    let (view, doc) = current!(cx.editor);
    doc.reload(view, &cx.editor.diff_providers, redraw_handle)
        .map(|_| {
            view.ensure_cursor_in_view(doc, scrolloff);
        })
}

fn reload_all(
    cx: &mut compositor::Context,
    _args: &[Cow<str>],
    event: PromptEvent,
) -> anyhow::Result<()> {
    if event != PromptEvent::Validate {
        return Ok(());
    }

    let scrolloff = cx.editor.config().scrolloff;
    let view_id = view!(cx.editor).id;

    let docs_view_ids: Vec<(DocumentId, Vec<ViewId>)> = cx
        .editor
        .documents_mut()
        .map(|doc| {
            let mut view_ids: Vec<_> = doc.selections().keys().cloned().collect();

            if view_ids.is_empty() {
                doc.ensure_view_init(view_id);
                view_ids.push(view_id);
            };

            (doc.id(), view_ids)
        })
        .collect();

    for (doc_id, view_ids) in docs_view_ids {
        let doc = doc_mut!(cx.editor, &doc_id);

        // Every doc is guaranteed to have at least 1 view at this point.
        let view = view_mut!(cx.editor, view_ids[0]);

        // Ensure that the view is synced with the document's history.
        view.sync_changes(doc);

        let redraw_handle = cx.editor.redraw_handle.clone();
        doc.reload(view, &cx.editor.diff_providers, redraw_handle)?;

        for view_id in view_ids {
            let view = view_mut!(cx.editor, view_id);
            if view.doc.eq(&doc_id) {
                view.ensure_cursor_in_view(doc, scrolloff);
            }
        }
    }

    Ok(())
}

/// Update the [`Document`] if it has been modified.
fn update(
    cx: &mut compositor::Context,
    args: &[Cow<str>],
    event: PromptEvent,
) -> anyhow::Result<()> {
    if event != PromptEvent::Validate {
        return Ok(());
    }

    let (_view, doc) = current!(cx.editor);
    if doc.is_modified() {
        write(cx, args, event)
    } else {
        Ok(())
    }
}

fn lsp_workspace_command(
    cx: &mut compositor::Context,
    args: &[Cow<str>],
    event: PromptEvent,
) -> anyhow::Result<()> {
    if event != PromptEvent::Validate {
        return Ok(());
    }

    let (_, doc) = current!(cx.editor);

    let language_server = match doc.language_server() {
        Some(language_server) => language_server,
        None => {
            cx.editor
                .set_status("Language server not active for current buffer");
            return Ok(());
        }
    };

    let options = match &language_server.capabilities().execute_command_provider {
        Some(options) => options,
        None => {
            cx.editor
                .set_status("Workspace commands are not supported for this language server");
            return Ok(());
        }
    };
    if args.is_empty() {
        let commands = options
            .commands
            .iter()
            .map(|command| helix_lsp::lsp::Command {
                title: command.clone(),
                command: command.clone(),
                arguments: None,
            })
            .collect::<Vec<_>>();
        let callback = async move {
            let call: job::Callback = Callback::EditorCompositor(Box::new(
                move |_editor: &mut Editor, compositor: &mut Compositor| {
                    let picker = ui::Picker::new(commands, (), |cx, command, _action| {
                        execute_lsp_command(cx.editor, command.clone());
                    });
                    compositor.push(Box::new(overlayed(picker)))
                },
            ));
            Ok(call)
        };
        cx.jobs.callback(callback);
    } else {
        let command = args.join(" ");
        if options.commands.iter().any(|c| c == &command) {
            execute_lsp_command(
                cx.editor,
                helix_lsp::lsp::Command {
                    title: command.clone(),
                    arguments: None,
                    command,
                },
            );
        } else {
            cx.editor.set_status(format!(
                "`{command}` is not supported for this language server"
            ));
            return Ok(());
        }
    }
    Ok(())
}

fn lsp_restart(
    cx: &mut compositor::Context,
    _args: &[Cow<str>],
    event: PromptEvent,
) -> anyhow::Result<()> {
    if event != PromptEvent::Validate {
        return Ok(());
    }

    let (_view, doc) = current!(cx.editor);
    let config = doc
        .language_config()
        .context("LSP not defined for the current document")?;

    let scope = config.scope.clone();
    cx.editor.language_servers.restart(config, doc.path())?;

    // This collect is needed because refresh_language_server would need to re-borrow editor.
    let document_ids_to_refresh: Vec<DocumentId> = cx
        .editor
        .documents()
        .filter_map(|doc| match doc.language_config() {
            Some(config) if config.scope.eq(&scope) => Some(doc.id()),
            _ => None,
        })
        .collect();

    for document_id in document_ids_to_refresh {
        cx.editor.refresh_language_server(document_id);
    }

    Ok(())
}

fn tree_sitter_scopes(
    cx: &mut compositor::Context,
    _args: &[Cow<str>],
    event: PromptEvent,
) -> anyhow::Result<()> {
    if event != PromptEvent::Validate {
        return Ok(());
    }

    let (view, doc) = current!(cx.editor);
    let text = doc.text().slice(..);

    let pos = doc.selection(view.id).primary().cursor(text);
    let scopes = indent::get_scopes(doc.syntax(), text, pos);

    let contents = format!("```json\n{:?}\n````", scopes);

    let callback = async move {
        let call: job::Callback = Callback::EditorCompositor(Box::new(
            move |editor: &mut Editor, compositor: &mut Compositor| {
                let contents = ui::Markdown::new(contents, editor.syn_loader.clone());
                let popup = Popup::new("hover", contents).auto_close(true);
                compositor.replace_or_push("hover", popup);
            },
        ));
        Ok(call)
    };

    cx.jobs.callback(callback);

    Ok(())
}

fn vsplit(
    cx: &mut compositor::Context,
    args: &[Cow<str>],
    event: PromptEvent,
) -> anyhow::Result<()> {
    if event != PromptEvent::Validate {
        return Ok(());
    }

    let id = view!(cx.editor).doc;

    if args.is_empty() {
        cx.editor.switch(id, Action::VerticalSplit);
    } else {
        for arg in args {
            cx.editor
                .open(&PathBuf::from(arg.as_ref()), Action::VerticalSplit)?;
        }
    }

    Ok(())
}

fn hsplit(
    cx: &mut compositor::Context,
    args: &[Cow<str>],
    event: PromptEvent,
) -> anyhow::Result<()> {
    if event != PromptEvent::Validate {
        return Ok(());
    }

    let id = view!(cx.editor).doc;

    if args.is_empty() {
        cx.editor.switch(id, Action::HorizontalSplit);
    } else {
        for arg in args {
            cx.editor
                .open(&PathBuf::from(arg.as_ref()), Action::HorizontalSplit)?;
        }
    }

    Ok(())
}

fn vsplit_new(
    cx: &mut compositor::Context,
    _args: &[Cow<str>],
    event: PromptEvent,
) -> anyhow::Result<()> {
    if event != PromptEvent::Validate {
        return Ok(());
    }

    cx.editor.new_file(Action::VerticalSplit);

    Ok(())
}

fn hsplit_new(
    cx: &mut compositor::Context,
    _args: &[Cow<str>],
    event: PromptEvent,
) -> anyhow::Result<()> {
    if event != PromptEvent::Validate {
        return Ok(());
    }

    cx.editor.new_file(Action::HorizontalSplit);

    Ok(())
}

fn debug_eval(
    cx: &mut compositor::Context,
    args: &[Cow<str>],
    event: PromptEvent,
) -> anyhow::Result<()> {
    if event != PromptEvent::Validate {
        return Ok(());
    }

    if let Some(debugger) = cx.editor.debugger.as_mut() {
        let (frame, thread_id) = match (debugger.active_frame, debugger.thread_id) {
            (Some(frame), Some(thread_id)) => (frame, thread_id),
            _ => {
                bail!("Cannot find current stack frame to access variables")
            }
        };

        // TODO: support no frame_id

        let frame_id = debugger.stack_frames[&thread_id][frame].id;
        let response = helix_lsp::block_on(debugger.eval(args.join(" "), Some(frame_id)))?;
        cx.editor.set_status(response.result);
    }
    Ok(())
}

fn debug_start(
    cx: &mut compositor::Context,
    args: &[Cow<str>],
    event: PromptEvent,
) -> anyhow::Result<()> {
    if event != PromptEvent::Validate {
        return Ok(());
    }

    let mut args = args.to_owned();
    let name = match args.len() {
        0 => None,
        _ => Some(args.remove(0)),
    };
    dap_start_impl(cx, name.as_deref(), None, Some(args))
}

fn debug_remote(
    cx: &mut compositor::Context,
    args: &[Cow<str>],
    event: PromptEvent,
) -> anyhow::Result<()> {
    if event != PromptEvent::Validate {
        return Ok(());
    }

    let mut args = args.to_owned();
    let address = match args.len() {
        0 => None,
        _ => Some(args.remove(0).parse()?),
    };
    let name = match args.len() {
        0 => None,
        _ => Some(args.remove(0)),
    };
    dap_start_impl(cx, name.as_deref(), address, Some(args))
}

fn tutor(
    cx: &mut compositor::Context,
    _args: &[Cow<str>],
    event: PromptEvent,
) -> anyhow::Result<()> {
    if event != PromptEvent::Validate {
        return Ok(());
    }

    let path = helix_loader::runtime_dir().join("tutor");
    cx.editor.open(&path, Action::Replace)?;
    // Unset path to prevent accidentally saving to the original tutor file.
    doc_mut!(cx.editor).set_path(None)?;
    Ok(())
}

pub(super) fn goto_line_number(
    cx: &mut compositor::Context,
    args: &[Cow<str>],
    event: PromptEvent,
) -> anyhow::Result<()> {
    match event {
        PromptEvent::Abort => {
            if let Some(line_number) = cx.editor.last_line_number {
                goto_line_impl(cx.editor, NonZeroUsize::new(line_number));
                let (view, doc) = current!(cx.editor);
                view.ensure_cursor_in_view(doc, line_number);
                cx.editor.last_line_number = None;
            }
            return Ok(());
        }
        PromptEvent::Validate => {
            ensure!(!args.is_empty(), "Line number required");
            cx.editor.last_line_number = None;
        }
        PromptEvent::Update => {
            if args.is_empty() {
                if let Some(line_number) = cx.editor.last_line_number {
                    // When a user hits backspace and there are no numbers left,
                    // we can bring them back to their original line
                    goto_line_impl(cx.editor, NonZeroUsize::new(line_number));
                    let (view, doc) = current!(cx.editor);
                    view.ensure_cursor_in_view(doc, line_number);
                    cx.editor.last_line_number = None;
                }
                return Ok(());
            }
            let (view, doc) = current!(cx.editor);
            let text = doc.text().slice(..);
            let line = doc.selection(view.id).primary().cursor_line(text);
            cx.editor.last_line_number.get_or_insert(line + 1);
        }
    }
    let line = args[0].parse::<usize>()?;
    goto_line_impl(cx.editor, NonZeroUsize::new(line));
    let (view, doc) = current!(cx.editor);
    view.ensure_cursor_in_view(doc, line);
    Ok(())
}

// Fetch the current value of a config option and output as status.
fn get_option(
    cx: &mut compositor::Context,
    args: &[Cow<str>],
    event: PromptEvent,
) -> anyhow::Result<()> {
    if event != PromptEvent::Validate {
        return Ok(());
    }

    if args.len() != 1 {
        anyhow::bail!("Bad arguments. Usage: `:get key`");
    }

    let key = &args[0].to_lowercase();
    let key_error = || anyhow::anyhow!("Unknown key `{}`", key);

    let config = serde_json::json!(cx.editor.config().deref());
    let pointer = format!("/{}", key.replace('.', "/"));
    let value = config.pointer(&pointer).ok_or_else(key_error)?;

    cx.editor.set_status(value.to_string());
    Ok(())
}

/// Change config at runtime. Access nested values by dot syntax, for
/// example to disable smart case search, use `:set search.smart-case false`.
fn set_option(
    cx: &mut compositor::Context,
    args: &[Cow<str>],
    event: PromptEvent,
) -> anyhow::Result<()> {
    if event != PromptEvent::Validate {
        return Ok(());
    }

    if args.len() != 2 {
        anyhow::bail!("Bad arguments. Usage: `:set key field`");
    }
    let (key, arg) = (&args[0].to_lowercase(), &args[1]);

    let key_error = || anyhow::anyhow!("Unknown key `{}`", key);
    let field_error = |_| anyhow::anyhow!("Could not parse field `{}`", arg);

    let mut config = serde_json::json!(&cx.editor.config().deref());
    let pointer = format!("/{}", key.replace('.', "/"));
    let value = config.pointer_mut(&pointer).ok_or_else(key_error)?;

    *value = if value.is_string() {
        // JSON strings require quotes, so we can't .parse() directly
        serde_json::Value::String(arg.to_string())
    } else {
        arg.parse().map_err(field_error)?
    };
    let config = serde_json::from_value(config).map_err(field_error)?;

    cx.editor
        .config_events
        .0
        .send(ConfigEvent::Update(config))?;
    Ok(())
}

/// Change the language of the current buffer at runtime.
fn language(
    cx: &mut compositor::Context,
    args: &[Cow<str>],
    event: PromptEvent,
) -> anyhow::Result<()> {
    if event != PromptEvent::Validate {
        return Ok(());
    }

    if args.len() != 1 {
        anyhow::bail!("Bad arguments. Usage: `:set-language language`");
    }

    let doc = doc_mut!(cx.editor);

    if args[0] == "text" {
        doc.set_language(None, None)
    } else {
        doc.set_language_by_language_id(&args[0], cx.editor.syn_loader.clone())?;
    }
    doc.detect_indent_and_line_ending();

    let id = doc.id();
    cx.editor.refresh_language_server(id);
    Ok(())
}

fn sort(cx: &mut compositor::Context, args: &[Cow<str>], event: PromptEvent) -> anyhow::Result<()> {
    if event != PromptEvent::Validate {
        return Ok(());
    }

    sort_impl(cx, args, false)
}

fn sort_reverse(
    cx: &mut compositor::Context,
    args: &[Cow<str>],
    event: PromptEvent,
) -> anyhow::Result<()> {
    if event != PromptEvent::Validate {
        return Ok(());
    }

    sort_impl(cx, args, true)
}

fn sort_impl(
    cx: &mut compositor::Context,
    _args: &[Cow<str>],
    reverse: bool,
) -> anyhow::Result<()> {
    let (view, doc) = current!(cx.editor);
    let text = doc.text().slice(..);

    let selection = doc.selection(view.id);

    let mut fragments: Vec<_> = selection
        .slices(text)
        .map(|fragment| fragment.chunks().collect())
        .collect();

    fragments.sort_by(match reverse {
        true => |a: &Tendril, b: &Tendril| b.cmp(a),
        false => |a: &Tendril, b: &Tendril| a.cmp(b),
    });

    let transaction = Transaction::change(
        doc.text(),
        selection
            .into_iter()
            .zip(fragments)
            .map(|(s, fragment)| (s.from(), s.to(), Some(fragment))),
    );

    doc.apply(&transaction, view.id);
    doc.append_changes_to_history(view);

    Ok(())
}

fn reflow(
    cx: &mut compositor::Context,
    args: &[Cow<str>],
    event: PromptEvent,
) -> anyhow::Result<()> {
    if event != PromptEvent::Validate {
        return Ok(());
    }

    let scrolloff = cx.editor.config().scrolloff;
    let (view, doc) = current!(cx.editor);

    const DEFAULT_MAX_LEN: usize = 79;

    // Find the max line length by checking the following sources in order:
    //   - The passed argument in `args`
    //   - The configured max_line_len for this language in languages.toml
    //   - The const default we set above
    let max_line_len: usize = args
        .get(0)
        .map(|num| num.parse::<usize>())
        .transpose()?
        .or_else(|| {
            doc.language_config()
                .and_then(|config| config.max_line_length)
        })
        .unwrap_or(DEFAULT_MAX_LEN);

    let rope = doc.text();

    let selection = doc.selection(view.id);
    let transaction = Transaction::change_by_selection(rope, selection, |range| {
        let fragment = range.fragment(rope.slice(..));
        let reflowed_text = helix_core::wrap::reflow_hard_wrap(&fragment, max_line_len);

        (range.from(), range.to(), Some(reflowed_text))
    });

    doc.apply(&transaction, view.id);
    doc.append_changes_to_history(view);
    view.ensure_cursor_in_view(doc, scrolloff);

    Ok(())
}

fn tree_sitter_subtree(
    cx: &mut compositor::Context,
    _args: &[Cow<str>],
    event: PromptEvent,
) -> anyhow::Result<()> {
    if event != PromptEvent::Validate {
        return Ok(());
    }

    let (view, doc) = current!(cx.editor);

    if let Some(syntax) = doc.syntax() {
        let primary_selection = doc.selection(view.id).primary();
        let text = doc.text();
        let from = text.char_to_byte(primary_selection.from());
        let to = text.char_to_byte(primary_selection.to());
        if let Some(selected_node) = syntax
            .tree()
            .root_node()
            .descendant_for_byte_range(from, to)
        {
            let mut contents = String::from("```tsq\n");
            helix_core::syntax::pretty_print_tree(&mut contents, selected_node)?;
            contents.push_str("\n```");

            let callback = async move {
                let call: job::Callback = Callback::EditorCompositor(Box::new(
                    move |editor: &mut Editor, compositor: &mut Compositor| {
                        let contents = ui::Markdown::new(contents, editor.syn_loader.clone());
                        let popup = Popup::new("hover", contents).auto_close(true);
                        compositor.replace_or_push("hover", popup);
                    },
                ));
                Ok(call)
            };

            cx.jobs.callback(callback);
        }
    }

    Ok(())
}

fn open_config(
    cx: &mut compositor::Context,
    _args: &[Cow<str>],
    event: PromptEvent,
) -> anyhow::Result<()> {
    if event != PromptEvent::Validate {
        return Ok(());
    }

    cx.editor
        .open(&helix_loader::config_file(), Action::Replace)?;
    Ok(())
}

fn open_log(
    cx: &mut compositor::Context,
    _args: &[Cow<str>],
    event: PromptEvent,
) -> anyhow::Result<()> {
    if event != PromptEvent::Validate {
        return Ok(());
    }

    cx.editor.open(&helix_loader::log_file(), Action::Replace)?;
    Ok(())
}

fn refresh_config(
    cx: &mut compositor::Context,
    _args: &[Cow<str>],
    event: PromptEvent,
) -> anyhow::Result<()> {
    if event != PromptEvent::Validate {
        return Ok(());
    }

    cx.editor.config_events.0.send(ConfigEvent::Refresh)?;
    Ok(())
}

fn append_output(
    cx: &mut compositor::Context,
    args: &[Cow<str>],
    event: PromptEvent,
) -> anyhow::Result<()> {
    if event != PromptEvent::Validate {
        return Ok(());
    }

    ensure!(!args.is_empty(), "Shell command required");
    shell(cx, &args.join(" "), &ShellBehavior::Append);
    Ok(())
}

fn insert_output(
    cx: &mut compositor::Context,
    args: &[Cow<str>],
    event: PromptEvent,
) -> anyhow::Result<()> {
    if event != PromptEvent::Validate {
        return Ok(());
    }

    ensure!(!args.is_empty(), "Shell command required");
    shell(cx, &args.join(" "), &ShellBehavior::Insert);
    Ok(())
}

fn pipe_to(
    cx: &mut compositor::Context,
    args: &[Cow<str>],
    event: PromptEvent,
) -> anyhow::Result<()> {
    pipe_impl(cx, args, event, &ShellBehavior::Ignore)
}

fn pipe(cx: &mut compositor::Context, args: &[Cow<str>], event: PromptEvent) -> anyhow::Result<()> {
    pipe_impl(cx, args, event, &ShellBehavior::Replace)
}

fn pipe_impl(
    cx: &mut compositor::Context,
    args: &[Cow<str>],
    event: PromptEvent,
    behavior: &ShellBehavior,
) -> anyhow::Result<()> {
    if event != PromptEvent::Validate {
        return Ok(());
    }

    ensure!(!args.is_empty(), "Shell command required");
    shell(cx, &args.join(" "), behavior);
    Ok(())
}

fn run_shell_command(
    cx: &mut compositor::Context,
    args: &[Cow<str>],
    event: PromptEvent,
) -> anyhow::Result<()> {
    if event != PromptEvent::Validate {
        return Ok(());
    }

    let shell = &cx.editor.config().shell;
    let (output, success) = shell_impl(shell, &args.join(" "), None)?;
    if success {
        cx.editor.set_status("Command succeeded");
    } else {
        cx.editor.set_error("Command failed");
    }

    if !output.is_empty() {
        let callback = async move {
            let call: job::Callback = Callback::EditorCompositor(Box::new(
                move |editor: &mut Editor, compositor: &mut Compositor| {
                    let contents = ui::Markdown::new(
                        format!("```sh\n{}\n```", output),
                        editor.syn_loader.clone(),
                    );
                    let popup = Popup::new("shell", contents).position(Some(
                        helix_core::Position::new(editor.cursor().0.unwrap_or_default().row, 2),
                    ));
                    compositor.replace_or_push("shell", popup);
                },
            ));
            Ok(call)
        };

        cx.jobs.callback(callback);
    }

    Ok(())
}

fn rename_buffer(
    cx: &mut compositor::Context,
    args: &[Cow<str>],
    event: PromptEvent,
) -> anyhow::Result<()> {
    if event != PromptEvent::Validate {
        return Ok(());
    }
    ensure!(args.len() == 1, ":rename takes one argument");
    let new_name = args.first().unwrap();

    let (_, doc) = current!(cx.editor);
    let path = doc
        .relative_path()
        .ok_or_else(|| anyhow!("Buffer not saved, use :write"))?
        .canonicalize()
        .map_err(|_| anyhow!("Could not get absolute path of the document"))?;
    let mut path_new = path.clone();
    path_new.set_file_name(OsStr::new(new_name.as_ref()));
    if path_new.exists() {
        bail!("This file already exists");
    }

    if let Err(e) = std::fs::rename(&path, &path_new) {
        bail!("Could not rename file, error: {}", e);
    }
    let (_, doc) = current!(cx.editor);
    doc.set_path(Some(path_new.as_path()))
        .map_err(|_| anyhow!("File renamed, but could not set path of the document"))?;

    if let Some(lsp_client) = doc.language_server() {
        if let Ok(old_uri_str) = Url::from_file_path(&path) {
            let old_uri = old_uri_str.to_string();
            if let Ok(new_uri_str) = Url::from_file_path(&path_new) {
                let new_uri = new_uri_str.to_string();
                let files = vec![lsp::FileRename { old_uri, new_uri }];
                let result = helix_lsp::block_on(lsp_client.will_rename_files(&files))?;
                if let Some(edit) = result {
                    apply_workspace_edit(cx.editor, helix_lsp::OffsetEncoding::Utf8, &edit);
                } else {
                    bail!("File renaming succeded, but language server did not respond to change")
                }
            } else {
                log::error!(":rename command could not get new path uri")
            }
        } else {
            log::error!(":rename command could not get current path uri")
        }
    }
    cx.editor.set_status(format!("Renamed file to {}", new_name));
    Ok(())
}

pub const TYPABLE_COMMAND_LIST: &[TypableCommand] = &[
        TypableCommand {
            name: "quit",
            aliases: &["q"],
            doc: "Close the current view.",
            fun: quit,
            completer: None,
        },
        TypableCommand {
            name: "quit!",
            aliases: &["q!"],
            doc: "Force close the current view, ignoring unsaved changes.",
            fun: force_quit,
            completer: None,
        },
        TypableCommand {
            name: "open",
            aliases: &["o"],
            doc: "Open a file from disk into the current view.",
            fun: open,
            completer: Some(completers::filename),
        },
        TypableCommand {
            name: "buffer-close",
            aliases: &["bc", "bclose"],
            doc: "Close the current buffer.",
            fun: buffer_close,
            completer: Some(completers::buffer),
        },
        TypableCommand {
            name: "buffer-close!",
            aliases: &["bc!", "bclose!"],
            doc: "Close the current buffer forcefully, ignoring unsaved changes.",
            fun: force_buffer_close,
            completer: Some(completers::buffer),
        },
        TypableCommand {
            name: "buffer-close-others",
            aliases: &["bco", "bcloseother"],
            doc: "Close all buffers but the currently focused one.",
            fun: buffer_close_others,
            completer: None,
        },
        TypableCommand {
            name: "buffer-close-others!",
            aliases: &["bco!", "bcloseother!"],
            doc: "Force close all buffers but the currently focused one.",
            fun: force_buffer_close_others,
            completer: None,
        },
        TypableCommand {
            name: "buffer-close-all",
            aliases: &["bca", "bcloseall"],
            doc: "Close all buffers without quitting.",
            fun: buffer_close_all,
            completer: None,
        },
        TypableCommand {
            name: "buffer-close-all!",
            aliases: &["bca!", "bcloseall!"],
            doc: "Force close all buffers ignoring unsaved changes without quitting.",
            fun: force_buffer_close_all,
            completer: None,
        },
        TypableCommand {
            name: "buffer-next",
            aliases: &["bn", "bnext"],
            doc: "Goto next buffer.",
            fun: buffer_next,
            completer: None,
        },
        TypableCommand {
            name: "buffer-previous",
            aliases: &["bp", "bprev"],
            doc: "Goto previous buffer.",
            fun: buffer_previous,
            completer: None,
        },
        TypableCommand {
            name: "write",
            aliases: &["w"],
            doc: "Write changes to disk. Accepts an optional path (:write some/path.txt)",
            fun: write,
            completer: Some(completers::filename),
        },
        TypableCommand {
            name: "write!",
            aliases: &["w!"],
            doc: "Force write changes to disk creating necessary subdirectories. Accepts an optional path (:write some/path.txt)",
            fun: force_write,
            completer: Some(completers::filename),
        },
        TypableCommand {
            name: "new",
            aliases: &["n"],
            doc: "Create a new scratch buffer.",
            fun: new_file,
            completer: Some(completers::filename),
        },
        TypableCommand {
            name: "format",
            aliases: &["fmt"],
            doc: "Format the file using the LSP formatter.",
            fun: format,
            completer: None,
        },
        TypableCommand {
            name: "indent-style",
            aliases: &[],
            doc: "Set the indentation style for editing. ('t' for tabs or 1-8 for number of spaces.)",
            fun: set_indent_style,
            completer: None,
        },
        TypableCommand {
            name: "line-ending",
            aliases: &[],
            #[cfg(not(feature = "unicode-lines"))]
            doc: "Set the document's default line ending. Options: crlf, lf.",
            #[cfg(feature = "unicode-lines")]
            doc: "Set the document's default line ending. Options: crlf, lf, cr, ff, nel.",
            fun: set_line_ending,
            completer: None,
        },
        TypableCommand {
            name: "earlier",
            aliases: &["ear"],
            doc: "Jump back to an earlier point in edit history. Accepts a number of steps or a time span.",
            fun: earlier,
            completer: None,
        },
        TypableCommand {
            name: "later",
            aliases: &["lat"],
            doc: "Jump to a later point in edit history. Accepts a number of steps or a time span.",
            fun: later,
            completer: None,
        },
        TypableCommand {
            name: "write-quit",
            aliases: &["wq", "x"],
            doc: "Write changes to disk and close the current view. Accepts an optional path (:wq some/path.txt)",
            fun: write_quit,
            completer: Some(completers::filename),
        },
        TypableCommand {
            name: "write-quit!",
            aliases: &["wq!", "x!"],
            doc: "Write changes to disk and close the current view forcefully. Accepts an optional path (:wq! some/path.txt)",
            fun: force_write_quit,
            completer: Some(completers::filename),
        },
        TypableCommand {
            name: "write-all",
            aliases: &["wa"],
            doc: "Write changes from all buffers to disk.",
            fun: write_all,
            completer: None,
        },
        TypableCommand {
            name: "write-quit-all",
            aliases: &["wqa", "xa"],
            doc: "Write changes from all buffers to disk and close all views.",
            fun: write_all_quit,
            completer: None,
        },
        TypableCommand {
            name: "write-quit-all!",
            aliases: &["wqa!", "xa!"],
            doc: "Write changes from all buffers to disk and close all views forcefully (ignoring unsaved changes).",
            fun: force_write_all_quit,
            completer: None,
        },
        TypableCommand {
            name: "quit-all",
            aliases: &["qa"],
            doc: "Close all views.",
            fun: quit_all,
            completer: None,
        },
        TypableCommand {
            name: "quit-all!",
            aliases: &["qa!"],
            doc: "Force close all views ignoring unsaved changes.",
            fun: force_quit_all,
            completer: None,
        },
        TypableCommand {
            name: "cquit",
            aliases: &["cq"],
            doc: "Quit with exit code (default 1). Accepts an optional integer exit code (:cq 2).",
            fun: cquit,
            completer: None,
        },
        TypableCommand {
            name: "cquit!",
            aliases: &["cq!"],
            doc: "Force quit with exit code (default 1) ignoring unsaved changes. Accepts an optional integer exit code (:cq! 2).",
            fun: force_cquit,
            completer: None,
        },
        TypableCommand {
            name: "theme",
            aliases: &[],
            doc: "Change the editor theme (show current theme if no name specified).",
            fun: theme,
            completer: Some(completers::theme),
        },
        TypableCommand {
            name: "clipboard-yank",
            aliases: &[],
            doc: "Yank main selection into system clipboard.",
            fun: yank_main_selection_to_clipboard,
            completer: None,
        },
        TypableCommand {
            name: "clipboard-yank-join",
            aliases: &[],
            doc: "Yank joined selections into system clipboard. A separator can be provided as first argument. Default value is newline.", // FIXME: current UI can't display long doc.
            fun: yank_joined_to_clipboard,
            completer: None,
        },
        TypableCommand {
            name: "primary-clipboard-yank",
            aliases: &[],
            doc: "Yank main selection into system primary clipboard.",
            fun: yank_main_selection_to_primary_clipboard,
            completer: None,
        },
        TypableCommand {
            name: "primary-clipboard-yank-join",
            aliases: &[],
            doc: "Yank joined selections into system primary clipboard. A separator can be provided as first argument. Default value is newline.", // FIXME: current UI can't display long doc.
            fun: yank_joined_to_primary_clipboard,
            completer: None,
        },
        TypableCommand {
            name: "clipboard-paste-after",
            aliases: &[],
            doc: "Paste system clipboard after selections.",
            fun: paste_clipboard_after,
            completer: None,
        },
        TypableCommand {
            name: "clipboard-paste-before",
            aliases: &[],
            doc: "Paste system clipboard before selections.",
            fun: paste_clipboard_before,
            completer: None,
        },
        TypableCommand {
            name: "clipboard-paste-replace",
            aliases: &[],
            doc: "Replace selections with content of system clipboard.",
            fun: replace_selections_with_clipboard,
            completer: None,
        },
        TypableCommand {
            name: "primary-clipboard-paste-after",
            aliases: &[],
            doc: "Paste primary clipboard after selections.",
            fun: paste_primary_clipboard_after,
            completer: None,
        },
        TypableCommand {
            name: "primary-clipboard-paste-before",
            aliases: &[],
            doc: "Paste primary clipboard before selections.",
            fun: paste_primary_clipboard_before,
            completer: None,
        },
        TypableCommand {
            name: "primary-clipboard-paste-replace",
            aliases: &[],
            doc: "Replace selections with content of system primary clipboard.",
            fun: replace_selections_with_primary_clipboard,
            completer: None,
        },
        TypableCommand {
            name: "show-clipboard-provider",
            aliases: &[],
            doc: "Show clipboard provider name in status bar.",
            fun: show_clipboard_provider,
            completer: None,
        },
        TypableCommand {
            name: "change-current-directory",
            aliases: &["cd"],
            doc: "Change the current working directory.",
            fun: change_current_directory,
            completer: Some(completers::directory),
        },
        TypableCommand {
            name: "show-directory",
            aliases: &["pwd"],
            doc: "Show the current working directory.",
            fun: show_current_directory,
            completer: None,
        },
        TypableCommand {
            name: "encoding",
            aliases: &[],
            doc: "Set encoding. Based on `https://encoding.spec.whatwg.org`.",
            fun: set_encoding,
            completer: None,
        },
        TypableCommand {
            name: "reload",
            aliases: &[],
            doc: "Discard changes and reload from the source file.",
            fun: reload,
            completer: None,
        },
        TypableCommand {
            name: "reload-all",
            aliases: &[],
            doc: "Discard changes and reload all documents from the source files.",
            fun: reload_all,
            completer: None,
        },
        TypableCommand {
            name: "update",
            aliases: &[],
            doc: "Write changes only if the file has been modified.",
            fun: update,
            completer: None,
        },
        TypableCommand {
            name: "lsp-workspace-command",
            aliases: &[],
            doc: "Open workspace command picker",
            fun: lsp_workspace_command,
            completer: Some(completers::lsp_workspace_command),
        },
        TypableCommand {
            name: "lsp-restart",
            aliases: &[],
            doc: "Restarts the Language Server that is in use by the current doc",
            fun: lsp_restart,
            completer: None,
        },
        TypableCommand {
            name: "tree-sitter-scopes",
            aliases: &[],
            doc: "Display tree sitter scopes, primarily for theming and development.",
            fun: tree_sitter_scopes,
            completer: None,
       },
        TypableCommand {
            name: "debug-start",
            aliases: &["dbg"],
            doc: "Start a debug session from a given template with given parameters.",
            fun: debug_start,
            completer: None,
        },
        TypableCommand {
            name: "debug-remote",
            aliases: &["dbg-tcp"],
            doc: "Connect to a debug adapter by TCP address and start a debugging session from a given template with given parameters.",
            fun: debug_remote,
            completer: None,
        },
        TypableCommand {
            name: "debug-eval",
            aliases: &[],
            doc: "Evaluate expression in current debug context.",
            fun: debug_eval,
            completer: None,
        },
        TypableCommand {
            name: "vsplit",
            aliases: &["vs"],
            doc: "Open the file in a vertical split.",
            fun: vsplit,
            completer: Some(completers::filename),
        },
        TypableCommand {
            name: "vsplit-new",
            aliases: &["vnew"],
            doc: "Open a scratch buffer in a vertical split.",
            fun: vsplit_new,
            completer: None,
        },
        TypableCommand {
            name: "hsplit",
            aliases: &["hs", "sp"],
            doc: "Open the file in a horizontal split.",
            fun: hsplit,
            completer: Some(completers::filename),
        },
        TypableCommand {
            name: "hsplit-new",
            aliases: &["hnew"],
            doc: "Open a scratch buffer in a horizontal split.",
            fun: hsplit_new,
            completer: None,
        },
        TypableCommand {
            name: "tutor",
            aliases: &[],
            doc: "Open the tutorial.",
            fun: tutor,
            completer: None,
        },
        TypableCommand {
            name: "goto",
            aliases: &["g"],
            doc: "Goto line number.",
            fun: goto_line_number,
            completer: None,
        },
        TypableCommand {
            name: "set-language",
            aliases: &["lang"],
            doc: "Set the language of current buffer.",
            fun: language,
            completer: Some(completers::language),
        },
        TypableCommand {
            name: "set-option",
            aliases: &["set"],
            doc: "Set a config option at runtime.\nFor example to disable smart case search, use `:set search.smart-case false`.",
            fun: set_option,
            completer: Some(completers::setting),
        },
        TypableCommand {
            name: "get-option",
            aliases: &["get"],
            doc: "Get the current value of a config option.",
            fun: get_option,
            completer: Some(completers::setting),
        },
        TypableCommand {
            name: "sort",
            aliases: &[],
            doc: "Sort ranges in selection.",
            fun: sort,
            completer: None,
        },
        TypableCommand {
            name: "rsort",
            aliases: &[],
            doc: "Sort ranges in selection in reverse order.",
            fun: sort_reverse,
            completer: None,
        },
        TypableCommand {
            name: "reflow",
            aliases: &[],
            doc: "Hard-wrap the current selection of lines to a given width.",
            fun: reflow,
            completer: None,
        },
        TypableCommand {
            name: "tree-sitter-subtree",
            aliases: &["ts-subtree"],
            doc: "Display tree sitter subtree under cursor, primarily for debugging queries.",
            fun: tree_sitter_subtree,
            completer: None,
        },
        TypableCommand {
            name: "config-reload",
            aliases: &[],
            doc: "Refresh user config.",
            fun: refresh_config,
            completer: None,
        },
        TypableCommand {
            name: "config-open",
            aliases: &[],
            doc: "Open the user config.toml file.",
            fun: open_config,
            completer: None,
        },
        TypableCommand {
            name: "log-open",
            aliases: &[],
            doc: "Open the helix log file.",
            fun: open_log,
            completer: None,
        },
        TypableCommand {
            name: "insert-output",
            aliases: &[],
            doc: "Run shell command, inserting output before each selection.",
            fun: insert_output,
            completer: None,
        },
        TypableCommand {
            name: "append-output",
            aliases: &[],
            doc: "Run shell command, appending output after each selection.",
            fun: append_output,
            completer: None,
        },
        TypableCommand {
            name: "pipe",
            aliases: &[],
            doc: "Pipe each selection to the shell command.",
            fun: pipe,
            completer: None,
        },
        TypableCommand {
            name: "pipe-to",
            aliases: &[],
            doc: "Pipe each selection to the shell command, ignoring output.",
            fun: pipe_to,
            completer: None,
        },
        TypableCommand {
            name: "run-shell-command",
            aliases: &["sh"],
            doc: "Run a shell command",
            fun: run_shell_command,
            completer: Some(completers::directory),
        },
        TypableCommand {
            name: "rename",
            aliases: &["rnm"],
            doc: "Rename the currently selected buffer",
            fun: rename_buffer,
            completer: None
        },
    ];

pub static TYPABLE_COMMAND_MAP: Lazy<HashMap<&'static str, &'static TypableCommand>> =
    Lazy::new(|| {
        TYPABLE_COMMAND_LIST
            .iter()
            .flat_map(|cmd| {
                std::iter::once((cmd.name, cmd))
                    .chain(cmd.aliases.iter().map(move |&alias| (alias, cmd)))
            })
            .collect()
    });

#[allow(clippy::unnecessary_unwrap)]
pub(super) fn command_mode(cx: &mut Context) {
    use shellwords::Shellwords;

    let mut prompt = Prompt::new(
        ":".into(),
        Some(':'),
        |editor: &Editor, input: &str| {
            static FUZZY_MATCHER: Lazy<fuzzy_matcher::skim::SkimMatcherV2> =
                Lazy::new(fuzzy_matcher::skim::SkimMatcherV2::default);

            let shellwords = Shellwords::from(input);
            let words = shellwords.words();

            if words.is_empty() || (words.len() == 1 && !shellwords.ends_with_whitespace()) {
                // If the command has not been finished yet, complete commands.
                let mut matches: Vec<_> = typed::TYPABLE_COMMAND_LIST
                    .iter()
                    .filter_map(|command| {
                        FUZZY_MATCHER
                            .fuzzy_match(command.name, input)
                            .map(|score| (command.name, score))
                    })
                    .collect();

                matches.sort_unstable_by_key(|(_file, score)| std::cmp::Reverse(*score));
                matches
                    .into_iter()
                    .map(|(name, _)| (0.., name.into()))
                    .collect()
            } else {
                // Otherwise, use the command's completer and the last shellword
                // as completion input.
                let (part, part_len) = if words.len() == 1 || shellwords.ends_with_whitespace() {
                    (&Cow::Borrowed(""), 0)
                } else {
                    (
                        words.last().unwrap(),
                        shellwords.parts().last().unwrap().len(),
                    )
                };

                if let Some(typed::TypableCommand {
                    completer: Some(completer),
                    ..
                }) = typed::TYPABLE_COMMAND_MAP.get(&words[0] as &str)
                {
                    completer(editor, part)
                        .into_iter()
                        .map(|(range, file)| {
                            let file = shellwords::escape(file);

                            // offset ranges to input
                            let offset = input.len() - part_len;
                            let range = (range.start + offset)..;
                            (range, file)
                        })
                        .collect()
                } else {
                    Vec::new()
                }
            }
        }, // completion
        move |cx: &mut compositor::Context, input: &str, event: PromptEvent| {
            let parts = input.split_whitespace().collect::<Vec<&str>>();
            if parts.is_empty() {
                return;
            }

            // If command is numeric, interpret as line number and go there.
            if parts.len() == 1 && parts[0].parse::<usize>().ok().is_some() {
                if let Err(e) = typed::goto_line_number(cx, &[Cow::from(parts[0])], event) {
                    cx.editor.set_error(format!("{}", e));
                }
                return;
            }

            // Handle typable commands
            if let Some(cmd) = typed::TYPABLE_COMMAND_MAP.get(parts[0]) {
                let shellwords = Shellwords::from(input);
                let args = shellwords.words();

                if let Err(e) = (cmd.fun)(cx, &args[1..], event) {
                    cx.editor.set_error(format!("{}", e));
                }
            } else if event == PromptEvent::Validate {
                cx.editor
                    .set_error(format!("no such command: '{}'", parts[0]));
            }
        },
    );
    prompt.doc_fn = Box::new(|input: &str| {
        let part = input.split(' ').next().unwrap_or_default();

        if let Some(typed::TypableCommand { doc, aliases, .. }) =
            typed::TYPABLE_COMMAND_MAP.get(part)
        {
            if aliases.is_empty() {
                return Some((*doc).into());
            }
            return Some(format!("{}\nAliases: {}", doc, aliases.join(", ")).into());
        }

        None
    });

    // Calculate initial completion
    prompt.recalculate_completion(cx.editor);
    cx.push_layer(Box::new(prompt));
}<|MERGE_RESOLUTION|>--- conflicted
+++ resolved
@@ -4,15 +4,9 @@
 
 use super::*;
 
-<<<<<<< HEAD
 use helix_lsp::{lsp, Url};
-use helix_view::{
-    apply_transaction,
-    editor::{Action, CloseError, ConfigEvent},
-};
-=======
 use helix_view::editor::{Action, CloseError, ConfigEvent};
->>>>>>> d99a7205
+
 use ui::completers::{self, Completer};
 
 #[derive(Clone)]
@@ -1866,11 +1860,10 @@
             if let Ok(new_uri_str) = Url::from_file_path(&path_new) {
                 let new_uri = new_uri_str.to_string();
                 let files = vec![lsp::FileRename { old_uri, new_uri }];
-                let result = helix_lsp::block_on(lsp_client.will_rename_files(&files))?;
-                if let Some(edit) = result {
-                    apply_workspace_edit(cx.editor, helix_lsp::OffsetEncoding::Utf8, &edit);
-                } else {
-                    bail!("File renaming succeded, but language server did not respond to change")
+                log::debug!("{:?}", files);
+                match helix_lsp::block_on(lsp_client.will_rename_files(&files)) {
+                    Ok(edit) => apply_workspace_edit(cx.editor, helix_lsp::OffsetEncoding::Utf8, &edit),
+                    Err(err) => log::error!("Language server error: {}", err)
                 }
             } else {
                 log::error!(":rename command could not get new path uri")
