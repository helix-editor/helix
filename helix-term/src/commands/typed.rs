--- conflicted
+++ resolved
@@ -52,7 +52,6 @@
     ensure!(!args.is_empty(), "wrong argument count");
     for arg in args {
         let (path, pos) = args::parse_file(arg);
-<<<<<<< HEAD
         if std::fs::canonicalize(&path)?.is_dir() {
             let callback = async move {
                 let call: job::Callback =
@@ -64,21 +63,13 @@
             };
             cx.jobs.callback(callback);
         } else {
-            let _ = cx.editor.open(path, Action::Replace)?;
-            let (view, doc) = current!(cx.editor);
-            let pos = Selection::point(pos_at_coords(doc.text().slice(..), pos, true));
-            doc.set_selection(view.id, pos);
-            // does not affect opening a buffer without pos
-            align_view(doc, view, Align::Center);
+          let _ = cx.editor.open(&path, Action::Replace)?;
+          let (view, doc) = current!(cx.editor);
+          let pos = Selection::point(pos_at_coords(doc.text().slice(..), pos, true));
+          doc.set_selection(view.id, pos);
+          // does not affect opening a buffer without pos
+          align_view(doc, view, Align::Center);
         }
-=======
-        let _ = cx.editor.open(&path, Action::Replace)?;
-        let (view, doc) = current!(cx.editor);
-        let pos = Selection::point(pos_at_coords(doc.text().slice(..), pos, true));
-        doc.set_selection(view.id, pos);
-        // does not affect opening a buffer without pos
-        align_view(doc, view, Align::Center);
->>>>>>> 26501afe
     }
     Ok(())
 }
