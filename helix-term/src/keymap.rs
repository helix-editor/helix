--- conflicted
+++ resolved
@@ -318,9 +318,9 @@
 
             key!('t') => commands::extend_till_char,
             key!('f') => commands::extend_next_char,
-<<<<<<< HEAD
-            shift!('T') => commands::extend_till_prev_char,
-            shift!('F') => commands::extend_prev_char,
+
+            key!('T') => commands::extend_till_prev_char,
+            key!('F') => commands::extend_prev_char,
             
             key!('^') => commands::extend_line_start,
             KeyEvent {
@@ -332,16 +332,11 @@
                 code: KeyCode::End,
                 modifiers: KeyModifiers::NONE
             } => commands::extend_line_end,
-=======
-            key!('T') => commands::extend_till_prev_char,
-            key!('F') => commands::extend_prev_char,
->>>>>>> 3071339c
-
             KeyEvent {
                 code: KeyCode::Esc,
                 modifiers: KeyModifiers::NONE
             } => commands::exit_select_mode,
-                    )
+        )
         .into_iter(),
     );
 
