--- conflicted
+++ resolved
@@ -141,29 +141,10 @@
         key!('k') => commands::Command::move_line_up,
         key!('l') => commands::Command::move_char_right,
 
-<<<<<<< HEAD
-        KeyEvent {
-            code: KeyCode::Left,
-            modifiers: KeyModifiers::NONE
-        } => commands::Command::move_char_left,
-        KeyEvent {
-            code: KeyCode::Down,
-            modifiers: KeyModifiers::NONE
-        } => commands::Command::move_line_down,
-        KeyEvent {
-            code: KeyCode::Up,
-            modifiers: KeyModifiers::NONE
-        } => commands::Command::move_line_up,
-        KeyEvent {
-            code: KeyCode::Right,
-            modifiers: KeyModifiers::NONE
-        } => commands::Command::move_char_right,
-=======
-        key!(Left) => commands::move_char_left,
-        key!(Down) => commands::move_line_down,
-        key!(Up) => commands::move_line_up,
-        key!(Right) => commands::move_char_right,
->>>>>>> 1bda4541
+        key!(Left) => commands::Command::move_char_left,
+        key!(Down) => commands::Command::move_line_down,
+        key!(Up) => commands::Command::move_line_up,
+        key!(Right) => commands::Command::move_char_right,
 
         key!('t') => commands::Command::find_till_char,
         key!('f') => commands::Command::find_next_char,
@@ -174,16 +155,8 @@
         key!('r') => commands::Command::replace,
         key!('R') => commands::Command::replace_with_yanked,
 
-<<<<<<< HEAD
-        KeyEvent {
-            code: KeyCode::Home,
-            modifiers: KeyModifiers::NONE
-        } => commands::Command::move_line_start,
-
-        KeyEvent {
-            code: KeyCode::End,
-            modifiers: KeyModifiers::NONE
-        } => commands::Command::move_line_end,
+        key!(Home) => commands::Command::move_line_start,
+        key!(End) => commands::Command::move_line_end,
 
         key!('w') => commands::Command::move_next_word_start,
         key!('b') => commands::Command::move_prev_word_start,
@@ -199,25 +172,6 @@
         key!('A') => commands::Command::append_to_line,
         key!('o') => commands::Command::open_below,
         key!('O') => commands::Command::open_above,
-=======
-        key!(Home) => commands::move_line_start,
-        key!(End) => commands::move_line_end,
-
-        key!('w') => commands::move_next_word_start,
-        key!('b') => commands::move_prev_word_start,
-        key!('e') => commands::move_next_word_end,
-
-        key!('v') => commands::select_mode,
-        key!('g') => commands::goto_mode,
-        key!(':') => commands::command_mode,
-
-        key!('i') => commands::insert_mode,
-        key!('I') => commands::prepend_to_line,
-        key!('a') => commands::append_mode,
-        key!('A') => commands::append_to_line,
-        key!('o') => commands::open_below,
-        key!('O') => commands::open_above,
->>>>>>> 1bda4541
         // [<space>  ]<space> equivalents too (add blank new line, no edit)
 
 
@@ -290,32 +244,13 @@
 
         // C / altC = copy (repeat) selections on prev/next lines
 
-<<<<<<< HEAD
-        KeyEvent {
-            code: KeyCode::Esc,
-            modifiers: KeyModifiers::NONE
-        } => commands::Command::normal_mode,
-        KeyEvent {
-            code: KeyCode::PageUp,
-            modifiers: KeyModifiers::NONE
-        } => commands::Command::page_up,
+        key!(Esc) => commands::Command::normal_mode,
+        key!(PageUp) => commands::Command::page_up,
+        key!(PageDown) => commands::Command::page_down,
         ctrl!('b') => commands::Command::page_up,
-        KeyEvent {
-            code: KeyCode::PageDown,
-            modifiers: KeyModifiers::NONE
-        } => commands::Command::page_down,
         ctrl!('f') => commands::Command::page_down,
         ctrl!('u') => commands::Command::half_page_up,
         ctrl!('d') => commands::Command::half_page_down,
-=======
-        key!(Esc) => commands::normal_mode,
-        key!(PageUp) => commands::page_up,
-        key!(PageDown) => commands::page_down,
-        ctrl!('b') => commands::page_up,
-        ctrl!('f') => commands::page_down,
-        ctrl!('u') => commands::half_page_up,
-        ctrl!('d') => commands::half_page_down,
->>>>>>> 1bda4541
 
         ctrl!('w') => commands::Command::window_mode,
 
@@ -325,19 +260,10 @@
 
         // z family for save/restore/combine from/to sels from register
 
-<<<<<<< HEAD
-        KeyEvent { // supposedly ctrl!('i') but did not work
-            code: KeyCode::Tab,
-            modifiers: KeyModifiers::NONE,
-        } => commands::Command::jump_forward,
+        // supposedly ctrl!('i') but did not work
+        key!(Tab) => commands::Command::jump_forward,
         ctrl!('o') => commands::Command::jump_backward,
         // ctrl!('s') => commands::Command::save_selection,
-=======
-        // supposedly ctrl!('i') but did not work
-        key!(Tab) => commands::jump_forward,
-        ctrl!('o') => commands::jump_backward,
-        // ctrl!('s') => commands::save_selection,
->>>>>>> 1bda4541
 
         key!(' ') => commands::Command::space_mode,
         key!('z') => commands::Command::view_mode,
@@ -355,29 +281,10 @@
             key!('k') => commands::Command::extend_line_up,
             key!('l') => commands::Command::extend_char_right,
 
-<<<<<<< HEAD
-            KeyEvent {
-                code: KeyCode::Left,
-                modifiers: KeyModifiers::NONE
-            } => commands::Command::extend_char_left,
-            KeyEvent {
-                code: KeyCode::Down,
-                modifiers: KeyModifiers::NONE
-            } => commands::Command::extend_line_down,
-            KeyEvent {
-                code: KeyCode::Up,
-                modifiers: KeyModifiers::NONE
-            } => commands::Command::extend_line_up,
-            KeyEvent {
-                code: KeyCode::Right,
-                modifiers: KeyModifiers::NONE
-            } => commands::Command::extend_char_right,
-=======
-            key!(Left) => commands::extend_char_left,
-            key!(Down) => commands::extend_line_down,
-            key!(Up) => commands::extend_line_up,
-            key!(Right) => commands::extend_char_right,
->>>>>>> 1bda4541
+            key!(Left) => commands::Command::extend_char_left,
+            key!(Down) => commands::Command::extend_line_down,
+            key!(Up) => commands::Command::extend_line_up,
+            key!(Right) => commands::Command::extend_char_right,
 
             key!('w') => commands::Command::extend_next_word_start,
             key!('b') => commands::Command::extend_prev_word_start,
@@ -386,28 +293,11 @@
             key!('t') => commands::Command::extend_till_char,
             key!('f') => commands::Command::extend_next_char,
 
-<<<<<<< HEAD
             key!('T') => commands::Command::extend_till_prev_char,
             key!('F') => commands::Command::extend_prev_char,
-            KeyEvent {
-                code: KeyCode::Home,
-                modifiers: KeyModifiers::NONE
-            } => commands::Command::extend_line_start,
-            KeyEvent {
-                code: KeyCode::End,
-                modifiers: KeyModifiers::NONE
-            } => commands::Command::extend_line_end,
-            KeyEvent {
-                code: KeyCode::Esc,
-                modifiers: KeyModifiers::NONE
-            } => commands::Command::exit_select_mode,
-=======
-            key!('T') => commands::extend_till_prev_char,
-            key!('F') => commands::extend_prev_char,
-            key!(Home) => commands::extend_line_start,
-            key!(End) => commands::extend_line_end,
-            key!(Esc) => commands::exit_select_mode,
->>>>>>> 1bda4541
+            key!(Home) => commands::Command::extend_line_start,
+            key!(End) => commands::Command::extend_line_end,
+            key!(Esc) => commands::Command::exit_select_mode,
         )
         .into_iter(),
     );
@@ -418,35 +308,11 @@
         Mode::Normal => normal,
         Mode::Select => select,
         Mode::Insert => hashmap!(
-<<<<<<< HEAD
-            KeyEvent {
-                code: KeyCode::Esc,
-                modifiers: KeyModifiers::NONE
-            } => commands::Command::normal_mode,
-            KeyEvent {
-                code: KeyCode::Backspace,
-                modifiers: KeyModifiers::NONE
-            } => commands::Command::delete_char_backward,
-            KeyEvent {
-                code: KeyCode::Delete,
-                modifiers: KeyModifiers::NONE
-            } => commands::Command::delete_char_forward,
-            KeyEvent {
-                code: KeyCode::Enter,
-                modifiers: KeyModifiers::NONE
-            } => commands::Command::insert_newline,
-            KeyEvent {
-                code: KeyCode::Tab,
-                modifiers: KeyModifiers::NONE
-            } => commands::Command::insert_tab,
-=======
-            key!(Esc) => commands::normal_mode as Command,
-            key!(Backspace) => commands::insert::delete_char_backward,
-            key!(Delete) => commands::insert::delete_char_forward,
-            key!(Enter) => commands::insert::insert_newline,
-            key!(Tab) => commands::insert::insert_tab,
->>>>>>> 1bda4541
-
+            key!(Esc) => commands::Command::normal_mode as Command,
+            key!(Backspace) => commands::Command::delete_char_backward,
+            key!(Delete) => commands::Command::delete_char_forward,
+            key!(Enter) => commands::Command::insert_newline,
+            key!(Tab) => commands::Command::insert_tab,
             ctrl!('x') => commands::Command::completion,
             ctrl!('w') => commands::Command::delete_word_backward,
         ),
