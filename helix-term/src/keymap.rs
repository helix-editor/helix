pub mod default;
pub mod macros;
// NOTE: Only pub becuase of their use in macros
pub mod keytrie;
pub mod keytrienode;
#[cfg(test)]
mod tests;

use self::{keytrie::KeyTrie, keytrienode::KeyTrieNode, macros::key};

use crate::commands::MappableCommand;
use arc_swap::{
    access::{DynAccess, DynGuard},
    ArcSwap,
};
<<<<<<< HEAD
use helix_view::{document::Mode, input::KeyEvent};
use std::{collections::HashMap, sync::Arc};
=======
use helix_view::{document::Mode, info::Info, input::KeyEvent};
use serde::Deserialize;
use std::{
    borrow::Cow,
    collections::{BTreeSet, HashMap},
    ops::{Deref, DerefMut},
    sync::Arc,
};

use default::default;
use macros::key;

#[derive(Debug, Clone)]
pub struct KeyTrieNode {
    /// A label for keys coming under this node, like "Goto mode"
    name: String,
    map: HashMap<KeyEvent, KeyTrie>,
    order: Vec<KeyEvent>,
    pub is_sticky: bool,
}

impl<'de> Deserialize<'de> for KeyTrieNode {
    fn deserialize<D>(deserializer: D) -> Result<Self, D::Error>
    where
        D: serde::Deserializer<'de>,
    {
        let map = HashMap::<KeyEvent, KeyTrie>::deserialize(deserializer)?;
        let order = map.keys().copied().collect::<Vec<_>>(); // NOTE: map.keys() has arbitrary order
        Ok(Self {
            map,
            order,
            ..Default::default()
        })
    }
}

impl KeyTrieNode {
    pub fn new(name: &str, map: HashMap<KeyEvent, KeyTrie>, order: Vec<KeyEvent>) -> Self {
        Self {
            name: name.to_string(),
            map,
            order,
            is_sticky: false,
        }
    }

    pub fn name(&self) -> &str {
        &self.name
    }

    /// Merge another Node in. Leaves and subnodes from the other node replace
    /// corresponding keyevent in self, except when both other and self have
    /// subnodes for same key. In that case the merge is recursive.
    pub fn merge(&mut self, mut other: Self) {
        for (key, trie) in std::mem::take(&mut other.map) {
            if let Some(KeyTrie::Node(node)) = self.map.get_mut(&key) {
                if let KeyTrie::Node(other_node) = trie {
                    node.merge(other_node);
                    continue;
                }
            }
            self.map.insert(key, trie);
        }
        for &key in self.map.keys() {
            if !self.order.contains(&key) {
                self.order.push(key);
            }
        }
    }

    pub fn infobox(&self) -> Info {
        let mut body: Vec<(&str, BTreeSet<KeyEvent>)> = Vec::with_capacity(self.len());
        for (&key, trie) in self.iter() {
            let desc = match trie {
                KeyTrie::Leaf(cmd) => {
                    if cmd.name() == "no_op" {
                        continue;
                    }
                    cmd.doc()
                }
                KeyTrie::Node(n) => n.name(),
                KeyTrie::Sequence(_) => "[Multiple commands]",
            };
            match body.iter().position(|(d, _)| d == &desc) {
                Some(pos) => {
                    body[pos].1.insert(key);
                }
                None => body.push((desc, BTreeSet::from([key]))),
            }
        }
        body.sort_unstable_by_key(|(_, keys)| {
            self.order
                .iter()
                .position(|&k| k == *keys.iter().next().unwrap())
                .unwrap()
        });
        let prefix = format!("{} ", self.name());
        if body.iter().all(|(desc, _)| desc.starts_with(&prefix)) {
            body = body
                .into_iter()
                .map(|(desc, keys)| (desc.strip_prefix(&prefix).unwrap(), keys))
                .collect();
        }
        Info::from_keymap(self.name(), body)
    }
    /// Get a reference to the key trie node's order.
    pub fn order(&self) -> &[KeyEvent] {
        self.order.as_slice()
    }
}

impl Default for KeyTrieNode {
    fn default() -> Self {
        Self::new("", HashMap::new(), Vec::new())
    }
}

impl PartialEq for KeyTrieNode {
    fn eq(&self, other: &Self) -> bool {
        self.map == other.map
    }
}

impl Deref for KeyTrieNode {
    type Target = HashMap<KeyEvent, KeyTrie>;

    fn deref(&self) -> &Self::Target {
        &self.map
    }
}

impl DerefMut for KeyTrieNode {
    fn deref_mut(&mut self) -> &mut Self::Target {
        &mut self.map
    }
}

#[derive(Debug, Clone, PartialEq)]
pub enum KeyTrie {
    Leaf(MappableCommand),
    Sequence(Vec<MappableCommand>),
    Node(KeyTrieNode),
}

impl<'de> Deserialize<'de> for KeyTrie {
    fn deserialize<D>(deserializer: D) -> Result<Self, D::Error>
    where
        D: serde::Deserializer<'de>,
    {
        deserializer.deserialize_any(KeyTrieVisitor)
    }
}

struct KeyTrieVisitor;

impl<'de> serde::de::Visitor<'de> for KeyTrieVisitor {
    type Value = KeyTrie;

    fn expecting(&self, formatter: &mut std::fmt::Formatter) -> std::fmt::Result {
        write!(formatter, "a command, list of commands, or sub-keymap")
    }

    fn visit_str<E>(self, command: &str) -> Result<Self::Value, E>
    where
        E: serde::de::Error,
    {
        command
            .parse::<MappableCommand>()
            .map(KeyTrie::Leaf)
            .map_err(E::custom)
    }

    fn visit_seq<S>(self, mut seq: S) -> Result<Self::Value, S::Error>
    where
        S: serde::de::SeqAccess<'de>,
    {
        let mut commands = Vec::new();
        while let Some(command) = seq.next_element::<String>()? {
            commands.push(
                command
                    .parse::<MappableCommand>()
                    .map_err(serde::de::Error::custom)?,
            )
        }
        Ok(KeyTrie::Sequence(commands))
    }

    fn visit_map<M>(self, mut map: M) -> Result<Self::Value, M::Error>
    where
        M: serde::de::MapAccess<'de>,
    {
        let mut mapping = HashMap::new();
        let mut order = Vec::new();
        while let Some((key, value)) = map.next_entry::<KeyEvent, KeyTrie>()? {
            mapping.insert(key, value);
            order.push(key);
        }
        Ok(KeyTrie::Node(KeyTrieNode::new("", mapping, order)))
    }
}

impl KeyTrie {
    pub fn node(&self) -> Option<&KeyTrieNode> {
        match *self {
            KeyTrie::Node(ref node) => Some(node),
            KeyTrie::Leaf(_) | KeyTrie::Sequence(_) => None,
        }
    }

    pub fn node_mut(&mut self) -> Option<&mut KeyTrieNode> {
        match *self {
            KeyTrie::Node(ref mut node) => Some(node),
            KeyTrie::Leaf(_) | KeyTrie::Sequence(_) => None,
        }
    }

    /// Merge another KeyTrie in, assuming that this KeyTrie and the other
    /// are both Nodes. Panics otherwise.
    pub fn merge_nodes(&mut self, mut other: Self) {
        let node = std::mem::take(other.node_mut().unwrap());
        self.node_mut().unwrap().merge(node);
    }

    pub fn search(&self, keys: &[KeyEvent]) -> Option<&KeyTrie> {
        let mut trie = self;
        for key in keys {
            trie = match trie {
                KeyTrie::Node(map) => map.get(key),
                // leaf encountered while keys left to process
                KeyTrie::Leaf(_) | KeyTrie::Sequence(_) => None,
            }?
        }
        Some(trie)
    }
}
>>>>>>> 91dca3f6

#[derive(Debug, Clone, PartialEq)]
pub enum KeymapResult {
    Pending(KeyTrie),
    Matched(MappableCommand),
    MatchedCommandSequence(Vec<MappableCommand>),
    NotFound,
    /// Contains pressed KeyEvents leading up to the cancellation.
    Cancelled(Vec<KeyEvent>),
}

pub struct Keymap {
    pub keytries: Box<dyn DynAccess<HashMap<Mode, KeyTrie>>>,
    /// Relative to a sticky node if Some.
    pending_keys: Vec<KeyEvent>,
    pub sticky_keytrie: Option<KeyTrie>,
}

pub type CommandList = HashMap<String, Vec<String>>;
impl Keymap {
    pub fn new(keymaps: Box<dyn DynAccess<HashMap<Mode, KeyTrie>>>) -> Self {
        Self {
            keytries: keymaps,
            pending_keys: Vec::new(),
            sticky_keytrie: None,
        }
    }

    pub fn load_keymaps(&self) -> DynGuard<HashMap<Mode, KeyTrie>> {
        self.keytries.load()
    }

    /// Returns list of keys waiting to be disambiguated in current mode.
    pub fn pending(&self) -> &[KeyEvent] {
        &self.pending_keys
    }

    pub fn sticky_keytrie(&self) -> Option<&KeyTrie> {
        self.sticky_keytrie.as_ref()
    }

    /// Lookup `key` in the keymap to try and find a command to execute.
    /// Escape key represents cancellation.
    /// This means clearing pending keystrokes, or the sticky_keytrie if none were present.
    pub fn get(&mut self, mode: Mode, key: KeyEvent) -> KeymapResult {
        // TODO: remove the sticky part and look up manually
        let keymaps = &*self.load_keymaps();
        let active_keymap = &keymaps[&mode];

        if key == key!(Esc) {
            if !self.pending_keys.is_empty() {
                // NOTE: Esc is not included here
                return KeymapResult::Cancelled(self.pending_keys.drain(..).collect());
            }
            // TODO: Shouldn't we return here also?
            self.sticky_keytrie = None;
        }

        // Check if sticky keytrie is to be used.
        let starting_keytrie = match self.sticky_keytrie {
            None => active_keymap,
            Some(ref active_sticky_keytrie) => active_sticky_keytrie,
        };

        // TODO: why check either pending or regular key?
        let first_key = self.pending_keys.get(0).unwrap_or(&key);

        let pending_keytrie: KeyTrie = match starting_keytrie.traverse(&[*first_key]) {
            Some(KeyTrieNode::KeyTrie(sub_keytrie)) => sub_keytrie,
            Some(KeyTrieNode::MappableCommand(cmd)) => {
                return KeymapResult::Matched(cmd);
            }
            Some(KeyTrieNode::CommandSequence(cmds)) => {
                return KeymapResult::MatchedCommandSequence(cmds);
            }
            None => return KeymapResult::NotFound,
        };

        self.pending_keys.push(key);
        match pending_keytrie.traverse(&self.pending_keys[1..]) {
            Some(KeyTrieNode::KeyTrie(map)) => {
                if map.is_sticky {
                    self.pending_keys.clear();
                    self.sticky_keytrie = Some(map.clone());
                }
                KeymapResult::Pending(map)
            }
            Some(KeyTrieNode::MappableCommand(cmd)) => {
                self.pending_keys.clear();
                KeymapResult::Matched(cmd)
            }
            Some(KeyTrieNode::CommandSequence(cmds)) => {
                self.pending_keys.clear();
                KeymapResult::MatchedCommandSequence(cmds)
            }
            None => KeymapResult::Cancelled(self.pending_keys.drain(..).collect()),
        }
    }

    fn get_keytrie(&self, mode: &Mode) -> KeyTrie {
        // HELP: Unsure how I should handle this Option
        self.keytries.load().get(mode).unwrap().clone()
    }

    /// Returns a key-value list of all commands associated to a given Keymap.
    /// Keys are the node names (see KeyTrieNode documentation)
    /// Values are lists of stringified KeyEvents that triger the command.
    /// Each element in the KeyEvent list is prefixed with prefixed the ancestor KeyEvents.
    /// For example: Stringified KeyEvent element for the 'goto_next_window' command could be "space>w>w".
    /// Ancestor KeyEvents are in this case "space" and "w".
    pub fn command_list(&self, mode: &Mode) -> CommandList {
        let mut list = HashMap::new();
        _command_list(
            &mut list,
            &KeyTrieNode::KeyTrie(self.get_keytrie(mode)),
            &mut String::new(),
        );
        return list;

        fn _command_list(list: &mut CommandList, node: &KeyTrieNode, prefix: &mut String) {
            match node {
                KeyTrieNode::KeyTrie(trie_node) => {
                    for (key_event, index) in trie_node.get_child_order() {
                        let mut temp_prefix: String = prefix.to_string();
                        if !&temp_prefix.is_empty() {
                            temp_prefix.push('→');
                        }
                        temp_prefix.push_str(&key_event.to_string());
                        _command_list(list, &trie_node.get_children()[*index], &mut temp_prefix);
                    }
                }
                KeyTrieNode::MappableCommand(mappable_command) => {
                    if mappable_command.name() == "no_op" {
                        return;
                    }
                    list.entry(mappable_command.name().to_string())
                        .or_default()
                        .push(prefix.to_string());
                }
                KeyTrieNode::CommandSequence(_) => {}
            };
        }
    }
}

impl Default for Keymap {
    fn default() -> Self {
        Self::new(Box::new(ArcSwap::new(Arc::new(default::default()))))
    }
}<|MERGE_RESOLUTION|>--- conflicted
+++ resolved
@@ -13,246 +13,10 @@
     access::{DynAccess, DynGuard},
     ArcSwap,
 };
-<<<<<<< HEAD
+
 use helix_view::{document::Mode, input::KeyEvent};
 use std::{collections::HashMap, sync::Arc};
-=======
-use helix_view::{document::Mode, info::Info, input::KeyEvent};
-use serde::Deserialize;
-use std::{
-    borrow::Cow,
-    collections::{BTreeSet, HashMap},
-    ops::{Deref, DerefMut},
-    sync::Arc,
-};
 
-use default::default;
-use macros::key;
-
-#[derive(Debug, Clone)]
-pub struct KeyTrieNode {
-    /// A label for keys coming under this node, like "Goto mode"
-    name: String,
-    map: HashMap<KeyEvent, KeyTrie>,
-    order: Vec<KeyEvent>,
-    pub is_sticky: bool,
-}
-
-impl<'de> Deserialize<'de> for KeyTrieNode {
-    fn deserialize<D>(deserializer: D) -> Result<Self, D::Error>
-    where
-        D: serde::Deserializer<'de>,
-    {
-        let map = HashMap::<KeyEvent, KeyTrie>::deserialize(deserializer)?;
-        let order = map.keys().copied().collect::<Vec<_>>(); // NOTE: map.keys() has arbitrary order
-        Ok(Self {
-            map,
-            order,
-            ..Default::default()
-        })
-    }
-}
-
-impl KeyTrieNode {
-    pub fn new(name: &str, map: HashMap<KeyEvent, KeyTrie>, order: Vec<KeyEvent>) -> Self {
-        Self {
-            name: name.to_string(),
-            map,
-            order,
-            is_sticky: false,
-        }
-    }
-
-    pub fn name(&self) -> &str {
-        &self.name
-    }
-
-    /// Merge another Node in. Leaves and subnodes from the other node replace
-    /// corresponding keyevent in self, except when both other and self have
-    /// subnodes for same key. In that case the merge is recursive.
-    pub fn merge(&mut self, mut other: Self) {
-        for (key, trie) in std::mem::take(&mut other.map) {
-            if let Some(KeyTrie::Node(node)) = self.map.get_mut(&key) {
-                if let KeyTrie::Node(other_node) = trie {
-                    node.merge(other_node);
-                    continue;
-                }
-            }
-            self.map.insert(key, trie);
-        }
-        for &key in self.map.keys() {
-            if !self.order.contains(&key) {
-                self.order.push(key);
-            }
-        }
-    }
-
-    pub fn infobox(&self) -> Info {
-        let mut body: Vec<(&str, BTreeSet<KeyEvent>)> = Vec::with_capacity(self.len());
-        for (&key, trie) in self.iter() {
-            let desc = match trie {
-                KeyTrie::Leaf(cmd) => {
-                    if cmd.name() == "no_op" {
-                        continue;
-                    }
-                    cmd.doc()
-                }
-                KeyTrie::Node(n) => n.name(),
-                KeyTrie::Sequence(_) => "[Multiple commands]",
-            };
-            match body.iter().position(|(d, _)| d == &desc) {
-                Some(pos) => {
-                    body[pos].1.insert(key);
-                }
-                None => body.push((desc, BTreeSet::from([key]))),
-            }
-        }
-        body.sort_unstable_by_key(|(_, keys)| {
-            self.order
-                .iter()
-                .position(|&k| k == *keys.iter().next().unwrap())
-                .unwrap()
-        });
-        let prefix = format!("{} ", self.name());
-        if body.iter().all(|(desc, _)| desc.starts_with(&prefix)) {
-            body = body
-                .into_iter()
-                .map(|(desc, keys)| (desc.strip_prefix(&prefix).unwrap(), keys))
-                .collect();
-        }
-        Info::from_keymap(self.name(), body)
-    }
-    /// Get a reference to the key trie node's order.
-    pub fn order(&self) -> &[KeyEvent] {
-        self.order.as_slice()
-    }
-}
-
-impl Default for KeyTrieNode {
-    fn default() -> Self {
-        Self::new("", HashMap::new(), Vec::new())
-    }
-}
-
-impl PartialEq for KeyTrieNode {
-    fn eq(&self, other: &Self) -> bool {
-        self.map == other.map
-    }
-}
-
-impl Deref for KeyTrieNode {
-    type Target = HashMap<KeyEvent, KeyTrie>;
-
-    fn deref(&self) -> &Self::Target {
-        &self.map
-    }
-}
-
-impl DerefMut for KeyTrieNode {
-    fn deref_mut(&mut self) -> &mut Self::Target {
-        &mut self.map
-    }
-}
-
-#[derive(Debug, Clone, PartialEq)]
-pub enum KeyTrie {
-    Leaf(MappableCommand),
-    Sequence(Vec<MappableCommand>),
-    Node(KeyTrieNode),
-}
-
-impl<'de> Deserialize<'de> for KeyTrie {
-    fn deserialize<D>(deserializer: D) -> Result<Self, D::Error>
-    where
-        D: serde::Deserializer<'de>,
-    {
-        deserializer.deserialize_any(KeyTrieVisitor)
-    }
-}
-
-struct KeyTrieVisitor;
-
-impl<'de> serde::de::Visitor<'de> for KeyTrieVisitor {
-    type Value = KeyTrie;
-
-    fn expecting(&self, formatter: &mut std::fmt::Formatter) -> std::fmt::Result {
-        write!(formatter, "a command, list of commands, or sub-keymap")
-    }
-
-    fn visit_str<E>(self, command: &str) -> Result<Self::Value, E>
-    where
-        E: serde::de::Error,
-    {
-        command
-            .parse::<MappableCommand>()
-            .map(KeyTrie::Leaf)
-            .map_err(E::custom)
-    }
-
-    fn visit_seq<S>(self, mut seq: S) -> Result<Self::Value, S::Error>
-    where
-        S: serde::de::SeqAccess<'de>,
-    {
-        let mut commands = Vec::new();
-        while let Some(command) = seq.next_element::<String>()? {
-            commands.push(
-                command
-                    .parse::<MappableCommand>()
-                    .map_err(serde::de::Error::custom)?,
-            )
-        }
-        Ok(KeyTrie::Sequence(commands))
-    }
-
-    fn visit_map<M>(self, mut map: M) -> Result<Self::Value, M::Error>
-    where
-        M: serde::de::MapAccess<'de>,
-    {
-        let mut mapping = HashMap::new();
-        let mut order = Vec::new();
-        while let Some((key, value)) = map.next_entry::<KeyEvent, KeyTrie>()? {
-            mapping.insert(key, value);
-            order.push(key);
-        }
-        Ok(KeyTrie::Node(KeyTrieNode::new("", mapping, order)))
-    }
-}
-
-impl KeyTrie {
-    pub fn node(&self) -> Option<&KeyTrieNode> {
-        match *self {
-            KeyTrie::Node(ref node) => Some(node),
-            KeyTrie::Leaf(_) | KeyTrie::Sequence(_) => None,
-        }
-    }
-
-    pub fn node_mut(&mut self) -> Option<&mut KeyTrieNode> {
-        match *self {
-            KeyTrie::Node(ref mut node) => Some(node),
-            KeyTrie::Leaf(_) | KeyTrie::Sequence(_) => None,
-        }
-    }
-
-    /// Merge another KeyTrie in, assuming that this KeyTrie and the other
-    /// are both Nodes. Panics otherwise.
-    pub fn merge_nodes(&mut self, mut other: Self) {
-        let node = std::mem::take(other.node_mut().unwrap());
-        self.node_mut().unwrap().merge(node);
-    }
-
-    pub fn search(&self, keys: &[KeyEvent]) -> Option<&KeyTrie> {
-        let mut trie = self;
-        for key in keys {
-            trie = match trie {
-                KeyTrie::Node(map) => map.get(key),
-                // leaf encountered while keys left to process
-                KeyTrie::Leaf(_) | KeyTrie::Sequence(_) => None,
-            }?
-        }
-        Some(trie)
-    }
-}
->>>>>>> 91dca3f6
 
 #[derive(Debug, Clone, PartialEq)]
 pub enum KeymapResult {
