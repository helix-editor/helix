--- conflicted
+++ resolved
@@ -502,15 +502,12 @@
             },
 
             "\"" => select_register,
-<<<<<<< HEAD
             "|" => shell_pipe,
             "A-|" => shell_pipe_ignore,
             "!" => shell_insert,
             "A-!" => shell_append,
             "$" => shell_filter,
-=======
             "C-z" => suspend,
->>>>>>> 585793eb
         });
         // TODO: decide whether we want normal mode to also be select mode (kakoune-like), or whether
         // we keep this separate select mode. More keys can fit into normal mode then, but it's weird
