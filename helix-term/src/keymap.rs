pub use crate::commands::Command;
use crate::config::Config;
use helix_core::hashmap;
use helix_view::{document::Mode, info::Info, input::KeyEvent};
use serde::Deserialize;
use std::{
    borrow::Cow,
    collections::HashMap,
    ops::{Deref, DerefMut},
};

#[macro_export]
macro_rules! key {
    ($key:ident) => {
        KeyEvent {
            code: ::helix_view::keyboard::KeyCode::$key,
            modifiers: ::helix_view::keyboard::KeyModifiers::NONE,
        }
    };
    ($($ch:tt)*) => {
        KeyEvent {
            code: ::helix_view::keyboard::KeyCode::Char($($ch)*),
            modifiers: ::helix_view::keyboard::KeyModifiers::NONE,
        }
    };
}

/// Macro for defining the root of a `Keymap` object. Example:
///
/// ```
/// # use helix_core::hashmap;
/// # use helix_term::keymap;
/// # use helix_term::keymap::Keymap;
/// let normal_mode = keymap!({ "Normal mode"
///     "i" => insert_mode,
///     "g" => { "Goto"
///         "g" => goto_file_start,
///         "e" => goto_file_end,
///     },
///     "j" | "down" => move_line_down,
/// });
/// let keymap = Keymap::new(normal_mode);
/// ```
#[macro_export]
macro_rules! keymap {
    (@trie $cmd:ident) => {
        $crate::keymap::KeyTrie::Leaf($crate::commands::Command::$cmd)
    };

    (@trie
        { $label:literal $(sticky=$sticky:literal)? $($($key:literal)|+ => $value:tt,)+ }
    ) => {
        keymap!({ $label $(sticky=$sticky)? $($($key)|+ => $value,)+ })
    };

    (@trie [$($cmd:ident),* $(,)?]) => {
        $crate::keymap::KeyTrie::Sequence(vec![$($crate::commands::Command::$cmd),*])
    };

    (
        { $label:literal $(sticky=$sticky:literal)? $($($key:literal)|+ => $value:tt,)+ }
    ) => {
        // modified from the hashmap! macro
        {
            let _cap = hashmap!(@count $($($key),+),*);
            let mut _map = ::std::collections::HashMap::with_capacity(_cap);
            let mut _order = ::std::vec::Vec::with_capacity(_cap);
            $(
                $(
                    let _key = $key.parse::<::helix_view::input::KeyEvent>().unwrap();
                    _map.insert(
                        _key,
                        keymap!(@trie $value)
                    );
                    _order.push(_key);
                )+
            )*
            let mut _node = $crate::keymap::KeyTrieNode::new($label, _map, _order);
            $( _node.is_sticky = $sticky; )?
            $crate::keymap::KeyTrie::Node(_node)
        }
    };
}

#[derive(Debug, Clone, Deserialize)]
pub struct KeyTrieNode {
    /// A label for keys coming under this node, like "Goto mode"
    #[serde(skip)]
    name: String,
    #[serde(flatten)]
    map: HashMap<KeyEvent, KeyTrie>,
    #[serde(skip)]
    order: Vec<KeyEvent>,
    #[serde(skip)]
    pub is_sticky: bool,
}

impl KeyTrieNode {
    pub fn new(name: &str, map: HashMap<KeyEvent, KeyTrie>, order: Vec<KeyEvent>) -> Self {
        Self {
            name: name.to_string(),
            map,
            order,
            is_sticky: false,
        }
    }

    pub fn name(&self) -> &str {
        &self.name
    }

    /// Merge another Node in. Leaves and subnodes from the other node replace
    /// corresponding keyevent in self, except when both other and self have
    /// subnodes for same key. In that case the merge is recursive.
    pub fn merge(&mut self, mut other: Self) {
        for (key, trie) in std::mem::take(&mut other.map) {
            if let Some(KeyTrie::Node(node)) = self.map.get_mut(&key) {
                if let KeyTrie::Node(other_node) = trie {
                    node.merge(other_node);
                    continue;
                }
            }
            self.map.insert(key, trie);
        }

        for &key in self.map.keys() {
            if !self.order.contains(&key) {
                self.order.push(key);
            }
        }
    }

    pub fn infobox(&self) -> Info {
        let mut body: Vec<(&str, Vec<KeyEvent>)> = Vec::with_capacity(self.len());
        for (&key, trie) in self.iter() {
            let desc = match trie {
                KeyTrie::Leaf(cmd) => cmd.doc(),
                KeyTrie::Node(n) => n.name(),
                // TODO
                KeyTrie::Sequence(_) => "",
            };
            match body.iter().position(|(d, _)| d == &desc) {
                // FIXME: multiple keys are ordered randomly (use BTreeSet)
                Some(pos) => body[pos].1.push(key),
                None => body.push((desc, vec![key])),
            }
        }
        body.sort_unstable_by_key(|(_, keys)| {
            self.order.iter().position(|&k| k == keys[0]).unwrap()
        });
        let prefix = format!("{} ", self.name());
        if body.iter().all(|(desc, _)| desc.starts_with(&prefix)) {
            body = body
                .into_iter()
                .map(|(desc, keys)| (desc.strip_prefix(&prefix).unwrap(), keys))
                .collect();
        }
        Info::new(self.name(), body)
    }
}

impl Default for KeyTrieNode {
    fn default() -> Self {
        Self::new("", HashMap::new(), Vec::new())
    }
}

impl PartialEq for KeyTrieNode {
    fn eq(&self, other: &Self) -> bool {
        self.map == other.map
    }
}

impl Deref for KeyTrieNode {
    type Target = HashMap<KeyEvent, KeyTrie>;

    fn deref(&self) -> &Self::Target {
        &self.map
    }
}

impl DerefMut for KeyTrieNode {
    fn deref_mut(&mut self) -> &mut Self::Target {
        &mut self.map
    }
}

#[derive(Debug, Clone, PartialEq, Deserialize)]
#[serde(untagged)]
pub enum KeyTrie {
    Leaf(Command),
    Sequence(Vec<Command>),
    Node(KeyTrieNode),
}

impl KeyTrie {
    pub fn node(&self) -> Option<&KeyTrieNode> {
        match *self {
            KeyTrie::Node(ref node) => Some(node),
            KeyTrie::Leaf(_) | KeyTrie::Sequence(_) => None,
        }
    }

    pub fn node_mut(&mut self) -> Option<&mut KeyTrieNode> {
        match *self {
            KeyTrie::Node(ref mut node) => Some(node),
            KeyTrie::Leaf(_) | KeyTrie::Sequence(_) => None,
        }
    }

    /// Merge another KeyTrie in, assuming that this KeyTrie and the other
    /// are both Nodes. Panics otherwise.
    pub fn merge_nodes(&mut self, mut other: Self) {
        let node = std::mem::take(other.node_mut().unwrap());
        self.node_mut().unwrap().merge(node);
    }

    pub fn search(&self, keys: &[KeyEvent]) -> Option<&KeyTrie> {
        let mut trie = self;
        for key in keys {
            trie = match trie {
                KeyTrie::Node(map) => map.get(key),
                // leaf encountered while keys left to process
                KeyTrie::Leaf(_) | KeyTrie::Sequence(_) => None,
            }?
        }
        Some(trie)
    }
}

#[derive(Debug, Clone, PartialEq)]
<<<<<<< HEAD
pub enum KeymapResult<'a> {
=======
pub enum KeymapResultKind {
>>>>>>> 0b1bc566
    /// Needs more keys to execute a command. Contains valid keys for next keystroke.
    Pending(KeyTrieNode),
    Matched(Command),
    /// Matched a sequence of commands to execute.
    MatchedSequence(&'a [Command]),
    /// Key was not found in the root keymap
    NotFound,
    /// Key is invalid in combination with previous keys. Contains keys leading upto
    /// and including current (invalid) key.
    Cancelled(Vec<KeyEvent>),
}

/// Returned after looking up a key in [`Keymap`]. The `sticky` field has a
/// reference to the sticky node if one is currently active.
pub struct KeymapResult<'a> {
    pub kind: KeymapResultKind,
    pub sticky: Option<&'a KeyTrieNode>,
}

impl<'a> KeymapResult<'a> {
    pub fn new(kind: KeymapResultKind, sticky: Option<&'a KeyTrieNode>) -> Self {
        Self { kind, sticky }
    }
}

#[derive(Debug, Clone, PartialEq, Deserialize)]
pub struct Keymap {
    /// Always a Node
    #[serde(flatten)]
    root: KeyTrie,
    /// Stores pending keys waiting for the next key. This is relative to a
    /// sticky node if one is in use.
    #[serde(skip)]
    state: Vec<KeyEvent>,
    /// Stores the sticky node if one is activated.
    #[serde(skip)]
    sticky: Option<KeyTrieNode>,
}

impl Keymap {
    pub fn new(root: KeyTrie) -> Self {
        Keymap {
            root,
            state: Vec::new(),
            sticky: None,
        }
    }

    pub fn root(&self) -> &KeyTrie {
        &self.root
    }

    pub fn sticky(&self) -> Option<&KeyTrieNode> {
        self.sticky.as_ref()
    }

    /// Returns list of keys waiting to be disambiguated.
    pub fn pending(&self) -> &[KeyEvent] {
        &self.state
    }

    /// Lookup `key` in the keymap to try and find a command to execute. Escape
    /// key cancels pending keystrokes. If there are no pending keystrokes but a
    /// sticky node is in use, it will be cleared.
    pub fn get(&mut self, key: KeyEvent) -> KeymapResult {
<<<<<<< HEAD
        let &first = self.state.get(0).unwrap_or(&key);
        let trie = match self.root.search(&[first]) {
            Some(&KeyTrie::Leaf(cmd)) => return KeymapResult::Matched(cmd),
            Some(&KeyTrie::Sequence(ref cmds)) => return KeymapResult::MatchedSequence(cmds),
            None => return KeymapResult::NotFound,
=======
        if let key!(Esc) = key {
            if !self.state.is_empty() {
                return KeymapResult::new(
                    // Note that Esc is not included here
                    KeymapResultKind::Cancelled(self.state.drain(..).collect()),
                    self.sticky(),
                );
            }
            self.sticky = None;
        }

        let first = self.state.get(0).unwrap_or(&key);
        let trie_node = match self.sticky {
            Some(ref trie) => Cow::Owned(KeyTrie::Node(trie.clone())),
            None => Cow::Borrowed(&self.root),
        };

        let trie = match trie_node.search(&[*first]) {
            Some(&KeyTrie::Leaf(cmd)) => {
                return KeymapResult::new(KeymapResultKind::Matched(cmd), self.sticky())
            }
            None => return KeymapResult::new(KeymapResultKind::NotFound, self.sticky()),
>>>>>>> 0b1bc566
            Some(t) => t,
        };

        self.state.push(key);
        match trie.search(&self.state[1..]) {
            Some(&KeyTrie::Node(ref map)) => {
                if map.is_sticky {
                    self.state.clear();
                    self.sticky = Some(map.clone());
                }
                KeymapResult::new(KeymapResultKind::Pending(map.clone()), self.sticky())
            }
            Some(&KeyTrie::Leaf(cmd)) => {
                self.state.clear();
                return KeymapResult::new(KeymapResultKind::Matched(cmd), self.sticky());
            }
<<<<<<< HEAD
            Some(&KeyTrie::Sequence(ref commands)) => {
                self.state.clear();
                KeymapResult::MatchedSequence(commands)
            }
            None => KeymapResult::Cancelled(self.state.drain(..).collect()),
=======
            None => KeymapResult::new(
                KeymapResultKind::Cancelled(self.state.drain(..).collect()),
                self.sticky(),
            ),
>>>>>>> 0b1bc566
        }
    }

    pub fn merge(&mut self, other: Self) {
        self.root.merge_nodes(other.root);
    }
}

impl Deref for Keymap {
    type Target = KeyTrieNode;

    fn deref(&self) -> &Self::Target {
        self.root.node().unwrap()
    }
}

impl Default for Keymap {
    fn default() -> Self {
        Self::new(KeyTrie::Node(KeyTrieNode::default()))
    }
}

#[derive(Debug, Clone, PartialEq, Deserialize)]
#[serde(transparent)]
pub struct Keymaps(pub HashMap<Mode, Keymap>);

impl Keymaps {
    /// Returns list of keys waiting to be disambiguated in current mode.
    pub fn pending(&self) -> &[KeyEvent] {
        self.0
            .values()
            .find_map(|keymap| match keymap.pending().is_empty() {
                true => None,
                false => Some(keymap.pending()),
            })
            .unwrap_or_default()
    }
}

impl Deref for Keymaps {
    type Target = HashMap<Mode, Keymap>;

    fn deref(&self) -> &Self::Target {
        &self.0
    }
}

impl DerefMut for Keymaps {
    fn deref_mut(&mut self) -> &mut Self::Target {
        &mut self.0
    }
}

impl Default for Keymaps {
    fn default() -> Keymaps {
        let normal = keymap!({ "Normal mode"
            "h" | "left" => move_char_left,
            "j" | "down" => move_line_down,
            "k" | "up" => move_line_up,
            "l" | "right" => move_char_right,

            "t" => find_till_char,
            "f" => find_next_char,
            "T" => till_prev_char,
            "F" => find_prev_char,
            "r" => replace,
            "R" => replace_with_yanked,

            "~" => switch_case,
            "`" => switch_to_lowercase,
            "A-`" => switch_to_uppercase,

            "home" => goto_line_start,
            "end" => goto_line_end,

            "w" => move_next_word_start,
            "b" => move_prev_word_start,
            "e" => move_next_word_end,

            "W" => move_next_long_word_start,
            "B" => move_prev_long_word_start,
            "E" => move_next_long_word_end,

            "v" => select_mode,
            "G" => goto_line,
            "g" => { "Goto"
                "g" => goto_file_start,
                "e" => goto_last_line,
                "h" => goto_line_start,
                "l" => goto_line_end,
                "s" => goto_first_nonwhitespace,
                "d" => goto_definition,
                "y" => goto_type_definition,
                "r" => goto_reference,
                "i" => goto_implementation,
                "t" => goto_window_top,
                "m" => goto_window_middle,
                "b" => goto_window_bottom,
                "a" => goto_last_accessed_file,
            },
            ":" => command_mode,

            "i" => insert_mode,
            "I" => prepend_to_line,
            "a" => append_mode,
            "A" => append_to_line,
            "o" => open_below,
            "O" => open_above,
            // [<space>  ]<space> equivalents too (add blank new line, no edit)

            "d" => delete_selection,
            // TODO: also delete without yanking
            "c" => change_selection,
            // TODO: also change delete without yanking

            "C" => copy_selection_on_next_line,
            "A-C" => copy_selection_on_prev_line,


            "s" => select_regex,
            "A-s" => split_selection_on_newline,
            "S" => split_selection,
            ";" => collapse_selection,
            "A-;" => flip_selections,
            "%" => select_all,
            "x" => extend_line,
            "X" => extend_to_line_bounds,
            // crop_to_whole_line

            "m" => { "Match"
                "m" => match_brackets,
                "s" => surround_add,
                "r" => surround_replace,
                "d" => surround_delete,
                "a" => select_textobject_around,
                "i" => select_textobject_inner,
            },
            "[" => { "Left bracket"
                "d" => goto_prev_diag,
                "D" => goto_first_diag,
                "space" => add_newline_above,
            },
            "]" => { "Right bracket"
                "d" => goto_next_diag,
                "D" => goto_last_diag,
                "space" => add_newline_below,
            },

            "/" => search,
            // ? for search_reverse
            "n" => search_next,
            "N" => extend_search_next,
            // N for search_prev
            "*" => search_selection,

            "u" => undo,
            "U" => redo,

            "y" => yank,
            // yank_all
            "p" => paste_after,
            // paste_all
            "P" => paste_before,

            ">" => indent,
            "<" => unindent,
            "=" => format_selections,
            "J" => join_selections,
            // TODO: conflicts hover/doc
            "K" => keep_selections,
            // TODO: and another method for inverse

            // TODO: clashes with space mode
            "space" => keep_primary_selection,

            // "q" => record_macro,
            // "Q" => replay_macro,

            // & align selections
            // _ trim selections

            "(" => rotate_selections_backward,
            ")" => rotate_selections_forward,
            "A-(" => rotate_selection_contents_backward,
            "A-)" => rotate_selection_contents_forward,

            "esc" => normal_mode,
            "C-b" | "pageup" => page_up,
            "C-f" | "pagedown" => page_down,
            "C-u" => half_page_up,
            "C-d" => half_page_down,

            "C-w" => { "Window"
                "C-w" | "w" => rotate_view,
                "C-h" | "h" => hsplit,
                "C-v" | "v" => vsplit,
                "C-q" | "q" => wclose,
            },

            // move under <space>c
            "C-c" => toggle_comments,
            "K" => hover,

            // z family for save/restore/combine from/to sels from register

            "tab" => jump_forward, // tab == <C-i>
            "C-o" => jump_backward,
            // "C-s" => save_selection,

            "space" => { "Space"
                "f" => file_picker,
                "b" => buffer_picker,
                "s" => symbol_picker,
                "a" => code_action,
                "'" => last_picker,
                "w" => { "Window"
                    "C-w" | "w" => rotate_view,
                    "C-h" | "h" => hsplit,
                    "C-v" | "v" => vsplit,
                    "C-q" | "q" => wclose,
                },
                "y" => yank_joined_to_clipboard,
                "Y" => yank_main_selection_to_clipboard,
                "p" => paste_clipboard_after,
                "P" => paste_clipboard_before,
                "R" => replace_selections_with_clipboard,
                "space" => keep_primary_selection,
            },
            "z" => { "View"
                "z" | "c" => align_view_center,
                "t" => align_view_top,
                "b" => align_view_bottom,
                "m" => align_view_middle,
                "k" => scroll_up,
                "j" => scroll_down,
            },

            "\"" => select_register,
            "|" => shell_pipe,
            "A-|" => shell_pipe_to,
            "!" => shell_insert_output,
            "A-!" => shell_append_output,
            "$" => shell_keep_pipe,
            "C-z" => suspend,
        });
        let mut select = normal.clone();
        select.merge_nodes(keymap!({ "Select mode"
            "h" | "left" => extend_char_left,
            "j" | "down" => extend_line_down,
            "k" | "up" => extend_line_up,
            "l" | "right" => extend_char_right,

            "w" => extend_next_word_start,
            "b" => extend_prev_word_start,
            "e" => extend_next_word_end,
            "W" => extend_next_long_word_start,
            "B" => extend_prev_long_word_start,
            "E" => extend_next_long_word_end,

            "t" => extend_till_char,
            "f" => extend_next_char,
            "T" => extend_till_prev_char,
            "F" => extend_prev_char,

            "home" => extend_to_line_start,
            "end" => extend_to_line_end,
            "esc" => exit_select_mode,

            "v" => normal_mode,
        }));
        let insert = keymap!({ "Insert mode"
            "esc" => normal_mode,

            "backspace" => delete_char_backward,
            "del" => delete_char_forward,
            "ret" => insert_newline,
            "tab" => insert_tab,
            "C-w" => delete_word_backward,

            "left" => move_char_left,
            "down" => move_line_down,
            "up" => move_line_up,
            "right" => move_char_right,
            "pageup" => page_up,
            "pagedown" => page_down,
            "home" => goto_line_start,
            "end" => goto_line_end_newline,

            "C-x" => completion,
        });
        Keymaps(hashmap!(
            Mode::Normal => Keymap::new(normal),
            Mode::Select => Keymap::new(select),
            Mode::Insert => Keymap::new(insert),
        ))
    }
}

/// Merge default config keys with user overwritten keys for custom user config.
pub fn merge_keys(mut config: Config) -> Config {
    let mut delta = std::mem::take(&mut config.keys);
    for (mode, keys) in &mut *config.keys {
        keys.merge(delta.remove(mode).unwrap_or_default())
    }
    config
}

#[test]
fn merge_partial_keys() {
    let config = Config {
        keys: Keymaps(hashmap! {
            Mode::Normal => Keymap::new(
                keymap!({ "Normal mode"
                    "i" => normal_mode,
                    "无" => insert_mode,
                    "z" => jump_backward,
                    "g" => { "Merge into goto mode"
                        "$" => goto_line_end,
                        "g" => delete_char_forward,
                    },
                })
            )
        }),
        ..Default::default()
    };
    let mut merged_config = merge_keys(config.clone());
    assert_ne!(config, merged_config);

    let keymap = merged_config.keys.0.get_mut(&Mode::Normal).unwrap();
    assert_eq!(
        keymap.get(key!('i')).kind,
        KeymapResultKind::Matched(Command::normal_mode),
        "Leaf should replace leaf"
    );
    assert_eq!(
        keymap.get(key!('无')).kind,
        KeymapResultKind::Matched(Command::insert_mode),
        "New leaf should be present in merged keymap"
    );
    // Assumes that z is a node in the default keymap
    assert_eq!(
        keymap.get(key!('z')).kind,
        KeymapResultKind::Matched(Command::jump_backward),
        "Leaf should replace node"
    );
    // Assumes that `g` is a node in default keymap
    assert_eq!(
        keymap.root().search(&[key!('g'), key!('$')]).unwrap(),
        &KeyTrie::Leaf(Command::goto_line_end),
        "Leaf should be present in merged subnode"
    );
    // Assumes that `gg` is in default keymap
    assert_eq!(
        keymap.root().search(&[key!('g'), key!('g')]).unwrap(),
        &KeyTrie::Leaf(Command::delete_char_forward),
        "Leaf should replace old leaf in merged subnode"
    );
    // Assumes that `ge` is in default keymap
    assert_eq!(
        keymap.root().search(&[key!('g'), key!('e')]).unwrap(),
        &KeyTrie::Leaf(Command::goto_last_line),
        "Old leaves in subnode should be present in merged node"
    );

    assert!(merged_config.keys.0.get(&Mode::Normal).unwrap().len() > 1);
    assert!(merged_config.keys.0.get(&Mode::Insert).unwrap().len() > 0);
}<|MERGE_RESOLUTION|>--- conflicted
+++ resolved
@@ -229,16 +229,12 @@
 }
 
 #[derive(Debug, Clone, PartialEq)]
-<<<<<<< HEAD
-pub enum KeymapResult<'a> {
-=======
 pub enum KeymapResultKind {
->>>>>>> 0b1bc566
     /// Needs more keys to execute a command. Contains valid keys for next keystroke.
     Pending(KeyTrieNode),
     Matched(Command),
     /// Matched a sequence of commands to execute.
-    MatchedSequence(&'a [Command]),
+    MatchedSequence(Vec<Command>),
     /// Key was not found in the root keymap
     NotFound,
     /// Key is invalid in combination with previous keys. Contains keys leading upto
@@ -299,13 +295,6 @@
     /// key cancels pending keystrokes. If there are no pending keystrokes but a
     /// sticky node is in use, it will be cleared.
     pub fn get(&mut self, key: KeyEvent) -> KeymapResult {
-<<<<<<< HEAD
-        let &first = self.state.get(0).unwrap_or(&key);
-        let trie = match self.root.search(&[first]) {
-            Some(&KeyTrie::Leaf(cmd)) => return KeymapResult::Matched(cmd),
-            Some(&KeyTrie::Sequence(ref cmds)) => return KeymapResult::MatchedSequence(cmds),
-            None => return KeymapResult::NotFound,
-=======
         if let key!(Esc) = key {
             if !self.state.is_empty() {
                 return KeymapResult::new(
@@ -327,8 +316,13 @@
             Some(&KeyTrie::Leaf(cmd)) => {
                 return KeymapResult::new(KeymapResultKind::Matched(cmd), self.sticky())
             }
+            Some(&KeyTrie::Sequence(ref cmds)) => {
+                return KeymapResult::new(
+                    KeymapResultKind::MatchedSequence(cmds.clone()),
+                    self.sticky(),
+                )
+            }
             None => return KeymapResult::new(KeymapResultKind::NotFound, self.sticky()),
->>>>>>> 0b1bc566
             Some(t) => t,
         };
 
@@ -345,18 +339,17 @@
                 self.state.clear();
                 return KeymapResult::new(KeymapResultKind::Matched(cmd), self.sticky());
             }
-<<<<<<< HEAD
-            Some(&KeyTrie::Sequence(ref commands)) => {
+            Some(&KeyTrie::Sequence(ref cmds)) => {
                 self.state.clear();
-                KeymapResult::MatchedSequence(commands)
-            }
-            None => KeymapResult::Cancelled(self.state.drain(..).collect()),
-=======
+                KeymapResult::new(
+                    KeymapResultKind::MatchedSequence(cmds.clone()),
+                    self.sticky(),
+                )
+            }
             None => KeymapResult::new(
                 KeymapResultKind::Cancelled(self.state.drain(..).collect()),
                 self.sticky(),
             ),
->>>>>>> 0b1bc566
         }
     }
 
