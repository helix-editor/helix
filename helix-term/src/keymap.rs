--- conflicted
+++ resolved
@@ -306,58 +306,17 @@
         Mode::Normal => normal,
         Mode::Select => select,
         Mode::Insert => hashmap!(
-<<<<<<< HEAD
-            KeyEvent {
-                code: KeyCode::Esc,
-                modifiers: KeyModifiers::NONE
-            } => commands::normal_mode as Command,
-            KeyEvent {
-                code: KeyCode::Backspace,
-                modifiers: KeyModifiers::NONE
-            } => commands::insert::delete_char_backward,
-            KeyEvent {
-                code: KeyCode::Delete,
-                modifiers: KeyModifiers::NONE
-            } => commands::insert::delete_char_forward,
-            KeyEvent {
-                code: KeyCode::Enter,
-                modifiers: KeyModifiers::NONE
-            } => commands::insert::insert_newline,
-            KeyEvent {
-                code: KeyCode::Tab,
-                modifiers: KeyModifiers::NONE
-            } => commands::insert::insert_tab,
-            KeyEvent {
-                code: KeyCode::Left,
-                modifiers: KeyModifiers::NONE
-            } => commands::move_char_left,
-            KeyEvent {
-                code: KeyCode::Down,
-                modifiers: KeyModifiers::NONE
-            } => commands::move_line_down,
-            KeyEvent {
-                code: KeyCode::Up,
-                modifiers: KeyModifiers::NONE
-            } => commands::move_line_up,
-            KeyEvent {
-                code: KeyCode::Right,
-                modifiers: KeyModifiers::NONE
-            } => commands::move_char_right,
-            KeyEvent {
-                code: KeyCode::Home,
-                modifiers: KeyModifiers::NONE
-            } => commands::move_line_start,
-            KeyEvent {
-                code: KeyCode::End,
-                modifiers: KeyModifiers::NONE
-            } => commands::move_line_end,
-=======
             key!(Esc) => commands::normal_mode as Command,
             key!(Backspace) => commands::insert::delete_char_backward,
             key!(Delete) => commands::insert::delete_char_forward,
             key!(Enter) => commands::insert::insert_newline,
             key!(Tab) => commands::insert::insert_tab,
->>>>>>> 1bda4541
+            key!(Left) => commands::move_char_left,
+            key!(Down) => commands::move_line_down,
+            key!(Up) => commands::move_line_up,
+            key!(Right) => commands::move_char_right,
+            key!(Home) => commands::move_line_start,
+            key!(End) => commands::move_line_end,
 
             ctrl!('x') => commands::completion,
             ctrl!('w') => commands::insert::delete_word_backward,
