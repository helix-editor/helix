use crate::{
    compositor::{Component, Compositor, Context, EventResult},
    ctrl, key, shift,
    ui::{self, EditorView},
};
use crossterm::event::Event;
use tui::{
    buffer::Buffer as Surface,
    text::Spans,
    widgets::{Block, BorderType, Borders},
};

use fuzzy_matcher::skim::SkimMatcherV2 as Matcher;
use fuzzy_matcher::FuzzyMatcher;
use tui::widgets::Widget;

use std::time::Instant;
use std::{
    cmp::Reverse,
    collections::HashMap,
    io::Read,
    path::{Path, PathBuf},
};

use crate::ui::{Prompt, PromptEvent};
use helix_core::{movement::Direction, Position};
use helix_view::{
    editor::Action,
    graphics::{CursorKind, Margin, Modifier, Rect},
    Document, Editor,
};

use super::menu::Item;

pub const MIN_AREA_WIDTH_FOR_PREVIEW: u16 = 72;
/// Biggest file size to preview in bytes
pub const MAX_FILE_SIZE_FOR_PREVIEW: u64 = 10 * 1024 * 1024;

/// File path and range of lines (used to align and highlight lines)
pub type FileLocation = (PathBuf, Option<(usize, usize)>);

pub struct FilePicker<T: Item> {
    picker: Picker<T>,
    pub truncate_start: bool,
    /// Caches paths to documents
    preview_cache: HashMap<PathBuf, CachedPreview>,
    read_buffer: Vec<u8>,
    /// Given an item in the picker, return the file path and line number to display.
    file_fn: Box<dyn Fn(&Editor, &T) -> Option<FileLocation>>,
}

pub enum CachedPreview {
    Document(Box<Document>),
    Binary,
    LargeFile,
    NotFound,
}

// We don't store this enum in the cache so as to avoid lifetime constraints
// from borrowing a document already opened in the editor.
pub enum Preview<'picker, 'editor> {
    Cached(&'picker CachedPreview),
    EditorDocument(&'editor Document),
}

impl Preview<'_, '_> {
    fn document(&self) -> Option<&Document> {
        match self {
            Preview::EditorDocument(doc) => Some(doc),
            Preview::Cached(CachedPreview::Document(doc)) => Some(doc),
            _ => None,
        }
    }

    /// Alternate text to show for the preview.
    fn placeholder(&self) -> &str {
        match *self {
            Self::EditorDocument(_) => "<File preview>",
            Self::Cached(preview) => match preview {
                CachedPreview::Document(_) => "<File preview>",
                CachedPreview::Binary => "<Binary file>",
                CachedPreview::LargeFile => "<File too large to preview>",
                CachedPreview::NotFound => "<File not found>",
            },
        }
    }
}

impl<T: Item> FilePicker<T> {
    pub fn new(
        options: Vec<T>,
<<<<<<< HEAD
        editor_data: T::Data,
=======
        format_fn: impl Fn(&T) -> Spans + 'static,
>>>>>>> 290b3ebb
        callback_fn: impl Fn(&mut Context, &T, Action) + 'static,
        preview_fn: impl Fn(&Editor, &T) -> Option<FileLocation> + 'static,
    ) -> Self {
        let truncate_start = true;
        let mut picker = Picker::new(options, editor_data, callback_fn);
        picker.truncate_start = truncate_start;

        Self {
            picker,
            truncate_start,
            preview_cache: HashMap::new(),
            read_buffer: Vec::with_capacity(1024),
            file_fn: Box::new(preview_fn),
        }
    }

    pub fn truncate_start(mut self, truncate_start: bool) -> Self {
        self.truncate_start = truncate_start;
        self.picker.truncate_start = truncate_start;
        self
    }

    fn current_file(&self, editor: &Editor) -> Option<FileLocation> {
        self.picker
            .selection()
            .and_then(|current| (self.file_fn)(editor, current))
            .and_then(|(path, line)| {
                helix_core::path::get_canonicalized_path(&path)
                    .ok()
                    .zip(Some(line))
            })
    }

    /// Get (cached) preview for a given path. If a document corresponding
    /// to the path is already open in the editor, it is used instead.
    fn get_preview<'picker, 'editor>(
        &'picker mut self,
        path: &Path,
        editor: &'editor Editor,
    ) -> Preview<'picker, 'editor> {
        if let Some(doc) = editor.document_by_path(path) {
            return Preview::EditorDocument(doc);
        }

        if self.preview_cache.contains_key(path) {
            return Preview::Cached(&self.preview_cache[path]);
        }

        let data = std::fs::File::open(path).and_then(|file| {
            let metadata = file.metadata()?;
            // Read up to 1kb to detect the content type
            let n = file.take(1024).read_to_end(&mut self.read_buffer)?;
            let content_type = content_inspector::inspect(&self.read_buffer[..n]);
            self.read_buffer.clear();
            Ok((metadata, content_type))
        });
        let preview = data
            .map(
                |(metadata, content_type)| match (metadata.len(), content_type) {
                    (_, content_inspector::ContentType::BINARY) => CachedPreview::Binary,
                    (size, _) if size > MAX_FILE_SIZE_FOR_PREVIEW => CachedPreview::LargeFile,
                    _ => {
                        // TODO: enable syntax highlighting; blocked by async rendering
                        Document::open(path, None, None)
                            .map(|doc| CachedPreview::Document(Box::new(doc)))
                            .unwrap_or(CachedPreview::NotFound)
                    }
                },
            )
            .unwrap_or(CachedPreview::NotFound);
        self.preview_cache.insert(path.to_owned(), preview);
        Preview::Cached(&self.preview_cache[path])
    }
}

impl<T: Item + 'static> Component for FilePicker<T> {
    fn render(&mut self, area: Rect, surface: &mut Surface, cx: &mut Context) {
        // +---------+ +---------+
        // |prompt   | |preview  |
        // +---------+ |         |
        // |picker   | |         |
        // |         | |         |
        // +---------+ +---------+

        let render_preview = area.width > MIN_AREA_WIDTH_FOR_PREVIEW;
        // -- Render the frame:
        // clear area
        let background = cx.editor.theme.get("ui.background");
        let text = cx.editor.theme.get("ui.text");
        surface.clear_with(area, background);

        let picker_width = if render_preview {
            area.width / 2
        } else {
            area.width
        };

        let picker_area = area.with_width(picker_width);
        self.picker.render(picker_area, surface, cx);

        if !render_preview {
            return;
        }

        let preview_area = area.clip_left(picker_width);

        // don't like this but the lifetime sucks
        let block = Block::default().borders(Borders::ALL);

        // calculate the inner area inside the box
        let inner = block.inner(preview_area);
        // 1 column gap on either side
        let margin = Margin::horizontal(1);
        let inner = inner.inner(&margin);
        block.render(preview_area, surface);

        if let Some((path, range)) = self.current_file(cx.editor) {
            let preview = self.get_preview(&path, cx.editor);
            let doc = match preview.document() {
                Some(doc) => doc,
                None => {
                    let alt_text = preview.placeholder();
                    let x = inner.x + inner.width.saturating_sub(alt_text.len() as u16) / 2;
                    let y = inner.y + inner.height / 2;
                    surface.set_stringn(x, y, alt_text, inner.width as usize, text);
                    return;
                }
            };

            // align to middle
            let first_line = range
                .map(|(start, end)| {
                    let height = end.saturating_sub(start) + 1;
                    let middle = start + (height.saturating_sub(1) / 2);
                    middle.saturating_sub(inner.height as usize / 2).min(start)
                })
                .unwrap_or(0);

            let offset = Position::new(first_line, 0);

            let highlights =
                EditorView::doc_syntax_highlights(doc, offset, area.height, &cx.editor.theme);
            EditorView::render_text_highlights(
                doc,
                offset,
                inner,
                surface,
                &cx.editor.theme,
                highlights,
                &cx.editor.config(),
            );

            // highlight the line
            if let Some((start, end)) = range {
                let offset = start.saturating_sub(first_line) as u16;
                surface.set_style(
                    Rect::new(
                        inner.x,
                        inner.y + offset,
                        inner.width,
                        (end.saturating_sub(start) as u16 + 1)
                            .min(inner.height.saturating_sub(offset)),
                    ),
                    cx.editor
                        .theme
                        .try_get("ui.highlight")
                        .unwrap_or_else(|| cx.editor.theme.get("ui.selection")),
                );
            }
        }
    }

    fn handle_event(&mut self, event: Event, ctx: &mut Context) -> EventResult {
        // TODO: keybinds for scrolling preview
        self.picker.handle_event(event, ctx)
    }

    fn cursor(&self, area: Rect, ctx: &Editor) -> (Option<Position>, CursorKind) {
        self.picker.cursor(area, ctx)
    }

    fn required_size(&mut self, (width, height): (u16, u16)) -> Option<(u16, u16)> {
        let picker_width = if width > MIN_AREA_WIDTH_FOR_PREVIEW {
            width / 2
        } else {
            width
        };
        self.picker.required_size((picker_width, height))?;
        Some((width, height))
    }
}

pub struct Picker<T: Item> {
    options: Vec<T>,
    editor_data: T::Data,
    // filter: String,
    matcher: Box<Matcher>,
    /// (index, score)
    matches: Vec<(usize, i64)>,
    /// Filter over original options.
    filters: Vec<usize>, // could be optimized into bit but not worth it now

    /// Current height of the completions box
    completion_height: u16,

    cursor: usize,
    // pattern: String,
    prompt: Prompt,
    previous_pattern: String,
    /// Whether to truncate the start (default true)
    pub truncate_start: bool,

<<<<<<< HEAD
=======
    format_fn: Box<dyn Fn(&T) -> Spans>,
>>>>>>> 290b3ebb
    callback_fn: Box<dyn Fn(&mut Context, &T, Action)>,
}

impl<T: Item> Picker<T> {
    pub fn new(
        options: Vec<T>,
<<<<<<< HEAD
        editor_data: T::Data,
=======
        format_fn: impl Fn(&T) -> Spans + 'static,
>>>>>>> 290b3ebb
        callback_fn: impl Fn(&mut Context, &T, Action) + 'static,
    ) -> Self {
        let prompt = Prompt::new(
            "".into(),
            None,
            ui::completers::none,
            |_editor: &mut Context, _pattern: &str, _event: PromptEvent| {},
        );

        let mut picker = Self {
            options,
            editor_data,
            matcher: Box::new(Matcher::default()),
            matches: Vec::new(),
            filters: Vec::new(),
            cursor: 0,
            prompt,
            previous_pattern: String::new(),
            truncate_start: true,
            callback_fn: Box::new(callback_fn),
            completion_height: 0,
        };

        // scoring on empty input:
        // TODO: just reuse score()
        picker.matches.extend(
            picker
                .options
                .iter()
                .enumerate()
                .map(|(index, _option)| (index, 0)),
        );

        picker
    }

    pub fn score(&mut self) {
        let now = Instant::now();

        let pattern = self.prompt.line();

        if pattern == &self.previous_pattern {
            return;
        }

        if pattern.is_empty() {
            // Fast path for no pattern.
            self.matches.clear();
            self.matches.extend(
                self.options
                    .iter()
                    .enumerate()
                    .map(|(index, _option)| (index, 0)),
            );
        } else if pattern.starts_with(&self.previous_pattern) {
            // TODO: remove when retain_mut is in stable rust
            #[allow(unused_imports, deprecated)]
            use retain_mut::RetainMut;

            // optimization: if the pattern is a more specific version of the previous one
            // then we can score the filtered set.
            #[allow(unstable_name_collisions)]
            self.matches.retain_mut(|(index, score)| {
                let option = &self.options[*index];
                // TODO: maybe using format_fn isn't the best idea here
<<<<<<< HEAD
                let text = option.label(&self.editor_data);

                match self.matcher.fuzzy_match(&text, pattern) {
=======
                let line: String = (self.format_fn)(option).into();
                match self.matcher.fuzzy_match(&line, pattern) {
>>>>>>> 290b3ebb
                    Some(s) => {
                        // Update the score
                        *score = s;
                        true
                    }
                    None => false,
                }
            });

            self.matches
                .sort_unstable_by_key(|(_, score)| Reverse(*score));
        } else {
            self.matches.clear();
            self.matches.extend(
                self.options
                    .iter()
                    .enumerate()
                    .filter_map(|(index, option)| {
                        // filter options first before matching
                        if !self.filters.is_empty() {
                            // TODO: this filters functionality seems inefficient,
                            // instead store and operate on filters if any
                            self.filters.binary_search(&index).ok()?;
                        }

<<<<<<< HEAD
                        let text = option.filter_text(&self.editor_data);
=======
                        // TODO: maybe using format_fn isn't the best idea here
                        let line: String = (self.format_fn)(option).into();
>>>>>>> 290b3ebb

                        self.matcher
                            .fuzzy_match(&line, pattern)
                            .map(|score| (index, score))
                    }),
            );
            self.matches
                .sort_unstable_by_key(|(_, score)| Reverse(*score));
        }

        log::debug!("picker score {:?}", Instant::now().duration_since(now));

        // reset cursor position
        self.cursor = 0;
        self.previous_pattern.clone_from(pattern);
    }

    /// Move the cursor by a number of lines, either down (`Forward`) or up (`Backward`)
    pub fn move_by(&mut self, amount: usize, direction: Direction) {
        let len = self.matches.len();

        if len == 0 {
            // No results, can't move.
            return;
        }

        match direction {
            Direction::Forward => {
                self.cursor = self.cursor.saturating_add(amount) % len;
            }
            Direction::Backward => {
                self.cursor = self.cursor.saturating_add(len).saturating_sub(amount) % len;
            }
        }
    }

    /// Move the cursor down by exactly one page. After the last page comes the first page.
    pub fn page_up(&mut self) {
        self.move_by(self.completion_height as usize, Direction::Backward);
    }

    /// Move the cursor up by exactly one page. After the first page comes the last page.
    pub fn page_down(&mut self) {
        self.move_by(self.completion_height as usize, Direction::Forward);
    }

    /// Move the cursor to the first entry
    pub fn to_start(&mut self) {
        self.cursor = 0;
    }

    /// Move the cursor to the last entry
    pub fn to_end(&mut self) {
        self.cursor = self.matches.len().saturating_sub(1);
    }

    pub fn selection(&self) -> Option<&T> {
        self.matches
            .get(self.cursor)
            .map(|(index, _score)| &self.options[*index])
    }

    pub fn save_filter(&mut self, cx: &Context) {
        self.filters.clear();
        self.filters
            .extend(self.matches.iter().map(|(index, _)| *index));
        self.filters.sort_unstable(); // used for binary search later
        self.prompt.clear(cx);
    }
}

// process:
// - read all the files into a list, maxed out at a large value
// - on input change:
//  - score all the names in relation to input

impl<T: Item + 'static> Component for Picker<T> {
    fn required_size(&mut self, viewport: (u16, u16)) -> Option<(u16, u16)> {
        self.completion_height = viewport.1.saturating_sub(4);
        Some(viewport)
    }

    fn handle_event(&mut self, event: Event, cx: &mut Context) -> EventResult {
        let key_event = match event {
            Event::Key(event) => event,
            Event::Resize(..) => return EventResult::Consumed(None),
            _ => return EventResult::Ignored(None),
        };

        let close_fn = EventResult::Consumed(Some(Box::new(|compositor: &mut Compositor, _| {
            // remove the layer
            compositor.last_picker = compositor.pop();
        })));

        match key_event.into() {
            shift!(Tab) | key!(Up) | ctrl!('p') => {
                self.move_by(1, Direction::Backward);
            }
            key!(Tab) | key!(Down) | ctrl!('n') => {
                self.move_by(1, Direction::Forward);
            }
            key!(PageDown) | ctrl!('d') => {
                self.page_down();
            }
            key!(PageUp) | ctrl!('u') => {
                self.page_up();
            }
            key!(Home) => {
                self.to_start();
            }
            key!(End) => {
                self.to_end();
            }
            key!(Esc) | ctrl!('c') => {
                return close_fn;
            }
            key!(Enter) => {
                if let Some(option) = self.selection() {
                    (self.callback_fn)(cx, option, Action::Replace);
                }
                return close_fn;
            }
            ctrl!('s') => {
                if let Some(option) = self.selection() {
                    (self.callback_fn)(cx, option, Action::HorizontalSplit);
                }
                return close_fn;
            }
            ctrl!('v') => {
                if let Some(option) = self.selection() {
                    (self.callback_fn)(cx, option, Action::VerticalSplit);
                }
                return close_fn;
            }
            ctrl!(' ') => {
                self.save_filter(cx);
            }
            _ => {
                if let EventResult::Consumed(_) = self.prompt.handle_event(event, cx) {
                    // TODO: recalculate only if pattern changed
                    self.score();
                }
            }
        }

        EventResult::Consumed(None)
    }

    fn render(&mut self, area: Rect, surface: &mut Surface, cx: &mut Context) {
        let text_style = cx.editor.theme.get("ui.text");
        let selected = cx.editor.theme.get("ui.text.focus");
        let highlighted = cx.editor.theme.get("special").add_modifier(Modifier::BOLD);

        // -- Render the frame:
        // clear area
        let background = cx.editor.theme.get("ui.background");
        surface.clear_with(area, background);

        // don't like this but the lifetime sucks
        let block = Block::default().borders(Borders::ALL);

        // calculate the inner area inside the box
        let inner = block.inner(area);

        block.render(area, surface);

        // -- Render the input bar:

        let area = inner.clip_left(1).with_height(1);

        let count = format!("{}/{}", self.matches.len(), self.options.len());
        surface.set_stringn(
            (area.x + area.width).saturating_sub(count.len() as u16 + 1),
            area.y,
            &count,
            (count.len()).min(area.width as usize),
            text_style,
        );

        self.prompt.render(area, surface, cx);

        // -- Separator
        let sep_style = cx.editor.theme.get("ui.background.separator");
        let borders = BorderType::line_symbols(BorderType::Plain);
        for x in inner.left()..inner.right() {
            if let Some(cell) = surface.get_mut(x, inner.y + 1) {
                cell.set_symbol(borders.horizontal).set_style(sep_style);
            }
        }

        // -- Render the contents:
        // subtract area of prompt from top and current item marker " > " from left
        let inner = inner.clip_top(2).clip_left(3);

        let rows = inner.height;
        let offset = self.cursor - (self.cursor % std::cmp::max(1, rows as usize));

        let files = self
            .matches
            .iter()
            .skip(offset)
            .map(|(index, _score)| (*index, self.options.get(*index).unwrap()));

        for (i, (_index, option)) in files.take(rows as usize).enumerate() {
            let is_active = i == (self.cursor - offset);
            if is_active {
                surface.set_string(inner.x.saturating_sub(2), inner.y + i as u16, ">", selected);
            }

<<<<<<< HEAD
            let formatted = option.label(&self.editor_data);

=======
            let spans = (self.format_fn)(option);
>>>>>>> 290b3ebb
            let (_score, highlights) = self
                .matcher
                .fuzzy_indices(&String::from(&spans), self.prompt.line())
                .unwrap_or_default();

            spans.0.into_iter().fold(inner, |pos, span| {
                let new_x = surface
                    .set_string_truncated(
                        pos.x,
                        pos.y + i as u16,
                        &span.content,
                        pos.width as usize,
                        |idx| {
                            if highlights.contains(&idx) {
                                highlighted.patch(span.style)
                            } else if is_active {
                                selected.patch(span.style)
                            } else {
                                text_style.patch(span.style)
                            }
                        },
                        true,
                        self.truncate_start,
                    )
                    .0;
                pos.clip_left(new_x - pos.x)
            });
        }
    }

    fn cursor(&self, area: Rect, editor: &Editor) -> (Option<Position>, CursorKind) {
        let block = Block::default().borders(Borders::ALL);
        // calculate the inner area inside the box
        let inner = block.inner(area);

        // prompt area
        let area = inner.clip_left(1).with_height(1);

        self.prompt.cursor(area, editor)
    }
}<|MERGE_RESOLUTION|>--- conflicted
+++ resolved
@@ -6,7 +6,6 @@
 use crossterm::event::Event;
 use tui::{
     buffer::Buffer as Surface,
-    text::Spans,
     widgets::{Block, BorderType, Borders},
 };
 
@@ -89,11 +88,7 @@
 impl<T: Item> FilePicker<T> {
     pub fn new(
         options: Vec<T>,
-<<<<<<< HEAD
         editor_data: T::Data,
-=======
-        format_fn: impl Fn(&T) -> Spans + 'static,
->>>>>>> 290b3ebb
         callback_fn: impl Fn(&mut Context, &T, Action) + 'static,
         preview_fn: impl Fn(&Editor, &T) -> Option<FileLocation> + 'static,
     ) -> Self {
@@ -306,21 +301,13 @@
     /// Whether to truncate the start (default true)
     pub truncate_start: bool,
 
-<<<<<<< HEAD
-=======
-    format_fn: Box<dyn Fn(&T) -> Spans>,
->>>>>>> 290b3ebb
     callback_fn: Box<dyn Fn(&mut Context, &T, Action)>,
 }
 
 impl<T: Item> Picker<T> {
     pub fn new(
         options: Vec<T>,
-<<<<<<< HEAD
         editor_data: T::Data,
-=======
-        format_fn: impl Fn(&T) -> Spans + 'static,
->>>>>>> 290b3ebb
         callback_fn: impl Fn(&mut Context, &T, Action) + 'static,
     ) -> Self {
         let prompt = Prompt::new(
@@ -385,15 +372,9 @@
             #[allow(unstable_name_collisions)]
             self.matches.retain_mut(|(index, score)| {
                 let option = &self.options[*index];
-                // TODO: maybe using format_fn isn't the best idea here
-<<<<<<< HEAD
-                let text = option.label(&self.editor_data);
+                let text = option.sort_text(&self.editor_data);
 
                 match self.matcher.fuzzy_match(&text, pattern) {
-=======
-                let line: String = (self.format_fn)(option).into();
-                match self.matcher.fuzzy_match(&line, pattern) {
->>>>>>> 290b3ebb
                     Some(s) => {
                         // Update the score
                         *score = s;
@@ -419,15 +400,10 @@
                             self.filters.binary_search(&index).ok()?;
                         }
 
-<<<<<<< HEAD
                         let text = option.filter_text(&self.editor_data);
-=======
-                        // TODO: maybe using format_fn isn't the best idea here
-                        let line: String = (self.format_fn)(option).into();
->>>>>>> 290b3ebb
 
                         self.matcher
-                            .fuzzy_match(&line, pattern)
+                            .fuzzy_match(&text, pattern)
                             .map(|score| (index, score))
                     }),
             );
@@ -634,12 +610,7 @@
                 surface.set_string(inner.x.saturating_sub(2), inner.y + i as u16, ">", selected);
             }
 
-<<<<<<< HEAD
-            let formatted = option.label(&self.editor_data);
-
-=======
-            let spans = (self.format_fn)(option);
->>>>>>> 290b3ebb
+            let spans = option.label(&self.editor_data);
             let (_score, highlights) = self
                 .matcher
                 .fuzzy_indices(&String::from(&spans), self.prompt.line())
