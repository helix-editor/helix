--- conflicted
+++ resolved
@@ -409,10 +409,7 @@
 
         // -- Render the input bar:
 
-<<<<<<< HEAD
         let area = inner.chop_from_left(1).with_height(1);
-=======
-        let area = Rect::new(inner.x + 1, inner.y, inner.width - 1, 1);
 
         let count = format!("{}/{}", self.matches.len(), self.options.len());
         surface.set_stringn(
@@ -423,7 +420,6 @@
             text_style,
         );
 
->>>>>>> f60b549f
         self.prompt.render(area, surface, cx);
 
         // -- Separator
