--- conflicted
+++ resolved
@@ -31,15 +31,10 @@
 use helix_view::{
     editor::Action,
     graphics::{CursorKind, Margin, Modifier, Rect},
-<<<<<<< HEAD
     input::KeyEvent,
-    Document, Editor,
-    DocumentId,
-=======
     theme::Style,
     view::ViewPosition,
     Document, DocumentId, Editor,
->>>>>>> b2e83f81
 };
 
 use super::{menu::Item, overlay::Overlay};
@@ -478,11 +473,8 @@
             show_preview: true,
             callback_fn: Box::new(callback_fn),
             completion_height: 0,
-<<<<<<< HEAD
             key_event_callback: Some(Box::new(key_event_callback_fn)),
-=======
             widths,
->>>>>>> b2e83f81
         };
 
         // scoring on empty input:
