--- conflicted
+++ resolved
@@ -114,37 +114,267 @@
     }
 }
 
-<<<<<<< HEAD
-impl<T: Item + 'static> FilePicker<T> {
+pub struct Picker<T: Item> {
+    options: Vec<T>,
+    editor_data: T::Data,
+    // filter: String,
+    matcher: Box<Matcher>,
+    matches: Vec<PickerMatch>,
+
+    /// Current height of the completions box
+    completion_height: u16,
+
+    cursor: usize,
+    // pattern: String,
+    prompt: Prompt,
+    previous_pattern: (String, FuzzyQuery),
+    /// Whether to show the preview panel (default true)
+    show_preview: bool,
+    /// Constraints for tabular formatting
+    widths: Vec<Constraint>,
+
+    callback_fn: PickerCallback<T>,
+
+    pub truncate_start: bool,
+    /// Caches paths to documents
+    preview_cache: HashMap<PathBuf, CachedPreview>,
+    read_buffer: Vec<u8>,
+    /// Given an item in the picker, return the file path and line number to display.
+    file_fn: Option<FileCallback<T>>,
+}
+
+impl<T: Item + 'static> Picker<T> {
     pub fn new(
         options: Vec<T>,
         editor_data: T::Data,
         callback_fn: impl Fn(&mut Context, &T, Action) + 'static,
+    ) -> Self {
+        let prompt = Prompt::new(
+            "".into(),
+            None,
+            ui::completers::none,
+            |_editor: &mut Context, _pattern: &str, _event: PromptEvent| {},
+        );
+
+        let mut picker = Self {
+            options,
+            editor_data,
+            matcher: Box::default(),
+            matches: Vec::new(),
+            cursor: 0,
+            prompt,
+            previous_pattern: (String::new(), FuzzyQuery::default()),
+            truncate_start: true,
+            show_preview: true,
+            callback_fn: Box::new(callback_fn),
+            completion_height: 0,
+            widths: Vec::new(),
+            preview_cache: HashMap::new(),
+            read_buffer: Vec::with_capacity(1024),
+            file_fn: None,
+        };
+
+        picker.calculate_column_widths();
+
+        // scoring on empty input
+        // TODO: just reuse score()
+        picker
+            .matches
+            .extend(picker.options.iter().enumerate().map(|(index, option)| {
+                let text = option.filter_text(&picker.editor_data);
+                PickerMatch {
+                    index,
+                    score: 0,
+                    len: text.chars().count(),
+                }
+            }));
+
+        picker
+    }
+
+    pub fn truncate_start(mut self, truncate_start: bool) -> Self {
+        self.truncate_start = truncate_start;
+        self
+    }
+
+    pub fn with_preview(
+        mut self,
         preview_fn: impl Fn(&Editor, &T) -> Option<FileLocation> + 'static,
     ) -> Self {
-        let truncate_start = true;
-        let mut picker = Picker::new(options, editor_data, callback_fn);
-        picker.truncate_start = truncate_start;
-
-        Self {
-            picker,
-            truncate_start,
-            preview_cache: HashMap::new(),
-            read_buffer: Vec::with_capacity(1024),
-            file_fn: Box::new(preview_fn),
-        }
-    }
-
-    pub fn truncate_start(mut self, truncate_start: bool) -> Self {
-        self.truncate_start = truncate_start;
-        self.picker.truncate_start = truncate_start;
+        self.file_fn = Some(Box::new(preview_fn));
         self
     }
 
+    pub fn set_options(&mut self, new_options: Vec<T>) {
+        self.options = new_options;
+        self.cursor = 0;
+        self.force_score();
+        self.calculate_column_widths();
+    }
+
+    /// Calculate the width constraints using the maximum widths of each column
+    /// for the current options.
+    fn calculate_column_widths(&mut self) {
+        let n = self
+            .options
+            .first()
+            .map(|option| option.format(&self.editor_data).cells.len())
+            .unwrap_or_default();
+        let max_lens = self.options.iter().fold(vec![0; n], |mut acc, option| {
+            let row = option.format(&self.editor_data);
+            // maintain max for each column
+            for (acc, cell) in acc.iter_mut().zip(row.cells.iter()) {
+                let width = cell.content.width();
+                if width > *acc {
+                    *acc = width;
+                }
+            }
+            acc
+        });
+        self.widths = max_lens
+            .into_iter()
+            .map(|len| Constraint::Length(len as u16))
+            .collect();
+    }
+
+    pub fn score(&mut self) {
+        let pattern = self.prompt.line();
+
+        if pattern == &self.previous_pattern.0 {
+            return;
+        }
+
+        let (query, is_refined) = self
+            .previous_pattern
+            .1
+            .refine(pattern, &self.previous_pattern.0);
+
+        if pattern.is_empty() {
+            // Fast path for no pattern.
+            self.matches.clear();
+            self.matches
+                .extend(self.options.iter().enumerate().map(|(index, option)| {
+                    let text = option.filter_text(&self.editor_data);
+                    PickerMatch {
+                        index,
+                        score: 0,
+                        len: text.chars().count(),
+                    }
+                }));
+        } else if is_refined {
+            // optimization: if the pattern is a more specific version of the previous one
+            // then we can score the filtered set.
+            self.matches.retain_mut(|pmatch| {
+                let option = &self.options[pmatch.index];
+                let text = option.sort_text(&self.editor_data);
+
+                match query.fuzzy_match(&text, &self.matcher) {
+                    Some(s) => {
+                        // Update the score
+                        pmatch.score = s;
+                        true
+                    }
+                    None => false,
+                }
+            });
+
+            self.matches.sort_unstable();
+        } else {
+            self.force_score();
+        }
+
+        // reset cursor position
+        self.cursor = 0;
+        let pattern = self.prompt.line();
+        self.previous_pattern.0.clone_from(pattern);
+        self.previous_pattern.1 = query;
+    }
+
+    pub fn force_score(&mut self) {
+        let pattern = self.prompt.line();
+
+        let query = FuzzyQuery::new(pattern);
+        self.matches.clear();
+        self.matches.extend(
+            self.options
+                .iter()
+                .enumerate()
+                .filter_map(|(index, option)| {
+                    let text = option.filter_text(&self.editor_data);
+
+                    query
+                        .fuzzy_match(&text, &self.matcher)
+                        .map(|score| PickerMatch {
+                            index,
+                            score,
+                            len: text.chars().count(),
+                        })
+                }),
+        );
+
+        self.matches.sort_unstable();
+    }
+
+    /// Move the cursor by a number of lines, either down (`Forward`) or up (`Backward`)
+    pub fn move_by(&mut self, amount: usize, direction: Direction) {
+        let len = self.matches.len();
+
+        if len == 0 {
+            // No results, can't move.
+            return;
+        }
+
+        match direction {
+            Direction::Forward => {
+                self.cursor = self.cursor.saturating_add(amount) % len;
+            }
+            Direction::Backward => {
+                self.cursor = self.cursor.saturating_add(len).saturating_sub(amount) % len;
+            }
+        }
+    }
+
+    /// Move the cursor down by exactly one page. After the last page comes the first page.
+    pub fn page_up(&mut self) {
+        self.move_by(self.completion_height as usize, Direction::Backward);
+    }
+
+    /// Move the cursor up by exactly one page. After the first page comes the last page.
+    pub fn page_down(&mut self) {
+        self.move_by(self.completion_height as usize, Direction::Forward);
+    }
+
+    /// Move the cursor to the first entry
+    pub fn to_start(&mut self) {
+        self.cursor = 0;
+    }
+
+    /// Move the cursor to the last entry
+    pub fn to_end(&mut self) {
+        self.cursor = self.matches.len().saturating_sub(1);
+    }
+
+    pub fn selection(&self) -> Option<&T> {
+        self.matches
+            .get(self.cursor)
+            .map(|pmatch| &self.options[pmatch.index])
+    }
+
+    pub fn toggle_preview(&mut self) {
+        self.show_preview = !self.show_preview;
+    }
+
+    fn prompt_handle_event(&mut self, event: &Event, cx: &mut Context) -> EventResult {
+        if let EventResult::Consumed(_) = self.prompt.handle_event(event, cx) {
+            // TODO: recalculate only if pattern changed
+            self.score();
+        }
+        EventResult::Consumed(None)
+    }
+
     fn current_file(&self, editor: &Editor) -> Option<FileLocation> {
-        self.picker
-            .selection()
-            .and_then(|current| (self.file_fn)(editor, current))
+        self.selection()
+            .and_then(|current| (self.file_fn.as_ref()?)(editor, current))
             .and_then(|(path_or_id, line)| path_or_id.get_canonicalized().ok().zip(Some(line)))
     }
 
@@ -183,7 +413,7 @@
                             }
                             _ => {
                                 // TODO: enable syntax highlighting; blocked by async rendering
-                                Document::open(path, None, None, editor.config.clone(), true)
+                                Document::open(path, None, None, editor.config.clone(), false)
                                     .map(|doc| CachedPreview::Document(Box::new(doc)))
                                     .unwrap_or(CachedPreview::NotFound)
                             }
@@ -260,48 +490,189 @@
 
         EventResult::Consumed(callback)
     }
-}
-
-impl<T: Item + 'static> Component for FilePicker<T> {
-    fn render(&mut self, area: Rect, surface: &mut Surface, cx: &mut Context) {
-        // +---------+ +---------+
-        // |prompt   | |preview  |
-        // +---------+ |         |
-        // |picker   | |         |
-        // |         | |         |
-        // +---------+ +---------+
-
-        let render_preview = self.picker.show_preview && area.width > MIN_AREA_WIDTH_FOR_PREVIEW;
+
+    fn render_picker(&mut self, area: Rect, surface: &mut Surface, cx: &mut Context) {
+        let text_style = cx.editor.theme.get("ui.text");
+        let selected = cx.editor.theme.get("ui.text.focus");
+        let highlight_style = cx.editor.theme.get("special").add_modifier(Modifier::BOLD);
+
+        // -- Render the frame:
+        // clear area
+        let background = cx.editor.theme.get("ui.background");
+        surface.clear_with(area, background);
+
+        // don't like this but the lifetime sucks
+        let block = Block::default().borders(Borders::ALL);
+
+        // calculate the inner area inside the box
+        let inner = block.inner(area);
+
+        block.render(area, surface);
+
+        // -- Render the input bar:
+
+        let area = inner.clip_left(1).with_height(1);
+
+        let count = format!("{}/{}", self.matches.len(), self.options.len());
+        surface.set_stringn(
+            (area.x + area.width).saturating_sub(count.len() as u16 + 1),
+            area.y,
+            &count,
+            (count.len()).min(area.width as usize),
+            text_style,
+        );
+
+        self.prompt.render(area, surface, cx);
+
+        // -- Separator
+        let sep_style = cx.editor.theme.get("ui.background.separator");
+        let borders = BorderType::line_symbols(BorderType::Plain);
+        for x in inner.left()..inner.right() {
+            if let Some(cell) = surface.get_mut(x, inner.y + 1) {
+                cell.set_symbol(borders.horizontal).set_style(sep_style);
+            }
+        }
+
+        // -- Render the contents:
+        // subtract area of prompt from top
+        let inner = inner.clip_top(2);
+
+        let rows = inner.height;
+        let offset = self.cursor - (self.cursor % std::cmp::max(1, rows as usize));
+        let cursor = self.cursor.saturating_sub(offset);
+
+        let options = self
+            .matches
+            .iter()
+            .skip(offset)
+            .take(rows as usize)
+            .map(|pmatch| &self.options[pmatch.index])
+            .map(|option| option.format(&self.editor_data))
+            .map(|mut row| {
+                const TEMP_CELL_SEP: &str = " ";
+
+                let line = row.cell_text().fold(String::new(), |mut s, frag| {
+                    s.push_str(&frag);
+                    s.push_str(TEMP_CELL_SEP);
+                    s
+                });
+
+                // Items are filtered by using the text returned by menu::Item::filter_text
+                // but we do highlighting here using the text in Row and therefore there
+                // might be inconsistencies. This is the best we can do since only the
+                // text in Row is displayed to the end user.
+                let (_score, highlights) = FuzzyQuery::new(self.prompt.line())
+                    .fuzzy_indices(&line, &self.matcher)
+                    .unwrap_or_default();
+
+                let highlight_byte_ranges: Vec<_> = line
+                    .char_indices()
+                    .enumerate()
+                    .filter_map(|(char_idx, (byte_offset, ch))| {
+                        highlights
+                            .contains(&char_idx)
+                            .then(|| byte_offset..byte_offset + ch.len_utf8())
+                    })
+                    .collect();
+
+                // The starting byte index of the current (iterating) cell
+                let mut cell_start_byte_offset = 0;
+                for cell in row.cells.iter_mut() {
+                    let spans = match cell.content.lines.get(0) {
+                        Some(s) => s,
+                        None => {
+                            cell_start_byte_offset += TEMP_CELL_SEP.len();
+                            continue;
+                        }
+                    };
+
+                    let mut cell_len = 0;
+
+                    let graphemes_with_style: Vec<_> = spans
+                        .0
+                        .iter()
+                        .flat_map(|span| {
+                            span.content
+                                .grapheme_indices(true)
+                                .zip(std::iter::repeat(span.style))
+                        })
+                        .map(|((grapheme_byte_offset, grapheme), style)| {
+                            cell_len += grapheme.len();
+                            let start = cell_start_byte_offset;
+
+                            let grapheme_byte_range =
+                                grapheme_byte_offset..grapheme_byte_offset + grapheme.len();
+
+                            if highlight_byte_ranges.iter().any(|hl_rng| {
+                                hl_rng.start >= start + grapheme_byte_range.start
+                                    && hl_rng.end <= start + grapheme_byte_range.end
+                            }) {
+                                (grapheme, style.patch(highlight_style))
+                            } else {
+                                (grapheme, style)
+                            }
+                        })
+                        .collect();
+
+                    let mut span_list: Vec<(String, Style)> = Vec::new();
+                    for (grapheme, style) in graphemes_with_style {
+                        if span_list.last().map(|(_, sty)| sty) == Some(&style) {
+                            let (string, _) = span_list.last_mut().unwrap();
+                            string.push_str(grapheme);
+                        } else {
+                            span_list.push((String::from(grapheme), style))
+                        }
+                    }
+
+                    let spans: Vec<Span> = span_list
+                        .into_iter()
+                        .map(|(string, style)| Span::styled(string, style))
+                        .collect();
+                    let spans: Spans = spans.into();
+                    *cell = Cell::from(spans);
+
+                    cell_start_byte_offset += cell_len + TEMP_CELL_SEP.len();
+                }
+
+                row
+            });
+
+        let table = Table::new(options)
+            .style(text_style)
+            .highlight_style(selected)
+            .highlight_symbol(" > ")
+            .column_spacing(1)
+            .widths(&self.widths);
+
+        use tui::widgets::TableState;
+
+        table.render_table(
+            inner,
+            surface,
+            &mut TableState {
+                offset: 0,
+                selected: Some(cursor),
+            },
+            self.truncate_start,
+        );
+    }
+
+    fn render_preview(&mut self, area: Rect, surface: &mut Surface, cx: &mut Context) {
         // -- Render the frame:
         // clear area
         let background = cx.editor.theme.get("ui.background");
         let text = cx.editor.theme.get("ui.text");
         surface.clear_with(area, background);
 
-        let picker_width = if render_preview {
-            area.width / 2
-        } else {
-            area.width
-        };
-
-        let picker_area = area.with_width(picker_width);
-        self.picker.render(picker_area, surface, cx);
-
-        if !render_preview {
-            return;
-        }
-
-        let preview_area = area.clip_left(picker_width);
-
         // don't like this but the lifetime sucks
         let block = Block::default().borders(Borders::ALL);
 
         // calculate the inner area inside the box
-        let inner = block.inner(preview_area);
+        let inner = block.inner(area);
         // 1 column gap on either side
         let margin = Margin::horizontal(1);
         let inner = inner.inner(&margin);
-        block.render(preview_area, surface);
+        block.render(area, surface);
 
         if let Some((path, range)) = self.current_file(cx.editor) {
             let preview = self.get_preview(path, cx.editor);
@@ -379,699 +750,6 @@
             );
         }
     }
-
-    fn handle_event(&mut self, event: &Event, ctx: &mut Context) -> EventResult {
-        if let Event::IdleTimeout = event {
-            return self.handle_idle_timeout(ctx);
-        }
-        // TODO: keybinds for scrolling preview
-        self.picker.handle_event(event, ctx)
-    }
-
-    fn cursor(&self, area: Rect, ctx: &Editor) -> (Option<Position>, CursorKind) {
-        self.picker.cursor(area, ctx)
-    }
-
-    fn required_size(&mut self, (width, height): (u16, u16)) -> Option<(u16, u16)> {
-        let picker_width = if width > MIN_AREA_WIDTH_FOR_PREVIEW {
-            width / 2
-        } else {
-            width
-        };
-        self.picker.required_size((picker_width, height))?;
-        Some((width, height))
-    }
-
-    fn id(&self) -> Option<&'static str> {
-        Some("file-picker")
-    }
-}
-
-#[derive(PartialEq, Eq, Debug)]
-struct PickerMatch {
-    score: i64,
-    index: usize,
-    len: usize,
-}
-
-impl PickerMatch {
-    fn key(&self) -> impl Ord {
-        (cmp::Reverse(self.score), self.len, self.index)
-    }
-}
-
-impl PartialOrd for PickerMatch {
-    fn partial_cmp(&self, other: &Self) -> Option<Ordering> {
-        Some(self.cmp(other))
-    }
-}
-
-impl Ord for PickerMatch {
-    fn cmp(&self, other: &Self) -> Ordering {
-        self.key().cmp(&other.key())
-    }
-}
-
-type PickerCallback<T> = Box<dyn Fn(&mut Context, &T, Action)>;
-
-=======
->>>>>>> f68956a3
-pub struct Picker<T: Item> {
-    options: Vec<T>,
-    editor_data: T::Data,
-    // filter: String,
-    matcher: Box<Matcher>,
-    matches: Vec<PickerMatch>,
-
-    /// Current height of the completions box
-    completion_height: u16,
-
-    cursor: usize,
-    // pattern: String,
-    prompt: Prompt,
-    previous_pattern: (String, FuzzyQuery),
-    /// Whether to show the preview panel (default true)
-    show_preview: bool,
-    /// Constraints for tabular formatting
-    widths: Vec<Constraint>,
-
-    callback_fn: PickerCallback<T>,
-
-    pub truncate_start: bool,
-    /// Caches paths to documents
-    preview_cache: HashMap<PathBuf, CachedPreview>,
-    read_buffer: Vec<u8>,
-    /// Given an item in the picker, return the file path and line number to display.
-    file_fn: Option<FileCallback<T>>,
-}
-
-impl<T: Item + 'static> Picker<T> {
-    pub fn new(
-        options: Vec<T>,
-        editor_data: T::Data,
-        callback_fn: impl Fn(&mut Context, &T, Action) + 'static,
-    ) -> Self {
-        let prompt = Prompt::new(
-            "".into(),
-            None,
-            ui::completers::none,
-            |_editor: &mut Context, _pattern: &str, _event: PromptEvent| {},
-        );
-
-        let mut picker = Self {
-            options,
-            editor_data,
-            matcher: Box::default(),
-            matches: Vec::new(),
-            cursor: 0,
-            prompt,
-            previous_pattern: (String::new(), FuzzyQuery::default()),
-            truncate_start: true,
-            show_preview: true,
-            callback_fn: Box::new(callback_fn),
-            completion_height: 0,
-            widths: Vec::new(),
-            preview_cache: HashMap::new(),
-            read_buffer: Vec::with_capacity(1024),
-            file_fn: None,
-        };
-
-        picker.calculate_column_widths();
-
-        // scoring on empty input
-        // TODO: just reuse score()
-        picker
-            .matches
-            .extend(picker.options.iter().enumerate().map(|(index, option)| {
-                let text = option.filter_text(&picker.editor_data);
-                PickerMatch {
-                    index,
-                    score: 0,
-                    len: text.chars().count(),
-                }
-            }));
-
-        picker
-    }
-
-    pub fn truncate_start(mut self, truncate_start: bool) -> Self {
-        self.truncate_start = truncate_start;
-        self
-    }
-
-    pub fn with_preview(
-        mut self,
-        preview_fn: impl Fn(&Editor, &T) -> Option<FileLocation> + 'static,
-    ) -> Self {
-        self.file_fn = Some(Box::new(preview_fn));
-        self
-    }
-
-    pub fn set_options(&mut self, new_options: Vec<T>) {
-        self.options = new_options;
-        self.cursor = 0;
-        self.force_score();
-        self.calculate_column_widths();
-    }
-
-    /// Calculate the width constraints using the maximum widths of each column
-    /// for the current options.
-    fn calculate_column_widths(&mut self) {
-        let n = self
-            .options
-            .first()
-            .map(|option| option.format(&self.editor_data).cells.len())
-            .unwrap_or_default();
-        let max_lens = self.options.iter().fold(vec![0; n], |mut acc, option| {
-            let row = option.format(&self.editor_data);
-            // maintain max for each column
-            for (acc, cell) in acc.iter_mut().zip(row.cells.iter()) {
-                let width = cell.content.width();
-                if width > *acc {
-                    *acc = width;
-                }
-            }
-            acc
-        });
-        self.widths = max_lens
-            .into_iter()
-            .map(|len| Constraint::Length(len as u16))
-            .collect();
-    }
-
-    pub fn score(&mut self) {
-        let pattern = self.prompt.line();
-
-        if pattern == &self.previous_pattern.0 {
-            return;
-        }
-
-        let (query, is_refined) = self
-            .previous_pattern
-            .1
-            .refine(pattern, &self.previous_pattern.0);
-
-        if pattern.is_empty() {
-            // Fast path for no pattern.
-            self.matches.clear();
-            self.matches
-                .extend(self.options.iter().enumerate().map(|(index, option)| {
-                    let text = option.filter_text(&self.editor_data);
-                    PickerMatch {
-                        index,
-                        score: 0,
-                        len: text.chars().count(),
-                    }
-                }));
-        } else if is_refined {
-            // optimization: if the pattern is a more specific version of the previous one
-            // then we can score the filtered set.
-            self.matches.retain_mut(|pmatch| {
-                let option = &self.options[pmatch.index];
-                let text = option.sort_text(&self.editor_data);
-
-                match query.fuzzy_match(&text, &self.matcher) {
-                    Some(s) => {
-                        // Update the score
-                        pmatch.score = s;
-                        true
-                    }
-                    None => false,
-                }
-            });
-
-            self.matches.sort_unstable();
-        } else {
-            self.force_score();
-        }
-
-        // reset cursor position
-        self.cursor = 0;
-        let pattern = self.prompt.line();
-        self.previous_pattern.0.clone_from(pattern);
-        self.previous_pattern.1 = query;
-    }
-
-    pub fn force_score(&mut self) {
-        let pattern = self.prompt.line();
-
-        let query = FuzzyQuery::new(pattern);
-        self.matches.clear();
-        self.matches.extend(
-            self.options
-                .iter()
-                .enumerate()
-                .filter_map(|(index, option)| {
-                    let text = option.filter_text(&self.editor_data);
-
-                    query
-                        .fuzzy_match(&text, &self.matcher)
-                        .map(|score| PickerMatch {
-                            index,
-                            score,
-                            len: text.chars().count(),
-                        })
-                }),
-        );
-
-        self.matches.sort_unstable();
-    }
-
-    /// Move the cursor by a number of lines, either down (`Forward`) or up (`Backward`)
-    pub fn move_by(&mut self, amount: usize, direction: Direction) {
-        let len = self.matches.len();
-
-        if len == 0 {
-            // No results, can't move.
-            return;
-        }
-
-        match direction {
-            Direction::Forward => {
-                self.cursor = self.cursor.saturating_add(amount) % len;
-            }
-            Direction::Backward => {
-                self.cursor = self.cursor.saturating_add(len).saturating_sub(amount) % len;
-            }
-        }
-    }
-
-    /// Move the cursor down by exactly one page. After the last page comes the first page.
-    pub fn page_up(&mut self) {
-        self.move_by(self.completion_height as usize, Direction::Backward);
-    }
-
-    /// Move the cursor up by exactly one page. After the first page comes the last page.
-    pub fn page_down(&mut self) {
-        self.move_by(self.completion_height as usize, Direction::Forward);
-    }
-
-    /// Move the cursor to the first entry
-    pub fn to_start(&mut self) {
-        self.cursor = 0;
-    }
-
-    /// Move the cursor to the last entry
-    pub fn to_end(&mut self) {
-        self.cursor = self.matches.len().saturating_sub(1);
-    }
-
-    pub fn selection(&self) -> Option<&T> {
-        self.matches
-            .get(self.cursor)
-            .map(|pmatch| &self.options[pmatch.index])
-    }
-
-    pub fn toggle_preview(&mut self) {
-        self.show_preview = !self.show_preview;
-    }
-
-    fn prompt_handle_event(&mut self, event: &Event, cx: &mut Context) -> EventResult {
-        if let EventResult::Consumed(_) = self.prompt.handle_event(event, cx) {
-            // TODO: recalculate only if pattern changed
-            self.score();
-        }
-        EventResult::Consumed(None)
-    }
-
-    fn current_file(&self, editor: &Editor) -> Option<FileLocation> {
-        self.selection()
-            .and_then(|current| (self.file_fn.as_ref()?)(editor, current))
-            .and_then(|(path_or_id, line)| path_or_id.get_canonicalized().ok().zip(Some(line)))
-    }
-
-    /// Get (cached) preview for a given path. If a document corresponding
-    /// to the path is already open in the editor, it is used instead.
-    fn get_preview<'picker, 'editor>(
-        &'picker mut self,
-        path_or_id: PathOrId,
-        editor: &'editor Editor,
-    ) -> Preview<'picker, 'editor> {
-        match path_or_id {
-            PathOrId::Path(path) => {
-                let path = &path;
-                if let Some(doc) = editor.document_by_path(path) {
-                    return Preview::EditorDocument(doc);
-                }
-
-                if self.preview_cache.contains_key(path) {
-                    return Preview::Cached(&self.preview_cache[path]);
-                }
-
-                let data = std::fs::File::open(path).and_then(|file| {
-                    let metadata = file.metadata()?;
-                    // Read up to 1kb to detect the content type
-                    let n = file.take(1024).read_to_end(&mut self.read_buffer)?;
-                    let content_type = content_inspector::inspect(&self.read_buffer[..n]);
-                    self.read_buffer.clear();
-                    Ok((metadata, content_type))
-                });
-                let preview = data
-                    .map(
-                        |(metadata, content_type)| match (metadata.len(), content_type) {
-                            (_, content_inspector::ContentType::BINARY) => CachedPreview::Binary,
-                            (size, _) if size > MAX_FILE_SIZE_FOR_PREVIEW => {
-                                CachedPreview::LargeFile
-                            }
-                            _ => {
-                                // TODO: enable syntax highlighting; blocked by async rendering
-                                Document::open(path, None, None, editor.config.clone())
-                                    .map(|doc| CachedPreview::Document(Box::new(doc)))
-                                    .unwrap_or(CachedPreview::NotFound)
-                            }
-                        },
-                    )
-                    .unwrap_or(CachedPreview::NotFound);
-                self.preview_cache.insert(path.to_owned(), preview);
-                Preview::Cached(&self.preview_cache[path])
-            }
-            PathOrId::Id(id) => {
-                let doc = editor.documents.get(&id).unwrap();
-                Preview::EditorDocument(doc)
-            }
-        }
-    }
-
-    fn handle_idle_timeout(&mut self, cx: &mut Context) -> EventResult {
-        let Some((current_file, _)) = self.current_file(cx.editor) else {
-            return EventResult::Consumed(None)
-        };
-
-        // Try to find a document in the cache
-        let doc = match &current_file {
-            PathOrId::Id(doc_id) => doc_mut!(cx.editor, doc_id),
-            PathOrId::Path(path) => match self.preview_cache.get_mut(path) {
-                Some(CachedPreview::Document(ref mut doc)) => doc,
-                _ => return EventResult::Consumed(None),
-            },
-        };
-
-        let mut callback: Option<compositor::Callback> = None;
-
-        // Then attempt to highlight it if it has no language set
-        if doc.language_config().is_none() {
-            if let Some(language_config) = doc.detect_language_config(&cx.editor.syn_loader) {
-                doc.language = Some(language_config.clone());
-                let text = doc.text().clone();
-                let loader = cx.editor.syn_loader.clone();
-                let job = tokio::task::spawn_blocking(move || {
-                    let syntax = language_config
-                        .highlight_config(&loader.scopes())
-                        .and_then(|highlight_config| Syntax::new(&text, highlight_config, loader));
-                    let callback = move |editor: &mut Editor, compositor: &mut Compositor| {
-                        let Some(syntax) = syntax else {
-                            log::info!("highlighting picker item failed");
-                            return
-                        };
-                        let Some(Overlay { content: picker, .. }) = compositor.find::<Overlay<Self>>() else {
-                            log::info!("picker closed before syntax highlighting finished");
-                            return
-                        };
-                        // Try to find a document in the cache
-                        let doc = match current_file {
-                            PathOrId::Id(doc_id) => doc_mut!(editor, &doc_id),
-                            PathOrId::Path(path) => match picker.preview_cache.get_mut(&path) {
-                                Some(CachedPreview::Document(ref mut doc)) => doc,
-                                _ => return,
-                            },
-                        };
-                        doc.syntax = Some(syntax);
-                    };
-                    Callback::EditorCompositor(Box::new(callback))
-                });
-                let tmp: compositor::Callback = Box::new(move |_, ctx| {
-                    ctx.jobs
-                        .callback(job.map(|res| res.map_err(anyhow::Error::from)))
-                });
-                callback = Some(Box::new(tmp))
-            }
-        }
-
-        // QUESTION: do we want to compute inlay hints in pickers too ? Probably not for now
-        // but it could be interesting in the future
-
-        EventResult::Consumed(callback)
-    }
-
-    fn render_picker(&mut self, area: Rect, surface: &mut Surface, cx: &mut Context) {
-        let text_style = cx.editor.theme.get("ui.text");
-        let selected = cx.editor.theme.get("ui.text.focus");
-        let highlight_style = cx.editor.theme.get("special").add_modifier(Modifier::BOLD);
-
-        // -- Render the frame:
-        // clear area
-        let background = cx.editor.theme.get("ui.background");
-        surface.clear_with(area, background);
-
-        // don't like this but the lifetime sucks
-        let block = Block::default().borders(Borders::ALL);
-
-        // calculate the inner area inside the box
-        let inner = block.inner(area);
-
-        block.render(area, surface);
-
-        // -- Render the input bar:
-
-        let area = inner.clip_left(1).with_height(1);
-
-        let count = format!("{}/{}", self.matches.len(), self.options.len());
-        surface.set_stringn(
-            (area.x + area.width).saturating_sub(count.len() as u16 + 1),
-            area.y,
-            &count,
-            (count.len()).min(area.width as usize),
-            text_style,
-        );
-
-        self.prompt.render(area, surface, cx);
-
-        // -- Separator
-        let sep_style = cx.editor.theme.get("ui.background.separator");
-        let borders = BorderType::line_symbols(BorderType::Plain);
-        for x in inner.left()..inner.right() {
-            if let Some(cell) = surface.get_mut(x, inner.y + 1) {
-                cell.set_symbol(borders.horizontal).set_style(sep_style);
-            }
-        }
-
-        // -- Render the contents:
-        // subtract area of prompt from top
-        let inner = inner.clip_top(2);
-
-        let rows = inner.height;
-        let offset = self.cursor - (self.cursor % std::cmp::max(1, rows as usize));
-        let cursor = self.cursor.saturating_sub(offset);
-
-        let options = self
-            .matches
-            .iter()
-            .skip(offset)
-            .take(rows as usize)
-            .map(|pmatch| &self.options[pmatch.index])
-            .map(|option| option.format(&self.editor_data))
-            .map(|mut row| {
-                const TEMP_CELL_SEP: &str = " ";
-
-                let line = row.cell_text().fold(String::new(), |mut s, frag| {
-                    s.push_str(&frag);
-                    s.push_str(TEMP_CELL_SEP);
-                    s
-                });
-
-                // Items are filtered by using the text returned by menu::Item::filter_text
-                // but we do highlighting here using the text in Row and therefore there
-                // might be inconsistencies. This is the best we can do since only the
-                // text in Row is displayed to the end user.
-                let (_score, highlights) = FuzzyQuery::new(self.prompt.line())
-                    .fuzzy_indices(&line, &self.matcher)
-                    .unwrap_or_default();
-
-                let highlight_byte_ranges: Vec<_> = line
-                    .char_indices()
-                    .enumerate()
-                    .filter_map(|(char_idx, (byte_offset, ch))| {
-                        highlights
-                            .contains(&char_idx)
-                            .then(|| byte_offset..byte_offset + ch.len_utf8())
-                    })
-                    .collect();
-
-                // The starting byte index of the current (iterating) cell
-                let mut cell_start_byte_offset = 0;
-                for cell in row.cells.iter_mut() {
-                    let spans = match cell.content.lines.get(0) {
-                        Some(s) => s,
-                        None => {
-                            cell_start_byte_offset += TEMP_CELL_SEP.len();
-                            continue;
-                        }
-                    };
-
-                    let mut cell_len = 0;
-
-                    let graphemes_with_style: Vec<_> = spans
-                        .0
-                        .iter()
-                        .flat_map(|span| {
-                            span.content
-                                .grapheme_indices(true)
-                                .zip(std::iter::repeat(span.style))
-                        })
-                        .map(|((grapheme_byte_offset, grapheme), style)| {
-                            cell_len += grapheme.len();
-                            let start = cell_start_byte_offset;
-
-                            let grapheme_byte_range =
-                                grapheme_byte_offset..grapheme_byte_offset + grapheme.len();
-
-                            if highlight_byte_ranges.iter().any(|hl_rng| {
-                                hl_rng.start >= start + grapheme_byte_range.start
-                                    && hl_rng.end <= start + grapheme_byte_range.end
-                            }) {
-                                (grapheme, style.patch(highlight_style))
-                            } else {
-                                (grapheme, style)
-                            }
-                        })
-                        .collect();
-
-                    let mut span_list: Vec<(String, Style)> = Vec::new();
-                    for (grapheme, style) in graphemes_with_style {
-                        if span_list.last().map(|(_, sty)| sty) == Some(&style) {
-                            let (string, _) = span_list.last_mut().unwrap();
-                            string.push_str(grapheme);
-                        } else {
-                            span_list.push((String::from(grapheme), style))
-                        }
-                    }
-
-                    let spans: Vec<Span> = span_list
-                        .into_iter()
-                        .map(|(string, style)| Span::styled(string, style))
-                        .collect();
-                    let spans: Spans = spans.into();
-                    *cell = Cell::from(spans);
-
-                    cell_start_byte_offset += cell_len + TEMP_CELL_SEP.len();
-                }
-
-                row
-            });
-
-        let table = Table::new(options)
-            .style(text_style)
-            .highlight_style(selected)
-            .highlight_symbol(" > ")
-            .column_spacing(1)
-            .widths(&self.widths);
-
-        use tui::widgets::TableState;
-
-        table.render_table(
-            inner,
-            surface,
-            &mut TableState {
-                offset: 0,
-                selected: Some(cursor),
-            },
-            self.truncate_start,
-        );
-    }
-
-    fn render_preview(&mut self, area: Rect, surface: &mut Surface, cx: &mut Context) {
-        // -- Render the frame:
-        // clear area
-        let background = cx.editor.theme.get("ui.background");
-        let text = cx.editor.theme.get("ui.text");
-        surface.clear_with(area, background);
-
-        // don't like this but the lifetime sucks
-        let block = Block::default().borders(Borders::ALL);
-
-        // calculate the inner area inside the box
-        let inner = block.inner(area);
-        // 1 column gap on either side
-        let margin = Margin::horizontal(1);
-        let inner = inner.inner(&margin);
-        block.render(area, surface);
-
-        if let Some((path, range)) = self.current_file(cx.editor) {
-            let preview = self.get_preview(path, cx.editor);
-            let doc = match preview.document() {
-                Some(doc) => doc,
-                None => {
-                    let alt_text = preview.placeholder();
-                    let x = inner.x + inner.width.saturating_sub(alt_text.len() as u16) / 2;
-                    let y = inner.y + inner.height / 2;
-                    surface.set_stringn(x, y, alt_text, inner.width as usize, text);
-                    return;
-                }
-            };
-
-            // align to middle
-            let first_line = range
-                .map(|(start, end)| {
-                    let height = end.saturating_sub(start) + 1;
-                    let middle = start + (height.saturating_sub(1) / 2);
-                    middle.saturating_sub(inner.height as usize / 2).min(start)
-                })
-                .unwrap_or(0);
-
-            let offset = ViewPosition {
-                anchor: doc.text().line_to_char(first_line),
-                horizontal_offset: 0,
-                vertical_offset: 0,
-            };
-
-            let mut highlights = EditorView::doc_syntax_highlights(
-                doc,
-                offset.anchor,
-                area.height,
-                &cx.editor.theme,
-            );
-            for spans in EditorView::doc_diagnostics_highlights(doc, &cx.editor.theme) {
-                if spans.is_empty() {
-                    continue;
-                }
-                highlights = Box::new(helix_core::syntax::merge(highlights, spans));
-            }
-            let mut decorations: Vec<Box<dyn LineDecoration>> = Vec::new();
-
-            if let Some((start, end)) = range {
-                let style = cx
-                    .editor
-                    .theme
-                    .try_get("ui.highlight")
-                    .unwrap_or_else(|| cx.editor.theme.get("ui.selection"));
-                let draw_highlight = move |renderer: &mut TextRenderer, pos: LinePos| {
-                    if (start..=end).contains(&pos.doc_line) {
-                        let area = Rect::new(
-                            renderer.viewport.x,
-                            renderer.viewport.y + pos.visual_line,
-                            renderer.viewport.width,
-                            1,
-                        );
-                        renderer.surface.set_style(area, style)
-                    }
-                };
-                decorations.push(Box::new(draw_highlight))
-            }
-
-            render_document(
-                surface,
-                inner,
-                doc,
-                offset,
-                // TODO: compute text annotations asynchronously here (like inlay hints)
-                &TextAnnotations::default(),
-                highlights,
-                &cx.editor.theme,
-                &mut decorations,
-                &mut [],
-            );
-        }
-    }
 }
 
 impl<T: Item + 'static> Component for Picker<T> {
