use crate::{
    alt,
    compositor::{self, Component, Compositor, Context, Event, EventResult},
    ctrl,
    job::Callback,
    key, shift,
    ui::{
        self,
        document::{render_document, LineDecoration, LinePos, TextRenderer},
        EditorView,
    },
};
use futures_util::{future::BoxFuture, FutureExt};
use nucleo::pattern::CaseMatching;
use nucleo::{Config, Nucleo, Utf32String};
use tui::{
    buffer::Buffer as Surface,
    layout::Constraint,
    text::{Span, Spans},
    widgets::{Block, BorderType, Borders, Cell, Table},
};

use tui::widgets::Widget;

use std::{
    collections::HashMap,
    io::Read,
    path::PathBuf,
    sync::{
        atomic::{self, AtomicBool},
        Arc,
    },
};

use crate::ui::{Prompt, PromptEvent};
use helix_core::{
    char_idx_at_visual_offset, fuzzy::MATCHER, movement::Direction,
    text_annotations::TextAnnotations, unicode::segmentation::UnicodeSegmentation, Position,
    Syntax,
};
use helix_view::{
    editor::Action,
    graphics::{CursorKind, Margin, Modifier, Rect},
    theme::Style,
    view::ViewPosition,
    Document, DocumentId, Editor,
};

pub const ID: &str = "picker";
use super::{menu::Item, overlay::Overlay};

pub const MIN_AREA_WIDTH_FOR_PREVIEW: u16 = 72;
/// Biggest file size to preview in bytes
pub const MAX_FILE_SIZE_FOR_PREVIEW: u64 = 10 * 1024 * 1024;

#[derive(PartialEq, Eq, Hash)]
pub enum PathOrId {
    Id(DocumentId),
    Path(PathBuf),
}

impl PathOrId {
    fn get_canonicalized(self) -> Self {
        use PathOrId::*;
        match self {
            Path(path) => Path(helix_core::path::get_canonicalized_path(&path)),
            Id(id) => Id(id),
        }
    }
}

impl From<PathBuf> for PathOrId {
    fn from(v: PathBuf) -> Self {
        Self::Path(v)
    }
}

impl From<DocumentId> for PathOrId {
    fn from(v: DocumentId) -> Self {
        Self::Id(v)
    }
}

type FileCallback<T> = Box<dyn Fn(&Editor, &T) -> Option<FileLocation>>;

/// File path and range of lines (used to align and highlight lines)
pub type FileLocation = (PathOrId, Option<(usize, usize)>);

pub enum CachedPreview {
    Document(Box<Document>),
    Binary,
    LargeFile,
    NotFound,
}

// We don't store this enum in the cache so as to avoid lifetime constraints
// from borrowing a document already opened in the editor.
pub enum Preview<'picker, 'editor> {
    Cached(&'picker CachedPreview),
    EditorDocument(&'editor Document),
}

impl Preview<'_, '_> {
    fn document(&self) -> Option<&Document> {
        match self {
            Preview::EditorDocument(doc) => Some(doc),
            Preview::Cached(CachedPreview::Document(doc)) => Some(doc),
            _ => None,
        }
    }

    /// Alternate text to show for the preview.
    fn placeholder(&self) -> &str {
        match *self {
            Self::EditorDocument(_) => "<File preview>",
            Self::Cached(preview) => match preview {
                CachedPreview::Document(_) => "<File preview>",
                CachedPreview::Binary => "<Binary file>",
                CachedPreview::LargeFile => "<File too large to preview>",
                CachedPreview::NotFound => "<File not found>",
            },
        }
    }
}

fn item_to_nucleo<T: Item>(item: T, editor_data: &T::Data) -> Option<(T, Utf32String)> {
    let row = item.format(editor_data);
    let mut cells = row.cells.iter();
    let mut text = String::with_capacity(row.cell_text().map(|cell| cell.len()).sum());
    let cell = cells.next()?;
    if let Some(cell) = cell.content.lines.first() {
        for span in &cell.0 {
            text.push_str(&span.content);
        }
    }

    for cell in cells {
        text.push(' ');
        if let Some(cell) = cell.content.lines.first() {
            for span in &cell.0 {
                text.push_str(&span.content);
            }
        }
    }
    Some((item, text.into()))
}

pub struct Injector<T: Item> {
    dst: nucleo::Injector<T>,
    editor_data: Arc<T::Data>,
    shutown: Arc<AtomicBool>,
}

impl<T: Item> Clone for Injector<T> {
    fn clone(&self) -> Self {
        Injector {
            dst: self.dst.clone(),
            editor_data: self.editor_data.clone(),
            shutown: Arc::new(AtomicBool::new(false)),
        }
    }
}

pub struct InjectorShutdown;

impl<T: Item> Injector<T> {
    pub fn push(&self, item: T) -> Result<(), InjectorShutdown> {
        if self.shutown.load(atomic::Ordering::Relaxed) {
            return Err(InjectorShutdown);
        }

        if let Some((item, matcher_text)) = item_to_nucleo(item, &self.editor_data) {
            self.dst.push(item, |dst| dst[0] = matcher_text);
        }
        Ok(())
    }
}

pub struct Picker<T: Item> {
    editor_data: Arc<T::Data>,
    shutdown: Arc<AtomicBool>,
    matcher: Nucleo<T>,

    /// Current height of the completions box
    completion_height: u16,

    cursor: u32,
    prompt: Prompt,
    previous_pattern: String,

    /// Whether to show the preview panel (default true)
    show_preview: bool,
    /// Constraints for tabular formatting
    widths: Vec<Constraint>,

    callback_fn: PickerCallback<T>,

    pub truncate_start: bool,
    /// Caches paths to documents
    preview_cache: HashMap<PathBuf, CachedPreview>,
    read_buffer: Vec<u8>,
    /// Given an item in the picker, return the file path and line number to display.
    file_fn: Option<FileCallback<T>>,
}

impl<T: Item + 'static> Picker<T> {
    pub fn stream(editor_data: T::Data) -> (Nucleo<T>, Injector<T>) {
        let matcher = Nucleo::new(
            Config::DEFAULT,
            Arc::new(helix_event::request_redraw),
            None,
            1,
        );
        let streamer = Injector {
            dst: matcher.injector(),
            editor_data: Arc::new(editor_data),
            shutown: Arc::new(AtomicBool::new(false)),
        };
        (matcher, streamer)
    }

    pub fn new(
        options: Vec<T>,
        editor_data: T::Data,
        callback_fn: impl Fn(&mut Context, &T, Action) + 'static,
    ) -> Self {
        let matcher = Nucleo::new(
            Config::DEFAULT,
            Arc::new(helix_event::request_redraw),
            None,
            1,
        );
        let injector = matcher.injector();
        for item in options {
            if let Some((item, matcher_text)) = item_to_nucleo(item, &editor_data) {
                injector.push(item, |dst| dst[0] = matcher_text);
            }
        }
        Self::with(
            matcher,
            Arc::new(editor_data),
            Arc::new(AtomicBool::new(false)),
            callback_fn,
        )
    }

    pub fn with_stream(
        matcher: Nucleo<T>,
        injector: Injector<T>,
        callback_fn: impl Fn(&mut Context, &T, Action) + 'static,
    ) -> Self {
        Self::with(matcher, injector.editor_data, injector.shutown, callback_fn)
    }

    fn with(
        matcher: Nucleo<T>,
        editor_data: Arc<T::Data>,
        shutdown: Arc<AtomicBool>,
        callback_fn: impl Fn(&mut Context, &T, Action) + 'static,
    ) -> Self {
        let prompt = Prompt::new(
            "".into(),
            None,
            ui::completers::none,
            |_editor: &mut Context, _pattern: &str, _event: PromptEvent| {},
        );

        Self {
            matcher,
            editor_data,
            shutdown,
            cursor: 0,
            prompt,
            previous_pattern: String::new(),
            truncate_start: true,
            show_preview: true,
            callback_fn: Box::new(callback_fn),
            completion_height: 0,
            widths: Vec::new(),
            preview_cache: HashMap::new(),
            read_buffer: Vec::with_capacity(1024),
            file_fn: None,
        }
    }

    pub fn injector(&self) -> Injector<T> {
        Injector {
            dst: self.matcher.injector(),
            editor_data: self.editor_data.clone(),
            shutown: self.shutdown.clone(),
        }
    }

    pub fn truncate_start(mut self, truncate_start: bool) -> Self {
        self.truncate_start = truncate_start;
        self
    }

    pub fn with_preview(
        mut self,
        preview_fn: impl Fn(&Editor, &T) -> Option<FileLocation> + 'static,
    ) -> Self {
        self.file_fn = Some(Box::new(preview_fn));
        // assumption: if we have a preview we are matching paths... If this is ever
        // not true this could be a separate builder function
        self.matcher.update_config(Config::DEFAULT.match_paths());
        self
    }

    pub fn set_options(&mut self, new_options: Vec<T>) {
        self.matcher.restart(false);
        let injector = self.matcher.injector();
        for item in new_options {
            if let Some((item, matcher_text)) = item_to_nucleo(item, &self.editor_data) {
                injector.push(item, |dst| dst[0] = matcher_text);
            }
        }
    }

    /// Move the cursor by a number of lines, either down (`Forward`) or up (`Backward`)
    pub fn move_by(&mut self, amount: u32, direction: Direction) {
        let len = self.matcher.snapshot().matched_item_count();

        if len == 0 {
            // No results, can't move.
            return;
        }

        match direction {
            Direction::Forward => {
                self.cursor = self.cursor.saturating_add(amount) % len;
            }
            Direction::Backward => {
                self.cursor = self.cursor.saturating_add(len).saturating_sub(amount) % len;
            }
        }
    }

    /// Move the cursor down by exactly one page. After the last page comes the first page.
    pub fn page_up(&mut self) {
        self.move_by(self.completion_height as u32, Direction::Backward);
    }

    /// Move the cursor up by exactly one page. After the first page comes the last page.
    pub fn page_down(&mut self) {
        self.move_by(self.completion_height as u32, Direction::Forward);
    }

    /// Move the cursor to the first entry
    pub fn to_start(&mut self) {
        self.cursor = 0;
    }

    /// Move the cursor to the last entry
    pub fn to_end(&mut self) {
        self.cursor = self
            .matcher
            .snapshot()
            .matched_item_count()
            .saturating_sub(1);
    }

    pub fn selection(&self) -> Option<&T> {
        self.matcher
            .snapshot()
            .get_matched_item(self.cursor)
            .map(|item| item.data)
    }

    pub fn toggle_preview(&mut self) {
        self.show_preview = !self.show_preview;
    }

    fn prompt_handle_event(&mut self, event: &Event, cx: &mut Context) -> EventResult {
        if let EventResult::Consumed(_) = self.prompt.handle_event(event, cx) {
            let pattern = self.prompt.line();
            // TODO: better track how the pattern has changed
            if pattern != &self.previous_pattern {
                self.matcher.pattern.reparse(
                    0,
                    pattern,
                    CaseMatching::Smart,
                    pattern.starts_with(&self.previous_pattern),
                );
                self.previous_pattern = pattern.clone();
            }
        }
        EventResult::Consumed(None)
    }

    fn current_file(&self, editor: &Editor) -> Option<FileLocation> {
        self.selection()
            .and_then(|current| (self.file_fn.as_ref()?)(editor, current))
            .map(|(path_or_id, line)| (path_or_id.get_canonicalized(), line))
    }

    /// Get (cached) preview for a given path. If a document corresponding
    /// to the path is already open in the editor, it is used instead.
    fn get_preview<'picker, 'editor>(
        &'picker mut self,
        path_or_id: PathOrId,
        editor: &'editor Editor,
    ) -> Preview<'picker, 'editor> {
        match path_or_id {
            PathOrId::Path(path) => {
                let path = &path;
                if let Some(doc) = editor.document_by_path(path) {
                    return Preview::EditorDocument(doc);
                }

                if self.preview_cache.contains_key(path) {
                    return Preview::Cached(&self.preview_cache[path]);
                }

                let data = std::fs::File::open(path).and_then(|file| {
                    let metadata = file.metadata()?;
                    // Read up to 1kb to detect the content type
                    let n = file.take(1024).read_to_end(&mut self.read_buffer)?;
                    let content_type = content_inspector::inspect(&self.read_buffer[..n]);
                    self.read_buffer.clear();
                    Ok((metadata, content_type))
                });
                let preview = data
                    .map(
                        |(metadata, content_type)| match (metadata.len(), content_type) {
                            (_, content_inspector::ContentType::BINARY) => CachedPreview::Binary,
                            (size, _) if size > MAX_FILE_SIZE_FOR_PREVIEW => {
                                CachedPreview::LargeFile
                            }
<<<<<<< HEAD
                            _ => {
                                // TODO: enable syntax highlighting; blocked by async rendering
                                Document::open(path, None, None, editor.config.clone(), false)
                                    .map(|doc| CachedPreview::Document(Box::new(doc)))
                                    .unwrap_or(CachedPreview::NotFound)
                            }
=======
                            _ => Document::open(path, None, None, editor.config.clone())
                                .map(|doc| CachedPreview::Document(Box::new(doc)))
                                .unwrap_or(CachedPreview::NotFound),
>>>>>>> a38ec6d6
                        },
                    )
                    .unwrap_or(CachedPreview::NotFound);
                self.preview_cache.insert(path.to_owned(), preview);
                Preview::Cached(&self.preview_cache[path])
            }
            PathOrId::Id(id) => {
                let doc = editor.documents.get(&id).unwrap();
                Preview::EditorDocument(doc)
            }
        }
    }

    fn handle_idle_timeout(&mut self, cx: &mut Context) -> EventResult {
        let Some((current_file, _)) = self.current_file(cx.editor) else {
            return EventResult::Consumed(None);
        };

        // Try to find a document in the cache
        let doc = match &current_file {
            PathOrId::Id(doc_id) => doc_mut!(cx.editor, doc_id),
            PathOrId::Path(path) => match self.preview_cache.get_mut(path) {
                Some(CachedPreview::Document(ref mut doc)) => doc,
                _ => return EventResult::Consumed(None),
            },
        };

        let mut callback: Option<compositor::Callback> = None;

        // Then attempt to highlight it if it has no language set
        if doc.language_config().is_none() {
            if let Some(language_config) = doc.detect_language_config(&cx.editor.syn_loader) {
                doc.language = Some(language_config.clone());
                let text = doc.text().clone();
                let loader = cx.editor.syn_loader.clone();
                let job = tokio::task::spawn_blocking(move || {
                    let syntax = language_config.highlight_config(&loader.scopes()).and_then(
                        |highlight_config| Syntax::new(text.slice(..), highlight_config, loader),
                    );
                    let callback = move |editor: &mut Editor, compositor: &mut Compositor| {
                        let Some(syntax) = syntax else {
                            log::info!("highlighting picker item failed");
                            return;
                        };
                        let Some(Overlay {
                            content: picker, ..
                        }) = compositor.find::<Overlay<Self>>()
                        else {
                            log::info!("picker closed before syntax highlighting finished");
                            return;
                        };
                        // Try to find a document in the cache
                        let doc = match current_file {
                            PathOrId::Id(doc_id) => doc_mut!(editor, &doc_id),
                            PathOrId::Path(path) => match picker.preview_cache.get_mut(&path) {
                                Some(CachedPreview::Document(ref mut doc)) => doc,
                                _ => return,
                            },
                        };
                        doc.syntax = Some(syntax);
                    };
                    Callback::EditorCompositor(Box::new(callback))
                });
                let tmp: compositor::Callback = Box::new(move |_, ctx| {
                    ctx.jobs
                        .callback(job.map(|res| res.map_err(anyhow::Error::from)))
                });
                callback = Some(Box::new(tmp))
            }
        }

        // QUESTION: do we want to compute inlay hints in pickers too ? Probably not for now
        // but it could be interesting in the future

        EventResult::Consumed(callback)
    }

    fn render_picker(&mut self, area: Rect, surface: &mut Surface, cx: &mut Context) {
        let status = self.matcher.tick(10);
        let snapshot = self.matcher.snapshot();
        if status.changed {
            self.cursor = self
                .cursor
                .min(snapshot.matched_item_count().saturating_sub(1))
        }

        let text_style = cx.editor.theme.get("ui.text");
        let selected = cx.editor.theme.get("ui.text.focus");
        let highlight_style = cx.editor.theme.get("special").add_modifier(Modifier::BOLD);

        // -- Render the frame:
        // clear area
        let background = cx.editor.theme.get("ui.background");
        surface.clear_with(area, background);

        // don't like this but the lifetime sucks
        let block = Block::default().borders(Borders::ALL);

        // calculate the inner area inside the box
        let inner = block.inner(area);

        block.render(area, surface);

        // -- Render the input bar:

        let area = inner.clip_left(1).with_height(1);
        // render the prompt first since it will clear its background
        self.prompt.render(area, surface, cx);

        let count = format!(
            "{}{}/{}",
            if status.running { "(running) " } else { "" },
            snapshot.matched_item_count(),
            snapshot.item_count(),
        );
        surface.set_stringn(
            (area.x + area.width).saturating_sub(count.len() as u16 + 1),
            area.y,
            &count,
            (count.len()).min(area.width as usize),
            text_style,
        );

        // -- Separator
        let sep_style = cx.editor.theme.get("ui.background.separator");
        let borders = BorderType::line_symbols(BorderType::Plain);
        for x in inner.left()..inner.right() {
            if let Some(cell) = surface.get_mut(x, inner.y + 1) {
                cell.set_symbol(borders.horizontal).set_style(sep_style);
            }
        }

        // -- Render the contents:
        // subtract area of prompt from top
        let inner = inner.clip_top(2);
        let rows = inner.height as u32;
        let offset = self.cursor - (self.cursor % std::cmp::max(1, rows));
        let cursor = self.cursor.saturating_sub(offset);
        let end = offset
            .saturating_add(rows)
            .min(snapshot.matched_item_count());
        let mut indices = Vec::new();
        let mut matcher = MATCHER.lock();
        matcher.config = Config::DEFAULT;
        if self.file_fn.is_some() {
            matcher.config.set_match_paths()
        }

        let options = snapshot.matched_items(offset..end).map(|item| {
            snapshot.pattern().column_pattern(0).indices(
                item.matcher_columns[0].slice(..),
                &mut matcher,
                &mut indices,
            );
            indices.sort_unstable();
            indices.dedup();
            let mut row = item.data.format(&self.editor_data);

            let mut grapheme_idx = 0u32;
            let mut indices = indices.drain(..);
            let mut next_highlight_idx = indices.next().unwrap_or(u32::MAX);
            if self.widths.len() < row.cells.len() {
                self.widths.resize(row.cells.len(), Constraint::Length(0));
            }
            let mut widths = self.widths.iter_mut();
            for cell in &mut row.cells {
                let Some(Constraint::Length(max_width)) = widths.next() else {
                    unreachable!();
                };

                // merge index highlights on top of existing hightlights
                let mut span_list = Vec::new();
                let mut current_span = String::new();
                let mut current_style = Style::default();
                let mut width = 0;

                let spans: &[Span] = cell.content.lines.first().map_or(&[], |it| it.0.as_slice());
                for span in spans {
                    // this looks like a bug on first glance, we are iterating
                    // graphemes but treating them as char indices. The reason that
                    // this is correct is that nucleo will only ever consider the first char
                    // of a grapheme (and discard the rest of the grapheme) so the indices
                    // returned by nucleo are essentially grapheme indecies
                    for grapheme in span.content.graphemes(true) {
                        let style = if grapheme_idx == next_highlight_idx {
                            next_highlight_idx = indices.next().unwrap_or(u32::MAX);
                            span.style.patch(highlight_style)
                        } else {
                            span.style
                        };
                        if style != current_style {
                            if !current_span.is_empty() {
                                span_list.push(Span::styled(current_span, current_style))
                            }
                            current_span = String::new();
                            current_style = style;
                        }
                        current_span.push_str(grapheme);
                        grapheme_idx += 1;
                    }
                    width += span.width();
                }

                span_list.push(Span::styled(current_span, current_style));
                if width as u16 > *max_width {
                    *max_width = width as u16;
                }
                *cell = Cell::from(Spans::from(span_list));

                // spacer
                if grapheme_idx == next_highlight_idx {
                    next_highlight_idx = indices.next().unwrap_or(u32::MAX);
                }
                grapheme_idx += 1;
            }

            row
        });

        let table = Table::new(options)
            .style(text_style)
            .highlight_style(selected)
            .highlight_symbol(" > ")
            .column_spacing(1)
            .widths(&self.widths);

        use tui::widgets::TableState;

        table.render_table(
            inner,
            surface,
            &mut TableState {
                offset: 0,
                selected: Some(cursor as usize),
            },
            self.truncate_start,
        );
    }

    fn render_preview(&mut self, area: Rect, surface: &mut Surface, cx: &mut Context) {
        // -- Render the frame:
        // clear area
        let background = cx.editor.theme.get("ui.background");
        let text = cx.editor.theme.get("ui.text");
        surface.clear_with(area, background);

        // don't like this but the lifetime sucks
        let block = Block::default().borders(Borders::ALL);

        // calculate the inner area inside the box
        let inner = block.inner(area);
        // 1 column gap on either side
        let margin = Margin::horizontal(1);
        let inner = inner.inner(&margin);
        block.render(area, surface);

        if let Some((path, range)) = self.current_file(cx.editor) {
            let preview = self.get_preview(path, cx.editor);
            let doc = match preview.document() {
                Some(doc) => doc,
                None => {
                    let alt_text = preview.placeholder();
                    let x = inner.x + inner.width.saturating_sub(alt_text.len() as u16) / 2;
                    let y = inner.y + inner.height / 2;
                    surface.set_stringn(x, y, alt_text, inner.width as usize, text);
                    return;
                }
            };

            let mut offset = ViewPosition::default();
            if let Some(range) = range {
                let text_fmt = doc.text_format(inner.width, None);
                let annotations = TextAnnotations::default();
                (offset.anchor, offset.vertical_offset) = char_idx_at_visual_offset(
                    doc.text().slice(..),
                    doc.text().line_to_char(range.0),
                    // align to middle
                    -(inner.height as isize / 2),
                    0,
                    &text_fmt,
                    &annotations,
                );
            }

            let mut highlights = EditorView::doc_syntax_highlights(
                doc,
                offset.anchor,
                area.height,
                &cx.editor.theme,
            );
            for spans in EditorView::doc_diagnostics_highlights(doc, &cx.editor.theme) {
                if spans.is_empty() {
                    continue;
                }
                highlights = Box::new(helix_core::syntax::merge(highlights, spans));
            }
            let mut decorations: Vec<Box<dyn LineDecoration>> = Vec::new();

            if let Some((start, end)) = range {
                let style = cx
                    .editor
                    .theme
                    .try_get("ui.highlight")
                    .unwrap_or_else(|| cx.editor.theme.get("ui.selection"));
                let draw_highlight = move |renderer: &mut TextRenderer, pos: LinePos| {
                    if (start..=end).contains(&pos.doc_line) {
                        let area = Rect::new(
                            renderer.viewport.x,
                            renderer.viewport.y + pos.visual_line,
                            renderer.viewport.width,
                            1,
                        );
                        renderer.surface.set_style(area, style)
                    }
                };
                decorations.push(Box::new(draw_highlight))
            }

            render_document(
                surface,
                inner,
                doc,
                offset,
                // TODO: compute text annotations asynchronously here (like inlay hints)
                &TextAnnotations::default(),
                highlights,
                &cx.editor.theme,
                &mut decorations,
                &mut [],
            );
        }
    }
}

impl<T: Item + 'static + Send + Sync> Component for Picker<T> {
    fn render(&mut self, area: Rect, surface: &mut Surface, cx: &mut Context) {
        // +---------+ +---------+
        // |prompt   | |preview  |
        // +---------+ |         |
        // |picker   | |         |
        // |         | |         |
        // +---------+ +---------+

        let render_preview = self.show_preview && area.width > MIN_AREA_WIDTH_FOR_PREVIEW;

        let picker_width = if render_preview {
            area.width / 2
        } else {
            area.width
        };

        let picker_area = area.with_width(picker_width);
        self.render_picker(picker_area, surface, cx);

        if render_preview {
            let preview_area = area.clip_left(picker_width);
            self.render_preview(preview_area, surface, cx);
        }
    }

    fn handle_event(&mut self, event: &Event, ctx: &mut Context) -> EventResult {
        if let Event::IdleTimeout = event {
            return self.handle_idle_timeout(ctx);
        }
        // TODO: keybinds for scrolling preview

        let key_event = match event {
            Event::Key(event) => *event,
            Event::Paste(..) => return self.prompt_handle_event(event, ctx),
            Event::Resize(..) => return EventResult::Consumed(None),
            _ => return EventResult::Ignored(None),
        };

        let close_fn = |picker: &mut Self| {
            // if the picker is very large don't store it as last_picker to avoid
            // excessive memory consumption
            let callback: compositor::Callback = if picker.matcher.snapshot().item_count() > 100_000
            {
                Box::new(|compositor: &mut Compositor, _ctx| {
                    // remove the layer
                    compositor.pop();
                })
            } else {
                // stop streaming in new items in the background, really we should
                // be restarting the stream somehow once the picker gets
                // reopened instead (like for an FS crawl) that would also remove the
                // need for the special case above but that is pretty tricky
                picker.shutdown.store(true, atomic::Ordering::Relaxed);
                Box::new(|compositor: &mut Compositor, _ctx| {
                    // remove the layer
                    compositor.last_picker = compositor.pop();
                })
            };
            EventResult::Consumed(Some(callback))
        };

        // So that idle timeout retriggers
        ctx.editor.reset_idle_timer();

        match key_event {
            shift!(Tab) | key!(Up) | ctrl!('p') => {
                self.move_by(1, Direction::Backward);
            }
            key!(Tab) | key!(Down) | ctrl!('n') => {
                self.move_by(1, Direction::Forward);
            }
            key!(PageDown) | ctrl!('d') => {
                self.page_down();
            }
            key!(PageUp) | ctrl!('u') => {
                self.page_up();
            }
            key!(Home) => {
                self.to_start();
            }
            key!(End) => {
                self.to_end();
            }
            key!(Esc) | ctrl!('c') => return close_fn(self),
            alt!(Enter) => {
                if let Some(option) = self.selection() {
                    (self.callback_fn)(ctx, option, Action::Load);
                }
            }
            key!(Enter) => {
                if let Some(option) = self.selection() {
                    (self.callback_fn)(ctx, option, Action::Replace);
                }
                return close_fn(self);
            }
            ctrl!('s') => {
                if let Some(option) = self.selection() {
                    (self.callback_fn)(ctx, option, Action::HorizontalSplit);
                }
                return close_fn(self);
            }
            ctrl!('v') => {
                if let Some(option) = self.selection() {
                    (self.callback_fn)(ctx, option, Action::VerticalSplit);
                }
                return close_fn(self);
            }
            ctrl!('t') => {
                self.toggle_preview();
            }
            _ => {
                self.prompt_handle_event(event, ctx);
            }
        }

        EventResult::Consumed(None)
    }

    fn cursor(&self, area: Rect, editor: &Editor) -> (Option<Position>, CursorKind) {
        let block = Block::default().borders(Borders::ALL);
        // calculate the inner area inside the box
        let inner = block.inner(area);

        // prompt area
        let area = inner.clip_left(1).with_height(1);

        self.prompt.cursor(area, editor)
    }

    fn required_size(&mut self, (width, height): (u16, u16)) -> Option<(u16, u16)> {
        self.completion_height = height.saturating_sub(4);
        Some((width, height))
    }

    fn id(&self) -> Option<&'static str> {
        Some(ID)
    }
}
impl<T: Item> Drop for Picker<T> {
    fn drop(&mut self) {
        // ensure we cancel any ongoing background threads streaming into the picker
        self.shutdown.store(true, atomic::Ordering::Relaxed)
    }
}

type PickerCallback<T> = Box<dyn Fn(&mut Context, &T, Action)>;

/// Returns a new list of options to replace the contents of the picker
/// when called with the current picker query,
pub type DynQueryCallback<T> =
    Box<dyn Fn(String, &mut Editor) -> BoxFuture<'static, anyhow::Result<Vec<T>>>>;

/// A picker that updates its contents via a callback whenever the
/// query string changes. Useful for live grep, workspace symbols, etc.
pub struct DynamicPicker<T: ui::menu::Item + Send + Sync> {
    file_picker: Picker<T>,
    query_callback: DynQueryCallback<T>,
    query: String,
}

impl<T: ui::menu::Item + Send + Sync> DynamicPicker<T> {
    pub fn new(file_picker: Picker<T>, query_callback: DynQueryCallback<T>) -> Self {
        Self {
            file_picker,
            query_callback,
            query: String::new(),
        }
    }
}

impl<T: Item + Send + Sync + 'static> Component for DynamicPicker<T> {
    fn render(&mut self, area: Rect, surface: &mut Surface, cx: &mut Context) {
        self.file_picker.render(area, surface, cx);
    }

    fn handle_event(&mut self, event: &Event, cx: &mut Context) -> EventResult {
        let event_result = self.file_picker.handle_event(event, cx);
        let current_query = self.file_picker.prompt.line();

        if !matches!(event, Event::IdleTimeout) || self.query == *current_query {
            return event_result;
        }

        self.query.clone_from(current_query);

        let new_options = (self.query_callback)(current_query.to_owned(), cx.editor);

        cx.jobs.callback(async move {
            let new_options = new_options.await?;
            let callback = Callback::EditorCompositor(Box::new(move |editor, compositor| {
                // Wrapping of pickers in overlay is done outside the picker code,
                // so this is fragile and will break if wrapped in some other widget.
                let picker = match compositor.find_id::<Overlay<DynamicPicker<T>>>(ID) {
                    Some(overlay) => &mut overlay.content.file_picker,
                    None => return,
                };
                picker.set_options(new_options);
                editor.reset_idle_timer();
            }));
            anyhow::Ok(callback)
        });
        EventResult::Consumed(None)
    }

    fn cursor(&self, area: Rect, ctx: &Editor) -> (Option<Position>, CursorKind) {
        self.file_picker.cursor(area, ctx)
    }

    fn required_size(&mut self, viewport: (u16, u16)) -> Option<(u16, u16)> {
        self.file_picker.required_size(viewport)
    }

    fn id(&self) -> Option<&'static str> {
        Some(ID)
    }
}<|MERGE_RESOLUTION|>--- conflicted
+++ resolved
@@ -427,18 +427,9 @@
                             (size, _) if size > MAX_FILE_SIZE_FOR_PREVIEW => {
                                 CachedPreview::LargeFile
                             }
-<<<<<<< HEAD
-                            _ => {
-                                // TODO: enable syntax highlighting; blocked by async rendering
-                                Document::open(path, None, None, editor.config.clone(), false)
-                                    .map(|doc| CachedPreview::Document(Box::new(doc)))
-                                    .unwrap_or(CachedPreview::NotFound)
-                            }
-=======
-                            _ => Document::open(path, None, None, editor.config.clone())
+                            _ => Document::open(path, None, None, editor.config.clone(), false)
                                 .map(|doc| CachedPreview::Document(Box::new(doc)))
                                 .unwrap_or(CachedPreview::NotFound),
->>>>>>> a38ec6d6
                         },
                     )
                     .unwrap_or(CachedPreview::NotFound);
