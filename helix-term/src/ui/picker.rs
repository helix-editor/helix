--- conflicted
+++ resolved
@@ -3,11 +3,7 @@
     ctrl, key, shift,
     ui::{self, fuzzy_match::FuzzyQuery, EditorView},
 };
-<<<<<<< HEAD
-use crossterm::event::Event;
 use futures_util::future::BoxFuture;
-=======
->>>>>>> 7f75458e
 use tui::{
     buffer::Buffer as Surface,
     widgets::{Block, BorderType, Borders},
@@ -410,26 +406,7 @@
             self.matches
                 .sort_unstable_by_key(|(_, score)| Reverse(*score));
         } else {
-<<<<<<< HEAD
             self.force_score();
-=======
-            let query = FuzzyQuery::new(pattern);
-            self.matches.clear();
-            self.matches.extend(
-                self.options
-                    .iter()
-                    .enumerate()
-                    .filter_map(|(index, option)| {
-                        let text = option.filter_text(&self.editor_data);
-
-                        query
-                            .fuzzy_match(&text, &self.matcher)
-                            .map(|score| (index, score))
-                    }),
-            );
-            self.matches
-                .sort_unstable_by_key(|(_, score)| Reverse(*score));
->>>>>>> 7f75458e
         }
 
         log::debug!("picker score {:?}", Instant::now().duration_since(now));
@@ -443,23 +420,17 @@
     pub fn force_score(&mut self) {
         let pattern = self.prompt.line();
 
+        let query = FuzzyQuery::new(pattern);
         self.matches.clear();
         self.matches.extend(
             self.options
                 .iter()
                 .enumerate()
                 .filter_map(|(index, option)| {
-                    // filter options first before matching
-                    if !self.filters.is_empty() {
-                        // TODO: this filters functionality seems inefficient,
-                        // instead store and operate on filters if any
-                        self.filters.binary_search(&index).ok()?;
-                    }
-
                     let text = option.filter_text(&self.editor_data);
 
-                    self.matcher
-                        .fuzzy_match(&text, pattern)
+                    query
+                        .fuzzy_match(&text, &self.matcher)
                         .map(|score| (index, score))
                 }),
         );
@@ -743,7 +714,7 @@
         self.file_picker.render(area, surface, cx);
     }
 
-    fn handle_event(&mut self, event: Event, cx: &mut Context) -> EventResult {
+    fn handle_event(&mut self, event: &Event, cx: &mut Context) -> EventResult {
         let prev_query = self.file_picker.picker.prompt.line().to_owned();
         let event_result = self.file_picker.handle_event(event, cx);
         let current_query = self.file_picker.picker.prompt.line();
