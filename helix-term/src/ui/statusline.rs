--- conflicted
+++ resolved
@@ -160,17 +160,10 @@
         format!(
             " {} ",
             if visible {
-<<<<<<< HEAD
                 match context.doc.mode() {
                     Mode::Insert => &modenames.insert,
                     Mode::Select => &modenames.select,
                     Mode::Normal => &modenames.normal,
-=======
-                match context.editor.mode() {
-                    Mode::Insert => "INS",
-                    Mode::Select => "SEL",
-                    Mode::Normal => "NOR",
->>>>>>> ec28b2b5
                 }
             } else {
                 // If not focused, explicitly leave an empty space instead of returning None.
