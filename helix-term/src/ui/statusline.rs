use helix_core::{coords_at_pos, encoding, Position};
use helix_lsp::lsp::DiagnosticSeverity;
use helix_view::{
    document::{Mode, SCRATCH_BUFFER_NAME},
    graphics::Rect,
    theme::Style,
    Document, Editor, View,
};

use crate::ui::ProgressSpinners;

use helix_view::editor::StatusLineElement as StatusLineElementID;
use tui::buffer::Buffer as Surface;
use tui::text::{Span, Spans};

pub struct RenderContext<'a> {
    pub editor: &'a Editor,
    pub doc: &'a Document,
    pub view: &'a View,
    pub focused: bool,
    pub spinners: &'a ProgressSpinners,
    pub parts: RenderBuffer<'a>,
}

impl<'a> RenderContext<'a> {
    pub fn new(
        editor: &'a Editor,
        doc: &'a Document,
        view: &'a View,
        focused: bool,
        spinners: &'a ProgressSpinners,
    ) -> Self {
        RenderContext {
            editor,
            doc,
            view,
            focused,
            spinners,
            parts: RenderBuffer::default(),
        }
    }
}

#[derive(Default)]
pub struct RenderBuffer<'a> {
    pub left: Spans<'a>,
    pub center: Spans<'a>,
    pub right: Spans<'a>,
}

pub fn render(context: &mut RenderContext, viewport: Rect, surface: &mut Surface) {
    let base_style = if context.focused {
        context.editor.theme.get("ui.statusline")
    } else {
        context.editor.theme.get("ui.statusline.inactive")
    };

    surface.set_style(viewport.with_height(1), base_style);

    let write_left = |context: &mut RenderContext, text, style| {
        append(&mut context.parts.left, text, &base_style, style)
    };
    let write_center = |context: &mut RenderContext, text, style| {
        append(&mut context.parts.center, text, &base_style, style)
    };
    let write_right = |context: &mut RenderContext, text, style| {
        append(&mut context.parts.right, text, &base_style, style)
    };

    // Left side of the status line.

    let config = context.editor.config();

    let element_ids = &config.statusline.left;
    element_ids
        .iter()
        .map(|element_id| get_render_function(*element_id))
        .for_each(|render| render(context, write_left));

    surface.set_spans(
        viewport.x,
        viewport.y,
        &context.parts.left,
        context.parts.left.width() as u16,
    );

    // Right side of the status line.

    let element_ids = &config.statusline.right;
    element_ids
        .iter()
        .map(|element_id| get_render_function(*element_id))
        .for_each(|render| render(context, write_right));

    surface.set_spans(
        viewport.x
            + viewport
                .width
                .saturating_sub(context.parts.right.width() as u16),
        viewport.y,
        &context.parts.right,
        context.parts.right.width() as u16,
    );

    // Center of the status line.

    let element_ids = &config.statusline.center;
    element_ids
        .iter()
        .map(|element_id| get_render_function(*element_id))
        .for_each(|render| render(context, write_center));

    // Width of the empty space between the left and center area and between the center and right area.
    let spacing = 1u16;

    let edge_width = context.parts.left.width().max(context.parts.right.width()) as u16;
    let center_max_width = viewport.width.saturating_sub(2 * edge_width + 2 * spacing);
    let center_width = center_max_width.min(context.parts.center.width() as u16);

    surface.set_spans(
        viewport.x + viewport.width / 2 - center_width / 2,
        viewport.y,
        &context.parts.center,
        center_width,
    );
}

fn append(buffer: &mut Spans, text: String, base_style: &Style, style: Option<Style>) {
    buffer.0.push(Span::styled(
        text,
        style.map_or(*base_style, |s| (*base_style).patch(s)),
    ));
}

fn get_render_function<F>(element_id: StatusLineElementID) -> impl Fn(&mut RenderContext, F)
where
    F: Fn(&mut RenderContext, String, Option<Style>) + Copy,
{
    match element_id {
        helix_view::editor::StatusLineElement::Mode => render_mode,
        helix_view::editor::StatusLineElement::Spinner => render_lsp_spinner,
        helix_view::editor::StatusLineElement::FileBaseName => render_file_base_name,
        helix_view::editor::StatusLineElement::FileName => render_file_name,
        helix_view::editor::StatusLineElement::FileModificationIndicator => render_file_modification_indicator,
        helix_view::editor::StatusLineElement::FileEncoding => render_file_encoding,
        helix_view::editor::StatusLineElement::FileLineEnding => render_file_line_ending,
        helix_view::editor::StatusLineElement::FileType => render_file_type,
        helix_view::editor::StatusLineElement::Diagnostics => render_diagnostics,
        helix_view::editor::StatusLineElement::WorkspaceDiagnostics => render_workspace_diagnostics,
        helix_view::editor::StatusLineElement::Selections => render_selections,
        helix_view::editor::StatusLineElement::PrimarySelectionLength => {
            render_primary_selection_length
        }
        helix_view::editor::StatusLineElement::Position => render_position,
        helix_view::editor::StatusLineElement::PositionPercentage => render_position_percentage,
        helix_view::editor::StatusLineElement::TotalLineNumbers => render_total_line_numbers,
        helix_view::editor::StatusLineElement::Separator => render_separator,
        helix_view::editor::StatusLineElement::Spacer => render_spacer,
    }
}

fn render_mode<F>(context: &mut RenderContext, write: F)
where
    F: Fn(&mut RenderContext, String, Option<Style>) + Copy,
{
    let visible = context.focused;
    let config = context.editor.config();
    let modenames = &config.statusline.mode;
    write(
        context,
        format!(
            " {} ",
            if visible {
                match context.editor.mode() {
                    Mode::Insert => &modenames.insert,
                    Mode::Select => &modenames.select,
                    Mode::Normal => &modenames.normal,
                }
            } else {
                // If not focused, explicitly leave an empty space instead of returning None.
                "   "
            }
        ),
        if visible && config.color_modes {
            match context.editor.mode() {
                Mode::Insert => Some(context.editor.theme.get("ui.statusline.insert")),
                Mode::Select => Some(context.editor.theme.get("ui.statusline.select")),
                Mode::Normal => Some(context.editor.theme.get("ui.statusline.normal")),
            }
        } else {
            None
        },
    );
}

fn render_lsp_spinner<F>(context: &mut RenderContext, write: F)
where
    F: Fn(&mut RenderContext, String, Option<Style>) + Copy,
{
    write(
        context,
        context
            .doc
            .language_server()
            .and_then(|srv| {
                context
                    .spinners
                    .get(srv.id())
                    .and_then(|spinner| spinner.frame())
            })
            // Even if there's no spinner; reserve its space to avoid elements frequently shifting.
            .unwrap_or(" ")
            .to_string(),
        None,
    );
}

fn render_diagnostics<F>(context: &mut RenderContext, write: F)
where
    F: Fn(&mut RenderContext, String, Option<Style>) + Copy,
{
    let (warnings, errors) = context
        .doc
        .diagnostics()
        .iter()
        .fold((0, 0), |mut counts, diag| {
            use helix_core::diagnostic::Severity;
            match diag.severity {
                Some(Severity::Warning) => counts.0 += 1,
                Some(Severity::Error) | None => counts.1 += 1,
                _ => {}
            }
            counts
        });

    if warnings > 0 {
        write(
            context,
            "●".to_string(),
            Some(context.editor.theme.get("warning")),
        );
        write(context, format!(" {} ", warnings), None);
    }

    if errors > 0 {
        write(
            context,
            "●".to_string(),
            Some(context.editor.theme.get("error")),
        );
        write(context, format!(" {} ", errors), None);
    }
}

fn render_workspace_diagnostics<F>(context: &mut RenderContext, write: F)
where
    F: Fn(&mut RenderContext, String, Option<Style>) + Copy,
{
    let (warnings, errors) =
        context
            .editor
            .diagnostics
            .values()
            .flatten()
            .fold((0, 0), |mut counts, diag| {
                match diag.severity {
                    Some(DiagnosticSeverity::WARNING) => counts.0 += 1,
                    Some(DiagnosticSeverity::ERROR) | None => counts.1 += 1,
                    _ => {}
                }
                counts
            });

    if warnings > 0 || errors > 0 {
        write(context, format!(" {} ", "W"), None);
    }

    if warnings > 0 {
        write(
            context,
            "●".to_string(),
            Some(context.editor.theme.get("warning")),
        );
        write(context, format!(" {} ", warnings), None);
    }

    if errors > 0 {
        write(
            context,
            "●".to_string(),
            Some(context.editor.theme.get("error")),
        );
        write(context, format!(" {} ", errors), None);
    }
}

fn render_selections<F>(context: &mut RenderContext, write: F)
where
    F: Fn(&mut RenderContext, String, Option<Style>) + Copy,
{
    let count = context.doc.selection(context.view.id).len();
    write(
        context,
        format!(" {} sel{} ", count, if count == 1 { "" } else { "s" }),
        None,
    );
}

fn render_primary_selection_length<F>(context: &mut RenderContext, write: F)
where
    F: Fn(&mut RenderContext, String, Option<Style>) + Copy,
{
    let tot_sel = context.doc.selection(context.view.id).primary().len();
    write(
        context,
        format!(" {} char{} ", tot_sel, if tot_sel == 1 { "" } else { "s" }),
        None,
    );
}

fn get_position(context: &RenderContext) -> Position {
    coords_at_pos(
        context.doc.text().slice(..),
        context
            .doc
            .selection(context.view.id)
            .primary()
            .cursor(context.doc.text().slice(..)),
    )
}

fn render_position<F>(context: &mut RenderContext, write: F)
where
    F: Fn(&mut RenderContext, String, Option<Style>) + Copy,
{
    let position = get_position(context);
    write(
        context,
        format!(" {}:{} ", position.row + 1, position.col + 1),
        None,
    );
}

fn render_total_line_numbers<F>(context: &mut RenderContext, write: F)
where
    F: Fn(&mut RenderContext, String, Option<Style>) + Copy,
{
    let total_line_numbers = context.doc.text().len_lines();

    write(context, format!(" {} ", total_line_numbers), None);
}

fn render_position_percentage<F>(context: &mut RenderContext, write: F)
where
    F: Fn(&mut RenderContext, String, Option<Style>) + Copy,
{
    let position = get_position(context);
    let maxrows = context.doc.text().len_lines();
    write(
        context,
        format!("{}%", (position.row + 1) * 100 / maxrows),
        None,
    );
}

fn render_file_encoding<F>(context: &mut RenderContext, write: F)
where
    F: Fn(&mut RenderContext, String, Option<Style>) + Copy,
{
    let enc = context.doc.encoding();

    if enc != encoding::UTF_8 {
        write(context, format!(" {} ", enc.name()), None);
    }
}

fn render_file_line_ending<F>(context: &mut RenderContext, write: F)
where
    F: Fn(&mut RenderContext, String, Option<Style>) + Copy,
{
    use helix_core::LineEnding::*;
    let line_ending = match context.doc.line_ending {
        Crlf => "CRLF",
        LF => "LF",
        #[cfg(feature = "unicode-lines")]
        VT => "VT", // U+000B -- VerticalTab
        #[cfg(feature = "unicode-lines")]
        FF => "FF", // U+000C -- FormFeed
        #[cfg(feature = "unicode-lines")]
        CR => "CR", // U+000D -- CarriageReturn
        #[cfg(feature = "unicode-lines")]
        Nel => "NEL", // U+0085 -- NextLine
        #[cfg(feature = "unicode-lines")]
        LS => "LS", // U+2028 -- Line Separator
        #[cfg(feature = "unicode-lines")]
        PS => "PS", // U+2029 -- ParagraphSeparator
    };

    write(context, format!(" {} ", line_ending), None);
}

fn render_file_type<F>(context: &mut RenderContext, write: F)
where
    F: Fn(&mut RenderContext, String, Option<Style>) + Copy,
{
    let file_type = context.doc.language_name().unwrap_or("text");

    write(context, format!(" {} ", file_type), None);
}

fn render_file_name<F>(context: &mut RenderContext, write: F)
where
    F: Fn(&mut RenderContext, String, Option<Style>) + Copy,
{
    let title = {
        let rel_path = context.doc.relative_path();
        let path = rel_path
            .as_ref()
            .map(|p| p.to_string_lossy())
            .unwrap_or_else(|| SCRATCH_BUFFER_NAME.into());
        format!(" {} ", path)
    };

    write(context, title, None);
}

<<<<<<< HEAD
fn render_file_modification_indicator<F>(context: &mut RenderContext, write: F)
where
    F: Fn(&mut RenderContext, String, Option<Style>) + Copy,
{
    let title = format!("{}", if context.doc.is_modified() { "[+]" } else { "   " });
=======
fn render_file_base_name<F>(context: &mut RenderContext, write: F)
where
    F: Fn(&mut RenderContext, String, Option<Style>) + Copy,
{
    let title = {
        let rel_path = context.doc.relative_path();
        let path = rel_path
            .as_ref()
            .and_then(|p| p.as_path().file_name().map(|s| s.to_string_lossy()))
            .unwrap_or_else(|| SCRATCH_BUFFER_NAME.into());
        format!(
            " {}{} ",
            path,
            if context.doc.is_modified() { "[+]" } else { "" }
        )
    };
>>>>>>> b6331394

    write(context, title, None);
}

fn render_separator<F>(context: &mut RenderContext, write: F)
where
    F: Fn(&mut RenderContext, String, Option<Style>) + Copy,
{
    let sep = &context.editor.config().statusline.separator;

    write(
        context,
        sep.to_string(),
        Some(context.editor.theme.get("ui.statusline.separator")),
    );
}

fn render_spacer<F>(context: &mut RenderContext, write: F)
where
    F: Fn(&mut RenderContext, String, Option<Style>) + Copy,
{
    write(context, String::from(" "), None);
}<|MERGE_RESOLUTION|>--- conflicted
+++ resolved
@@ -424,13 +424,15 @@
     write(context, title, None);
 }
 
-<<<<<<< HEAD
 fn render_file_modification_indicator<F>(context: &mut RenderContext, write: F)
 where
     F: Fn(&mut RenderContext, String, Option<Style>) + Copy,
 {
     let title = format!("{}", if context.doc.is_modified() { "[+]" } else { "   " });
-=======
+
+    write(context, title, None);
+}
+
 fn render_file_base_name<F>(context: &mut RenderContext, write: F)
 where
     F: Fn(&mut RenderContext, String, Option<Style>) + Copy,
@@ -447,7 +449,6 @@
             if context.doc.is_modified() { "[+]" } else { "" }
         )
     };
->>>>>>> b6331394
 
     write(context, title, None);
 }
