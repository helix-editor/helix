--- conflicted
+++ resolved
@@ -558,20 +558,6 @@
     }
 }
 
-<<<<<<< HEAD
-fn render_cwd<F>(context: &mut RenderContext, write: F)
-where
-    F: Fn(&mut RenderContext, String, Option<Style>) + Copy,
-{
-    let cwd = helix_stdx::env::current_working_dir()
-        .file_name()
-        .unwrap_or_default()
-        .to_str()
-        .unwrap_or_default()
-        .into();
-
-    write(context, cwd, None)
-=======
 fn render_file_indent_style<'a, F>(context: &mut RenderContext<'a>, write: F)
 where
     F: Fn(&mut RenderContext<'a>, Span<'a>) + Copy,
@@ -587,5 +573,17 @@
             }
         },
     );
->>>>>>> a789ec7f
+}
+
+fn render_cwd<'a, F>(context: &mut RenderContext<'a>, write: F)
+where
+    F: Fn(&mut RenderContext<'a>, Span<'a>) + Copy,
+{
+    let cwd = helix_stdx::env::current_working_dir();
+    let cwd = cwd
+        .file_name()
+        .unwrap_or_default()
+        .to_string_lossy()
+        .to_string();
+    write(context, cwd.into())
 }