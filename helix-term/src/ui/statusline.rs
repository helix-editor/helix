--- conflicted
+++ resolved
@@ -544,23 +544,19 @@
 {
     let head = context.doc.version_control_head().unwrap_or_default();
 
-<<<<<<< HEAD
-    write(context, head, None);
-}
-
-fn render_register<F>(context: &mut RenderContext, write: F)
-where
-    F: Fn(&mut RenderContext, String, Option<Style>) + Copy,
-{
-    if let Some(reg) = context.editor.selected_register {
-        write(context, format!(" reg={} ", reg), None)
-    }
-=======
     if !head.is_empty() && context.icons.enabled {
         if let Some(vcs_icon) = context.icons.vcs_icon {
             return write(context, format!("{} {head}", vcs_icon.icon_char), None);
         }
     }
     write(context, head.to_string(), None);
->>>>>>> bee13fbf
+}
+
+fn render_register<F>(context: &mut RenderContext, write: F)
+where
+    F: Fn(&mut RenderContext, String, Option<Style>) + Copy,
+{
+    if let Some(reg) = context.editor.selected_register {
+        write(context, format!(" reg={} ", reg), None)
+    }
 }