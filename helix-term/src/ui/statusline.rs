--- conflicted
+++ resolved
@@ -143,11 +143,8 @@
         helix_view::editor::StatusLineElement::Diagnostics => render_diagnostics,
         helix_view::editor::StatusLineElement::Selections => render_selections,
         helix_view::editor::StatusLineElement::Position => render_position,
-<<<<<<< HEAD
         helix_view::editor::StatusLineElement::PositionPercentage => render_position_percentage,
-=======
         helix_view::editor::StatusLineElement::Spacer => render_spacer,
->>>>>>> de8ade89
     }
 }
 
