--- conflicted
+++ resolved
@@ -298,15 +298,18 @@
             _ => return,
         };
 
-<<<<<<< HEAD
+        if values.is_empty() {
+            return;
+        }
+
         let query = match &self.mode {
             PromptMode::HistorySelecting(q) => q,
             _ => "",
         };
-        let end = register.len().saturating_sub(1);
+        let end = values.len().saturating_sub(1);
         let mut index = match direction {
             CompletionDirection::Forward => self.history_pos.unwrap_or(0),
-            CompletionDirection::Backward => self.history_pos.unwrap_or(register.len()),
+            CompletionDirection::Backward => self.history_pos.unwrap_or(values.len()),
         }
         .min(end);
         loop {
@@ -315,8 +318,8 @@
                 CompletionDirection::Backward => index.saturating_sub(1),
             }
             .min(end);
-            if register[index].contains(query) && self.line != register[index] {
-                self.line = register[index].clone();
+            if values[index].contains(query) && self.line != values[index] {
+                self.line = values[index].clone();
                 self.history_pos = Some(index);
                 break;
             }
@@ -327,21 +330,6 @@
                 break;
             }
         }
-=======
-        let end = values.len().saturating_sub(1);
-
-        let index = match direction {
-            CompletionDirection::Forward => self.history_pos.map_or(0, |i| i + 1),
-            CompletionDirection::Backward => {
-                self.history_pos.unwrap_or(values.len()).saturating_sub(1)
-            }
-        }
-        .min(end);
-
-        self.line = values[index].clone();
-
-        self.history_pos = Some(index);
->>>>>>> 322e957e
 
         self.move_end();
         (self.callback_fn)(cx, &self.line, PromptEvent::Update);
