use crate::compositor::{Component, Compositor, Context, EventResult};
use crate::{alt, ctrl, key, ui};
use crossterm::event::Event;
use helix_view::input::KeyEvent;
use helix_view::keyboard::{KeyCode, KeyModifiers};
use std::{borrow::Cow, ops::RangeFrom};
use tui::buffer::Buffer as Surface;

use helix_core::{
    unicode::segmentation::GraphemeCursor, unicode::width::UnicodeWidthStr, Position,
};
use helix_view::{
    graphics::{CursorKind, Margin, Rect},
    Editor,
};

pub type Completion = (RangeFrom<usize>, Cow<'static, str>);

pub struct Prompt {
    prompt: Cow<'static, str>,
    pub line: String,
    cursor: usize,
    completion: Vec<Completion>,
    selection: Option<usize>,
    history_register: Option<char>,
    history_pos: Option<usize>,
    completion_fn: Box<dyn FnMut(&str) -> Vec<Completion>>,
    callback_fn: Box<dyn FnMut(&mut Context, &str, PromptEvent)>,
    pub doc_fn: Box<dyn Fn(&str) -> Option<&'static str>>,
}

#[derive(Clone, Copy, PartialEq)]
pub enum PromptEvent {
    /// The prompt input has been updated.
    Update,
    /// Validate and finalize the change.
    Validate,
    /// Abort the change, reverting to the initial state.
    Abort,
}

pub enum CompletionDirection {
    Forward,
    Backward,
}

#[derive(Debug, Clone, Copy)]
pub enum Movement {
    BackwardChar(usize),
    BackwardWord(usize),
    ForwardChar(usize),
    ForwardWord(usize),
    StartOfLine,
    EndOfLine,
    None,
}

impl Prompt {
    pub fn new(
        prompt: Cow<'static, str>,
        history_register: Option<char>,
        mut completion_fn: impl FnMut(&str) -> Vec<Completion> + 'static,
        callback_fn: impl FnMut(&mut Context, &str, PromptEvent) + 'static,
    ) -> Self {
        Self {
            prompt,
            line: String::new(),
            cursor: 0,
            completion: completion_fn(""),
            selection: None,
            history_register,
            history_pos: None,
            completion_fn: Box::new(completion_fn),
            callback_fn: Box::new(callback_fn),
            doc_fn: Box::new(|_| None),
        }
    }

    /// Compute the cursor position after applying movement
    /// Taken from: https://github.com/wez/wezterm/blob/e0b62d07ca9bf8ce69a61e30a3c20e7abc48ce7e/termwiz/src/lineedit/mod.rs#L516-L611
    fn eval_movement(&self, movement: Movement) -> usize {
        match movement {
            Movement::BackwardChar(rep) => {
                let mut position = self.cursor;
                for _ in 0..rep {
                    let mut cursor = GraphemeCursor::new(position, self.line.len(), false);
                    if let Ok(Some(pos)) = cursor.prev_boundary(&self.line, 0) {
                        position = pos;
                    } else {
                        break;
                    }
                }
                position
            }
            Movement::BackwardWord(rep) => {
                let char_indices: Vec<(usize, char)> = self.line.char_indices().collect();
                if char_indices.is_empty() {
                    return self.cursor;
                }
                let mut char_position = char_indices
                    .iter()
                    .position(|(idx, _)| *idx == self.cursor)
                    .unwrap_or(char_indices.len() - 1);

                for _ in 0..rep {
                    if char_position == 0 {
                        break;
                    }

                    let mut found = None;
                    for prev in (0..char_position - 1).rev() {
                        if char_indices[prev].1.is_whitespace() {
                            found = Some(prev + 1);
                            break;
                        }
                    }

                    char_position = found.unwrap_or(0);
                }
                char_indices[char_position].0
            }
            Movement::ForwardWord(rep) => {
                let char_indices: Vec<(usize, char)> = self.line.char_indices().collect();
                if char_indices.is_empty() {
                    return self.cursor;
                }
                let mut char_position = char_indices
                    .iter()
                    .position(|(idx, _)| *idx == self.cursor)
                    .unwrap_or_else(|| char_indices.len());

                for _ in 0..rep {
                    // Skip any non-whitespace characters
                    while char_position < char_indices.len()
                        && !char_indices[char_position].1.is_whitespace()
                    {
                        char_position += 1;
                    }

                    // Skip any whitespace characters
                    while char_position < char_indices.len()
                        && char_indices[char_position].1.is_whitespace()
                    {
                        char_position += 1;
                    }

                    // We are now on the start of the next word
                }
                char_indices
                    .get(char_position)
                    .map(|(i, _)| *i)
                    .unwrap_or_else(|| self.line.len())
            }
            Movement::ForwardChar(rep) => {
                let mut position = self.cursor;
                for _ in 0..rep {
                    let mut cursor = GraphemeCursor::new(position, self.line.len(), false);
                    if let Ok(Some(pos)) = cursor.next_boundary(&self.line, 0) {
                        position = pos;
                    } else {
                        break;
                    }
                }
                position
            }
            Movement::StartOfLine => 0,
            Movement::EndOfLine => {
                let mut cursor =
                    GraphemeCursor::new(self.line.len().saturating_sub(1), self.line.len(), false);
                if let Ok(Some(pos)) = cursor.next_boundary(&self.line, 0) {
                    pos
                } else {
                    self.cursor
                }
            }
            Movement::None => self.cursor,
        }
    }

    pub fn insert_char(&mut self, c: char) {
        self.line.insert(self.cursor, c);
        let mut cursor = GraphemeCursor::new(self.cursor, self.line.len(), false);
        if let Ok(Some(pos)) = cursor.next_boundary(&self.line, 0) {
            self.cursor = pos;
        }
        self.completion = (self.completion_fn)(&self.line);
        self.exit_selection();
    }

    pub fn insert_str(&mut self, s: &str) {
        self.line.insert_str(self.cursor, s);
        self.cursor += s.len();
    }

    pub fn move_cursor(&mut self, movement: Movement) {
        let pos = self.eval_movement(movement);
        self.cursor = pos
    }

    pub fn move_start(&mut self) {
        self.cursor = 0;
    }

    pub fn move_end(&mut self) {
        self.cursor = self.line.len();
    }

    pub fn delete_char_backwards(&mut self) {
        let pos = self.eval_movement(Movement::BackwardChar(1));
        self.line.replace_range(pos..self.cursor, "");
        self.cursor = pos;

        self.exit_selection();
        self.completion = (self.completion_fn)(&self.line);
    }

    pub fn delete_char_forwards(&mut self) {
        let pos = self.eval_movement(Movement::ForwardChar(1));
        self.line.replace_range(self.cursor..pos, "");

        self.exit_selection();
        self.completion = (self.completion_fn)(&self.line);
    }

    pub fn delete_word_backwards(&mut self) {
        let pos = self.eval_movement(Movement::BackwardWord(1));
        self.line.replace_range(pos..self.cursor, "");
        self.cursor = pos;

        self.exit_selection();
        self.completion = (self.completion_fn)(&self.line);
    }

    pub fn delete_word_forwards(&mut self) {
        let pos = self.eval_movement(Movement::ForwardWord(1));
        self.line.replace_range(self.cursor..pos, "");

        self.exit_selection();
        self.completion = (self.completion_fn)(&self.line);
    }

    pub fn kill_to_start_of_line(&mut self) {
        let pos = self.eval_movement(Movement::StartOfLine);
        self.line.replace_range(pos..self.cursor, "");
        self.cursor = pos;

        self.exit_selection();
        self.completion = (self.completion_fn)(&self.line);
    }

    pub fn kill_to_end_of_line(&mut self) {
        let pos = self.eval_movement(Movement::EndOfLine);
        self.line.replace_range(self.cursor..pos, "");

        self.exit_selection();
        self.completion = (self.completion_fn)(&self.line);
    }

    pub fn clear(&mut self) {
        self.line.clear();
        self.cursor = 0;
        self.completion = (self.completion_fn)(&self.line);
        self.exit_selection();
    }

    pub fn change_history(&mut self, register: &[String], direction: CompletionDirection) {
        if register.is_empty() {
            return;
        }

        let end = register.len().saturating_sub(1);

        let index = match direction {
            CompletionDirection::Forward => self.history_pos.map_or(0, |i| i + 1),
            CompletionDirection::Backward => {
                self.history_pos.unwrap_or(register.len()).saturating_sub(1)
            }
        }
        .min(end);

        self.line = register[index].clone();

        self.history_pos = Some(index);

        self.move_end();
    }

    pub fn change_completion_selection(&mut self, direction: CompletionDirection) {
        if self.completion.is_empty() {
            return;
        }

        let index = match direction {
            CompletionDirection::Forward => self.selection.map_or(0, |i| i + 1),
            CompletionDirection::Backward => {
                self.selection.unwrap_or(0) + self.completion.len() - 1
            }
        } % self.completion.len();

        self.selection = Some(index);

        let (range, item) = &self.completion[index];

        self.line.replace_range(range.clone(), item);

        self.move_end();
    }

    pub fn exit_selection(&mut self) {
        self.selection = None;
    }
}

const BASE_WIDTH: u16 = 30;

impl Prompt {
    pub fn render_prompt(&self, area: Rect, surface: &mut Surface, cx: &mut Context) {
        let theme = &cx.editor.theme;
        let prompt_color = theme.get("ui.text");
        let completion_color = theme.get("ui.statusline");
        let selected_color = theme.get("ui.menu.selected");
        // completion

        let max_len = self
            .completion
            .iter()
            .map(|(_, completion)| completion.len() as u16)
            .max()
            .unwrap_or(BASE_WIDTH)
            .max(BASE_WIDTH);

        let cols = std::cmp::max(1, area.width / max_len);
        let col_width = (area.width - (cols)) / cols;

        let height = ((self.completion.len() as u16 + cols - 1) / cols)
            .min(10) // at most 10 rows (or less)
            .min(area.height.saturating_sub(1));

        let completion_area = Rect::new(
            area.x,
            (area.height - height).saturating_sub(1),
            area.width,
            height,
        );

        if !self.completion.is_empty() {
            let area = completion_area;
            let background = theme.get("ui.statusline");

            let items = height as usize * cols as usize;

            let offset = self
                .selection
                .map(|selection| selection / items * items)
                .unwrap_or_default();

            surface.clear_with(area, background);

            let mut row = 0;
            let mut col = 0;

            for (i, (_range, completion)) in
                self.completion.iter().enumerate().skip(offset).take(items)
            {
                let color = if Some(i) == self.selection {
                    selected_color // TODO: just invert bg
                } else {
                    completion_color
                };
                surface.set_stringn(
                    area.x + col * (1 + col_width),
                    area.y + row,
                    &completion,
                    col_width.saturating_sub(1) as usize,
                    color,
                );
                row += 1;
                if row > area.height - 1 {
                    row = 0;
                    col += 1;
                }
            }
        }

        if let Some(doc) = (self.doc_fn)(&self.line) {
            let mut text = ui::Text::new(doc.to_string());

            let viewport = area;
            let area = viewport.intersection(Rect::new(
                completion_area.x,
                completion_area.y.saturating_sub(3),
                BASE_WIDTH * 3,
                3,
            ));

            let background = theme.get("ui.help");
            surface.clear_with(area, background);

            text.render(
                area.inner(&Margin {
                    vertical: 1,
                    horizontal: 1,
                }),
                surface,
                cx,
            );
        }

        let line = area.height - 1;
        // render buffer text
        surface.set_string(area.x, area.y + line, &self.prompt, prompt_color);
        surface.set_string(
            area.x + self.prompt.len() as u16,
            area.y + line,
            &self.line,
            prompt_color,
        );
    }
}

impl Component for Prompt {
    fn handle_event(&mut self, event: Event, cx: &mut Context) -> EventResult {
        let event = match event {
            Event::Key(event) => event,
            Event::Resize(..) => return EventResult::Consumed(None),
            _ => return EventResult::Ignored,
        };

        let close_fn = EventResult::Consumed(Some(Box::new(|compositor: &mut Compositor| {
            // remove the layer
            compositor.pop();
        })));

        match event.into() {
            ctrl!('c') | key!(Esc) => {
                (self.callback_fn)(cx, &self.line, PromptEvent::Abort);
                return close_fn;
            }
<<<<<<< HEAD
            KeyEvent {
                code: KeyCode::Left,
                modifiers: KeyModifiers::ALT,
            }
            | KeyEvent {
                code: KeyCode::Char('b'),
                modifiers: KeyModifiers::ALT,
            } => self.move_cursor(Movement::BackwardWord(1)),
            KeyEvent {
                code: KeyCode::Right,
                modifiers: KeyModifiers::ALT,
            }
            | KeyEvent {
                code: KeyCode::Char('f'),
                modifiers: KeyModifiers::ALT,
            } => self.move_cursor(Movement::ForwardWord(1)),
            KeyEvent {
                code: KeyCode::Char('f'),
                modifiers: KeyModifiers::CONTROL,
            }
            | KeyEvent {
                code: KeyCode::Right,
                ..
            } => self.move_cursor(Movement::ForwardChar(1)),
            KeyEvent {
                code: KeyCode::Char('b'),
                modifiers: KeyModifiers::CONTROL,
            }
            | KeyEvent {
                code: KeyCode::Left,
                ..
            } => self.move_cursor(Movement::BackwardChar(1)),
            KeyEvent {
                code: KeyCode::End,
                modifiers: KeyModifiers::NONE,
            }
            | KeyEvent {
                code: KeyCode::Char('e'),
                modifiers: KeyModifiers::CONTROL,
            } => self.move_end(),
            KeyEvent {
                code: KeyCode::Home,
                modifiers: KeyModifiers::NONE,
            }
            | KeyEvent {
                code: KeyCode::Char('a'),
                modifiers: KeyModifiers::CONTROL,
            } => self.move_start(),
            KeyEvent {
                code: KeyCode::Char('w'),
                modifiers: KeyModifiers::CONTROL,
            } => self.delete_word_backwards(),
            KeyEvent {
                code: KeyCode::Char('d'),
                modifiers: KeyModifiers::ALT,
            } => self.delete_word_forwards(),
            KeyEvent {
                code: KeyCode::Char('k'),
                modifiers: KeyModifiers::CONTROL,
            } => self.kill_to_end_of_line(),
            KeyEvent {
                code: KeyCode::Char('u'),
                modifiers: KeyModifiers::CONTROL,
            } => self.kill_to_start_of_line(),
            KeyEvent {
                code: KeyCode::Char('h'),
                modifiers: KeyModifiers::CONTROL,
            }
            | KeyEvent {
                code: KeyCode::Backspace,
                modifiers: KeyModifiers::NONE,
            } => {
=======
            alt!('b') | alt!(Left) => self.move_cursor(Movement::BackwardWord(1)),
            alt!('f') | alt!(Right) => self.move_cursor(Movement::ForwardWord(1)),
            ctrl!('b') | ctrl!(Left) => self.move_cursor(Movement::BackwardChar(1)),
            ctrl!('f') | ctrl!(Right) => self.move_cursor(Movement::ForwardChar(1)),
            ctrl!('e') | key!(End) => self.move_end(),
            ctrl!('a') | key!(Home) => self.move_start(),
            ctrl!('w') => self.delete_word_backwards(),
            ctrl!('k') => self.kill_to_end_of_line(),
            ctrl!('u') => self.kill_to_start_of_line(),
            ctrl!('h') | key!(Backspace) => {
>>>>>>> e0540fbc
                self.delete_char_backwards();
                (self.callback_fn)(cx, &self.line, PromptEvent::Update);
            }
            ctrl!('d') | key!(Delete) => {
                self.delete_char_forwards();
                (self.callback_fn)(cx, &self.line, PromptEvent::Update);
            }
            ctrl!('s') => {
                let (view, doc) = current!(cx.editor);
                let text = doc.text().slice(..);

                use helix_core::textobject;
                let range = textobject::textobject_word(
                    text,
                    doc.selection(view.id).primary(),
                    textobject::TextObject::Inside,
                    1,
                    false,
                );
                let line = text.slice(range.from()..range.to()).to_string();
                if !line.is_empty() {
                    self.insert_str(line.as_str());
                    (self.callback_fn)(cx, &self.line, PromptEvent::Update);
                }
            }
            key!(Enter) => {
                if self.selection.is_some() && self.line.ends_with('/') {
                    self.completion = (self.completion_fn)(&self.line);
                    self.exit_selection();
                } else {
                    (self.callback_fn)(cx, &self.line, PromptEvent::Validate);

                    if let Some(register) = self.history_register {
                        // store in history
                        let register = cx.editor.registers.get_mut(register);
                        register.push(self.line.clone());
                    }
                    return close_fn;
                }
            }
            ctrl!('p') | key!(Up) => {
                if let Some(register) = self.history_register {
                    let register = cx.editor.registers.get_mut(register);
                    self.change_history(register.read(), CompletionDirection::Backward);
                    (self.callback_fn)(cx, &self.line, PromptEvent::Update);
                }
            }
            ctrl!('n') | key!(Down) => {
                if let Some(register) = self.history_register {
                    let register = cx.editor.registers.get_mut(register);
                    self.change_history(register.read(), CompletionDirection::Forward);
                    (self.callback_fn)(cx, &self.line, PromptEvent::Update);
                }
            }
            key!(Tab) => {
                self.change_completion_selection(CompletionDirection::Forward);
                (self.callback_fn)(cx, &self.line, PromptEvent::Update)
            }
            key!(BackTab) => {
                self.change_completion_selection(CompletionDirection::Backward);
                (self.callback_fn)(cx, &self.line, PromptEvent::Update)
            }
            ctrl!('q') => self.exit_selection(),
            // any char event that's not combined with control or mapped to any other combo
            KeyEvent {
                code: KeyCode::Char(c),
                modifiers,
            } if !modifiers.contains(KeyModifiers::CONTROL) => {
                self.insert_char(c);
                (self.callback_fn)(cx, &self.line, PromptEvent::Update);
            }
            _ => (),
        };

        EventResult::Consumed(None)
    }

    fn render(&mut self, area: Rect, surface: &mut Surface, cx: &mut Context) {
        self.render_prompt(area, surface, cx)
    }

    fn cursor(&self, area: Rect, _editor: &Editor) -> (Option<Position>, CursorKind) {
        let line = area.height as usize - 1;
        (
            Some(Position::new(
                area.y as usize + line,
                area.x as usize
                    + self.prompt.len()
                    + UnicodeWidthStr::width(&self.line[..self.cursor]),
            )),
            CursorKind::Block,
        )
    }
}<|MERGE_RESOLUTION|>--- conflicted
+++ resolved
@@ -436,80 +436,6 @@
                 (self.callback_fn)(cx, &self.line, PromptEvent::Abort);
                 return close_fn;
             }
-<<<<<<< HEAD
-            KeyEvent {
-                code: KeyCode::Left,
-                modifiers: KeyModifiers::ALT,
-            }
-            | KeyEvent {
-                code: KeyCode::Char('b'),
-                modifiers: KeyModifiers::ALT,
-            } => self.move_cursor(Movement::BackwardWord(1)),
-            KeyEvent {
-                code: KeyCode::Right,
-                modifiers: KeyModifiers::ALT,
-            }
-            | KeyEvent {
-                code: KeyCode::Char('f'),
-                modifiers: KeyModifiers::ALT,
-            } => self.move_cursor(Movement::ForwardWord(1)),
-            KeyEvent {
-                code: KeyCode::Char('f'),
-                modifiers: KeyModifiers::CONTROL,
-            }
-            | KeyEvent {
-                code: KeyCode::Right,
-                ..
-            } => self.move_cursor(Movement::ForwardChar(1)),
-            KeyEvent {
-                code: KeyCode::Char('b'),
-                modifiers: KeyModifiers::CONTROL,
-            }
-            | KeyEvent {
-                code: KeyCode::Left,
-                ..
-            } => self.move_cursor(Movement::BackwardChar(1)),
-            KeyEvent {
-                code: KeyCode::End,
-                modifiers: KeyModifiers::NONE,
-            }
-            | KeyEvent {
-                code: KeyCode::Char('e'),
-                modifiers: KeyModifiers::CONTROL,
-            } => self.move_end(),
-            KeyEvent {
-                code: KeyCode::Home,
-                modifiers: KeyModifiers::NONE,
-            }
-            | KeyEvent {
-                code: KeyCode::Char('a'),
-                modifiers: KeyModifiers::CONTROL,
-            } => self.move_start(),
-            KeyEvent {
-                code: KeyCode::Char('w'),
-                modifiers: KeyModifiers::CONTROL,
-            } => self.delete_word_backwards(),
-            KeyEvent {
-                code: KeyCode::Char('d'),
-                modifiers: KeyModifiers::ALT,
-            } => self.delete_word_forwards(),
-            KeyEvent {
-                code: KeyCode::Char('k'),
-                modifiers: KeyModifiers::CONTROL,
-            } => self.kill_to_end_of_line(),
-            KeyEvent {
-                code: KeyCode::Char('u'),
-                modifiers: KeyModifiers::CONTROL,
-            } => self.kill_to_start_of_line(),
-            KeyEvent {
-                code: KeyCode::Char('h'),
-                modifiers: KeyModifiers::CONTROL,
-            }
-            | KeyEvent {
-                code: KeyCode::Backspace,
-                modifiers: KeyModifiers::NONE,
-            } => {
-=======
             alt!('b') | alt!(Left) => self.move_cursor(Movement::BackwardWord(1)),
             alt!('f') | alt!(Right) => self.move_cursor(Movement::ForwardWord(1)),
             ctrl!('b') | ctrl!(Left) => self.move_cursor(Movement::BackwardChar(1)),
@@ -517,10 +443,10 @@
             ctrl!('e') | key!(End) => self.move_end(),
             ctrl!('a') | key!(Home) => self.move_start(),
             ctrl!('w') => self.delete_word_backwards(),
+            alt!('d') => self.delete_word_forwards(),
             ctrl!('k') => self.kill_to_end_of_line(),
             ctrl!('u') => self.kill_to_start_of_line(),
             ctrl!('h') | key!(Backspace) => {
->>>>>>> e0540fbc
                 self.delete_char_backwards();
                 (self.callback_fn)(cx, &self.line, PromptEvent::Update);
             }
