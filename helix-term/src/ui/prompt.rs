--- conflicted
+++ resolved
@@ -588,32 +588,20 @@
             }
             ctrl!('p') | key!(Up) => {
                 if let Some(register) = self.history_register {
-<<<<<<< HEAD
                     self.mode = match current_mode {
                         PromptMode::HistorySelecting(_) => current_mode,
                         _ => PromptMode::HistorySelecting(self.line.clone()),
                     };
-                    let register = cx.editor.registers.get_mut(register);
-                    self.change_history(register.read(), CompletionDirection::Backward);
-                    (self.callback_fn)(cx, &self.line, PromptEvent::Update);
-=======
                     self.change_history(cx, register, CompletionDirection::Backward);
->>>>>>> 2935e9da
                 }
             }
             ctrl!('n') | key!(Down) => {
                 if let Some(register) = self.history_register {
-<<<<<<< HEAD
                     self.mode = match current_mode {
                         PromptMode::HistorySelecting(_) => current_mode,
                         _ => PromptMode::HistorySelecting(self.line.clone()),
                     };
-                    let register = cx.editor.registers.get_mut(register);
-                    self.change_history(register.read(), CompletionDirection::Forward);
-                    (self.callback_fn)(cx, &self.line, PromptEvent::Update);
-=======
                     self.change_history(cx, register, CompletionDirection::Forward);
->>>>>>> 2935e9da
                 }
             }
             key!(Tab) => {
@@ -644,20 +632,6 @@
                         (0.., format!("{} {}", ch, &content).into())
                     })
                     .collect();
-<<<<<<< HEAD
-=======
-                self.next_char_handler = Some(Box::new(|prompt, c, context| {
-                    prompt.insert_str(
-                        context
-                            .editor
-                            .registers
-                            .read(c)
-                            .and_then(|r| r.first())
-                            .map_or("", |r| r.as_str()),
-                        context.editor,
-                    );
-                }));
->>>>>>> 2935e9da
                 (self.callback_fn)(cx, &self.line, PromptEvent::Update);
                 self.mode = PromptMode::RegisterSelecting;
             }
@@ -674,6 +648,7 @@
                                 .read(c)
                                 .and_then(|r| r.first())
                                 .map_or("", |r| r.as_str()),
+                            cx.editor,
                         );
                         self.recalculate_completion(cx.editor);
                     }
