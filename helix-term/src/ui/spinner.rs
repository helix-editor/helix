use std::{collections::HashMap, time::Instant};

use helix_lsp::LanguageServerId;

#[derive(Default, Debug)]
pub struct ProgressSpinners {
    inner: HashMap<LanguageServerId, Spinner>,
}

impl ProgressSpinners {
    pub fn get(&self, id: LanguageServerId) -> Option<&Spinner> {
        self.inner.get(&id)
    }

<<<<<<< HEAD
    pub fn get_mut(&mut self, id: usize) -> Option<&mut Spinner> {
        self.inner.get_mut(&id)
    }

    pub fn get_or_create(&mut self, id: usize) -> &mut Spinner {
=======
    pub fn get_or_create(&mut self, id: LanguageServerId) -> &mut Spinner {
>>>>>>> b4811f7d
        self.inner.entry(id).or_default()
    }
}

impl Default for Spinner {
    fn default() -> Self {
        Self::dots(100)
    }
}

#[derive(Debug)]
pub struct Spinner {
    frames: Vec<&'static str>,
    count: usize,
    last_frame: Instant,
    is_stopped: bool,
    interval: u64,
    idx: usize,
}

impl Spinner {
    /// Creates a new spinner with `frames` and `interval`.
    /// Expects the frames count and interval to be greater than 0.
    pub fn new(frames: Vec<&'static str>, interval: u64) -> Self {
        let count = frames.len();
        assert!(count > 0);
        assert!(interval > 0);

        Self {
            frames,
            count,
            last_frame: Instant::now(),
            is_stopped: true,
            interval,
            idx: 0,
        }
    }

    pub fn dots(interval: u64) -> Self {
        Self::new(vec!["⣾", "⣽", "⣻", "⢿", "⡿", "⣟", "⣯", "⣷"], interval)
    }

    pub fn start(&mut self) {
        self.is_stopped = false;
    }

    pub fn frame(&mut self) -> Option<&str> {
        if self.is_stopped {
            None
        } else {
            if Instant::now().duration_since(self.last_frame).as_millis() as u64 >= self.interval {
                self.idx = (self.idx + 1) % self.count;
                self.last_frame = Instant::now();
            }
            self.frames.get(self.idx).copied()
        }
    }

    pub fn stop(&mut self) {
        self.is_stopped = true;
    }

    pub fn is_stopped(&self) -> bool {
        self.is_stopped
    }
}<|MERGE_RESOLUTION|>--- conflicted
+++ resolved
@@ -12,15 +12,11 @@
         self.inner.get(&id)
     }
 
-<<<<<<< HEAD
     pub fn get_mut(&mut self, id: usize) -> Option<&mut Spinner> {
         self.inner.get_mut(&id)
     }
 
-    pub fn get_or_create(&mut self, id: usize) -> &mut Spinner {
-=======
     pub fn get_or_create(&mut self, id: LanguageServerId) -> &mut Spinner {
->>>>>>> b4811f7d
         self.inner.entry(id).or_default()
     }
 }
