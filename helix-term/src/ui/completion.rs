--- conflicted
+++ resolved
@@ -396,66 +396,6 @@
         self.popup.render(area, surface, cx);
 
         // if we have a selection, render a markdown popup on top/below with info
-<<<<<<< HEAD
-        if let Some(option) = self.popup.contents().selection() {
-            // need to render:
-            // option.detail
-            // ---
-            // option.documentation
-
-            let (view, doc) = current!(cx.editor);
-            let language = doc.language_name().unwrap_or("");
-            let text = doc.text().slice(..);
-            let cursor_pos = doc.selection(view.id).primary().cursor(text);
-            let coords = helix_core::visual_coords_at_pos(text, cursor_pos, doc.tab_width());
-            let cursor_pos = (coords.row - view.offset.row) as u16;
-
-            let mut markdown_doc = match &option.documentation {
-                Some(lsp::Documentation::String(contents))
-                | Some(lsp::Documentation::MarkupContent(lsp::MarkupContent {
-                    kind: lsp::MarkupKind::PlainText,
-                    value: contents,
-                })) => {
-                    // TODO: convert to wrapped text
-                    Markdown::new(
-                        format!(
-                            "```{}\n{}\n```\n{}",
-                            language,
-                            option.detail.as_deref().unwrap_or_default(),
-                            contents
-                        ),
-                        cx.editor.lang_configs_loader.clone(),
-                    )
-                }
-                Some(lsp::Documentation::MarkupContent(lsp::MarkupContent {
-                    kind: lsp::MarkupKind::Markdown,
-                    value: contents,
-                })) => {
-                    // TODO: set language based on doc scope
-                    if let Some(detail) = &option.detail.as_deref() {
-                        Markdown::new(
-                            format!("```{}\n{}\n```\n{}", language, detail, contents),
-                            cx.editor.lang_configs_loader.clone(),
-                        )
-                    } else {
-                        Markdown::new(contents.to_string(), cx.editor.lang_configs_loader.clone())
-                    }
-                }
-                None if option.detail.is_some() => {
-                    // TODO: copied from above
-
-                    // TODO: set language based on doc scope
-                    Markdown::new(
-                        format!(
-                            "```{}\n{}\n```",
-                            language,
-                            option.detail.as_deref().unwrap_or_default(),
-                        ),
-                        cx.editor.lang_configs_loader.clone(),
-                    )
-                }
-                None => return,
-=======
         let option = match self.popup.contents().selection() {
             Some(option) => option,
             None => return,
@@ -480,9 +420,8 @@
                 (Some(detail), None) => format!("```{lang}\n{detail}\n```"),
                 (None, Some(doc)) => doc.to_string(),
                 (None, None) => String::new(),
->>>>>>> a7abb1f7
             };
-            Markdown::new(md, cx.editor.syn_loader.clone())
+            Markdown::new(md, cx.editor.lang_configs_loader.clone())
         };
 
         let mut markdown_doc = match &option.documentation {
