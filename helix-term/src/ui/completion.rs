--- conflicted
+++ resolved
@@ -67,12 +67,8 @@
 }
 
 impl menu::Item for CompletionItem {
-<<<<<<< HEAD
     type Data = CompletionData;
 
-=======
-    type Data = Style;
->>>>>>> 7b9b9329
     fn sort_text(&self, data: &Self::Data) -> Cow<str> {
         self.filter_text(data)
     }
@@ -90,11 +86,7 @@
         }
     }
 
-<<<<<<< HEAD
     fn format(&self, data: &Self::Data) -> menu::Row {
-=======
-    fn format(&self, dir_style: &Self::Data) -> menu::Row {
->>>>>>> 7b9b9329
         let deprecated = match self {
             CompletionItem::Lsp(LspCompletionItem { item, .. }) => {
                 item.deprecated.unwrap_or_default()
@@ -110,7 +102,6 @@
             CompletionItem::Other(core::CompletionItem { label, .. }) => label,
         };
 
-<<<<<<< HEAD
         let label_cell = menu::Cell::from(Span::styled(
             label,
             if deprecated {
@@ -121,6 +112,35 @@
         ));
 
         let kind_cell = match self {
+            // Special case: Handle COLOR completion item kind by putting a preview of the color
+            // provided by the lsp server. For example colors given by the tailwind LSP server
+            //
+            // We just add a little square previewing the color.
+            CompletionItem::Lsp(LspCompletionItem { item, .. })
+                if item.kind == Some(lsp::CompletionItemKind::COLOR) =>
+            {
+                menu::Cell::from(
+                    item.documentation
+                        .as_ref()
+                        .and_then(|docs| {
+                            let text = match docs {
+                                lsp::Documentation::String(text) => text,
+                                lsp::Documentation::MarkupContent(lsp::MarkupContent {
+                                    value,
+                                    ..
+                                }) => value,
+                            };
+                            Color::from_hex(text)
+                        })
+                        .map_or("color".into(), |color| {
+                            Spans::from(vec![
+                                Span::raw("color "),
+                                Span::styled("■", Style::default().fg(color)),
+                            ])
+                        }),
+                )
+            }
+            // Otherwise, handle the styling of the item kind as usual.
             CompletionItem::Lsp(LspCompletionItem { item, .. }) => {
                 // If the user specified a custom kind text, use that. It will cause an allocation
                 // though it should not have much impact since its pretty short strings
@@ -167,73 +187,6 @@
         };
 
         menu::Row::new([label_cell, kind_cell])
-=======
-        let kind = match self {
-            CompletionItem::Lsp(LspCompletionItem { item, .. }) => match item.kind {
-                Some(lsp::CompletionItemKind::TEXT) => "text".into(),
-                Some(lsp::CompletionItemKind::METHOD) => "method".into(),
-                Some(lsp::CompletionItemKind::FUNCTION) => "function".into(),
-                Some(lsp::CompletionItemKind::CONSTRUCTOR) => "constructor".into(),
-                Some(lsp::CompletionItemKind::FIELD) => "field".into(),
-                Some(lsp::CompletionItemKind::VARIABLE) => "variable".into(),
-                Some(lsp::CompletionItemKind::CLASS) => "class".into(),
-                Some(lsp::CompletionItemKind::INTERFACE) => "interface".into(),
-                Some(lsp::CompletionItemKind::MODULE) => "module".into(),
-                Some(lsp::CompletionItemKind::PROPERTY) => "property".into(),
-                Some(lsp::CompletionItemKind::UNIT) => "unit".into(),
-                Some(lsp::CompletionItemKind::VALUE) => "value".into(),
-                Some(lsp::CompletionItemKind::ENUM) => "enum".into(),
-                Some(lsp::CompletionItemKind::KEYWORD) => "keyword".into(),
-                Some(lsp::CompletionItemKind::SNIPPET) => "snippet".into(),
-                Some(lsp::CompletionItemKind::COLOR) => item
-                    .documentation
-                    .as_ref()
-                    .and_then(|docs| {
-                        let text = match docs {
-                            lsp::Documentation::String(text) => text,
-                            lsp::Documentation::MarkupContent(lsp::MarkupContent {
-                                value, ..
-                            }) => value,
-                        };
-                        Color::from_hex(text)
-                    })
-                    .map_or("color".into(), |color| {
-                        Spans::from(vec![
-                            Span::raw("color "),
-                            Span::styled("■", Style::default().fg(color)),
-                        ])
-                    }),
-                Some(lsp::CompletionItemKind::FILE) => "file".into(),
-                Some(lsp::CompletionItemKind::REFERENCE) => "reference".into(),
-                Some(lsp::CompletionItemKind::FOLDER) => "folder".into(),
-                Some(lsp::CompletionItemKind::ENUM_MEMBER) => "enum_member".into(),
-                Some(lsp::CompletionItemKind::CONSTANT) => "constant".into(),
-                Some(lsp::CompletionItemKind::STRUCT) => "struct".into(),
-                Some(lsp::CompletionItemKind::EVENT) => "event".into(),
-                Some(lsp::CompletionItemKind::OPERATOR) => "operator".into(),
-                Some(lsp::CompletionItemKind::TYPE_PARAMETER) => "type_param".into(),
-                Some(kind) => {
-                    log::error!("Received unknown completion item kind: {:?}", kind);
-                    "".into()
-                }
-                None => "".into(),
-            },
-            CompletionItem::Other(core::CompletionItem { kind, .. }) => kind.as_ref().into(),
-        };
-
-        let label = Span::styled(
-            label,
-            if deprecated {
-                Style::default().add_modifier(Modifier::CROSSED_OUT)
-            } else if kind.0[0].content == "folder" {
-                *dir_style
-            } else {
-                Style::default()
-            },
-        );
-
-        menu::Row::new([menu::Cell::from(label), menu::Cell::from(kind)])
->>>>>>> 7b9b9329
     }
 }
 
@@ -264,14 +217,8 @@
             default_style: editor.theme.get("ui.completion.kind"),
         };
 
-        let dir_style = editor.theme.get("ui.text.directory");
-
         // Then create the menu
-<<<<<<< HEAD
         let menu = Menu::new(items, data, move |editor: &mut Editor, item, event| {
-=======
-        let menu = Menu::new(items, dir_style, move |editor: &mut Editor, item, event| {
->>>>>>> 7b9b9329
             let (view, doc) = current!(editor);
 
             macro_rules! language_server {
