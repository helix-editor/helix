use crate::{
    commands,
    compositor::{Component, Context, Event, EventResult},
    job, key,
    keymap::{KeymapResult, Keymaps},
    ui::{
        trailing_whitespace::{TrailingWhitespaceTracker, WhitespaceKind},
        Completion, ProgressSpinners,
    },
};

use helix_core::{
    graphemes::{
        ensure_grapheme_boundary_next_byte, next_grapheme_boundary, prev_grapheme_boundary,
    },
    movement::Direction,
    syntax::{self, HighlightEvent},
    unicode::width::UnicodeWidthStr,
    visual_coords_at_pos, LineEnding, Position, Range, Selection, Transaction,
};
use helix_view::{
    apply_transaction,
    document::{Mode, SCRATCH_BUFFER_NAME},
    editor::{CompleteAction, CursorShapeConfig},
    graphics::{Color, CursorKind, Modifier, Rect, Style},
    input::{KeyEvent, MouseButton, MouseEvent, MouseEventKind},
    keyboard::{KeyCode, KeyModifiers},
    Document, Editor, Theme, View,
};
use std::{borrow::Cow, cmp::min, path::PathBuf};

use tui::buffer::Buffer as Surface;

use super::lsp::SignatureHelp;
use super::statusline;

pub struct EditorView {
    pub keymaps: Keymaps,
    on_next_key: Option<Box<dyn FnOnce(&mut commands::Context, KeyEvent)>>,
    pseudo_pending: Vec<KeyEvent>,
    last_insert: (commands::MappableCommand, Vec<InsertEvent>),
    pub(crate) completion: Option<Completion>,
    spinners: ProgressSpinners,
}

#[derive(Debug, Clone)]
pub enum InsertEvent {
    Key(KeyEvent),
    CompletionApply(CompleteAction),
    TriggerCompletion,
}

impl Default for EditorView {
    fn default() -> Self {
        Self::new(Keymaps::default())
    }
}

impl EditorView {
    pub fn new(keymaps: Keymaps) -> Self {
        Self {
            keymaps,
            on_next_key: None,
            pseudo_pending: Vec::new(),
            last_insert: (commands::MappableCommand::normal_mode, Vec::new()),
            completion: None,
            spinners: ProgressSpinners::default(),
        }
    }

    pub fn spinners_mut(&mut self) -> &mut ProgressSpinners {
        &mut self.spinners
    }

    pub fn render_view(
        &self,
        editor: &Editor,
        doc: &Document,
        view: &View,
        viewport: Rect,
        surface: &mut Surface,
        is_focused: bool,
    ) {
        let inner = view.inner_area();
        let area = view.area;
        let theme = &editor.theme;

        // DAP: Highlight current stack frame position
        let stack_frame = editor.debugger.as_ref().and_then(|debugger| {
            if let (Some(frame), Some(thread_id)) = (debugger.active_frame, debugger.thread_id) {
                debugger
                    .stack_frames
                    .get(&thread_id)
                    .and_then(|bt| bt.get(frame))
            } else {
                None
            }
        });
        if let Some(frame) = stack_frame {
            if doc.path().is_some()
                && frame
                    .source
                    .as_ref()
                    .and_then(|source| source.path.as_ref())
                    == doc.path()
            {
                let line = frame.line - 1; // convert to 0-indexing
                if line >= view.offset.row && line < view.offset.row + area.height as usize {
                    surface.set_style(
                        Rect::new(
                            area.x,
                            area.y + (line - view.offset.row) as u16,
                            area.width,
                            1,
                        ),
                        theme.get("ui.highlight"),
                    );
                }
            }
        }

        if is_focused && editor.config().cursorline {
            Self::highlight_cursorline(doc, view, surface, theme);
        }
        if is_focused && editor.config().cursorcolumn {
            Self::highlight_cursorcolumn(doc, view, surface, theme);
        }

        let mut highlights = Self::doc_syntax_highlights(doc, view.offset, inner.height, theme);
        for diagnostic in Self::doc_diagnostics_highlights(doc, theme) {
            // Most of the `diagnostic` Vecs are empty most of the time. Skipping
            // a merge for any empty Vec saves a significant amount of work.
            if diagnostic.is_empty() {
                continue;
            }
            highlights = Box::new(syntax::merge(highlights, diagnostic));
        }
        let highlights: Box<dyn Iterator<Item = HighlightEvent>> = if is_focused {
            Box::new(syntax::merge(
                highlights,
                Self::doc_selection_highlights(
                    editor.mode(),
                    doc,
                    view,
                    theme,
                    &editor.config().cursor_shape,
                ),
            ))
        } else {
            Box::new(highlights)
        };

        Self::render_text_highlights(
            doc,
            view.offset,
            inner,
            surface,
            theme,
            highlights,
            &editor.config(),
        );
        Self::render_gutter(editor, doc, view, view.area, surface, theme, is_focused);
        Self::render_rulers(editor, doc, view, inner, surface, theme);

        if is_focused {
            Self::render_focused_view_elements(view, doc, inner, theme, surface);
        }

        // if we're not at the edge of the screen, draw a right border
        if viewport.right() != view.area.right() {
            let x = area.right();
            let border_style = theme.get("ui.window");
            for y in area.top()..area.bottom() {
                surface[(x, y)]
                    .set_symbol(tui::symbols::line::VERTICAL)
                    //.set_symbol(" ")
                    .set_style(border_style);
            }
        }

        self.render_diagnostics(doc, view, inner, surface, theme);

        let statusline_area = view
            .area
            .clip_top(view.area.height.saturating_sub(1))
            .clip_bottom(1); // -1 from bottom to remove commandline

        let mut context =
            statusline::RenderContext::new(editor, doc, view, is_focused, &self.spinners);

        statusline::render(&mut context, statusline_area, surface);
    }

    pub fn render_rulers(
        editor: &Editor,
        doc: &Document,
        view: &View,
        viewport: Rect,
        surface: &mut Surface,
        theme: &Theme,
    ) {
        let editor_rulers = &editor.config().rulers;
        let ruler_theme = theme
            .try_get("ui.virtual.ruler")
            .unwrap_or_else(|| Style::default().bg(Color::Red));

        let rulers = doc
            .language_config()
            .and_then(|config| config.rulers.as_ref())
            .unwrap_or(editor_rulers);

        rulers
            .iter()
            // View might be horizontally scrolled, convert from absolute distance
            // from the 1st column to relative distance from left of viewport
            .filter_map(|ruler| ruler.checked_sub(1 + view.offset.col as u16))
            .filter(|ruler| ruler < &viewport.width)
            .map(|ruler| viewport.clip_left(ruler).with_width(1))
            .for_each(|area| surface.set_style(area, ruler_theme))
    }

    /// Get syntax highlights for a document in a view represented by the first line
    /// and column (`offset`) and the last line. This is done instead of using a view
    /// directly to enable rendering syntax highlighted docs anywhere (eg. picker preview)
    pub fn doc_syntax_highlights<'doc>(
        doc: &'doc Document,
        offset: Position,
        height: u16,
        _theme: &Theme,
    ) -> Box<dyn Iterator<Item = HighlightEvent> + 'doc> {
        let text = doc.text().slice(..);
        let last_line = std::cmp::min(
            // Saturating subs to make it inclusive zero indexing.
            (offset.row + height as usize).saturating_sub(1),
            doc.text().len_lines().saturating_sub(1),
        );

        let range = {
            // calculate viewport byte ranges
            let start = text.line_to_byte(offset.row);
            let end = text.line_to_byte(last_line + 1);

            start..end
        };

        match doc.syntax() {
            Some(syntax) => {
                let iter = syntax
                    // TODO: range doesn't actually restrict source, just highlight range
                    .highlight_iter(text.slice(..), Some(range), None)
                    .map(|event| event.unwrap())
                    .map(move |event| match event {
                        // TODO: use byte slices directly
                        // convert byte offsets to char offset
                        HighlightEvent::Source { start, end } => {
                            let start =
                                text.byte_to_char(ensure_grapheme_boundary_next_byte(text, start));
                            let end =
                                text.byte_to_char(ensure_grapheme_boundary_next_byte(text, end));
                            HighlightEvent::Source { start, end }
                        }
                        event => event,
                    });

                Box::new(iter)
            }
            None => Box::new(
                [HighlightEvent::Source {
                    start: text.byte_to_char(range.start),
                    end: text.byte_to_char(range.end),
                }]
                .into_iter(),
            ),
        }
    }

    /// Get highlight spans for document diagnostics
    pub fn doc_diagnostics_highlights(
        doc: &Document,
        theme: &Theme,
    ) -> [Vec<(usize, std::ops::Range<usize>)>; 5] {
        use helix_core::diagnostic::Severity;
        let get_scope_of = |scope| {
            theme
            .find_scope_index(scope)
            // get one of the themes below as fallback values
            .or_else(|| theme.find_scope_index("diagnostic"))
            .or_else(|| theme.find_scope_index("ui.cursor"))
            .or_else(|| theme.find_scope_index("ui.selection"))
            .expect(
                "at least one of the following scopes must be defined in the theme: `diagnostic`, `ui.cursor`, or `ui.selection`",
            )
        };

        // basically just queries the theme color defined in the config
        let hint = get_scope_of("diagnostic.hint");
        let info = get_scope_of("diagnostic.info");
        let warning = get_scope_of("diagnostic.warning");
        let error = get_scope_of("diagnostic.error");
        let r#default = get_scope_of("diagnostic"); // this is a bit redundant but should be fine

        let mut default_vec: Vec<(usize, std::ops::Range<usize>)> = Vec::new();
        let mut info_vec = Vec::new();
        let mut hint_vec = Vec::new();
        let mut warning_vec = Vec::new();
        let mut error_vec = Vec::new();

        for diagnostic in doc.diagnostics() {
            // Separate diagnostics into different Vecs by severity.
            let (vec, scope) = match diagnostic.severity {
                Some(Severity::Info) => (&mut info_vec, info),
                Some(Severity::Hint) => (&mut hint_vec, hint),
                Some(Severity::Warning) => (&mut warning_vec, warning),
                Some(Severity::Error) => (&mut error_vec, error),
                _ => (&mut default_vec, r#default),
            };

            // If any diagnostic overlaps ranges with the prior diagnostic,
            // merge the two together. Otherwise push a new span.
            match vec.last_mut() {
                Some((_, range)) if diagnostic.range.start <= range.end => {
                    // This branch merges overlapping diagnostics, assuming that the current
                    // diagnostic starts on range.start or later. If this assertion fails,
                    // we will discard some part of `diagnostic`. This implies that
                    // `doc.diagnostics()` is not sorted by `diagnostic.range`.
                    debug_assert!(range.start <= diagnostic.range.start);
                    range.end = diagnostic.range.end.max(range.end)
                }
                _ => vec.push((scope, diagnostic.range.start..diagnostic.range.end)),
            }
        }

        [default_vec, info_vec, hint_vec, warning_vec, error_vec]
    }

    /// Get highlight spans for selections in a document view.
    pub fn doc_selection_highlights(
        mode: Mode,
        doc: &Document,
        view: &View,
        theme: &Theme,
        cursor_shape_config: &CursorShapeConfig,
    ) -> Vec<(usize, std::ops::Range<usize>)> {
        let text = doc.text().slice(..);
        let selection = doc.selection(view.id);
        let primary_idx = selection.primary_index();

        let cursorkind = cursor_shape_config.from_mode(mode);
        let cursor_is_block = cursorkind == CursorKind::Block;

        let selection_scope = theme
            .find_scope_index("ui.selection")
            .expect("could not find `ui.selection` scope in the theme!");
        let base_cursor_scope = theme
            .find_scope_index("ui.cursor")
            .unwrap_or(selection_scope);

        let cursor_scope = match mode {
            Mode::Insert => theme.find_scope_index("ui.cursor.insert"),
            Mode::Select => theme.find_scope_index("ui.cursor.select"),
            Mode::Normal => Some(base_cursor_scope),
        }
        .unwrap_or(base_cursor_scope);

        let primary_cursor_scope = theme
            .find_scope_index("ui.cursor.primary")
            .unwrap_or(cursor_scope);
        let primary_selection_scope = theme
            .find_scope_index("ui.selection.primary")
            .unwrap_or(selection_scope);

        let mut spans: Vec<(usize, std::ops::Range<usize>)> = Vec::new();
        for (i, range) in selection.iter().enumerate() {
            let selection_is_primary = i == primary_idx;
            let (cursor_scope, selection_scope) = if selection_is_primary {
                (primary_cursor_scope, primary_selection_scope)
            } else {
                (cursor_scope, selection_scope)
            };

            // Special-case: cursor at end of the rope.
            if range.head == range.anchor && range.head == text.len_chars() {
                if !selection_is_primary || cursor_is_block {
                    // Bar and underline cursors are drawn by the terminal
                    // BUG: If the editor area loses focus while having a bar or
                    // underline cursor (eg. when a regex prompt has focus) then
                    // the primary cursor will be invisible. This doesn't happen
                    // with block cursors since we manually draw *all* cursors.
                    spans.push((cursor_scope, range.head..range.head + 1));
                }
                continue;
            }

            let range = range.min_width_1(text);
            if range.head > range.anchor {
                // Standard case.
                let cursor_start = prev_grapheme_boundary(text, range.head);
                spans.push((selection_scope, range.anchor..cursor_start));
                if !selection_is_primary || cursor_is_block {
                    spans.push((cursor_scope, cursor_start..range.head));
                }
            } else {
                // Reverse case.
                let cursor_end = next_grapheme_boundary(text, range.head);
                if !selection_is_primary || cursor_is_block {
                    spans.push((cursor_scope, range.head..cursor_end));
                }
                spans.push((selection_scope, cursor_end..range.anchor));
            }
        }

        spans
    }

    pub fn render_text_highlights<H: Iterator<Item = HighlightEvent>>(
        doc: &Document,
        offset: Position,
        viewport: Rect,
        surface: &mut Surface,
        theme: &Theme,
        highlights: H,
        config: &helix_view::editor::Config,
    ) {
        let whitespace = &config.whitespace;
        use helix_view::editor::WhitespaceRenderValue;

        // It's slightly more efficient to produce a full RopeSlice from the Rope, then slice that a bunch
        // of times than it is to always call Rope::slice/get_slice (it will internally always hit RSEnum::Light).
        let text = doc.text().slice(..);

        let characters = &whitespace.characters;

        let mut spans = Vec::new();
        let mut visual_x = 0usize;
        let mut line = 0u16;
        let tab_width = doc.tab_width();

        let tab_char = &std::iter::once(characters.tab)
            .chain(std::iter::repeat(characters.tabpad).take(tab_width - 1))
            .collect();
        let tab_char_empty = &" ".repeat(tab_width);
        let tab = if whitespace.render.tab() == WhitespaceRenderValue::All {
            tab_char
        } else {
            tab_char_empty
        };
        let space_char = &characters.space.to_string();
        let nbsp_char = &characters.nbsp.to_string();
        let newline = if whitespace.render.newline() == WhitespaceRenderValue::All {
            characters.newline.to_string()
        } else {
            " ".to_string()
        };
        let indent_guide_char = config.indent_guides.character.to_string();

        let text_style = theme.get("ui.text");
        let whitespace_style = theme.get("ui.virtual.whitespace");

        let mut is_in_indent_area = true;
        let mut last_line_indent_level = 0;

        // use whitespace style as fallback for indent-guide
        let indent_guide_style = text_style.patch(
            theme
                .try_get("ui.virtual.indent-guide")
                .unwrap_or_else(|| theme.get("ui.virtual.whitespace")),
        );

        let draw_indent_guides = |indent_level, line, surface: &mut Surface| {
            if !config.indent_guides.render {
                return;
            }

            let starting_indent =
                (offset.col / tab_width) + config.indent_guides.skip_levels as usize;

            // Don't draw indent guides outside of view
            let end_indent = min(
                indent_level,
                // Add tab_width - 1 to round up, since the first visible
                // indent might be a bit after offset.col
                offset.col + viewport.width as usize + (tab_width - 1),
            ) / tab_width;

            for i in starting_indent..end_indent {
                let x = (viewport.x as usize + (i * tab_width) - offset.col) as u16;
                let y = viewport.y + line;
                debug_assert!(surface.in_bounds(x, y));
                surface.set_string(x, y, &indent_guide_char, indent_guide_style);
            }
        };

        // Trailing whitespace tracking
        let mut trailing_whitespace = TrailingWhitespaceTracker::new(
            &whitespace.render,
            space_char,
            nbsp_char,
            tab_char,
            tab_char_empty,
        );

        'outer: for event in highlights {
            match event {
                HighlightEvent::HighlightStart(span) => {
                    spans.push(span);
                }
                HighlightEvent::HighlightEnd => {
                    spans.pop();
                }
                HighlightEvent::Source { start, end } => {
                    let is_trailing_cursor = text.len_chars() < end;

                    // `unwrap_or_else` part is for off-the-end indices of
                    // the rope, to allow cursor highlighting at the end
                    // of the rope.
                    let text = text.get_slice(start..end).unwrap_or_else(|| " ".into());
                    let style = spans
                        .iter()
                        .fold(text_style, |acc, span| acc.patch(theme.highlight(span.0)));

                    let space = if whitespace.render.space() == WhitespaceRenderValue::All
                        && !is_trailing_cursor
                    {
                        space_char
                    } else {
                        " "
                    };

                    let nbsp = if whitespace.render.nbsp() == WhitespaceRenderValue::All
                        && is_trailing_cursor
                    {
                        nbsp_char
                    } else {
                        " "
                    };

                    use helix_core::graphemes::{grapheme_width, RopeGraphemes};

                    for grapheme in RopeGraphemes::new(text) {
                        let out_of_bounds = offset.col > (visual_x as usize)
                            || (visual_x as usize) >= viewport.width as usize + offset.col;

                        if LineEnding::from_rope_slice(&grapheme).is_some() {
                            if !out_of_bounds {
                                // Highlight trailing whitespace feature.
                                // A line break has been found, which means we should be enforcing the rendering
                                // of the trailing whitespace.
                                if let Some((from, trailing_whitespace)) = trailing_whitespace.get()
                                {
                                    surface.set_string(
                                        viewport.x + from,
                                        viewport.y + line,
                                        &trailing_whitespace,
                                        style.patch(whitespace_style),
                                    );
                                }

                                // we still want to render an empty cell with the style
                                surface.set_string(
                                    (viewport.x as usize + visual_x - offset.col) as u16,
                                    viewport.y + line,
                                    &newline,
                                    style.patch(whitespace_style),
                                );
                            }

                            draw_indent_guides(last_line_indent_level, line, surface);

                            visual_x = 0;
                            line += 1;
                            is_in_indent_area = true;

                            // TODO: with proper iter this shouldn't be necessary
                            if line >= viewport.height {
                                break 'outer;
                            }
                        } else {
                            let grapheme = Cow::from(grapheme);
                            let is_whitespace;
                            let mut whitespace_kind = WhitespaceKind::None;

                            let (display_grapheme, width) = if grapheme == "\t" {
                                is_whitespace = true;
                                // make sure we display tab as appropriate amount of spaces
                                let visual_tab_width = tab_width - (visual_x as usize % tab_width);
                                let grapheme_tab_width =
                                    helix_core::str_utils::char_to_byte_idx(tab, visual_tab_width);
                                if trailing_whitespace.enabled() {
                                    let trailing_grapheme_tab_width =
                                        helix_core::str_utils::char_to_byte_idx(
                                            tab_char,
                                            visual_tab_width,
                                        );
                                    whitespace_kind = WhitespaceKind::Tab(
                                        grapheme_tab_width,
                                        trailing_grapheme_tab_width,
                                    );
                                }
                                (&tab[..grapheme_tab_width], visual_tab_width)
                            } else if grapheme == " " {
                                is_whitespace = true;
                                if trailing_whitespace.enabled() {
                                    whitespace_kind = WhitespaceKind::Space;
                                }
                                (space, 1)
                            } else if grapheme == "\u{00A0}" {
                                is_whitespace = true;
                                if trailing_whitespace.enabled() {
                                    whitespace_kind = WhitespaceKind::NonBreakingSpace;
                                }
                                (nbsp, 1)
                            } else {
                                is_whitespace = false;
                                // Cow will prevent allocations if span contained in a single slice
                                // which should really be the majority case
                                let width = grapheme_width(&grapheme);
                                (grapheme.as_ref(), width)
                            };

                            let cut_off_start = offset.col.saturating_sub(visual_x as usize);

                            if !out_of_bounds {
                                // if we're offscreen just keep going until we hit a new line
                                surface.set_string(
                                    (viewport.x as usize + visual_x - offset.col) as u16,
                                    viewport.y + line,
                                    display_grapheme,
                                    if is_whitespace {
                                        style.patch(whitespace_style)
                                    } else {
                                        style
                                    },
                                );
                            } else if cut_off_start != 0 && cut_off_start < width {
                                // partially on screen
                                let rect = Rect::new(
                                    viewport.x as u16,
                                    viewport.y + line,
                                    (width - cut_off_start) as u16,
                                    1,
                                );
                                surface.set_style(
                                    rect,
                                    if is_whitespace {
                                        style.patch(whitespace_style)
                                    } else {
                                        style
                                    },
                                );
                            }

                            if is_in_indent_area && !(grapheme == " " || grapheme == "\t") {
                                draw_indent_guides(visual_x, line, surface);
                                is_in_indent_area = false;
                                last_line_indent_level = visual_x;
                            }

<<<<<<< HEAD
                            // Highlight trailing whitespace feature.
                            if trailing_whitespace.enabled() {
                                trailing_whitespace.track(visual_x, whitespace_kind);
                            }

                            visual_x = visual_x.saturating_add(width as u16);
=======
                            visual_x = visual_x.saturating_add(width);
>>>>>>> b07ef6be
                        }
                    }
                }
            }
        }
    }

    /// Render brace match, etc (meant for the focused view only)
    pub fn render_focused_view_elements(
        view: &View,
        doc: &Document,
        viewport: Rect,
        theme: &Theme,
        surface: &mut Surface,
    ) {
        // Highlight matching braces
        if let Some(syntax) = doc.syntax() {
            let text = doc.text().slice(..);
            use helix_core::match_brackets;
            let pos = doc.selection(view.id).primary().cursor(text);

            let pos = match_brackets::find_matching_bracket(syntax, doc.text(), pos)
                .and_then(|pos| view.screen_coords_at_pos(doc, text, pos));

            if let Some(pos) = pos {
                // ensure col is on screen
                if (pos.col as u16) < viewport.width + view.offset.col as u16
                    && pos.col >= view.offset.col
                {
                    let style = theme.try_get("ui.cursor.match").unwrap_or_else(|| {
                        Style::default()
                            .add_modifier(Modifier::REVERSED)
                            .add_modifier(Modifier::DIM)
                    });

                    surface[(viewport.x + pos.col as u16, viewport.y + pos.row as u16)]
                        .set_style(style);
                }
            }
        }
    }

    /// Render bufferline at the top
    pub fn render_bufferline(editor: &Editor, viewport: Rect, surface: &mut Surface) {
        let scratch = PathBuf::from(SCRATCH_BUFFER_NAME); // default filename to use for scratch buffer
        surface.clear_with(
            viewport,
            editor
                .theme
                .try_get("ui.bufferline.background")
                .unwrap_or_else(|| editor.theme.get("ui.statusline")),
        );

        let bufferline_active = editor
            .theme
            .try_get("ui.bufferline.active")
            .unwrap_or_else(|| editor.theme.get("ui.statusline.active"));

        let bufferline_inactive = editor
            .theme
            .try_get("ui.bufferline")
            .unwrap_or_else(|| editor.theme.get("ui.statusline.inactive"));

        let mut x = viewport.x;
        let current_doc = view!(editor).doc;

        for doc in editor.documents() {
            let fname = doc
                .path()
                .unwrap_or(&scratch)
                .file_name()
                .unwrap_or_default()
                .to_str()
                .unwrap_or_default();

            let style = if current_doc == doc.id() {
                bufferline_active
            } else {
                bufferline_inactive
            };

            let text = format!(" {}{} ", fname, if doc.is_modified() { "[+]" } else { "" });
            let used_width = viewport.x.saturating_sub(x);
            let rem_width = surface.area.width.saturating_sub(used_width);

            x = surface
                .set_stringn(x, viewport.y, text, rem_width as usize, style)
                .0;

            if x >= surface.area.right() {
                break;
            }
        }
    }

    pub fn render_gutter(
        editor: &Editor,
        doc: &Document,
        view: &View,
        viewport: Rect,
        surface: &mut Surface,
        theme: &Theme,
        is_focused: bool,
    ) {
        let text = doc.text().slice(..);
        let last_line = view.last_line(doc);

        // it's used inside an iterator so the collect isn't needless:
        // https://github.com/rust-lang/rust-clippy/issues/6164
        #[allow(clippy::needless_collect)]
        let cursors: Vec<_> = doc
            .selection(view.id)
            .iter()
            .map(|range| range.cursor_line(text))
            .collect();

        let mut offset = 0;

        let gutter_style = theme.get("ui.gutter");
        let gutter_selected_style = theme.get("ui.gutter.selected");

        // avoid lots of small allocations by reusing a text buffer for each line
        let mut text = String::with_capacity(8);

        for (constructor, width) in view.gutters() {
            let gutter = constructor(editor, doc, view, theme, is_focused, *width);
            text.reserve(*width); // ensure there's enough space for the gutter
            for (i, line) in (view.offset.row..(last_line + 1)).enumerate() {
                let selected = cursors.contains(&line);
                let x = viewport.x + offset;
                let y = viewport.y + i as u16;

                let gutter_style = if selected {
                    gutter_selected_style
                } else {
                    gutter_style
                };

                if let Some(style) = gutter(line, selected, &mut text) {
                    surface.set_stringn(x, y, &text, *width, gutter_style.patch(style));
                } else {
                    surface.set_style(
                        Rect {
                            x,
                            y,
                            width: *width as u16,
                            height: 1,
                        },
                        gutter_style,
                    );
                }
                text.clear();
            }

            offset += *width as u16;
        }
    }

    pub fn render_diagnostics(
        &self,
        doc: &Document,
        view: &View,
        viewport: Rect,
        surface: &mut Surface,
        theme: &Theme,
    ) {
        use helix_core::diagnostic::Severity;
        use tui::{
            layout::Alignment,
            text::Text,
            widgets::{Paragraph, Widget, Wrap},
        };

        let cursor = doc
            .selection(view.id)
            .primary()
            .cursor(doc.text().slice(..));

        let diagnostics = doc.diagnostics().iter().filter(|diagnostic| {
            diagnostic.range.start <= cursor && diagnostic.range.end >= cursor
        });

        let warning = theme.get("warning");
        let error = theme.get("error");
        let info = theme.get("info");
        let hint = theme.get("hint");

        let mut lines = Vec::new();
        let background_style = theme.get("ui.background");
        for diagnostic in diagnostics {
            let style = Style::reset()
                .patch(background_style)
                .patch(match diagnostic.severity {
                    Some(Severity::Error) => error,
                    Some(Severity::Warning) | None => warning,
                    Some(Severity::Info) => info,
                    Some(Severity::Hint) => hint,
                });
            let text = Text::styled(&diagnostic.message, style);
            lines.extend(text.lines);
        }

        let paragraph = Paragraph::new(lines)
            .alignment(Alignment::Right)
            .wrap(Wrap { trim: true });
        let width = 100.min(viewport.width);
        let height = 15.min(viewport.height);
        paragraph.render(
            Rect::new(viewport.right() - width, viewport.y + 1, width, height),
            surface,
        );
    }

    /// Apply the highlighting on the lines where a cursor is active
    pub fn highlight_cursorline(doc: &Document, view: &View, surface: &mut Surface, theme: &Theme) {
        let text = doc.text().slice(..);
        let last_line = view.last_line(doc);

        let primary_line = doc.selection(view.id).primary().cursor_line(text);

        // The secondary_lines do contain the primary_line, it doesn't matter
        // as the else-if clause in the loop later won't test for the
        // secondary_lines if primary_line == line.
        // It's used inside a loop so the collect isn't needless:
        // https://github.com/rust-lang/rust-clippy/issues/6164
        #[allow(clippy::needless_collect)]
        let secondary_lines: Vec<_> = doc
            .selection(view.id)
            .iter()
            .map(|range| range.cursor_line(text))
            .collect();

        let primary_style = theme.get("ui.cursorline.primary");
        let secondary_style = theme.get("ui.cursorline.secondary");

        for line in view.offset.row..(last_line + 1) {
            let area = Rect::new(
                view.area.x,
                view.area.y + (line - view.offset.row) as u16,
                view.area.width,
                1,
            );
            if primary_line == line {
                surface.set_style(area, primary_style);
            } else if secondary_lines.binary_search(&line).is_ok() {
                surface.set_style(area, secondary_style);
            }
        }
    }

    /// Apply the highlighting on the columns where a cursor is active
    pub fn highlight_cursorcolumn(
        doc: &Document,
        view: &View,
        surface: &mut Surface,
        theme: &Theme,
    ) {
        let text = doc.text().slice(..);

        // Manual fallback behaviour:
        // ui.cursorcolumn.{p/s} -> ui.cursorcolumn -> ui.cursorline.{p/s}
        let primary_style = theme
            .try_get_exact("ui.cursorcolumn.primary")
            .or_else(|| theme.try_get_exact("ui.cursorcolumn"))
            .unwrap_or_else(|| theme.get("ui.cursorline.primary"));
        let secondary_style = theme
            .try_get_exact("ui.cursorcolumn.secondary")
            .or_else(|| theme.try_get_exact("ui.cursorcolumn"))
            .unwrap_or_else(|| theme.get("ui.cursorline.secondary"));

        let inner_area = view.inner_area();
        let offset = view.offset.col;

        let selection = doc.selection(view.id);
        let primary = selection.primary();
        for range in selection.iter() {
            let is_primary = primary == *range;

            let Position { row: _, col } =
                visual_coords_at_pos(text, range.cursor(text), doc.tab_width());
            // if the cursor is horizontally in the view
            if col >= offset && inner_area.width > (col - offset) as u16 {
                let area = Rect::new(
                    inner_area.x + (col - offset) as u16,
                    view.area.y,
                    1,
                    view.area.height,
                );
                if is_primary {
                    surface.set_style(area, primary_style)
                } else {
                    surface.set_style(area, secondary_style)
                }
            }
        }
    }

    /// Handle events by looking them up in `self.keymaps`. Returns None
    /// if event was handled (a command was executed or a subkeymap was
    /// activated). Only KeymapResult::{NotFound, Cancelled} is returned
    /// otherwise.
    fn handle_keymap_event(
        &mut self,
        mode: Mode,
        cxt: &mut commands::Context,
        event: KeyEvent,
    ) -> Option<KeymapResult> {
        let mut last_mode = mode;
        self.pseudo_pending.extend(self.keymaps.pending());
        let key_result = self.keymaps.get(mode, event);
        cxt.editor.autoinfo = self.keymaps.sticky().map(|node| node.infobox());

        let mut execute_command = |command: &commands::MappableCommand| {
            command.execute(cxt);
            let current_mode = cxt.editor.mode();
            match (last_mode, current_mode) {
                (Mode::Normal, Mode::Insert) => {
                    // HAXX: if we just entered insert mode from normal, clear key buf
                    // and record the command that got us into this mode.

                    // how we entered insert mode is important, and we should track that so
                    // we can repeat the side effect.
                    self.last_insert.0 = command.clone();
                    self.last_insert.1.clear();

                    commands::signature_help_impl(cxt, commands::SignatureHelpInvoked::Automatic);
                }
                (Mode::Insert, Mode::Normal) => {
                    // if exiting insert mode, remove completion
                    self.completion = None;

                    // TODO: Use an on_mode_change hook to remove signature help
                    cxt.jobs.callback(async {
                        let call: job::Callback = Box::new(|_editor, compositor| {
                            compositor.remove(SignatureHelp::ID);
                        });
                        Ok(call)
                    });
                }
                _ => (),
            }
            last_mode = current_mode;
        };

        match &key_result {
            KeymapResult::Matched(command) => {
                execute_command(command);
            }
            KeymapResult::Pending(node) => cxt.editor.autoinfo = Some(node.infobox()),
            KeymapResult::MatchedSequence(commands) => {
                for command in commands {
                    execute_command(command);
                }
            }
            KeymapResult::NotFound | KeymapResult::Cancelled(_) => return Some(key_result),
        }
        None
    }

    fn insert_mode(&mut self, cx: &mut commands::Context, event: KeyEvent) {
        if let Some(keyresult) = self.handle_keymap_event(Mode::Insert, cx, event) {
            match keyresult {
                KeymapResult::NotFound => {
                    if let Some(ch) = event.char() {
                        commands::insert::insert_char(cx, ch)
                    }
                }
                KeymapResult::Cancelled(pending) => {
                    for ev in pending {
                        match ev.char() {
                            Some(ch) => commands::insert::insert_char(cx, ch),
                            None => {
                                if let KeymapResult::Matched(command) =
                                    self.keymaps.get(Mode::Insert, ev)
                                {
                                    command.execute(cx);
                                }
                            }
                        }
                    }
                }
                _ => unreachable!(),
            }
        }
    }

    fn command_mode(&mut self, mode: Mode, cxt: &mut commands::Context, event: KeyEvent) {
        match (event, cxt.editor.count) {
            // count handling
            (key!(i @ '0'), Some(_)) | (key!(i @ '1'..='9'), _) => {
                let i = i.to_digit(10).unwrap() as usize;
                cxt.editor.count =
                    std::num::NonZeroUsize::new(cxt.editor.count.map_or(i, |c| c.get() * 10 + i));
            }
            // special handling for repeat operator
            (key!('.'), _) if self.keymaps.pending().is_empty() => {
                // first execute whatever put us into insert mode
                self.last_insert.0.execute(cxt);
                // then replay the inputs
                for key in self.last_insert.1.clone() {
                    match key {
                        InsertEvent::Key(key) => self.insert_mode(cxt, key),
                        InsertEvent::CompletionApply(compl) => {
                            let (view, doc) = current!(cxt.editor);

                            doc.restore(view);

                            let text = doc.text().slice(..);
                            let cursor = doc.selection(view.id).primary().cursor(text);

                            let shift_position =
                                |pos: usize| -> usize { pos + cursor - compl.trigger_offset };

                            let tx = Transaction::change(
                                doc.text(),
                                compl.changes.iter().cloned().map(|(start, end, t)| {
                                    (shift_position(start), shift_position(end), t)
                                }),
                            );
                            apply_transaction(&tx, doc, view);
                        }
                        InsertEvent::TriggerCompletion => {
                            let (_, doc) = current!(cxt.editor);
                            doc.savepoint();
                        }
                    }
                }
            }
            _ => {
                // set the count
                cxt.count = cxt.editor.count;
                // TODO: edge case: 0j -> reset to 1
                // if this fails, count was Some(0)
                // debug_assert!(cxt.count != 0);

                // set the register
                cxt.register = cxt.editor.selected_register.take();

                self.handle_keymap_event(mode, cxt, event);
                if self.keymaps.pending().is_empty() {
                    cxt.editor.count = None
                }
            }
        }
    }

    pub fn set_completion(
        &mut self,
        editor: &mut Editor,
        items: Vec<helix_lsp::lsp::CompletionItem>,
        offset_encoding: helix_lsp::OffsetEncoding,
        start_offset: usize,
        trigger_offset: usize,
        size: Rect,
    ) {
        let mut completion =
            Completion::new(editor, items, offset_encoding, start_offset, trigger_offset);

        if completion.is_empty() {
            // skip if we got no completion results
            return;
        }

        // Immediately initialize a savepoint
        doc_mut!(editor).savepoint();

        editor.last_completion = None;
        self.last_insert.1.push(InsertEvent::TriggerCompletion);

        // TODO : propagate required size on resize to completion too
        completion.required_size((size.width, size.height));
        self.completion = Some(completion);
    }

    pub fn clear_completion(&mut self, editor: &mut Editor) {
        self.completion = None;

        // Clear any savepoints
        let doc = doc_mut!(editor);
        doc.savepoint = None;
        editor.clear_idle_timer(); // don't retrigger
    }

    pub fn handle_idle_timeout(&mut self, cx: &mut commands::Context) -> EventResult {
        if self.completion.is_some()
            || cx.editor.mode != Mode::Insert
            || !cx.editor.config().auto_completion
        {
            return EventResult::Ignored(None);
        }

        crate::commands::insert::idle_completion(cx);

        EventResult::Consumed(None)
    }
}

impl EditorView {
    fn handle_mouse_event(
        &mut self,
        event: &MouseEvent,
        cxt: &mut commands::Context,
    ) -> EventResult {
        let config = cxt.editor.config();
        let MouseEvent {
            kind,
            row,
            column,
            modifiers,
            ..
        } = *event;

        let pos_and_view = |editor: &Editor, row, column| {
            editor.tree.views().find_map(|(view, _focus)| {
                view.pos_at_screen_coords(&editor.documents[&view.doc], row, column)
                    .map(|pos| (pos, view.id))
            })
        };

        let gutter_coords_and_view = |editor: &Editor, row, column| {
            editor.tree.views().find_map(|(view, _focus)| {
                view.gutter_coords_at_screen_coords(row, column)
                    .map(|coords| (coords, view.id))
            })
        };

        match kind {
            MouseEventKind::Down(MouseButton::Left) => {
                let editor = &mut cxt.editor;

                if let Some((pos, view_id)) = pos_and_view(editor, row, column) {
                    let doc = doc_mut!(editor, &view!(editor, view_id).doc);

                    if modifiers == KeyModifiers::ALT {
                        let selection = doc.selection(view_id).clone();
                        doc.set_selection(view_id, selection.push(Range::point(pos)));
                    } else {
                        doc.set_selection(view_id, Selection::point(pos));
                    }

                    editor.focus(view_id);

                    return EventResult::Consumed(None);
                }

                if let Some((coords, view_id)) = gutter_coords_and_view(editor, row, column) {
                    editor.focus(view_id);

                    let (view, doc) = current!(cxt.editor);

                    let path = match doc.path() {
                        Some(path) => path.clone(),
                        None => return EventResult::Ignored(None),
                    };

                    let line = coords.row + view.offset.row;
                    if line < doc.text().len_lines() {
                        commands::dap_toggle_breakpoint_impl(cxt, path, line);
                        return EventResult::Consumed(None);
                    }
                }

                EventResult::Ignored(None)
            }

            MouseEventKind::Drag(MouseButton::Left) => {
                let (view, doc) = current!(cxt.editor);

                let pos = match view.pos_at_screen_coords(doc, row, column) {
                    Some(pos) => pos,
                    None => return EventResult::Ignored(None),
                };

                let mut selection = doc.selection(view.id).clone();
                let primary = selection.primary_mut();
                *primary = primary.put_cursor(doc.text().slice(..), pos, true);
                doc.set_selection(view.id, selection);

                EventResult::Consumed(None)
            }

            MouseEventKind::ScrollUp | MouseEventKind::ScrollDown => {
                let current_view = cxt.editor.tree.focus;

                let direction = match event.kind {
                    MouseEventKind::ScrollUp => Direction::Backward,
                    MouseEventKind::ScrollDown => Direction::Forward,
                    _ => unreachable!(),
                };

                match pos_and_view(cxt.editor, row, column) {
                    Some((_, view_id)) => cxt.editor.tree.focus = view_id,
                    None => return EventResult::Ignored(None),
                }

                let offset = config.scroll_lines.unsigned_abs();
                commands::scroll(cxt, offset, direction);

                cxt.editor.tree.focus = current_view;

                EventResult::Consumed(None)
            }

            MouseEventKind::Up(MouseButton::Left) => {
                if !config.middle_click_paste {
                    return EventResult::Ignored(None);
                }

                let (view, doc) = current!(cxt.editor);

                if doc
                    .selection(view.id)
                    .primary()
                    .slice(doc.text().slice(..))
                    .len_chars()
                    <= 1
                {
                    return EventResult::Ignored(None);
                }

                commands::MappableCommand::yank_main_selection_to_primary_clipboard.execute(cxt);

                EventResult::Consumed(None)
            }

            MouseEventKind::Up(MouseButton::Right) => {
                if let Some((coords, view_id)) = gutter_coords_and_view(cxt.editor, row, column) {
                    cxt.editor.focus(view_id);

                    let (view, doc) = current!(cxt.editor);
                    let line = coords.row + view.offset.row;
                    if let Ok(pos) = doc.text().try_line_to_char(line) {
                        doc.set_selection(view_id, Selection::point(pos));
                        if modifiers == KeyModifiers::ALT {
                            commands::MappableCommand::dap_edit_log.execute(cxt);
                        } else {
                            commands::MappableCommand::dap_edit_condition.execute(cxt);
                        }

                        return EventResult::Consumed(None);
                    }
                }

                EventResult::Ignored(None)
            }

            MouseEventKind::Up(MouseButton::Middle) => {
                let editor = &mut cxt.editor;
                if !config.middle_click_paste {
                    return EventResult::Ignored(None);
                }

                if modifiers == KeyModifiers::ALT {
                    commands::MappableCommand::replace_selections_with_primary_clipboard
                        .execute(cxt);

                    return EventResult::Consumed(None);
                }

                if let Some((pos, view_id)) = pos_and_view(editor, row, column) {
                    let doc = doc_mut!(editor, &view!(editor, view_id).doc);
                    doc.set_selection(view_id, Selection::point(pos));
                    cxt.editor.focus(view_id);
                    commands::MappableCommand::paste_primary_clipboard_before.execute(cxt);

                    return EventResult::Consumed(None);
                }

                EventResult::Ignored(None)
            }

            _ => EventResult::Ignored(None),
        }
    }
}

impl Component for EditorView {
    fn handle_event(
        &mut self,
        event: &Event,
        context: &mut crate::compositor::Context,
    ) -> EventResult {
        let mut cx = commands::Context {
            editor: context.editor,
            count: None,
            register: None,
            callback: None,
            on_next_key_callback: None,
            jobs: context.jobs,
        };

        match event {
            Event::Paste(contents) => {
                cx.count = cx.editor.count;
                commands::paste_bracketed_value(&mut cx, contents.clone());
                cx.editor.count = None;

                let config = cx.editor.config();
                let mode = cx.editor.mode();
                let (view, doc) = current!(cx.editor);
                view.ensure_cursor_in_view(doc, config.scrolloff);

                // Store a history state if not in insert mode. Otherwise wait till we exit insert
                // to include any edits to the paste in the history state.
                if mode != Mode::Insert {
                    doc.append_changes_to_history(view.id);
                }

                EventResult::Consumed(None)
            }
            Event::Resize(_width, _height) => {
                // Ignore this event, we handle resizing just before rendering to screen.
                // Handling it here but not re-rendering will cause flashing
                EventResult::Consumed(None)
            }
            Event::Key(mut key) => {
                cx.editor.reset_idle_timer();
                canonicalize_key(&mut key);

                // clear status
                cx.editor.status_msg = None;

                let mode = cx.editor.mode();
                let (view, _) = current!(cx.editor);
                let focus = view.id;

                if let Some(on_next_key) = self.on_next_key.take() {
                    // if there's a command waiting input, do that first
                    on_next_key(&mut cx, key);
                } else {
                    match mode {
                        Mode::Insert => {
                            // let completion swallow the event if necessary
                            let mut consumed = false;
                            if let Some(completion) = &mut self.completion {
                                // use a fake context here
                                let mut cx = Context {
                                    editor: cx.editor,
                                    jobs: cx.jobs,
                                    scroll: None,
                                };
                                let res = completion.handle_event(event, &mut cx);

                                if let EventResult::Consumed(callback) = res {
                                    consumed = true;

                                    if callback.is_some() {
                                        // assume close_fn
                                        self.clear_completion(cx.editor);
                                    }
                                }
                            }

                            // if completion didn't take the event, we pass it onto commands
                            if !consumed {
                                if let Some(compl) = cx.editor.last_completion.take() {
                                    self.last_insert.1.push(InsertEvent::CompletionApply(compl));
                                }

                                self.insert_mode(&mut cx, key);

                                // record last_insert key
                                self.last_insert.1.push(InsertEvent::Key(key));

                                // lastly we recalculate completion
                                if let Some(completion) = &mut self.completion {
                                    completion.update(&mut cx);
                                    if completion.is_empty() {
                                        self.clear_completion(cx.editor);
                                    }
                                }
                            }
                        }
                        mode => self.command_mode(mode, &mut cx, key),
                    }
                }

                self.on_next_key = cx.on_next_key_callback.take();
                match self.on_next_key {
                    Some(_) => self.pseudo_pending.push(key),
                    None => self.pseudo_pending.clear(),
                }

                // appease borrowck
                let callback = cx.callback.take();

                // if the command consumed the last view, skip the render.
                // on the next loop cycle the Application will then terminate.
                if cx.editor.should_close() {
                    return EventResult::Ignored(None);
                }

                // if the focused view still exists and wasn't closed
                if cx.editor.tree.contains(focus) {
                    let config = cx.editor.config();
                    let mode = cx.editor.mode();
                    let view = view_mut!(cx.editor, focus);
                    let doc = doc_mut!(cx.editor, &view.doc);

                    view.ensure_cursor_in_view(doc, config.scrolloff);

                    // Store a history state if not in insert mode. This also takes care of
                    // committing changes when leaving insert mode.
                    if mode != Mode::Insert {
                        doc.append_changes_to_history(view.id);
                    }
                }

                EventResult::Consumed(callback)
            }

            Event::Mouse(event) => self.handle_mouse_event(event, &mut cx),
            Event::IdleTimeout => self.handle_idle_timeout(&mut cx),
            Event::FocusGained | Event::FocusLost => EventResult::Ignored(None),
        }
    }

    fn render(&mut self, area: Rect, surface: &mut Surface, cx: &mut Context) {
        // clear with background color
        surface.set_style(area, cx.editor.theme.get("ui.background"));
        let config = cx.editor.config();

        // check if bufferline should be rendered
        use helix_view::editor::BufferLine;
        let use_bufferline = match config.bufferline {
            BufferLine::Always => true,
            BufferLine::Multiple if cx.editor.documents.len() > 1 => true,
            _ => false,
        };

        // -1 for commandline and -1 for bufferline
        let mut editor_area = area.clip_bottom(1);
        if use_bufferline {
            editor_area = editor_area.clip_top(1);
        }

        // if the terminal size suddenly changed, we need to trigger a resize
        cx.editor.resize(editor_area);

        if use_bufferline {
            Self::render_bufferline(cx.editor, area.with_height(1), surface);
        }

        for (view, is_focused) in cx.editor.tree.views() {
            let doc = cx.editor.document(view.doc).unwrap();
            self.render_view(cx.editor, doc, view, area, surface, is_focused);
        }

        if config.auto_info {
            if let Some(mut info) = cx.editor.autoinfo.take() {
                info.render(area, surface, cx);
                cx.editor.autoinfo = Some(info)
            }
        }

        let key_width = 15u16; // for showing pending keys
        let mut status_msg_width = 0;

        // render status msg
        if let Some((status_msg, severity)) = &cx.editor.status_msg {
            status_msg_width = status_msg.width();
            use helix_view::editor::Severity;
            let style = if *severity == Severity::Error {
                cx.editor.theme.get("error")
            } else {
                cx.editor.theme.get("ui.text")
            };

            surface.set_string(
                area.x,
                area.y + area.height.saturating_sub(1),
                status_msg,
                style,
            );
        }

        if area.width.saturating_sub(status_msg_width as u16) > key_width {
            let mut disp = String::new();
            if let Some(count) = cx.editor.count {
                disp.push_str(&count.to_string())
            }
            for key in self.keymaps.pending() {
                disp.push_str(&key.key_sequence_format());
            }
            for key in &self.pseudo_pending {
                disp.push_str(&key.key_sequence_format());
            }
            let style = cx.editor.theme.get("ui.text");
            let macro_width = if cx.editor.macro_recording.is_some() {
                3
            } else {
                0
            };
            surface.set_string(
                area.x + area.width.saturating_sub(key_width + macro_width),
                area.y + area.height.saturating_sub(1),
                disp.get(disp.len().saturating_sub(key_width as usize)..)
                    .unwrap_or(&disp),
                style,
            );
            if let Some((reg, _)) = cx.editor.macro_recording {
                let disp = format!("[{}]", reg);
                let style = style
                    .fg(helix_view::graphics::Color::Yellow)
                    .add_modifier(Modifier::BOLD);
                surface.set_string(
                    area.x + area.width.saturating_sub(3),
                    area.y + area.height.saturating_sub(1),
                    &disp,
                    style,
                );
            }
        }

        if let Some(completion) = self.completion.as_mut() {
            completion.render(area, surface, cx);
        }
    }

    fn cursor(&self, _area: Rect, editor: &Editor) -> (Option<Position>, CursorKind) {
        match editor.cursor() {
            // All block cursors are drawn manually
            (pos, CursorKind::Block) => (pos, CursorKind::Hidden),
            cursor => cursor,
        }
    }
}

fn canonicalize_key(key: &mut KeyEvent) {
    if let KeyEvent {
        code: KeyCode::Char(_),
        modifiers: _,
    } = key
    {
        key.modifiers.remove(KeyModifiers::SHIFT)
    }
}<|MERGE_RESOLUTION|>--- conflicted
+++ resolved
@@ -548,7 +548,7 @@
                                 if let Some((from, trailing_whitespace)) = trailing_whitespace.get()
                                 {
                                     surface.set_string(
-                                        viewport.x + from,
+                                        viewport.x + from as u16,
                                         viewport.y + line,
                                         &trailing_whitespace,
                                         style.patch(whitespace_style),
@@ -655,16 +655,12 @@
                                 last_line_indent_level = visual_x;
                             }
 
-<<<<<<< HEAD
                             // Highlight trailing whitespace feature.
                             if trailing_whitespace.enabled() {
                                 trailing_whitespace.track(visual_x, whitespace_kind);
                             }
 
-                            visual_x = visual_x.saturating_add(width as u16);
-=======
                             visual_x = visual_x.saturating_add(width);
->>>>>>> b07ef6be
                         }
                     }
                 }
