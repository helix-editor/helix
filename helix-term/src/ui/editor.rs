--- conflicted
+++ resolved
@@ -822,29 +822,17 @@
                         cursor_start
                     };
                 spans.push((selection_scope, range.anchor..selection_end));
-<<<<<<< HEAD
-                // add cursors
-                // skip primary cursor if terminal is focused and no prompt is active - terminal cursor is used in that case
-                if !selection_is_primary || !is_terminal_focused || self.prompt_active {
-=======
                 // add block cursors
                 // skip primary cursor if terminal is unfocused - terminal cursor is used in that case
                 if !selection_is_primary || (cursor_is_block && is_terminal_focused) {
->>>>>>> e3fafb6b
                     spans.push((cursor_scope, cursor_start..range.head));
                 }
             } else {
                 // Reverse case.
                 let cursor_end = next_grapheme_boundary(text, range.head);
-<<<<<<< HEAD
-                // add cursors
-                // skip primary cursor if terminal is focused and no prompt is active - terminal cursor is used in that case
-                if !selection_is_primary || !is_terminal_focused || self.prompt_active {
-=======
                 // add block cursors
                 // skip primary cursor if terminal is unfocused - terminal cursor is used in that case
                 if !selection_is_primary || (cursor_is_block && is_terminal_focused) {
->>>>>>> e3fafb6b
                     spans.push((cursor_scope, range.head..cursor_end));
                 }
                 // non block cursors look like they exclude the cursor
@@ -2077,14 +2065,6 @@
     }
 
     fn cursor(&self, _area: Rect, editor: &Editor) -> (Option<Position>, CursorKind) {
-<<<<<<< HEAD
-        let (pos, kind) = editor.cursor();
-        if self.terminal_focused {
-            (pos, kind)
-        } else {
-            // use underline cursor when terminal loses focus for visibility
-            (pos, CursorKind::Underline)
-=======
         match editor.cursor() {
             // all block cursors are drawn manually
             (pos, CursorKind::Block) => {
@@ -2096,7 +2076,6 @@
                 }
             }
             cursor => cursor,
->>>>>>> e3fafb6b
         }
     }
 }
