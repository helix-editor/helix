use crate::{
    commands::{self, OnKeyCallback, OnKeyCallbackKind},
    compositor::{Component, Context, Event, EventResult},
    events::{OnModeSwitch, PostCommand},
    handlers::completion::CompletionItem,
    key,
    keymap::{KeymapResult, Keymaps},
    ui::{
        document::{render_document, LinePos, TextRenderer},
        statusline,
        text_decorations::{self, Decoration, DecorationManager, InlineDiagnostics},
        Completion, ProgressSpinners,
    },
};

use helix_core::{
    diagnostic::NumberOrString,
    graphemes::{next_grapheme_boundary, prev_grapheme_boundary},
    movement::Direction,
    syntax::{self, OverlayHighlights},
    text_annotations::TextAnnotations,
    unicode::width::UnicodeWidthStr,
    visual_offset_from_block, Change, Position, Range, Selection, Transaction,
};
use helix_loader::VERSION_AND_GIT_HASH;
use helix_view::{
    annotations::diagnostics::DiagnosticFilter,
    document::{Mode, SCRATCH_BUFFER_NAME},
    editor::{CompleteAction, CursorShapeConfig},
    graphics::{Color, CursorKind, Modifier, Rect, Style},
    icons::ICONS,
    input::{KeyEvent, MouseButton, MouseEvent, MouseEventKind},
    keyboard::{KeyCode, KeyModifiers},
    Document, DocumentId, Editor, Theme, View,
};
use std::{
    mem::take,
    num::NonZeroUsize,
    ops,
    path::{PathBuf, MAIN_SEPARATOR, MAIN_SEPARATOR_STR},
    rc::Rc,
    sync::LazyLock,
};

use tui::{
    buffer::Buffer as Surface,
    text::{Span, Spans},
};

pub struct EditorView {
    pub keymaps: Keymaps,
    on_next_key: Option<(OnKeyCallback, OnKeyCallbackKind)>,
    pseudo_pending: Vec<KeyEvent>,
    pub(crate) last_insert: (commands::MappableCommand, Vec<InsertEvent>),
    pub(crate) completion: Option<Completion>,
    spinners: ProgressSpinners,
    bufferline_info: BufferLineInfo,
    /// Tracks if the terminal window is focused by reaction to terminal focus events
    terminal_focused: bool,
    bufferline_positions: Vec<u16>,
}

#[derive(Debug, Clone)]
pub enum InsertEvent {
    Key(KeyEvent),
    CompletionApply {
        trigger_offset: usize,
        changes: Vec<Change>,
    },
    TriggerCompletion,
    RequestCompletion,
}

impl EditorView {
    pub fn new(keymaps: Keymaps) -> Self {
        Self {
            keymaps,
            on_next_key: None,
            pseudo_pending: Vec::new(),
            last_insert: (commands::MappableCommand::normal_mode, Vec::new()),
            completion: None,
            spinners: ProgressSpinners::default(),
            bufferline_info: BufferLineInfo::default(),
            terminal_focused: true,
            bufferline_positions: Vec::new(),
        }
    }

    pub fn spinners_mut(&mut self) -> &mut ProgressSpinners {
        &mut self.spinners
    }

    pub fn render_welcome(theme: &Theme, view: &View, surface: &mut Surface, is_colorful: bool) {
        /// Logo for Helix
        const LOGO_STR: &str = "\
**             
*****        ::
 ******** :::::
     **::::::: 
   ::::::::***=
:::::::    ====
::::    =======
:---========   
 =======--     
===== -------- 
==        -----
             --";

        /// Size of the maximum line of the logo
        static LOGO_WIDTH: LazyLock<u16> = LazyLock::new(|| {
            LOGO_STR
                .lines()
                .max_by(|line, other| line.len().cmp(&other.len()))
                .unwrap_or("")
                .len() as u16
        });

        /// Use when true color is not supported
        static LOGO_NO_COLOR: LazyLock<Vec<Spans>> = LazyLock::new(|| {
            LOGO_STR
                .lines()
                .map(|line| Spans(vec![Span::raw(line)]))
                .collect()
        });

        /// The logo is colored using Helix's colors
        static LOGO_WITH_COLOR: LazyLock<Vec<Spans>> = LazyLock::new(|| {
            LOGO_STR
                .lines()
                .map(|line| {
                    line.chars()
                        .map(|ch| match ch {
                            '*' | ':' | '=' | '-' => Span::styled(
                                ch.to_string(),
                                Style::new().fg(match ch {
                                    // Dark purple
                                    '*' => Color::Rgb(112, 107, 200),
                                    // Dark blue
                                    ':' => Color::Rgb(132, 221, 234),
                                    // Bright purple
                                    '=' => Color::Rgb(153, 123, 200),
                                    // Bright blue
                                    '-' => Color::Rgb(85, 197, 228),
                                    _ => unreachable!(),
                                }),
                            ),
                            ' ' => Span::raw(" "),
                            _ => unreachable!("logo should only contain '*', ':', '=', '-' or ' '"),
                        })
                        .collect()
                })
                .collect()
        });

        /// How much space to put between the help text and the logo
        const LOGO_LEFT_PADDING: u16 = 6;

        // Shift the help text to the right by this amount, to add space
        // for the logo
        static HELP_X_LOGO_OFFSET: LazyLock<u16> =
            LazyLock::new(|| *LOGO_WIDTH / 2 + LOGO_LEFT_PADDING / 2);

        #[derive(PartialEq, PartialOrd, Eq, Ord)]
        enum AlignLine {
            Left,
            Center,
        }
        use AlignLine::*;

        let logo = if is_colorful {
            &LOGO_WITH_COLOR
        } else {
            &LOGO_NO_COLOR
        };

        let empty_line = || (Spans::from(""), Left);

        let raw_help_lines: [(Spans, AlignLine); 12] = [
            (
                vec![
                    Span::raw("helix "),
                    Span::styled(VERSION_AND_GIT_HASH, theme.get("comment")),
                ]
                .into(),
                Center,
            ),
            empty_line(),
            (
                Span::styled(
                    "A post-modern modal text editor",
                    theme.get("ui.text").add_modifier(Modifier::ITALIC),
                )
                .into(),
                Center,
            ),
            empty_line(),
            (
                vec![
                    Span::styled(":tutor", theme.get("markup.raw")),
                    Span::styled("<enter>", theme.get("comment")),
                    Span::raw("       learn helix"),
                ]
                .into(),
                Left,
            ),
            (
                vec![
                    Span::styled(":theme", theme.get("markup.raw")),
                    Span::styled("<space><tab>", theme.get("comment")),
                    Span::raw("  choose a theme"),
                ]
                .into(),
                Left,
            ),
            (
                vec![
                    Span::styled("<space>e", theme.get("markup.raw")),
                    Span::raw("            file explorer"),
                ]
                .into(),
                Left,
            ),
            (
                vec![
                    Span::styled("<space>?", theme.get("markup.raw")),
                    Span::raw("            see all commands"),
                ]
                .into(),
                Left,
            ),
            (
                vec![
                    Span::styled(":quit", theme.get("markup.raw")),
                    Span::styled("<enter>", theme.get("comment")),
                    Span::raw("        quit helix"),
                ]
                .into(),
                Left,
            ),
            empty_line(),
            (
                vec![
                    Span::styled("docs: ", theme.get("ui.text")),
                    Span::styled("docs.helix-editor.com", theme.get("markup.link.url")),
                ]
                .into(),
                Center,
            ),
            empty_line(),
        ];

        debug_assert!(
            raw_help_lines.len() >= LOGO_STR.lines().count(),
            "help lines get chained with lines of logo. if there are not \
             enough help lines, logo will be cut off. add `empty_line()`s if necessary"
        );

        let mut help_lines = Vec::with_capacity(raw_help_lines.len());
        let mut len_of_longest_left_align = 0;
        let mut len_of_longest_center_align = 0;

        for (spans, align) in raw_help_lines {
            let width = spans.width();
            match align {
                Left => len_of_longest_left_align = len_of_longest_left_align.max(width),
                Center => len_of_longest_center_align = len_of_longest_center_align.max(width),
            }
            help_lines.push((spans, align));
        }

        let len_of_longest_left_align = len_of_longest_left_align as u16;

        // the y-coordinate where we start drawing the welcome screen
        let start_drawing_at_y =
            view.area.y + (view.area.height / 2).saturating_sub(help_lines.len() as u16 / 2);

        // x-coordinate of the center of the viewport
        let x_view_center = view.area.x + view.area.width / 2;

        // the x-coordinate where we start drawing the `AlignLine::Left` lines
        // +2 to make the text look like more balanced relative to the center of the help
        let start_drawing_left_align_at_x =
            view.area.x + (view.area.width / 2).saturating_sub(len_of_longest_left_align / 2) + 2;

        let are_any_left_aligned_lines_overflowing_x =
            (start_drawing_left_align_at_x + len_of_longest_left_align) > view.area.width;

        let are_any_center_aligned_lines_overflowing_x =
            len_of_longest_center_align as u16 > view.area.width;

        let is_help_x_overflowing =
            are_any_left_aligned_lines_overflowing_x || are_any_center_aligned_lines_overflowing_x;

        // we want `>=` so it does not get drawn over the status line
        // (essentially, it WON'T be marked as "overflowing" if the help
        // fully fits vertically in the viewport without touching the status line)
        let is_help_y_overflowing = (help_lines.len() as u16) >= view.area.height;

        // Not enough space to render the help text even without the logo. Render nothing.
        if is_help_x_overflowing || is_help_y_overflowing {
            return;
        }

        // At this point we know that there is enough vertical
        // and horizontal space to render the help text

        let width_of_help_with_logo = *LOGO_WIDTH + LOGO_LEFT_PADDING + len_of_longest_left_align;

        // If there is not enough space to show LOGO + HELP, then don't show the logo at all
        //
        // If we get here we know that there IS enough space to show just the help
        let show_logo = width_of_help_with_logo <= view.area.width;

        // Each "help" line is effectively "chained" with a line of the logo (if present).
        for (lines_drawn, (line, align)) in help_lines.iter().enumerate() {
            // Where to start drawing `AlignLine::Left` rows
            let x_start_left_help =
                start_drawing_left_align_at_x + if show_logo { *HELP_X_LOGO_OFFSET } else { 0 };

            // Where to start drawing `AlignLine::Center` rows
            let x_start_center_help = x_view_center - line.width() as u16 / 2
                + if show_logo { *HELP_X_LOGO_OFFSET } else { 0 };

            // Where to start drawing rows for the "help" section
            // Includes tips about commands. Excludes the logo.
            let x_start_help = match align {
                Left => x_start_left_help,
                Center => x_start_center_help,
            };

            let y = start_drawing_at_y + lines_drawn as u16;

            // Draw a single line of the help text
            surface.set_spans(x_start_help, y, line, line.width() as u16);

            if show_logo {
                // Draw a single line of the logo
                surface.set_spans(
                    x_start_left_help - LOGO_LEFT_PADDING - *LOGO_WIDTH,
                    y,
                    &logo[lines_drawn],
                    *LOGO_WIDTH,
                );
            }
        }
    }

    pub fn render_view(
        &self,
        editor: &Editor,
        doc: &Document,
        view: &View,
        viewport: Rect,
        surface: &mut Surface,
        is_focused: bool,
    ) {
        let inner = view.inner_area(doc);
        let area = view.area;
        let theme = &editor.theme;
        let config = editor.config();
        let loader = editor.syn_loader.load();

        let view_offset = doc.view_offset(view.id);

        let text_annotations = view.text_annotations(doc, Some(theme));
        let mut decorations = DecorationManager::default();

        if !(is_focused && self.terminal_focused) {
            surface.set_style(area, theme.get("ui.background.inactive"))
        }

        if is_focused && config.cursorline {
            decorations.add_decoration(Self::cursorline(doc, view, theme));
        }

        if is_focused && config.cursorcolumn {
            Self::highlight_cursorcolumn(doc, view, surface, theme, inner, &text_annotations);
        }

        // Set DAP highlights, if needed.
        if let Some(frame) = editor.current_stack_frame() {
            let dap_line = frame.line.saturating_sub(1);
            let style = theme.get("ui.highlight.frameline");
            let line_decoration = move |renderer: &mut TextRenderer, pos: LinePos| {
                if pos.doc_line != dap_line {
                    return;
                }
                renderer.set_style(Rect::new(inner.x, pos.visual_line, inner.width, 1), style);
            };

            decorations.add_decoration(line_decoration);
        }

        let syntax_highlighter =
            Self::doc_syntax_highlighter(doc, view_offset.anchor, inner.height, &loader);
        let mut overlays = Vec::new();

        overlays.push(Self::overlay_syntax_highlights(
            doc,
            view_offset.anchor,
            inner.height,
            &text_annotations,
        ));

        if doc
            .language_config()
            .and_then(|config| config.rainbow_brackets)
            .unwrap_or(config.rainbow_brackets)
        {
            if let Some(overlay) =
                Self::doc_rainbow_highlights(doc, view_offset.anchor, inner.height, theme, &loader)
            {
                overlays.push(overlay);
            }
        }

        Self::doc_diagnostics_highlights_into(doc, theme, &mut overlays);

        if is_focused {
            if let Some(tabstops) = Self::tabstop_highlights(doc, theme) {
                overlays.push(tabstops);
            }
            overlays.push(Self::doc_selection_highlights(
                editor.mode(),
                doc,
                view,
                theme,
                &config.cursor_shape,
                self.terminal_focused,
            ));
            if let Some(overlay) = Self::highlight_focused_view_elements(view, doc, theme) {
                overlays.push(overlay);
            }
        }

        let gutter_overflow = view.gutter_offset(doc) == 0;
        if !gutter_overflow {
            Self::render_gutter(
                editor,
                doc,
                view,
                view.area,
                theme,
                is_focused & self.terminal_focused,
                &mut decorations,
            );
        }

        Self::render_rulers(editor, doc, view, inner, surface, theme);

        if config.welcome_screen && doc.version() == 0 && doc.is_welcome {
            Self::render_welcome(
                theme,
                view,
                surface,
                config.true_color || crate::true_color(),
            );
        }

        let primary_cursor = doc
            .selection(view.id)
            .primary()
            .cursor(doc.text().slice(..));
        if is_focused {
            decorations.add_decoration(text_decorations::Cursor {
                cache: &editor.cursor_cache,
                primary_cursor,
            });
        }
        let width = view.inner_width(doc);
        let config = doc.config.load();
        let enable_cursor_line = view
            .diagnostics_handler
            .show_cursorline_diagnostics(doc, view.id);
        let inline_diagnostic_config = config.inline_diagnostics.prepare(width, enable_cursor_line);
        decorations.add_decoration(InlineDiagnostics::new(
            doc,
            theme,
            primary_cursor,
            inline_diagnostic_config,
            config.end_of_line_diagnostics,
        ));
        render_document(
            surface,
            inner,
            doc,
            view_offset,
            &text_annotations,
            syntax_highlighter,
            overlays,
            theme,
            decorations,
        );

        // if we're not at the edge of the screen, draw a right border
        if viewport.right() != view.area.right() {
            let x = area.right();
            let border_style = theme.get("ui.window");
            for y in area.top()..area.bottom() {
                surface[(x, y)]
                    .set_symbol(tui::symbols::line::VERTICAL)
                    //.set_symbol(" ")
                    .set_style(border_style);
            }
        }

        if config.inline_diagnostics.disabled()
            && config.end_of_line_diagnostics == DiagnosticFilter::Disable
        {
            Self::render_diagnostics(doc, view, inner, surface, theme);
        }

        let statusline_area = view
            .area
            .clip_top(view.area.height.saturating_sub(1))
            .clip_bottom(1); // -1 from bottom to remove commandline

        let mut context =
            statusline::RenderContext::new(editor, doc, view, is_focused, &self.spinners);

        statusline::render(&mut context, statusline_area, surface);
    }

    pub fn render_rulers(
        editor: &Editor,
        doc: &Document,
        view: &View,
        viewport: Rect,
        surface: &mut Surface,
        theme: &Theme,
    ) {
        let editor_rulers = &editor.config().rulers;
        let ruler_theme = theme
            .try_get("ui.virtual.ruler")
            .unwrap_or_else(|| Style::default().bg(Color::Red));

        let rulers = doc
            .language_config()
            .and_then(|config| config.rulers.as_ref())
            .unwrap_or(editor_rulers);

        let view_offset = doc.view_offset(view.id);

        rulers
            .iter()
            // View might be horizontally scrolled, convert from absolute distance
            // from the 1st column to relative distance from left of viewport
            .filter_map(|ruler| ruler.checked_sub(1 + view_offset.horizontal_offset as u16))
            .filter(|ruler| ruler < &viewport.width)
            .map(|ruler| viewport.clip_left(ruler).with_width(1))
            .for_each(|area| surface.set_style(area, ruler_theme))
    }

    fn viewport_byte_range(
        text: helix_core::RopeSlice,
        row: usize,
        height: u16,
    ) -> std::ops::Range<usize> {
        // Calculate viewport byte ranges:
        // Saturating subs to make it inclusive zero indexing.
        let last_line = text.len_lines().saturating_sub(1);
        let last_visible_line = (row + height as usize).saturating_sub(1).min(last_line);
        let start = text.line_to_byte(row.min(last_line));
        let end = text.line_to_byte(last_visible_line + 1);

        start..end
    }

    /// Get the syntax highlighter for a document in a view represented by the first line
    /// and column (`offset`) and the last line. This is done instead of using a view
    /// directly to enable rendering syntax highlighted docs anywhere (eg. picker preview)
    pub fn doc_syntax_highlighter<'editor>(
        doc: &'editor Document,
        anchor: usize,
        height: u16,
        loader: &'editor syntax::Loader,
    ) -> Option<syntax::Highlighter<'editor>> {
        let syntax = doc.syntax()?;
        let text = doc.text().slice(..);
        let row = text.char_to_line(anchor.min(text.len_chars()));
        let range = Self::viewport_byte_range(text, row, height);
        let range = range.start as u32..range.end as u32;

        let highlighter = syntax.highlighter(text, loader, range);
        Some(highlighter)
    }

    pub fn overlay_syntax_highlights(
        doc: &Document,
        anchor: usize,
        height: u16,
        text_annotations: &TextAnnotations,
    ) -> OverlayHighlights {
        let text = doc.text().slice(..);
        let row = text.char_to_line(anchor.min(text.len_chars()));

        let mut range = Self::viewport_byte_range(text, row, height);
        range = text.byte_to_char(range.start)..text.byte_to_char(range.end);

        text_annotations.collect_overlay_highlights(range)
    }

    pub fn doc_rainbow_highlights(
        doc: &Document,
        anchor: usize,
        height: u16,
        theme: &Theme,
        loader: &syntax::Loader,
    ) -> Option<OverlayHighlights> {
        let syntax = doc.syntax()?;
        let text = doc.text().slice(..);
        let row = text.char_to_line(anchor.min(text.len_chars()));
        let visible_range = Self::viewport_byte_range(text, row, height);
        let start = syntax::child_for_byte_range(
            &syntax.tree().root_node(),
            visible_range.start as u32..visible_range.end as u32,
        )
        .map_or(visible_range.start as u32, |node| node.start_byte());
        let range = start..visible_range.end as u32;

        Some(syntax.rainbow_highlights(text, theme.rainbow_length(), loader, range))
    }

    /// Get highlight spans for document diagnostics
    pub fn doc_diagnostics_highlights_into(
        doc: &Document,
        theme: &Theme,
        overlay_highlights: &mut Vec<OverlayHighlights>,
    ) {
        use helix_core::diagnostic::{DiagnosticTag, Range, Severity};
        let get_scope_of = |scope| {
            theme
                .find_highlight_exact(scope)
                // get one of the themes below as fallback values
                .or_else(|| theme.find_highlight_exact("diagnostic"))
                .or_else(|| theme.find_highlight_exact("ui.cursor"))
                .or_else(|| theme.find_highlight_exact("ui.selection"))
                .expect(
                    "at least one of the following scopes must be defined in the theme: `diagnostic`, `ui.cursor`, or `ui.selection`",
                )
        };

        // Diagnostic tags
        let unnecessary = theme.find_highlight_exact("diagnostic.unnecessary");
        let deprecated = theme.find_highlight_exact("diagnostic.deprecated");

        let mut default_vec = Vec::new();
        let mut info_vec = Vec::new();
        let mut hint_vec = Vec::new();
        let mut warning_vec = Vec::new();
        let mut error_vec = Vec::new();
        let mut unnecessary_vec = Vec::new();
        let mut deprecated_vec = Vec::new();

        let push_diagnostic = |vec: &mut Vec<ops::Range<usize>>, range: Range| {
            // If any diagnostic overlaps ranges with the prior diagnostic,
            // merge the two together. Otherwise push a new span.
            match vec.last_mut() {
                Some(existing_range) if range.start <= existing_range.end => {
                    // This branch merges overlapping diagnostics, assuming that the current
                    // diagnostic starts on range.start or later. If this assertion fails,
                    // we will discard some part of `diagnostic`. This implies that
                    // `doc.diagnostics()` is not sorted by `diagnostic.range`.
                    debug_assert!(existing_range.start <= range.start);
                    existing_range.end = range.end.max(existing_range.end)
                }
                _ => vec.push(range.start..range.end),
            }
        };

        for diagnostic in doc.diagnostics() {
            // Separate diagnostics into different Vecs by severity.
            let vec = match diagnostic.severity {
                Some(Severity::Info) => &mut info_vec,
                Some(Severity::Hint) => &mut hint_vec,
                Some(Severity::Warning) => &mut warning_vec,
                Some(Severity::Error) => &mut error_vec,
                _ => &mut default_vec,
            };

            // If the diagnostic has tags and a non-warning/error severity, skip rendering
            // the diagnostic as info/hint/default and only render it as unnecessary/deprecated
            // instead. For warning/error diagnostics, render both the severity highlight and
            // the tag highlight.
            if diagnostic.tags.is_empty()
                || matches!(
                    diagnostic.severity,
                    Some(Severity::Warning | Severity::Error)
                )
            {
                push_diagnostic(vec, diagnostic.range);
            }

            for tag in &diagnostic.tags {
                match tag {
                    DiagnosticTag::Unnecessary => {
                        if unnecessary.is_some() {
                            push_diagnostic(&mut unnecessary_vec, diagnostic.range)
                        }
                    }
                    DiagnosticTag::Deprecated => {
                        if deprecated.is_some() {
                            push_diagnostic(&mut deprecated_vec, diagnostic.range)
                        }
                    }
                }
            }
        }

        overlay_highlights.push(OverlayHighlights::Homogeneous {
            highlight: get_scope_of("diagnostic"),
            ranges: default_vec,
        });
        if let Some(highlight) = unnecessary {
            overlay_highlights.push(OverlayHighlights::Homogeneous {
                highlight,
                ranges: unnecessary_vec,
            });
        }
        if let Some(highlight) = deprecated {
            overlay_highlights.push(OverlayHighlights::Homogeneous {
                highlight,
                ranges: deprecated_vec,
            });
        }
        overlay_highlights.extend([
            OverlayHighlights::Homogeneous {
                highlight: get_scope_of("diagnostic.info"),
                ranges: info_vec,
            },
            OverlayHighlights::Homogeneous {
                highlight: get_scope_of("diagnostic.hint"),
                ranges: hint_vec,
            },
            OverlayHighlights::Homogeneous {
                highlight: get_scope_of("diagnostic.warning"),
                ranges: warning_vec,
            },
            OverlayHighlights::Homogeneous {
                highlight: get_scope_of("diagnostic.error"),
                ranges: error_vec,
            },
        ]);
    }

    /// Get highlight spans for selections in a document view.
    pub fn doc_selection_highlights(
        mode: Mode,
        doc: &Document,
        view: &View,
        theme: &Theme,
        cursor_shape_config: &CursorShapeConfig,
        is_terminal_focused: bool,
    ) -> OverlayHighlights {
        let text = doc.text().slice(..);
        let selection = doc.selection(view.id);
        let primary_idx = selection.primary_index();

        let cursorkind = cursor_shape_config.from_mode(mode);
        let cursor_is_block = cursorkind == CursorKind::Block;

        let selection_scope = theme
            .find_highlight_exact("ui.selection")
            .expect("could not find `ui.selection` scope in the theme!");
        let primary_selection_scope = theme
            .find_highlight_exact("ui.selection.primary")
            .unwrap_or(selection_scope);

        let base_cursor_scope = theme
            .find_highlight_exact("ui.cursor")
            .unwrap_or(selection_scope);
        let base_primary_cursor_scope = theme
            .find_highlight("ui.cursor.primary")
            .unwrap_or(base_cursor_scope);

        let cursor_scope = match mode {
            Mode::Insert => theme.find_highlight_exact("ui.cursor.insert"),
            Mode::Select => theme.find_highlight_exact("ui.cursor.select"),
            Mode::Normal => theme.find_highlight_exact("ui.cursor.normal"),
        }
        .unwrap_or(base_cursor_scope);

        let primary_cursor_scope = match mode {
            Mode::Insert => theme.find_highlight_exact("ui.cursor.primary.insert"),
            Mode::Select => theme.find_highlight_exact("ui.cursor.primary.select"),
            Mode::Normal => theme.find_highlight_exact("ui.cursor.primary.normal"),
        }
        .unwrap_or(base_primary_cursor_scope);

        let mut spans = Vec::new();
        for (i, range) in selection.iter().enumerate() {
            let selection_is_primary = i == primary_idx;
            let (cursor_scope, selection_scope) = if selection_is_primary {
                (primary_cursor_scope, primary_selection_scope)
            } else {
                (cursor_scope, selection_scope)
            };

            // Special-case: cursor at end of the rope.
            if range.head == range.anchor && range.head == text.len_chars() {
                if !selection_is_primary || (cursor_is_block && is_terminal_focused) {
                    // Bar and underline cursors are drawn by the terminal
                    // BUG: If the editor area loses focus while having a bar or
                    // underline cursor (eg. when a regex prompt has focus) then
                    // the primary cursor will be invisible. This doesn't happen
                    // with block cursors since we manually draw *all* cursors.
                    spans.push((cursor_scope, range.head..range.head + 1));
                }
                continue;
            }

            let range = range.min_width_1(text);
            if range.head > range.anchor {
                // Standard case.
                let cursor_start = prev_grapheme_boundary(text, range.head);
                // non block cursors look like they exclude the cursor
                let selection_end =
                    if selection_is_primary && !cursor_is_block && mode != Mode::Insert {
                        range.head
                    } else {
                        cursor_start
                    };
                spans.push((selection_scope, range.anchor..selection_end));
                // add block cursors
                // skip primary cursor if terminal is unfocused - crossterm cursor is used in that case
                if !selection_is_primary || (cursor_is_block && is_terminal_focused) {
                    spans.push((cursor_scope, cursor_start..range.head));
                }
            } else {
                // Reverse case.
                let cursor_end = next_grapheme_boundary(text, range.head);
                // add block cursors
                // skip primary cursor if terminal is unfocused - crossterm cursor is used in that case
                if !selection_is_primary || (cursor_is_block && is_terminal_focused) {
                    spans.push((cursor_scope, range.head..cursor_end));
                }
                // non block cursors look like they exclude the cursor
                let selection_start = if selection_is_primary
                    && !cursor_is_block
                    && !(mode == Mode::Insert && cursor_end == range.anchor)
                {
                    range.head
                } else {
                    cursor_end
                };
                spans.push((selection_scope, selection_start..range.anchor));
            }
        }

        OverlayHighlights::Heterogenous { highlights: spans }
    }

    /// Render brace match, etc (meant for the focused view only)
    pub fn highlight_focused_view_elements(
        view: &View,
        doc: &Document,
        theme: &Theme,
    ) -> Option<OverlayHighlights> {
        // Highlight matching braces
        let syntax = doc.syntax()?;
        let highlight = theme.find_highlight_exact("ui.cursor.match")?;
        let text = doc.text().slice(..);
        let pos = doc.selection(view.id).primary().cursor(text);
        let pos = helix_core::match_brackets::find_matching_bracket(syntax, text, pos)?;
        Some(OverlayHighlights::single(highlight, pos..pos + 1))
    }

    pub fn tabstop_highlights(doc: &Document, theme: &Theme) -> Option<OverlayHighlights> {
        let snippet = doc.active_snippet.as_ref()?;
        let highlight = theme.find_highlight_exact("tabstop")?;
        let mut ranges = Vec::new();
        for tabstop in snippet.tabstops() {
            ranges.extend(tabstop.ranges.iter().map(|range| range.start..range.end));
        }
        Some(OverlayHighlights::Homogeneous { highlight, ranges })
    }

    /// Render bufferline at the top
    pub fn render_bufferline(&mut self, editor: &Editor, viewport: Rect, surface: &mut Surface) {
<<<<<<< HEAD
=======
        let scratch = PathBuf::from(SCRATCH_BUFFER_NAME); // default filename to use for scratch buffer
        self.bufferline_positions.clear();

>>>>>>> 75c2a3a8
        surface.clear_with(
            viewport,
            editor
                .theme
                .try_get("ui.bufferline.background")
                .unwrap_or_else(|| editor.theme.get("ui.statusline")),
        );

        let bufferline_active = editor
            .theme
            .try_get("ui.bufferline.active")
            .unwrap_or_else(|| editor.theme.get("ui.statusline.active"));

        let bufferline_inactive = editor
            .theme
            .try_get("ui.bufferline")
            .unwrap_or_else(|| editor.theme.get("ui.statusline.inactive"));

        let mut x = viewport.x;
        let current_doc = view!(editor).doc;

<<<<<<< HEAD
        self.bufferline_info.clear();

        for (idx, doc) in editor.documents().enumerate() {
            let fname = Self::make_document_name(doc, editor);

            let style = if current_doc == doc.id() {
                bufferline_active
            } else {
                bufferline_inactive
            };

            // Render the separator before the text if the current document is not first.
            if idx > 0 {
                let used_width = viewport.x.saturating_sub(x);
                let rem_width = surface.area.width.saturating_sub(used_width);
                let sep = &editor.config().bufferline.separator;
                x = surface
                    .set_stringn(x, viewport.y, sep, rem_width as usize, bufferline_inactive)
                    .0;
            }

            let icons = ICONS.load();

            let text = if let Some(icon) = icons.mime().get(doc.path(), doc.language_name()) {
                format!(
                    " {}  {} {}",
                    icon.glyph(),
                    fname,
                    if doc.is_modified() { "[+] " } else { "" }
                )
            } else {
                format!(" {} {}", fname, if doc.is_modified() { "[+] " } else { "" })
            };
            let used_width = viewport.x.saturating_sub(x);
            let rem_width = surface.area.width.saturating_sub(used_width);

            let start_x = x;
            x = surface
                .set_stringn(x, viewport.y, text, rem_width as usize, style)
                .0;
            let end_x = x.min(surface.area.right());

            self.bufferline_info
                .add_buffer_info(doc.id(), start_x..end_x);
=======
        for doc in editor.documents() {
            let text = format!(
                " {}{} ",
                doc.path()
                    .unwrap_or(&scratch)
                    .file_name()
                    .unwrap_or_default()
                    .to_str()
                    .unwrap_or_default(),
                if doc.is_modified() { "[+]" } else { "" }
            );

            self.bufferline_positions.push(x);

            if x < viewport.width {
                surface.set_stringn(
                    x,
                    viewport.y,
                    &text,
                    viewport.width.saturating_sub(x) as usize,
                    if current_doc == doc.id() {
                        bufferline_active
                    } else {
                        bufferline_inactive
                    },
                );
            }

            x += text.len() as u16;
        }

        if let Some(current_idx) = editor.documents().position(|d| d.id() == current_doc) {
            if let Some(&target_x) = self.bufferline_positions.get(current_idx) {
                if target_x >= viewport.width / 2 {
                    let scroll_offset = target_x
                        .saturating_sub(viewport.width / 2)
                        .min(x.saturating_sub(viewport.width));
                    self.render_bufferline_offset(editor, viewport, surface, scroll_offset);
                }
            }
        }
    }

    /// Render bufferline with horizontal offset
    pub fn render_bufferline_offset(
        &mut self,
        editor: &Editor,
        viewport: Rect,
        surface: &mut Surface,
        scroll_offset: u16,
    ) {
        let scratch = PathBuf::from(SCRATCH_BUFFER_NAME); // default filename to use for scratch buffer

        surface.clear_with(
            viewport,
            editor
                .theme
                .try_get("ui.bufferline.background")
                .unwrap_or_else(|| editor.theme.get("ui.statusline")),
        );

        let bufferline_active = editor
            .theme
            .try_get("ui.bufferline.active")
            .unwrap_or_else(|| editor.theme.get("ui.statusline.active"));

        let bufferline_inactive = editor
            .theme
            .try_get("ui.bufferline")
            .unwrap_or_else(|| editor.theme.get("ui.statusline.inactive"));
        let current_doc = view!(editor).doc;

        let visible_end = scroll_offset + viewport.width;
>>>>>>> 75c2a3a8

        for (i, doc) in editor.documents().enumerate() {
            let Some(&buffer_x) = self.bufferline_positions.get(i) else {
                continue;
            };

            if buffer_x > visible_end {
                break;
            }

            let render_x = buffer_x.saturating_sub(scroll_offset);

            let mut text = format!(
                " {}{} ",
                doc.path()
                    .unwrap_or(&scratch)
                    .file_name()
                    .unwrap_or_default()
                    .to_str()
                    .unwrap_or_default(),
                if doc.is_modified() { "[+]" } else { "" }
            );

            // skip invisible buffers
            if buffer_x + (text.len() as u16) < scroll_offset {
                continue;
            }

            if buffer_x < scroll_offset {
                text = text
                    .chars()
                    .skip((scroll_offset - buffer_x) as usize)
                    .collect::<String>();
            }

            surface.set_stringn(
                render_x,
                viewport.y,
                &text,
                viewport.width.saturating_sub(render_x) as usize,
                if current_doc == doc.id() {
                    bufferline_active
                } else {
                    bufferline_inactive
                },
            );
        }
    }

    fn make_document_name(doc: &Document, editor: &Editor) -> String {
        let scratch = PathBuf::from(SCRATCH_BUFFER_NAME); // default filename to use for scratch buffer

        let paths: Vec<String> = editor
            .documents()
            .map(|d| {
                d.path()
                    .unwrap_or(&scratch)
                    .to_str()
                    .unwrap_or_default()
                    .to_string()
            })
            .collect();

        let components: Vec<Vec<String>> = paths
            .iter()
            .map(|p| p.split(MAIN_SEPARATOR).map(String::from).collect())
            .collect();

        let doc_path = doc
            .path()
            .unwrap_or(&scratch)
            .to_str()
            .unwrap_or_default()
            .to_string();

        let doc_index = paths.iter().position(|p| p == &doc_path).unwrap();
        let doc_components_len = components[doc_index].len();

        let mut k = 1;

        loop {
            let start = doc_components_len.saturating_sub(k);
            let curr_doc: Vec<&str> = components[doc_index][start..]
                .iter()
                .map(|s| s.as_str())
                .collect();

            let count = components
                .iter()
                .enumerate()
                .filter(|&(index, _)| index != doc_index)
                .filter(|&(_, parts)| {
                    let len = parts.len();
                    let start = len.saturating_sub(k);
                    parts[start..] == curr_doc
                })
                .count();

            if count == 0 {
                return curr_doc.join(MAIN_SEPARATOR_STR);
            }

            k += 1;
        }
    }

    pub fn render_gutter<'d>(
        editor: &'d Editor,
        doc: &'d Document,
        view: &View,
        viewport: Rect,
        theme: &Theme,
        is_focused: bool,
        decoration_manager: &mut DecorationManager<'d>,
    ) {
        let text = doc.text().slice(..);
        let cursors: Rc<[_]> = doc
            .selection(view.id)
            .iter()
            .map(|range| range.cursor_line(text))
            .collect();

        let mut offset = 0;

        let gutter_style = theme.get("ui.gutter");
        let gutter_selected_style = theme.get("ui.gutter.selected");
        let gutter_style_virtual = theme.get("ui.gutter.virtual");
        let gutter_selected_style_virtual = theme.get("ui.gutter.selected.virtual");

        for gutter_type in view.gutters() {
            let mut gutter = gutter_type.style(editor, doc, view, theme, is_focused);
            let width = gutter_type.width(view, doc);
            // avoid lots of small allocations by reusing a text buffer for each line
            let mut text = String::with_capacity(width);
            let cursors = cursors.clone();
            let gutter_decoration = move |renderer: &mut TextRenderer, pos: LinePos| {
                // TODO handle softwrap in gutters
                let selected = cursors.contains(&pos.doc_line);
                let x = viewport.x + offset;
                let y = pos.visual_line;

                let gutter_style = match (selected, pos.first_visual_line) {
                    (false, true) => gutter_style,
                    (true, true) => gutter_selected_style,
                    (false, false) => gutter_style_virtual,
                    (true, false) => gutter_selected_style_virtual,
                };

                if let Some(style) =
                    gutter(pos.doc_line, selected, pos.first_visual_line, &mut text)
                {
                    renderer.set_stringn(x, y, &text, width, gutter_style.patch(style));
                } else {
                    renderer.set_style(
                        Rect {
                            x,
                            y,
                            width: width as u16,
                            height: 1,
                        },
                        gutter_style,
                    );
                }
                text.clear();
            };
            decoration_manager.add_decoration(gutter_decoration);

            offset += width as u16;
        }
    }

    pub fn render_diagnostics(
        doc: &Document,
        view: &View,
        viewport: Rect,
        surface: &mut Surface,
        theme: &Theme,
    ) {
        use helix_core::diagnostic::Severity;
        use tui::{
            layout::Alignment,
            text::Text,
            widgets::{Paragraph, Widget, Wrap},
        };

        let cursor = doc
            .selection(view.id)
            .primary()
            .cursor(doc.text().slice(..));

        let diagnostics = doc.diagnostics().iter().filter(|diagnostic| {
            diagnostic.range.start <= cursor && diagnostic.range.end >= cursor
        });

        let warning = theme.get("warning");
        let error = theme.get("error");
        let info = theme.get("info");
        let hint = theme.get("hint");

        let mut lines = Vec::new();
        let background_style = theme.get("ui.background");
        for diagnostic in diagnostics {
            let style = Style::reset()
                .patch(background_style)
                .patch(match diagnostic.severity {
                    Some(Severity::Error) => error,
                    Some(Severity::Warning) | None => warning,
                    Some(Severity::Info) => info,
                    Some(Severity::Hint) => hint,
                });
            let text = Text::styled(&diagnostic.message, style);
            lines.extend(text.lines);
            let code = diagnostic.code.as_ref().map(|x| match x {
                NumberOrString::Number(n) => format!("({n})"),
                NumberOrString::String(s) => format!("({s})"),
            });
            if let Some(code) = code {
                let span = Span::styled(code, style);
                lines.push(span.into());
            }
        }

        let text = Text::from(lines);
        let paragraph = Paragraph::new(&text)
            .alignment(Alignment::Right)
            .wrap(Wrap { trim: true });
        let width = 100.min(viewport.width);
        let height = 15.min(viewport.height);
        paragraph.render(
            Rect::new(viewport.right() - width, viewport.y + 1, width, height),
            surface,
        );
    }

    /// Apply the highlighting on the lines where a cursor is active
    pub fn cursorline(doc: &Document, view: &View, theme: &Theme) -> impl Decoration {
        let text = doc.text().slice(..);
        // TODO only highlight the visual line that contains the cursor instead of the full visual line
        let primary_line = doc.selection(view.id).primary().cursor_line(text);

        // The secondary_lines do contain the primary_line, it doesn't matter
        // as the else-if clause in the loop later won't test for the
        // secondary_lines if primary_line == line.
        // It's used inside a loop so the collect isn't needless:
        // https://github.com/rust-lang/rust-clippy/issues/6164
        #[allow(clippy::needless_collect)]
        let secondary_lines: Vec<_> = doc
            .selection(view.id)
            .iter()
            .map(|range| range.cursor_line(text))
            .collect();

        let primary_style = theme.get("ui.cursorline.primary");
        let secondary_style = theme.get("ui.cursorline.secondary");
        let viewport = view.area;

        move |renderer: &mut TextRenderer, pos: LinePos| {
            let area = Rect::new(viewport.x, pos.visual_line, viewport.width, 1);
            if primary_line == pos.doc_line {
                renderer.set_style(area, primary_style);
            } else if secondary_lines.binary_search(&pos.doc_line).is_ok() {
                renderer.set_style(area, secondary_style);
            }
        }
    }

    /// Apply the highlighting on the columns where a cursor is active
    pub fn highlight_cursorcolumn(
        doc: &Document,
        view: &View,
        surface: &mut Surface,
        theme: &Theme,
        viewport: Rect,
        text_annotations: &TextAnnotations,
    ) {
        let text = doc.text().slice(..);

        // Manual fallback behaviour:
        // ui.cursorcolumn.{p/s} -> ui.cursorcolumn -> ui.cursorline.{p/s}
        let primary_style = theme
            .try_get_exact("ui.cursorcolumn.primary")
            .or_else(|| theme.try_get_exact("ui.cursorcolumn"))
            .unwrap_or_else(|| theme.get("ui.cursorline.primary"));
        let secondary_style = theme
            .try_get_exact("ui.cursorcolumn.secondary")
            .or_else(|| theme.try_get_exact("ui.cursorcolumn"))
            .unwrap_or_else(|| theme.get("ui.cursorline.secondary"));

        let inner_area = view.inner_area(doc);

        let selection = doc.selection(view.id);
        let view_offset = doc.view_offset(view.id);
        let primary = selection.primary();
        let text_format = doc.text_format(viewport.width, None);
        for range in selection.iter() {
            let is_primary = primary == *range;
            let cursor = range.cursor(text);

            let Position { col, .. } =
                visual_offset_from_block(text, cursor, cursor, &text_format, text_annotations).0;

            // if the cursor is horizontally in the view
            if col >= view_offset.horizontal_offset
                && inner_area.width > (col - view_offset.horizontal_offset) as u16
            {
                let area = Rect::new(
                    inner_area.x + (col - view_offset.horizontal_offset) as u16,
                    view.area.y,
                    1,
                    view.area.height,
                );
                if is_primary {
                    surface.set_style(area, primary_style)
                } else {
                    surface.set_style(area, secondary_style)
                }
            }
        }
    }

    /// Handle events by looking them up in `self.keymaps`. Returns None
    /// if event was handled (a command was executed or a subkeymap was
    /// activated). Only KeymapResult::{NotFound, Cancelled} is returned
    /// otherwise.
    fn handle_keymap_event(
        &mut self,
        mode: Mode,
        cxt: &mut commands::Context,
        event: KeyEvent,
    ) -> Option<KeymapResult> {
        let mut last_mode = mode;
        self.pseudo_pending.extend(self.keymaps.pending());
        let key_result = self.keymaps.get(mode, event);
        cxt.editor.autoinfo = self.keymaps.sticky().map(|node| node.infobox());

        let mut execute_command = |command: &commands::MappableCommand| {
            command.execute(cxt);
            helix_event::dispatch(PostCommand { command, cx: cxt });

            let current_mode = cxt.editor.mode();
            if current_mode != last_mode {
                helix_event::dispatch(OnModeSwitch {
                    old_mode: last_mode,
                    new_mode: current_mode,
                    cx: cxt,
                });

                // HAXX: if we just entered insert mode from normal, clear key buf
                // and record the command that got us into this mode.
                if current_mode == Mode::Insert {
                    // how we entered insert mode is important, and we should track that so
                    // we can repeat the side effect.
                    self.last_insert.0 = command.clone();
                    self.last_insert.1.clear();
                }
            }

            last_mode = current_mode;
        };

        match &key_result {
            KeymapResult::Matched(command) => {
                execute_command(command);
            }
            KeymapResult::Pending(node) => cxt.editor.autoinfo = Some(node.infobox()),
            KeymapResult::MatchedSequence(commands) => {
                for command in commands {
                    execute_command(command);
                }
            }
            KeymapResult::NotFound | KeymapResult::Cancelled(_) => return Some(key_result),
        }
        None
    }

    fn insert_mode(&mut self, cx: &mut commands::Context, event: KeyEvent) {
        if let Some(keyresult) = self.handle_keymap_event(Mode::Insert, cx, event) {
            match keyresult {
                KeymapResult::NotFound => {
                    if !self.on_next_key(OnKeyCallbackKind::Fallback, cx, event) {
                        if let Some(ch) = event.char() {
                            commands::insert::insert_char(cx, ch)
                        }
                    }
                }
                KeymapResult::Cancelled(pending) => {
                    for ev in pending {
                        match ev.char() {
                            Some(ch) => commands::insert::insert_char(cx, ch),
                            None => {
                                if let KeymapResult::Matched(command) =
                                    self.keymaps.get(Mode::Insert, ev)
                                {
                                    command.execute(cx);
                                }
                            }
                        }
                    }
                }
                _ => unreachable!(),
            }
        }
    }

    fn command_mode(&mut self, mode: Mode, cxt: &mut commands::Context, event: KeyEvent) {
        match (event, cxt.editor.count) {
            // If the count is already started and the input is a number, always continue the count.
            (key!(i @ '0'..='9'), Some(count)) => {
                let i = i.to_digit(10).unwrap() as usize;
                let count = count.get() * 10 + i;
                if count > 100_000_000 {
                    return;
                }
                cxt.editor.count = NonZeroUsize::new(count);
            }
            // A non-zero digit will start the count if that number isn't used by a keymap.
            (key!(i @ '1'..='9'), None) if !self.keymaps.contains_key(mode, event) => {
                let i = i.to_digit(10).unwrap() as usize;
                cxt.editor.count = NonZeroUsize::new(i);
            }
            // special handling for repeat operator
            (key!('.'), _) if self.keymaps.pending().is_empty() => {
                for _ in 0..cxt.editor.count.map_or(1, NonZeroUsize::into) {
                    // first execute whatever put us into insert mode
                    self.last_insert.0.execute(cxt);
                    let mut last_savepoint = None;
                    let mut last_request_savepoint = None;
                    // then replay the inputs
                    for key in self.last_insert.1.clone() {
                        match key {
                            InsertEvent::Key(key) => self.insert_mode(cxt, key),
                            InsertEvent::CompletionApply {
                                trigger_offset,
                                changes,
                            } => {
                                let (view, doc) = current!(cxt.editor);

                                if let Some(last_savepoint) = last_savepoint.as_deref() {
                                    doc.restore(view, last_savepoint, true);
                                }

                                let text = doc.text().slice(..);
                                let cursor = doc.selection(view.id).primary().cursor(text);

                                let shift_position = |pos: usize| -> usize {
                                    (pos + cursor).saturating_sub(trigger_offset)
                                };

                                let tx = Transaction::change(
                                    doc.text(),
                                    changes.iter().cloned().map(|(start, end, t)| {
                                        (shift_position(start), shift_position(end), t)
                                    }),
                                );
                                doc.apply(&tx, view.id);
                            }
                            InsertEvent::TriggerCompletion => {
                                last_savepoint = take(&mut last_request_savepoint);
                            }
                            InsertEvent::RequestCompletion => {
                                let (view, doc) = current!(cxt.editor);
                                last_request_savepoint = Some(doc.savepoint(view));
                            }
                        }
                    }
                }
                cxt.editor.count = None;
            }
            _ => {
                // set the count
                cxt.count = cxt.editor.count;
                // TODO: edge case: 0j -> reset to 1
                // if this fails, count was Some(0)
                // debug_assert!(cxt.count != 0);

                // set the register
                cxt.register = cxt.editor.selected_register.take();

                let res = self.handle_keymap_event(mode, cxt, event);
                if matches!(&res, Some(KeymapResult::NotFound)) {
                    self.on_next_key(OnKeyCallbackKind::Fallback, cxt, event);
                }
                if self.keymaps.pending().is_empty() {
                    cxt.editor.count = None
                } else {
                    cxt.editor.selected_register = cxt.register.take();
                }
            }
        }
    }

    #[allow(clippy::too_many_arguments)]
    pub fn set_completion(
        &mut self,
        editor: &mut Editor,
        items: Vec<CompletionItem>,
        trigger_offset: usize,
        size: Rect,
    ) -> Option<Rect> {
        let mut completion = Completion::new(editor, items, trigger_offset);

        if completion.is_empty() {
            // skip if we got no completion results
            return None;
        }

        let area = completion.area(size, editor);
        editor.last_completion = Some(CompleteAction::Triggered);
        self.last_insert.1.push(InsertEvent::TriggerCompletion);

        // TODO : propagate required size on resize to completion too
        self.completion = Some(completion);
        Some(area)
    }

    pub fn clear_completion(&mut self, editor: &mut Editor) -> Option<OnKeyCallback> {
        self.completion = None;
        let mut on_next_key: Option<OnKeyCallback> = None;
        editor.handlers.completions.request_controller.restart();
        editor.handlers.completions.active_completions.clear();
        if let Some(last_completion) = editor.last_completion.take() {
            match last_completion {
                CompleteAction::Triggered => (),
                CompleteAction::Applied {
                    trigger_offset,
                    changes,
                    placeholder,
                } => {
                    self.last_insert.1.push(InsertEvent::CompletionApply {
                        trigger_offset,
                        changes,
                    });
                    on_next_key = placeholder.then_some(Box::new(|cx, key| {
                        if let Some(c) = key.char() {
                            let (view, doc) = current!(cx.editor);
                            if let Some(snippet) = &doc.active_snippet {
                                doc.apply(&snippet.delete_placeholder(doc.text()), view.id);
                            }
                            commands::insert::insert_char(cx, c);
                        }
                    }))
                }
                CompleteAction::Selected { savepoint } => {
                    let (view, doc) = current!(editor);
                    doc.restore(view, &savepoint, false);
                }
            }
        }
        on_next_key
    }

    pub fn handle_idle_timeout(&mut self, cx: &mut commands::Context) -> EventResult {
        commands::compute_inlay_hints_for_all_views(cx.editor, cx.jobs);

        EventResult::Ignored(None)
    }
}

impl EditorView {
    /// must be called whenever the editor processed input that
    /// is not a `KeyEvent`. In these cases any pending keys/on next
    /// key callbacks must be canceled.
    fn handle_non_key_input(&mut self, cxt: &mut commands::Context) {
        cxt.editor.status_msg = None;
        cxt.editor.reset_idle_timer();
        // HACKS: create a fake key event that will never trigger any actual map
        // and therefore simply acts as "dismiss"
        let null_key_event = KeyEvent {
            code: KeyCode::Null,
            modifiers: KeyModifiers::empty(),
        };
        // dismiss any pending keys
        if let Some((on_next_key, _)) = self.on_next_key.take() {
            on_next_key(cxt, null_key_event);
        }
        self.handle_keymap_event(cxt.editor.mode, cxt, null_key_event);
        self.pseudo_pending.clear();
    }

    fn handle_mouse_event(
        &mut self,
        event: &MouseEvent,
        cxt: &mut commands::Context,
    ) -> EventResult {
        if event.kind != MouseEventKind::Moved {
            self.handle_non_key_input(cxt)
        }

        let config = cxt.editor.config();
        let MouseEvent {
            kind,
            row,
            column,
            modifiers,
            ..
        } = *event;

        let pos_and_view = |editor: &Editor, row, column, ignore_virtual_text| {
            editor.tree.views().find_map(|(view, _focus)| {
                view.pos_at_screen_coords(
                    &editor.documents[&view.doc],
                    row,
                    column,
                    ignore_virtual_text,
                )
                .map(|pos| (pos, view.id))
            })
        };

        let gutter_coords_and_view = |editor: &Editor, row, column| {
            editor.tree.views().find_map(|(view, _focus)| {
                view.gutter_coords_at_screen_coords(row, column)
                    .map(|coords| (coords, view.id))
            })
        };

        match kind {
            MouseEventKind::Down(MouseButton::Left) => {
                let editor = &mut cxt.editor;

                let config = editor.config();
                let bufferline_visible = match config.bufferline.render_mode {
                    helix_view::editor::BufferLineRenderMode::Always => true,
                    helix_view::editor::BufferLineRenderMode::Multiple => editor.documents.len() > 1,
                    _ => false,
                };
                if bufferline_visible && row == 0 {
                    if let Some(buffer_info) = self.bufferline_info.get_clicked_buffer(column) {
                        editor.switch(buffer_info.document_id, helix_view::editor::Action::Replace);
                    }

                    return EventResult::Consumed(None);
                }

                if let Some((pos, view_id)) = pos_and_view(editor, row, column, true) {
                    let prev_view_id = view!(editor).id;
                    let doc = doc_mut!(editor, &view!(editor, view_id).doc);

                    if modifiers == KeyModifiers::ALT {
                        let selection = doc.selection(view_id).clone();
                        doc.set_selection(view_id, selection.push(Range::point(pos)));
                    } else if editor.mode == Mode::Select {
                        // Discards non-primary selections for consistent UX with normal mode
                        let primary = doc.selection(view_id).primary().put_cursor(
                            doc.text().slice(..),
                            pos,
                            true,
                        );
                        editor.mouse_down_range = Some(primary);
                        doc.set_selection(view_id, Selection::single(primary.anchor, primary.head));
                    } else {
                        doc.set_selection(view_id, Selection::point(pos));
                    }

                    if view_id != prev_view_id {
                        self.clear_completion(editor);
                    }

                    editor.focus(view_id);
                    editor.ensure_cursor_in_view(view_id);

                    return EventResult::Consumed(None);
                }

                if let Some((coords, view_id)) = gutter_coords_and_view(editor, row, column) {
                    editor.focus(view_id);

                    let (view, doc) = current!(cxt.editor);

                    let path = match doc.path() {
                        Some(path) => path.clone(),
                        None => return EventResult::Ignored(None),
                    };

                    if let Some(char_idx) =
                        view.pos_at_visual_coords(doc, coords.row as u16, coords.col as u16, true)
                    {
                        let line = doc.text().char_to_line(char_idx);
                        commands::dap_toggle_breakpoint_impl(cxt, path, line);
                        return EventResult::Consumed(None);
                    }
                }

                EventResult::Ignored(None)
            }

            MouseEventKind::Drag(MouseButton::Left) => {
                let (view, doc) = current!(cxt.editor);

                let pos = match view.pos_at_screen_coords(doc, row, column, true) {
                    Some(pos) => pos,
                    None => return EventResult::Ignored(None),
                };

                let mut selection = doc.selection(view.id).clone();
                let primary = selection.primary_mut();
                *primary = primary.put_cursor(doc.text().slice(..), pos, true);
                doc.set_selection(view.id, selection);
                let view_id = view.id;
                cxt.editor.ensure_cursor_in_view(view_id);
                EventResult::Consumed(None)
            }

            MouseEventKind::ScrollUp | MouseEventKind::ScrollDown => {
                let current_view = cxt.editor.tree.focus;

                let direction = match event.kind {
                    MouseEventKind::ScrollUp => Direction::Backward,
                    MouseEventKind::ScrollDown => Direction::Forward,
                    _ => unreachable!(),
                };

                match pos_and_view(cxt.editor, row, column, false) {
                    Some((_, view_id)) => cxt.editor.tree.focus = view_id,
                    None => return EventResult::Ignored(None),
                }

                let offset = config.scroll_lines.unsigned_abs();
                commands::scroll(cxt, offset, direction, false);

                cxt.editor.tree.focus = current_view;
                cxt.editor.ensure_cursor_in_view(current_view);

                EventResult::Consumed(None)
            }

            MouseEventKind::Up(MouseButton::Left) => {
                if !config.middle_click_paste {
                    return EventResult::Ignored(None);
                }

                let (view, doc) = current!(cxt.editor);

                let should_yank = match cxt.editor.mouse_down_range.take() {
                    Some(down_range) => doc.selection(view.id).primary() != down_range,
                    None => {
                        // This should not happen under normal cases. We fall back to the original
                        // behavior of yanking on non-single-char selections.
                        doc.selection(view.id)
                            .primary()
                            .slice(doc.text().slice(..))
                            .len_chars()
                            > 1
                    }
                };

                if should_yank {
                    commands::MappableCommand::yank_main_selection_to_primary_clipboard
                        .execute(cxt);
                    EventResult::Consumed(None)
                } else {
                    EventResult::Ignored(None)
                }
            }

            MouseEventKind::Up(MouseButton::Right) => {
                if let Some((pos, view_id)) = gutter_coords_and_view(cxt.editor, row, column) {
                    cxt.editor.focus(view_id);

                    if let Some((pos, _)) = pos_and_view(cxt.editor, row, column, true) {
                        doc_mut!(cxt.editor).set_selection(view_id, Selection::point(pos));
                    } else {
                        let (view, doc) = current!(cxt.editor);

                        if let Some(pos) = view.pos_at_visual_coords(doc, pos.row as u16, 0, true) {
                            doc.set_selection(view_id, Selection::point(pos));
                            match modifiers {
                                KeyModifiers::ALT => {
                                    commands::MappableCommand::dap_edit_log.execute(cxt)
                                }
                                _ => commands::MappableCommand::dap_edit_condition.execute(cxt),
                            };
                        }
                    }

                    cxt.editor.ensure_cursor_in_view(view_id);
                    return EventResult::Consumed(None);
                }
                EventResult::Ignored(None)
            }

            MouseEventKind::Up(MouseButton::Middle) => {
                let editor = &mut cxt.editor;
                if !config.middle_click_paste {
                    return EventResult::Ignored(None);
                }

                if modifiers == KeyModifiers::ALT {
                    commands::MappableCommand::replace_selections_with_primary_clipboard
                        .execute(cxt);

                    return EventResult::Consumed(None);
                }

                if let Some((pos, view_id)) = pos_and_view(editor, row, column, true) {
                    let doc = doc_mut!(editor, &view!(editor, view_id).doc);
                    doc.set_selection(view_id, Selection::point(pos));
                    cxt.editor.focus(view_id);
                    commands::MappableCommand::paste_primary_clipboard_before.execute(cxt);

                    return EventResult::Consumed(None);
                }

                EventResult::Ignored(None)
            }

            _ => EventResult::Ignored(None),
        }
    }
    fn on_next_key(
        &mut self,
        kind: OnKeyCallbackKind,
        ctx: &mut commands::Context,
        event: KeyEvent,
    ) -> bool {
        if let Some((on_next_key, kind_)) = self.on_next_key.take() {
            if kind == kind_ {
                on_next_key(ctx, event);
                true
            } else {
                self.on_next_key = Some((on_next_key, kind_));
                false
            }
        } else {
            false
        }
    }
}

impl Component for EditorView {
    fn handle_event(
        &mut self,
        event: &Event,
        context: &mut crate::compositor::Context,
    ) -> EventResult {
        let mut cx = commands::Context {
            editor: context.editor,
            count: None,
            register: None,
            callback: Vec::new(),
            on_next_key_callback: None,
            jobs: context.jobs,
        };

        match event {
            Event::Paste(contents) => {
                self.handle_non_key_input(&mut cx);
                cx.count = cx.editor.count;
                commands::paste_bracketed_value(&mut cx, contents.clone());
                cx.editor.count = None;

                let config = cx.editor.config();
                let mode = cx.editor.mode();
                let (view, doc) = current!(cx.editor);
                view.ensure_cursor_in_view(doc, config.scrolloff);

                // Store a history state if not in insert mode. Otherwise wait till we exit insert
                // to include any edits to the paste in the history state.
                if mode != Mode::Insert {
                    doc.append_changes_to_history(view);
                }

                EventResult::Consumed(None)
            }
            Event::Resize(_width, _height) => {
                // Ignore this event, we handle resizing just before rendering to screen.
                // Handling it here but not re-rendering will cause flashing
                EventResult::Consumed(None)
            }
            Event::Key(mut key) => {
                cx.editor.reset_idle_timer();
                canonicalize_key(&mut key);

                // clear status
                cx.editor.status_msg = None;

                let mode = cx.editor.mode();

                if !self.on_next_key(OnKeyCallbackKind::PseudoPending, &mut cx, key) {
                    match mode {
                        Mode::Insert => {
                            // let completion swallow the event if necessary
                            let mut consumed = false;
                            if let Some(completion) = &mut self.completion {
                                let res = {
                                    // use a fake context here
                                    let mut cx = Context {
                                        editor: cx.editor,
                                        jobs: cx.jobs,
                                        scroll: None,
                                    };

                                    if let EventResult::Consumed(callback) =
                                        completion.handle_event(event, &mut cx)
                                    {
                                        consumed = true;
                                        Some(callback)
                                    } else if let EventResult::Consumed(callback) =
                                        completion.handle_event(&Event::Key(key!(Enter)), &mut cx)
                                    {
                                        Some(callback)
                                    } else {
                                        None
                                    }
                                };

                                if let Some(callback) = res {
                                    if callback.is_some() {
                                        // assume close_fn
                                        if let Some(cb) = self.clear_completion(cx.editor) {
                                            if consumed {
                                                cx.on_next_key_callback =
                                                    Some((cb, OnKeyCallbackKind::Fallback))
                                            } else {
                                                self.on_next_key =
                                                    Some((cb, OnKeyCallbackKind::Fallback));
                                            }
                                        }
                                    }
                                }
                            }

                            // if completion didn't take the event, we pass it onto commands
                            if !consumed {
                                self.insert_mode(&mut cx, key);

                                // record last_insert key
                                self.last_insert.1.push(InsertEvent::Key(key));
                            }
                        }
                        mode => self.command_mode(mode, &mut cx, key),
                    }
                }

                self.on_next_key = cx.on_next_key_callback.take();
                match self.on_next_key {
                    Some((_, OnKeyCallbackKind::PseudoPending)) => self.pseudo_pending.push(key),
                    _ => self.pseudo_pending.clear(),
                }

                // appease borrowck
                let callbacks = take(&mut cx.callback);

                // if the command consumed the last view, skip the render.
                // on the next loop cycle the Application will then terminate.
                if cx.editor.should_close() {
                    return EventResult::Ignored(None);
                }

                let config = cx.editor.config();
                let mode = cx.editor.mode();
                let (view, doc) = current!(cx.editor);

                view.ensure_cursor_in_view(doc, config.scrolloff);

                // Store a history state if not in insert mode. This also takes care of
                // committing changes when leaving insert mode.
                if mode != Mode::Insert {
                    doc.append_changes_to_history(view);
                }
                let callback = if callbacks.is_empty() {
                    None
                } else {
                    let callback: crate::compositor::Callback = Box::new(move |compositor, cx| {
                        for callback in callbacks {
                            callback(compositor, cx)
                        }
                    });
                    Some(callback)
                };

                EventResult::Consumed(callback)
            }

            Event::Mouse(event) => self.handle_mouse_event(event, &mut cx),
            Event::IdleTimeout => self.handle_idle_timeout(&mut cx),
            Event::FocusGained => {
                self.terminal_focused = true;
                EventResult::Consumed(None)
            }
            Event::FocusLost => {
                if context.editor.config().auto_save.focus_lost {
                    let options = commands::WriteAllOptions {
                        force: false,
                        write_scratch: false,
                        auto_format: false,
                    };
                    if let Err(e) = commands::typed::write_all_impl(context, options) {
                        context.editor.set_error(format!("{}", e));
                    }
                }
                self.terminal_focused = false;
                EventResult::Consumed(None)
            }
        }
    }

    fn render(&mut self, area: Rect, surface: &mut Surface, cx: &mut Context) {
        // clear with background color
        surface.set_style(area, cx.editor.theme.get("ui.background"));
        let config = cx.editor.config();

        // check if bufferline should be rendered
        use helix_view::editor::BufferLineRenderMode;
        let use_bufferline = match config.bufferline.render_mode {
            BufferLineRenderMode::Always => true,
            BufferLineRenderMode::Multiple if cx.editor.documents.len() > 1 => true,
            _ => false,
        };

        // -1 for commandline and -1 for bufferline
        let mut editor_area = area.clip_bottom(1);
        if use_bufferline {
            editor_area = editor_area.clip_top(1);
        }

        // if the terminal size suddenly changed, we need to trigger a resize
        cx.editor.resize(editor_area);

        if use_bufferline {
            self.render_bufferline(cx.editor, area.with_height(1), surface);
        }

        for (view, is_focused) in cx.editor.tree.views() {
            let doc = cx.editor.document(view.doc).unwrap();
            self.render_view(cx.editor, doc, view, area, surface, is_focused);
        }

        if config.auto_info {
            if let Some(mut info) = cx.editor.autoinfo.take() {
                info.render(area, surface, cx);
                cx.editor.autoinfo = Some(info)
            }
        }

        let key_width = 15u16; // for showing pending keys
        let mut status_msg_width = 0;

        // render status msg
        if let Some((status_msg, severity)) = &cx.editor.status_msg {
            status_msg_width = status_msg.width();
            use helix_view::editor::Severity;
            let style = if *severity == Severity::Error {
                cx.editor.theme.get("error")
            } else {
                cx.editor.theme.get("ui.text")
            };

            surface.set_string(
                area.x,
                area.y + area.height.saturating_sub(1),
                status_msg,
                style,
            );
        }

        if area.width.saturating_sub(status_msg_width as u16) > key_width {
            let mut disp = String::new();
            if let Some(count) = cx.editor.count {
                disp.push_str(&count.to_string())
            }
            for key in self.keymaps.pending() {
                disp.push_str(&key.key_sequence_format());
            }
            for key in &self.pseudo_pending {
                disp.push_str(&key.key_sequence_format());
            }
            let style = cx.editor.theme.get("ui.text");
            let macro_width = if cx.editor.macro_recording.is_some() {
                3
            } else {
                0
            };
            surface.set_string(
                area.x + area.width.saturating_sub(key_width + macro_width),
                area.y + area.height.saturating_sub(1),
                disp.get(disp.len().saturating_sub(key_width as usize)..)
                    .unwrap_or(&disp),
                style,
            );
            if let Some((reg, _)) = cx.editor.macro_recording {
                let disp = format!("[{}]", reg);
                let style = style
                    .fg(helix_view::graphics::Color::Yellow)
                    .add_modifier(Modifier::BOLD);
                surface.set_string(
                    area.x + area.width.saturating_sub(3),
                    area.y + area.height.saturating_sub(1),
                    &disp,
                    style,
                );
            }
        }

        if let Some(completion) = self.completion.as_mut() {
            completion.render(area, surface, cx);
        }
    }

    fn cursor(&self, _area: Rect, editor: &Editor) -> (Option<Position>, CursorKind) {
        match editor.cursor() {
            // all block cursors are drawn manually
            (pos, CursorKind::Block) => {
                if self.terminal_focused {
                    (pos, CursorKind::Hidden)
                } else {
                    // use crossterm cursor when terminal loses focus
                    (pos, CursorKind::Underline)
                }
            }
            cursor => cursor,
        }
    }
}

#[derive(Debug, Default)]
struct BufferLineInfo {
    visible_buffers: Vec<BufferInfo>,
}

impl BufferLineInfo {
    fn clear(&mut self) {
        self.visible_buffers.clear();
    }

    fn add_buffer_info(&mut self, document_id: DocumentId, columns: std::ops::Range<u16>) {
        self.visible_buffers.push(BufferInfo {
            document_id,
            columns,
        });
    }

    fn get_clicked_buffer(&self, column: u16) -> Option<&BufferInfo> {
        self.visible_buffers
            .iter()
            .find(|cell| cell.columns.contains(&column))
    }
}

#[derive(Debug)]
struct BufferInfo {
    document_id: DocumentId,
    // The bufferline column span used to show the document name
    columns: std::ops::Range<u16>,
}


fn canonicalize_key(key: &mut KeyEvent) {
    if let KeyEvent {
        code: KeyCode::Char(_),
        modifiers: _,
    } = key
    {
        key.modifiers.remove(KeyModifiers::SHIFT)
    }
}<|MERGE_RESOLUTION|>--- conflicted
+++ resolved
@@ -877,12 +877,8 @@
 
     /// Render bufferline at the top
     pub fn render_bufferline(&mut self, editor: &Editor, viewport: Rect, surface: &mut Surface) {
-<<<<<<< HEAD
-=======
         let scratch = PathBuf::from(SCRATCH_BUFFER_NAME); // default filename to use for scratch buffer
         self.bufferline_positions.clear();
-
->>>>>>> 75c2a3a8
         surface.clear_with(
             viewport,
             editor
@@ -904,52 +900,6 @@
         let mut x = viewport.x;
         let current_doc = view!(editor).doc;
 
-<<<<<<< HEAD
-        self.bufferline_info.clear();
-
-        for (idx, doc) in editor.documents().enumerate() {
-            let fname = Self::make_document_name(doc, editor);
-
-            let style = if current_doc == doc.id() {
-                bufferline_active
-            } else {
-                bufferline_inactive
-            };
-
-            // Render the separator before the text if the current document is not first.
-            if idx > 0 {
-                let used_width = viewport.x.saturating_sub(x);
-                let rem_width = surface.area.width.saturating_sub(used_width);
-                let sep = &editor.config().bufferline.separator;
-                x = surface
-                    .set_stringn(x, viewport.y, sep, rem_width as usize, bufferline_inactive)
-                    .0;
-            }
-
-            let icons = ICONS.load();
-
-            let text = if let Some(icon) = icons.mime().get(doc.path(), doc.language_name()) {
-                format!(
-                    " {}  {} {}",
-                    icon.glyph(),
-                    fname,
-                    if doc.is_modified() { "[+] " } else { "" }
-                )
-            } else {
-                format!(" {} {}", fname, if doc.is_modified() { "[+] " } else { "" })
-            };
-            let used_width = viewport.x.saturating_sub(x);
-            let rem_width = surface.area.width.saturating_sub(used_width);
-
-            let start_x = x;
-            x = surface
-                .set_stringn(x, viewport.y, text, rem_width as usize, style)
-                .0;
-            let end_x = x.min(surface.area.right());
-
-            self.bufferline_info
-                .add_buffer_info(doc.id(), start_x..end_x);
-=======
         for doc in editor.documents() {
             let text = format!(
                 " {}{} ",
@@ -1023,7 +973,6 @@
         let current_doc = view!(editor).doc;
 
         let visible_end = scroll_offset + viewport.width;
->>>>>>> 75c2a3a8
 
         for (i, doc) in editor.documents().enumerate() {
             let Some(&buffer_x) = self.bufferline_positions.get(i) else {
