--- conflicted
+++ resolved
@@ -3,16 +3,11 @@
     compositor::{Component, Context, Event, EventResult},
     job::{self, Callback},
     key,
-<<<<<<< HEAD
     keymap::{Keymap, KeymapResult},
-    ui::{Completion, ProgressSpinners},
-=======
-    keymap::{KeymapResult, Keymaps},
     ui::{
         document::{render_document, LinePos, TextRenderer, TranslatedPosition},
         Completion, ProgressSpinners,
     },
->>>>>>> 72e5704f
 };
 
 use helix_core::{
@@ -41,13 +36,8 @@
 use super::{document::LineDecoration, lsp::SignatureHelp};
 
 pub struct EditorView {
-<<<<<<< HEAD
     pub keymap: Keymap,
-    on_next_key: Option<Box<dyn FnOnce(&mut commands::Context, KeyEvent)>>,
-=======
-    pub keymaps: Keymaps,
     on_next_key: Option<OnKeyCallback>,
->>>>>>> 72e5704f
     pseudo_pending: Vec<KeyEvent>,
     last_insert: (commands::MappableCommand, Vec<InsertEvent>),
     pub(crate) completion: Option<Completion>,
