use crate::{
    commands,
    compositor::{Component, Context, EventResult},
    key,
    keymap::{KeymapResult, Keymaps},
    ui::{Completion, ProgressSpinners},
};

use helix_core::{
    coords_at_pos,
    graphemes::{ensure_grapheme_boundary_next, next_grapheme_boundary, prev_grapheme_boundary},
    movement::Direction,
    syntax::{self, HighlightEvent},
    unicode::segmentation::UnicodeSegmentation,
    unicode::width::UnicodeWidthStr,
    LineEnding, Position, Range, Selection,
};
use helix_view::{
    document::Mode,
    editor::LineNumber,
    graphics::{CursorKind, Modifier, Rect, Style},
    info::Info,
    input::KeyEvent,
    keyboard::{KeyCode, KeyModifiers},
    Document, Editor, Theme, View,
};
use std::borrow::Cow;

use crossterm::event::{Event, MouseButton, MouseEvent, MouseEventKind};
use tui::buffer::Buffer as Surface;

pub struct EditorView {
    keymaps: Keymaps,
    on_next_key: Option<Box<dyn FnOnce(&mut commands::Context, KeyEvent)>>,
    last_insert: (commands::Command, Vec<KeyEvent>),
    completion: Option<Completion>,
    spinners: ProgressSpinners,
    autoinfo: Option<Info>,
}

impl Default for EditorView {
    fn default() -> Self {
        Self::new(Keymaps::default())
    }
}

impl EditorView {
    pub fn new(keymaps: Keymaps) -> Self {
        Self {
            keymaps,
            on_next_key: None,
            last_insert: (commands::Command::normal_mode, Vec::new()),
            completion: None,
            spinners: ProgressSpinners::default(),
            autoinfo: None,
        }
    }

    pub fn spinners_mut(&mut self) -> &mut ProgressSpinners {
        &mut self.spinners
    }

    #[allow(clippy::too_many_arguments)]
    pub fn render_view(
        &self,
        doc: &Document,
        view: &View,
        viewport: Rect,
        surface: &mut Surface,
        theme: &Theme,
        is_focused: bool,
        loader: &syntax::Loader,
        config: &helix_view::editor::Config,
    ) {
<<<<<<< HEAD
        // -1 from bottom for statusline
        let area = view.area.chop_from_left(GUTTER_OFFSET).chop_from_bottom(1);
        let offset = Position::new(view.first_line, view.first_col);
        let height = view.area.height.saturating_sub(1); // - 1 for statusline

        let highlights = Self::doc_syntax_highlights(doc, offset, height, theme, loader);
=======
        let inner = view.inner_area();
        let area = view.area;

        let highlights = Self::doc_syntax_highlights(doc, view.offset, inner.height, theme, loader);
>>>>>>> f60b549f
        let highlights = syntax::merge(highlights, Self::doc_diagnostics_highlights(doc, theme));
        let highlights: Box<dyn Iterator<Item = HighlightEvent>> = if is_focused {
            Box::new(syntax::merge(
                highlights,
                Self::doc_selection_highlights(doc, view, theme),
            ))
        } else {
            Box::new(highlights)
        };

        Self::render_text_highlights(doc, view.offset, inner, surface, theme, highlights);
        Self::render_gutter(doc, view, view.area, surface, theme, is_focused, config);

        if is_focused {
            Self::render_focused_view_elements(view, doc, inner, theme, surface);
        }

        // if we're not at the edge of the screen, draw a right border
        if viewport.right() != view.area.right() {
            let x = area.right();
            let border_style = theme.get("ui.window");
            for y in area.top()..area.bottom() {
                surface
                    .get_mut(x, y)
                    .set_symbol(tui::symbols::line::VERTICAL)
                    //.set_symbol(" ")
                    .set_style(border_style);
            }
        }

        self.render_diagnostics(doc, view, inner, surface, theme);

        let statusline_area = view
            .area
            .chop_from_top(view.area.height.saturating_sub(1))
            .chop_from_bottom(1); // -1 from bottom to remove commandline
        self.render_statusline(doc, view, statusline_area, surface, theme, is_focused);
    }

    /// Get syntax highlights for a document in a view represented by the first line
    /// and column (`offset`) and the last line. This is done instead of using a view
    /// directly to enable rendering syntax highlighted docs anywhere (eg. picker preview)
    #[allow(clippy::too_many_arguments)]
    pub fn doc_syntax_highlights<'doc>(
        doc: &'doc Document,
        offset: Position,
        height: u16,
        theme: &Theme,
        loader: &syntax::Loader,
    ) -> Box<dyn Iterator<Item = HighlightEvent> + 'doc> {
        let text = doc.text().slice(..);
        let last_line = std::cmp::min(
            // Saturating subs to make it inclusive zero indexing.
            (offset.row + height as usize).saturating_sub(1),
            doc.text().len_lines().saturating_sub(1),
        );

        let range = {
            // calculate viewport byte ranges
            let start = text.line_to_byte(offset.row);
            let end = text.line_to_byte(last_line + 1);

            start..end
        };

        // TODO: range doesn't actually restrict source, just highlight range
        let highlights = match doc.syntax() {
            Some(syntax) => {
                let scopes = theme.scopes();
                syntax
                    .highlight_iter(text.slice(..), Some(range), None, |language| {
                        loader
                                .language_config_for_scope(&format!("source.{}", language))
                                .and_then(|language_config| {
                                    let config = language_config.highlight_config(scopes)?;
                                    let config_ref = config.as_ref();
                                    // SAFETY: the referenced `HighlightConfiguration` behind
                                    // the `Arc` is guaranteed to remain valid throughout the
                                    // duration of the highlight.
                                    let config_ref = unsafe {
                                        std::mem::transmute::<
                                            _,
                                            &'static syntax::HighlightConfiguration,
                                        >(config_ref)
                                    };
                                    Some(config_ref)
                                })
                    })
                    .map(|event| event.unwrap())
                    .collect() // TODO: we collect here to avoid holding the lock, fix later
            }
            None => vec![HighlightEvent::Source {
                start: range.start,
                end: range.end,
            }],
        }
        .into_iter()
        .map(move |event| match event {
            // convert byte offsets to char offset
            HighlightEvent::Source { start, end } => {
                let start = ensure_grapheme_boundary_next(text, text.byte_to_char(start));
                let end = ensure_grapheme_boundary_next(text, text.byte_to_char(end));
                HighlightEvent::Source { start, end }
            }
            event => event,
        });

        Box::new(highlights)
    }

    /// Get highlight spans for document diagnostics
    pub fn doc_diagnostics_highlights(
        doc: &Document,
        theme: &Theme,
    ) -> Vec<(usize, std::ops::Range<usize>)> {
        let diagnostic_scope = theme
            .find_scope_index("diagnostic")
            .or_else(|| theme.find_scope_index("ui.cursor"))
            .or_else(|| theme.find_scope_index("ui.selection"))
            .expect("no selection scope found!");

        doc.diagnostics()
            .iter()
            .map(|diagnostic| {
                (
                    diagnostic_scope,
                    diagnostic.range.start..diagnostic.range.end,
                )
            })
            .collect()
    }

    /// Get highlight spans for selections in a document view.
    pub fn doc_selection_highlights(
        doc: &Document,
        view: &View,
        theme: &Theme,
    ) -> Vec<(usize, std::ops::Range<usize>)> {
        let text = doc.text().slice(..);
        let selection = doc.selection(view.id);
        let primary_idx = selection.primary_index();

        let selection_scope = theme
            .find_scope_index("ui.selection")
            .expect("no selection scope found!");
        let base_cursor_scope = theme
            .find_scope_index("ui.cursor")
            .unwrap_or(selection_scope);

        let cursor_scope = match doc.mode() {
            Mode::Insert => theme.find_scope_index("ui.cursor.insert"),
            Mode::Select => theme.find_scope_index("ui.cursor.select"),
            Mode::Normal => Some(base_cursor_scope),
        }
        .unwrap_or(base_cursor_scope);

        let primary_cursor_scope = theme
            .find_scope_index("ui.cursor.primary")
            .unwrap_or(cursor_scope);
        let primary_selection_scope = theme
            .find_scope_index("ui.selection.primary")
            .unwrap_or(selection_scope);

        let mut spans: Vec<(usize, std::ops::Range<usize>)> = Vec::new();
        for (i, range) in selection.iter().enumerate() {
            let (cursor_scope, selection_scope) = if i == primary_idx {
                (primary_cursor_scope, primary_selection_scope)
            } else {
                (cursor_scope, selection_scope)
            };

            // Special-case: cursor at end of the rope.
            if range.head == range.anchor && range.head == text.len_chars() {
                spans.push((cursor_scope, range.head..range.head + 1));
                continue;
            }

            let range = range.min_width_1(text);
            if range.head > range.anchor {
                // Standard case.
                let cursor_start = prev_grapheme_boundary(text, range.head);
                spans.push((selection_scope, range.anchor..cursor_start));
                spans.push((cursor_scope, cursor_start..range.head));
            } else {
                // Reverse case.
                let cursor_end = next_grapheme_boundary(text, range.head);
                spans.push((cursor_scope, range.head..cursor_end));
                spans.push((selection_scope, cursor_end..range.anchor));
            }
        }

        spans
    }

    pub fn render_text_highlights<H: Iterator<Item = HighlightEvent>>(
        doc: &Document,
        offset: Position,
        viewport: Rect,
        surface: &mut Surface,
        theme: &Theme,
        highlights: H,
    ) {
        let text = doc.text().slice(..);

        let mut spans = Vec::new();
        let mut visual_x = 0u16;
        let mut line = 0u16;
        let tab_width = doc.tab_width();
        let tab = " ".repeat(tab_width);

        let text_style = theme.get("ui.text");

        'outer: for event in highlights {
            match event {
                HighlightEvent::HighlightStart(span) => {
                    spans.push(span);
                }
                HighlightEvent::HighlightEnd => {
                    spans.pop();
                }
                HighlightEvent::Source { start, end } => {
                    // `unwrap_or_else` part is for off-the-end indices of
                    // the rope, to allow cursor highlighting at the end
                    // of the rope.
                    let text = text.get_slice(start..end).unwrap_or_else(|| " ".into());

                    use helix_core::graphemes::{grapheme_width, RopeGraphemes};

                    let style = spans.iter().fold(text_style, |acc, span| {
                        let style = theme.get(theme.scopes()[span.0].as_str());
                        acc.patch(style)
                    });

                    for grapheme in RopeGraphemes::new(text) {
                        let out_of_bounds = visual_x < offset.col as u16
                            || visual_x >= viewport.width + offset.col as u16;

                        if LineEnding::from_rope_slice(&grapheme).is_some() {
                            if !out_of_bounds {
                                // we still want to render an empty cell with the style
                                surface.set_string(
                                    viewport.x + visual_x - offset.col as u16,
                                    viewport.y + line,
                                    " ",
                                    style,
                                );
                            }

                            visual_x = 0;
                            line += 1;

                            // TODO: with proper iter this shouldn't be necessary
                            if line >= viewport.height {
                                break 'outer;
                            }
                        } else {
                            let grapheme = Cow::from(grapheme);

                            let (grapheme, width) = if grapheme == "\t" {
                                // make sure we display tab as appropriate amount of spaces
                                (tab.as_str(), tab_width)
                            } else {
                                // Cow will prevent allocations if span contained in a single slice
                                // which should really be the majority case
                                let width = grapheme_width(&grapheme);
                                (grapheme.as_ref(), width)
                            };

                            if !out_of_bounds {
                                // if we're offscreen just keep going until we hit a new line
                                surface.set_string(
                                    viewport.x + visual_x - offset.col as u16,
                                    viewport.y + line,
                                    grapheme,
                                    style,
                                );
                            }

                            visual_x = visual_x.saturating_add(width as u16);
                        }
                    }
                }
            }
        }
    }

    /// Render brace match, etc (meant for the focused view only)
    pub fn render_focused_view_elements(
        view: &View,
        doc: &Document,
        viewport: Rect,
        theme: &Theme,
        surface: &mut Surface,
    ) {
        // Highlight matching braces
        if let Some(syntax) = doc.syntax() {
            let text = doc.text().slice(..);
            use helix_core::match_brackets;
            let pos = doc.selection(view.id).primary().cursor(text);

            let pos = match_brackets::find(syntax, doc.text(), pos)
                .and_then(|pos| view.screen_coords_at_pos(doc, text, pos));

            if let Some(pos) = pos {
                // ensure col is on screen
                if (pos.col as u16) < viewport.width + view.offset.col as u16
                    && pos.col >= view.offset.col
                {
                    let style = theme.try_get("ui.cursor.match").unwrap_or_else(|| {
                        Style::default()
                            .add_modifier(Modifier::REVERSED)
                            .add_modifier(Modifier::DIM)
                    });

                    surface
                        .get_mut(viewport.x + pos.col as u16, viewport.y + pos.row as u16)
                        .set_style(style);
                }
            }
        }
    }

    #[allow(clippy::too_many_arguments)]
    pub fn render_gutter(
        doc: &Document,
        view: &View,
        viewport: Rect,
        surface: &mut Surface,
        theme: &Theme,
        is_focused: bool,
        config: &helix_view::editor::Config,
    ) {
        let text = doc.text().slice(..);
        let last_line = view.last_line(doc);

        let linenr = theme.get("ui.linenr");
        let linenr_select: Style = theme.try_get("ui.linenr.selected").unwrap_or(linenr);

        let warning = theme.get("warning");
        let error = theme.get("error");
        let info = theme.get("info");
        let hint = theme.get("hint");

        // Whether to draw the line number for the last line of the
        // document or not.  We only draw it if it's not an empty line.
        let draw_last = text.line_to_byte(last_line) < text.len_bytes();

        let current_line = doc
            .text()
            .char_to_line(doc.selection(view.id).primary().anchor);

        // it's used inside an iterator so the collect isn't needless:
        // https://github.com/rust-lang/rust-clippy/issues/6164
        #[allow(clippy::needless_collect)]
        let cursors: Vec<_> = doc
            .selection(view.id)
            .iter()
            .map(|range| range.cursor_line(text))
            .collect();

        for (i, line) in (view.offset.row..(last_line + 1)).enumerate() {
            use helix_core::diagnostic::Severity;
            if let Some(diagnostic) = doc.diagnostics().iter().find(|d| d.line == line) {
                surface.set_stringn(
                    viewport.x,
                    viewport.y + i as u16,
                    "●",
                    1,
                    match diagnostic.severity {
                        Some(Severity::Error) => error,
                        Some(Severity::Warning) | None => warning,
                        Some(Severity::Info) => info,
                        Some(Severity::Hint) => hint,
                    },
                );
            }

            let selected = cursors.contains(&line);

            let text = if line == last_line && !draw_last {
                "    ~".into()
            } else {
                let line = match config.line_number {
                    LineNumber::Absolute => line + 1,
                    LineNumber::Relative => abs_diff(current_line, line),
                };
                format!("{:>5}", line)
            };
            surface.set_stringn(
                viewport.x + 1,
                viewport.y + i as u16,
                text,
                5,
                if selected && is_focused {
                    linenr_select
                } else {
                    linenr
                },
            );
        }
    }

    pub fn render_diagnostics(
        &self,
        doc: &Document,
        view: &View,
        viewport: Rect,
        surface: &mut Surface,
        theme: &Theme,
    ) {
        use helix_core::diagnostic::Severity;
        use tui::{
            layout::Alignment,
            text::Text,
            widgets::{Paragraph, Widget},
        };

        let cursor = doc
            .selection(view.id)
            .primary()
            .cursor(doc.text().slice(..));

        let diagnostics = doc.diagnostics().iter().filter(|diagnostic| {
            diagnostic.range.start <= cursor && diagnostic.range.end >= cursor
        });

        let warning = theme.get("warning");
        let error = theme.get("error");
        let info = theme.get("info");
        let hint = theme.get("hint");

        // Vec::with_capacity(diagnostics.len()); // rough estimate
        let mut lines = Vec::new();
        for diagnostic in diagnostics {
            let text = Text::styled(
                &diagnostic.message,
                match diagnostic.severity {
                    Some(Severity::Error) => error,
                    Some(Severity::Warning) | None => warning,
                    Some(Severity::Info) => info,
                    Some(Severity::Hint) => hint,
                },
            );
            lines.extend(text.lines);
        }

        let paragraph = Paragraph::new(lines).alignment(Alignment::Right);
        let width = 80.min(viewport.width);
        let height = 15.min(viewport.height);
        paragraph.render(
            Rect::new(viewport.right() - width, viewport.y + 1, width, height),
            surface,
        );
    }

    #[allow(clippy::too_many_arguments)]
    pub fn render_statusline(
        &self,
        doc: &Document,
        view: &View,
        viewport: Rect,
        surface: &mut Surface,
        theme: &Theme,
        is_focused: bool,
    ) {
        //-------------------------------
        // Left side of the status line.
        //-------------------------------

        let mode = match doc.mode() {
            Mode::Insert => "INS",
            Mode::Select => "SEL",
            Mode::Normal => "NOR",
        };
        let progress = doc
            .language_server()
            .and_then(|srv| {
                self.spinners
                    .get(srv.id())
                    .and_then(|spinner| spinner.frame())
            })
            .unwrap_or("");

        let style = if is_focused {
            theme.get("ui.statusline")
        } else {
            theme.get("ui.statusline.inactive")
        };
        // statusline
        surface.set_style(viewport.with_height(1), style);
        if is_focused {
            surface.set_string(viewport.x + 1, viewport.y, mode, style);
        }
        surface.set_string(viewport.x + 5, viewport.y, progress, style);

        if let Some(path) = doc.relative_path() {
            let path = path.to_string_lossy();

            let title = format!("{}{}", path, if doc.is_modified() { "[+]" } else { "" });
            surface.set_stringn(
                viewport.x + 8,
                viewport.y,
                title,
                viewport.width.saturating_sub(6) as usize,
                style,
            );
        }

        //-------------------------------
        // Right side of the status line.
        //-------------------------------

        // Compute the individual info strings.
        let diag_count = format!("{}", doc.diagnostics().len());
        // let indent_info = match doc.indent_style {
        //     IndentStyle::Tabs => "tabs",
        //     IndentStyle::Spaces(1) => "spaces:1",
        //     IndentStyle::Spaces(2) => "spaces:2",
        //     IndentStyle::Spaces(3) => "spaces:3",
        //     IndentStyle::Spaces(4) => "spaces:4",
        //     IndentStyle::Spaces(5) => "spaces:5",
        //     IndentStyle::Spaces(6) => "spaces:6",
        //     IndentStyle::Spaces(7) => "spaces:7",
        //     IndentStyle::Spaces(8) => "spaces:8",
        //     _ => "indent:ERROR",
        // };
        let position_info = {
            let pos = coords_at_pos(
                doc.text().slice(..),
                doc.selection(view.id)
                    .primary()
                    .cursor(doc.text().slice(..)),
            );
            format!("{}:{}", pos.row + 1, pos.col + 1) // convert to 1-indexing
        };

        // Render them to the status line together.
        let right_side_text = format!(
            "{}    {} ",
            &diag_count[..diag_count.len().min(4)],
            // indent_info,
            position_info
        );
        let text_len = right_side_text.len() as u16;
        surface.set_string(
            viewport.x + viewport.width.saturating_sub(text_len),
            viewport.y,
            right_side_text,
            style,
        );
    }

    /// Handle events by looking them up in `self.keymaps`. Returns None
    /// if event was handled (a command was executed or a subkeymap was
    /// activated). Only KeymapResult::{NotFound, Cancelled} is returned
    /// otherwise.
    fn handle_keymap_event(
        &mut self,
        mode: Mode,
        cxt: &mut commands::Context,
        event: KeyEvent,
    ) -> Option<KeymapResult> {
        self.autoinfo = None;
        match self.keymaps.get_mut(&mode).unwrap().get(event) {
            KeymapResult::Matched(command) => command.execute(cxt),
            KeymapResult::Pending(node) => self.autoinfo = Some(node.into()),
            k @ KeymapResult::NotFound | k @ KeymapResult::Cancelled(_) => return Some(k),
        }
        None
    }

    fn insert_mode(&mut self, cx: &mut commands::Context, event: KeyEvent) {
        if let Some(keyresult) = self.handle_keymap_event(Mode::Insert, cx, event) {
            match keyresult {
                KeymapResult::NotFound => {
                    if let Some(ch) = event.char() {
                        commands::insert::insert_char(cx, ch)
                    }
                }
                KeymapResult::Cancelled(pending) => {
                    for ev in pending {
                        match ev.char() {
                            Some(ch) => commands::insert::insert_char(cx, ch),
                            None => {
                                if let KeymapResult::Matched(command) =
                                    self.keymaps.get_mut(&Mode::Insert).unwrap().get(ev)
                                {
                                    command.execute(cx);
                                }
                            }
                        }
                    }
                }
                _ => unreachable!(),
            }
        }
    }

    fn command_mode(&mut self, mode: Mode, cxt: &mut commands::Context, event: KeyEvent) {
        match event {
            // count handling
            key!(i @ '0'..='9') => {
                let i = i.to_digit(10).unwrap() as usize;
                cxt.editor.count =
                    std::num::NonZeroUsize::new(cxt.editor.count.map_or(i, |c| c.get() * 10 + i));
            }
            // special handling for repeat operator
            key!('.') => {
                // first execute whatever put us into insert mode
                self.last_insert.0.execute(cxt);
                // then replay the inputs
                for &key in &self.last_insert.1.clone() {
                    self.insert_mode(cxt, key)
                }
            }
            _ => {
                // set the count
                cxt.count = cxt.editor.count;
                // TODO: edge case: 0j -> reset to 1
                // if this fails, count was Some(0)
                // debug_assert!(cxt.count != 0);

                // set the register
                cxt.selected_register = cxt.editor.selected_register.take();

                self.handle_keymap_event(mode, cxt, event);
                if self.keymaps.pending().is_empty() {
                    cxt.editor.count = None
                }
            }
        }
    }

    pub fn set_completion(
        &mut self,
        items: Vec<helix_lsp::lsp::CompletionItem>,
        offset_encoding: helix_lsp::OffsetEncoding,
        trigger_offset: usize,
        size: Rect,
    ) {
        let mut completion = Completion::new(items, offset_encoding, trigger_offset);
        // TODO : propagate required size on resize to completion too
        completion.required_size((size.width, size.height));
        self.completion = Some(completion);
    }
}

impl EditorView {
    fn handle_mouse_event(
        &mut self,
        event: MouseEvent,
        cxt: &mut commands::Context,
    ) -> EventResult {
        match event {
            MouseEvent {
                kind: MouseEventKind::Down(MouseButton::Left),
                row,
                column,
                modifiers,
                ..
            } => {
                let editor = &mut cxt.editor;

                let result = editor.tree.views().find_map(|(view, _focus)| {
                    view.pos_at_screen_coords(&editor.documents[view.doc], row, column)
                        .map(|pos| (pos, view.id))
                });

                if let Some((pos, view_id)) = result {
                    let doc = &mut editor.documents[editor.tree.get(view_id).doc];

                    if modifiers == crossterm::event::KeyModifiers::ALT {
                        let selection = doc.selection(view_id).clone();
                        doc.set_selection(view_id, selection.push(Range::point(pos)));
                    } else {
                        doc.set_selection(view_id, Selection::point(pos));
                    }

                    editor.tree.focus = view_id;

                    return EventResult::Consumed(None);
                }

                EventResult::Ignored
            }

            MouseEvent {
                kind: MouseEventKind::Drag(MouseButton::Left),
                row,
                column,
                ..
            } => {
                let (view, doc) = current!(cxt.editor);

                let pos = match view.pos_at_screen_coords(doc, row, column) {
                    Some(pos) => pos,
                    None => return EventResult::Ignored,
                };

                let mut selection = doc.selection(view.id).clone();
                let primary = selection.primary_mut();
                *primary = Range::new(primary.anchor, pos);
                doc.set_selection(view.id, selection);
                EventResult::Consumed(None)
            }

            MouseEvent {
                kind: MouseEventKind::ScrollUp | MouseEventKind::ScrollDown,
                row,
                column,
                ..
            } => {
                let current_view = cxt.editor.tree.focus;

                let direction = match event.kind {
                    MouseEventKind::ScrollUp => Direction::Backward,
                    MouseEventKind::ScrollDown => Direction::Forward,
                    _ => unreachable!(),
                };

                let result = cxt.editor.tree.views().find_map(|(view, _focus)| {
                    view.pos_at_screen_coords(&cxt.editor.documents[view.doc], row, column)
                        .map(|_| view.id)
                });

                match result {
                    Some(view_id) => cxt.editor.tree.focus = view_id,
                    None => return EventResult::Ignored,
                }

                let offset = cxt.editor.config.scroll_lines.abs() as usize;
                commands::scroll(cxt, offset, direction);

                cxt.editor.tree.focus = current_view;

                EventResult::Consumed(None)
            }

            MouseEvent {
                kind: MouseEventKind::Up(MouseButton::Left),
                ..
            } => {
                if !cxt.editor.config.middle_click_paste {
                    return EventResult::Ignored;
                }

                let (view, doc) = current!(cxt.editor);
                let range = doc.selection(view.id).primary();

                if range.to() - range.from() <= 1 {
                    return EventResult::Ignored;
                }

                commands::Command::yank_main_selection_to_primary_clipboard.execute(cxt);

                EventResult::Consumed(None)
            }

            MouseEvent {
                kind: MouseEventKind::Up(MouseButton::Middle),
                row,
                column,
                modifiers,
                ..
            } => {
                let editor = &mut cxt.editor;
                if !editor.config.middle_click_paste {
                    return EventResult::Ignored;
                }

                if modifiers == crossterm::event::KeyModifiers::ALT {
                    commands::Command::replace_selections_with_primary_clipboard.execute(cxt);

                    return EventResult::Consumed(None);
                }

                let result = editor.tree.views().find_map(|(view, _focus)| {
                    view.pos_at_screen_coords(&editor.documents[view.doc], row, column)
                        .map(|pos| (pos, view.id))
                });

                if let Some((pos, view_id)) = result {
                    let doc = &mut editor.documents[editor.tree.get(view_id).doc];
                    doc.set_selection(view_id, Selection::point(pos));
                    editor.tree.focus = view_id;
                    commands::Command::paste_primary_clipboard_before.execute(cxt);
                    return EventResult::Consumed(None);
                }

                EventResult::Ignored
            }

            _ => EventResult::Ignored,
        }
    }
}

impl Component for EditorView {
    fn handle_event(&mut self, event: Event, cx: &mut Context) -> EventResult {
        let mut cxt = commands::Context {
            selected_register: helix_view::RegisterSelection::default(),
            editor: &mut cx.editor,
            count: None,
            callback: None,
            on_next_key_callback: None,
            jobs: cx.jobs,
        };

        match event {
            Event::Resize(_width, _height) => {
                // Ignore this event, we handle resizing just before rendering to screen.
                // Handling it here but not re-rendering will cause flashing
                EventResult::Consumed(None)
            }
            Event::Key(key) => {
                let mut key = KeyEvent::from(key);
                canonicalize_key(&mut key);
                // clear status
                cxt.editor.status_msg = None;

                let (_, doc) = current!(cxt.editor);
                let mode = doc.mode();

                if let Some(on_next_key) = self.on_next_key.take() {
                    // if there's a command waiting input, do that first
                    on_next_key(&mut cxt, key);
                } else {
                    match mode {
                        Mode::Insert => {
                            // record last_insert key
                            self.last_insert.1.push(key);

                            // let completion swallow the event if necessary
                            let mut consumed = false;
                            if let Some(completion) = &mut self.completion {
                                // use a fake context here
                                let mut cx = Context {
                                    editor: cxt.editor,
                                    jobs: cxt.jobs,
                                    scroll: None,
                                };
                                let res = completion.handle_event(event, &mut cx);

                                if let EventResult::Consumed(callback) = res {
                                    consumed = true;

                                    if callback.is_some() {
                                        // assume close_fn
                                        self.completion = None;
                                    }
                                }
                            }

                            // if completion didn't take the event, we pass it onto commands
                            if !consumed {
                                self.insert_mode(&mut cxt, key);

                                // lastly we recalculate completion
                                if let Some(completion) = &mut self.completion {
                                    completion.update(&mut cxt);
                                    if completion.is_empty() {
                                        self.completion = None;
                                    }
                                }
                            }
                        }
                        mode => self.command_mode(mode, &mut cxt, key),
                    }
                }

                self.on_next_key = cxt.on_next_key_callback.take();
                // appease borrowck
                let callback = cxt.callback.take();

                // if the command consumed the last view, skip the render.
                // on the next loop cycle the Application will then terminate.
                if cxt.editor.should_close() {
                    return EventResult::Ignored;
                }

                let (view, doc) = current!(cxt.editor);
                view.ensure_cursor_in_view(doc, cxt.editor.config.scrolloff);

                // mode transitions
                match (mode, doc.mode()) {
                    (Mode::Normal, Mode::Insert) => {
                        // HAXX: if we just entered insert mode from normal, clear key buf
                        // and record the command that got us into this mode.

                        // how we entered insert mode is important, and we should track that so
                        // we can repeat the side effect.

                        self.last_insert.0 = match self.keymaps.get_mut(&mode).unwrap().get(key) {
                            KeymapResult::Matched(command) => command,
                            // FIXME: insert mode can only be entered through single KeyCodes
                            _ => unimplemented!(),
                        };
                        self.last_insert.1.clear();
                    }
                    (Mode::Insert, Mode::Normal) => {
                        // if exiting insert mode, remove completion
                        self.completion = None;
                    }
                    _ => (),
                }

                EventResult::Consumed(callback)
            }

            Event::Mouse(event) => self.handle_mouse_event(event, &mut cxt),
        }
    }

    fn render(&mut self, area: Rect, surface: &mut Surface, cx: &mut Context) {
        // clear with background color
        surface.set_style(area, cx.editor.theme.get("ui.background"));

        // if the terminal size suddenly changed, we need to trigger a resize
        cx.editor.resize(area.chop_from_bottom(1)); // -1 from bottom for commandline

        for (view, is_focused) in cx.editor.tree.views() {
            let doc = cx.editor.document(view.doc).unwrap();
            let loader = &cx.editor.syn_loader;
            self.render_view(
                doc,
                view,
                area,
                surface,
                &cx.editor.theme,
                is_focused,
                loader,
                &cx.editor.config,
            );
        }

        if let Some(ref mut info) = self.autoinfo {
            info.render(area, surface, cx);
        }

        let key_width = 15u16; // for showing pending keys
        let mut status_msg_width = 0;

        // render status msg
        if let Some((status_msg, severity)) = &cx.editor.status_msg {
            status_msg_width = status_msg.width();
            use helix_view::editor::Severity;
            let style = if *severity == Severity::Error {
                cx.editor.theme.get("error")
            } else {
                cx.editor.theme.get("ui.text")
            };

            surface.set_string(
                area.x,
                area.y + area.height.saturating_sub(1),
                status_msg,
                style,
            );
        }

        if area.width.saturating_sub(status_msg_width as u16) > key_width {
            let mut disp = String::new();
            if let Some(count) = cx.editor.count {
                disp.push_str(&count.to_string())
            }
            for key in self.keymaps.pending() {
                let s = key.to_string();
                if s.graphemes(true).count() > 1 {
                    disp.push_str(&format!("<{}>", s));
                } else {
                    disp.push_str(&s);
                }
            }
            surface.set_string(
                area.x + area.width.saturating_sub(key_width),
                area.y + area.height.saturating_sub(1),
                disp.get(disp.len().saturating_sub(key_width as usize)..)
                    .unwrap_or(&disp),
                cx.editor.theme.get("ui.text"),
            );
        }

        if let Some(completion) = self.completion.as_mut() {
            completion.render(area, surface, cx);
        }
    }

    fn cursor(&self, _area: Rect, editor: &Editor) -> (Option<Position>, CursorKind) {
        // match view.doc.mode() {
        //     Mode::Insert => write!(stdout, "\x1B[6 q"),
        //     mode => write!(stdout, "\x1B[2 q"),
        // };
        editor.cursor()
    }
}

fn canonicalize_key(key: &mut KeyEvent) {
    if let KeyEvent {
        code: KeyCode::Char(_),
        modifiers: _,
    } = key
    {
        key.modifiers.remove(KeyModifiers::SHIFT)
    }
}

#[inline]
fn abs_diff(a: usize, b: usize) -> usize {
    if a > b {
        a - b
    } else {
        b - a
    }
}<|MERGE_RESOLUTION|>--- conflicted
+++ resolved
@@ -72,19 +72,10 @@
         loader: &syntax::Loader,
         config: &helix_view::editor::Config,
     ) {
-<<<<<<< HEAD
-        // -1 from bottom for statusline
-        let area = view.area.chop_from_left(GUTTER_OFFSET).chop_from_bottom(1);
-        let offset = Position::new(view.first_line, view.first_col);
-        let height = view.area.height.saturating_sub(1); // - 1 for statusline
-
-        let highlights = Self::doc_syntax_highlights(doc, offset, height, theme, loader);
-=======
         let inner = view.inner_area();
         let area = view.area;
 
         let highlights = Self::doc_syntax_highlights(doc, view.offset, inner.height, theme, loader);
->>>>>>> f60b549f
         let highlights = syntax::merge(highlights, Self::doc_diagnostics_highlights(doc, theme));
         let highlights: Box<dyn Iterator<Item = HighlightEvent>> = if is_focused {
             Box::new(syntax::merge(
