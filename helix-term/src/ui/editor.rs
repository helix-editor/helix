--- conflicted
+++ resolved
@@ -83,9 +83,6 @@
         let offset = Position::new(view.first_line, view.first_col);
         let height = view.area.height.saturating_sub(1); // - 1 for statusline
 
-<<<<<<< HEAD
-        self.render_buffer(doc, view, area, surface, theme, is_focused, loader, config);
-=======
         let highlights = Self::doc_syntax_highlights(doc, offset, height, theme, loader);
         let highlights = syntax::merge(highlights, Self::doc_diagnostics_highlights(doc, theme));
         let highlights: Box<dyn Iterator<Item = HighlightEvent>> = if is_focused {
@@ -103,7 +100,6 @@
         if is_focused {
             Self::render_focused_view_elements(view, doc, area, theme, surface);
         }
->>>>>>> d84f8b5f
 
         // if we're not at the edge of the screen, draw a right border
         if viewport.right() != view.area.right() {
@@ -139,12 +135,8 @@
         height: u16,
         theme: &Theme,
         loader: &syntax::Loader,
-<<<<<<< HEAD
         config: &helix_view::editor::Config,
-    ) {
-=======
     ) -> Box<dyn Iterator<Item = HighlightEvent> + 'doc> {
->>>>>>> d84f8b5f
         let text = doc.text().slice(..);
         let last_line = std::cmp::min(
             // Saturating subs to make it inclusive zero indexing.
