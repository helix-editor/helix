--- conflicted
+++ resolved
@@ -580,11 +580,7 @@
 
     /// Render bufferline at the top
     pub fn render_bufferline(editor: &Editor, viewport: Rect, surface: &mut Surface) {
-<<<<<<< HEAD
-        let scratch = PathBuf::from(SCRATCH_BUFFER_NAME); // default filename to use for scratch buffer
-        surface.clear_with(viewport, editor.theme.get("ui.statusline"));
-=======
-        let pb = PathBuf::from(SCRATCH_BUFFER_NAME); // default filename to use for scratch buffer
+        let editor = PathBuf::from(SCRATCH_BUFFER_NAME); // default filename to use for scratch buffer
         surface.clear_with(
             viewport,
             editor
@@ -592,7 +588,6 @@
                 .try_get("ui.bufferline.background")
                 .unwrap_or_else(|| editor.theme.get("ui.statusline")),
         );
->>>>>>> f39b2faf
         let mut len = 0usize;
         for doc in editor.documents() {
             let fname = doc
