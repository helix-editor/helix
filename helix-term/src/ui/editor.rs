use crate::{
    commands,
    compositor::{Component, Context, EventResult},
    key,
    keymap::{KeymapResult, Keymaps},
    ui::{Completion, ProgressSpinners},
};

use helix_core::{
    coords_at_pos,
    graphemes::{ensure_grapheme_boundary, next_grapheme_boundary},
    syntax::{self, HighlightEvent},
<<<<<<< HEAD
    LineEnding, Position, Range, Selection,
=======
    unicode::segmentation::UnicodeSegmentation,
    unicode::width::UnicodeWidthStr,
    LineEnding, Position, Range,
>>>>>>> 14933137
};
use helix_view::{
    document::Mode,
    graphics::{CursorKind, Modifier, Rect, Style},
    info::Info,
    input::KeyEvent,
    keyboard::{KeyCode, KeyModifiers},
    Document, Editor, Theme, View,
};
use std::borrow::Cow;

use crossterm::event::{Event, MouseButton, MouseEvent, MouseEventKind};
use tui::buffer::Buffer as Surface;

pub struct EditorView {
    keymaps: Keymaps,
    on_next_key: Option<Box<dyn FnOnce(&mut commands::Context, KeyEvent)>>,
    last_insert: (commands::Command, Vec<KeyEvent>),
    completion: Option<Completion>,
    spinners: ProgressSpinners,
    pub autoinfo: Option<Info>,
}

const OFFSET: u16 = 7; // 1 diagnostic + 5 linenr + 1 gutter

impl Default for EditorView {
    fn default() -> Self {
        Self::new(Keymaps::default())
    }
}

impl EditorView {
    pub fn new(keymaps: Keymaps) -> Self {
        Self {
            keymaps,
            on_next_key: None,
            last_insert: (commands::Command::normal_mode, Vec::new()),
            completion: None,
            spinners: ProgressSpinners::default(),
            autoinfo: None,
        }
    }

    pub fn spinners_mut(&mut self) -> &mut ProgressSpinners {
        &mut self.spinners
    }

    #[allow(clippy::too_many_arguments)]
    pub fn render_view(
        &self,
        doc: &Document,
        view: &View,
        viewport: Rect,
        surface: &mut Surface,
        theme: &Theme,
        is_focused: bool,
        loader: &syntax::Loader,
    ) {
        let area = Rect::new(
            view.area.x + OFFSET,
            view.area.y,
            view.area.width - OFFSET,
            view.area.height.saturating_sub(1),
        ); // - 1 for statusline

        self.render_buffer(doc, view, area, surface, theme, is_focused, loader);

        // if we're not at the edge of the screen, draw a right border
        if viewport.right() != view.area.right() {
            let x = area.right();
            let border_style = theme.get("ui.window");
            for y in area.top()..area.bottom() {
                surface
                    .get_mut(x, y)
                    .set_symbol(tui::symbols::line::VERTICAL)
                    //.set_symbol(" ")
                    .set_style(border_style);
            }
        }

        self.render_diagnostics(doc, view, area, surface, theme, is_focused);

        let area = Rect::new(
            view.area.x,
            view.area.y + view.area.height.saturating_sub(1),
            view.area.width,
            1,
        );
        self.render_statusline(doc, view, area, surface, theme, is_focused);
    }

    #[allow(clippy::too_many_arguments)]
    pub fn render_buffer(
        &self,
        doc: &Document,
        view: &View,
        viewport: Rect,
        surface: &mut Surface,
        theme: &Theme,
        is_focused: bool,
        loader: &syntax::Loader,
    ) {
        let text = doc.text().slice(..);

        let last_line = view.last_line(doc);

        let range = {
            // calculate viewport byte ranges
            let start = text.line_to_byte(view.first_line);
            let end = text.line_to_byte(last_line + 1);

            start..end
        };

        // TODO: range doesn't actually restrict source, just highlight range
        let highlights: Vec<_> = match doc.syntax() {
            Some(syntax) => {
                let scopes = theme.scopes();
                syntax
                    .highlight_iter(text.slice(..), Some(range), None, |language| {
                        loader
                                .language_config_for_scope(&format!("source.{}", language))
                                .and_then(|language_config| {
                                    let config = language_config.highlight_config(scopes)?;
                                    let config_ref = config.as_ref();
                                    // SAFETY: the referenced `HighlightConfiguration` behind
                                    // the `Arc` is guaranteed to remain valid throughout the
                                    // duration of the highlight.
                                    let config_ref = unsafe {
                                        std::mem::transmute::<
                                            _,
                                            &'static syntax::HighlightConfiguration,
                                        >(config_ref)
                                    };
                                    Some(config_ref)
                                })
                    })
                    .collect() // TODO: we collect here to avoid holding the lock, fix later
            }
            None => vec![Ok(HighlightEvent::Source {
                start: range.start,
                end: range.end,
            })],
        };
        let mut spans = Vec::new();
        let mut visual_x = 0u16;
        let mut line = 0u16;
        let tab_width = doc.tab_width();
        let tab = " ".repeat(tab_width);

        let highlights = highlights.into_iter().map(|event| match event.unwrap() {
            // convert byte offsets to char offset
            HighlightEvent::Source { start, end } => {
                let start = ensure_grapheme_boundary(text, text.byte_to_char(start));
                let end = ensure_grapheme_boundary(text, text.byte_to_char(end));
                HighlightEvent::Source { start, end }
            }
            event => event,
        });

        let selections = doc.selection(view.id);
        let primary_idx = selections.primary_index();

        let selection_scope = theme
            .find_scope_index("ui.selection")
            .expect("no selection scope found!");

        let base_cursor_scope = theme
            .find_scope_index("ui.cursor")
            .unwrap_or(selection_scope);

        let cursor_scope = match doc.mode() {
            Mode::Insert => theme.find_scope_index("ui.cursor.insert"),
            Mode::Select => theme.find_scope_index("ui.cursor.select"),
            Mode::Normal => Some(base_cursor_scope),
        }
        .unwrap_or(base_cursor_scope);

        let primary_selection_scope = theme
            .find_scope_index("ui.selection.primary")
            .unwrap_or(selection_scope);

        let highlights: Box<dyn Iterator<Item = HighlightEvent>> = if is_focused {
            // inject selections as highlight scopes
            let mut spans: Vec<(usize, std::ops::Range<usize>)> = Vec::new();

            // TODO: primary + insert mode patching:
            // (ui.cursor.primary).patch(mode).unwrap_or(cursor)

            let primary_cursor_scope = theme
                .find_scope_index("ui.cursor.primary")
                .unwrap_or(cursor_scope);

            for (i, range) in selections.iter().enumerate() {
                let (cursor_scope, selection_scope) = if i == primary_idx {
                    (primary_cursor_scope, primary_selection_scope)
                } else {
                    (cursor_scope, selection_scope)
                };

                let cursor_end = next_grapheme_boundary(text, range.head); // Used in every case below.

                if range.head == range.anchor {
                    spans.push((cursor_scope, range.head..cursor_end));
                    continue;
                }

                let reverse = range.head < range.anchor;

                if reverse {
                    spans.push((cursor_scope, range.head..cursor_end));
                    spans.push((
                        selection_scope,
                        cursor_end..next_grapheme_boundary(text, range.anchor),
                    ));
                } else {
                    spans.push((selection_scope, range.anchor..range.head));
                    spans.push((cursor_scope, range.head..cursor_end));
                }
            }

            Box::new(syntax::merge(highlights, spans))
        } else {
            Box::new(highlights)
        };

        // diagnostic injection
        let diagnostic_scope = theme.find_scope_index("diagnostic").unwrap_or(cursor_scope);
        let highlights = Box::new(syntax::merge(
            highlights,
            doc.diagnostics()
                .iter()
                .map(|diagnostic| {
                    (
                        diagnostic_scope,
                        diagnostic.range.start..diagnostic.range.end,
                    )
                })
                .collect(),
        ));

        'outer: for event in highlights {
            match event {
                HighlightEvent::HighlightStart(span) => {
                    spans.push(span);
                }
                HighlightEvent::HighlightEnd => {
                    spans.pop();
                }
                HighlightEvent::Source { start, end } => {
                    let text = text.slice(start..end);

                    use helix_core::graphemes::{grapheme_width, RopeGraphemes};

                    let style = spans.iter().fold(theme.get("ui.text"), |acc, span| {
                        let style = theme.get(theme.scopes()[span.0].as_str());
                        acc.patch(style)
                    });

                    for grapheme in RopeGraphemes::new(text) {
                        let out_of_bounds = visual_x < view.first_col as u16
                            || visual_x >= viewport.width + view.first_col as u16;

                        if LineEnding::from_rope_slice(&grapheme).is_some() {
                            if !out_of_bounds {
                                // we still want to render an empty cell with the style
                                surface.set_string(
                                    viewport.x + visual_x - view.first_col as u16,
                                    viewport.y + line,
                                    " ",
                                    style,
                                );
                            }

                            visual_x = 0;
                            line += 1;

                            // TODO: with proper iter this shouldn't be necessary
                            if line >= viewport.height {
                                break 'outer;
                            }
                        } else {
                            let grapheme = Cow::from(grapheme);

                            let (grapheme, width) = if grapheme == "\t" {
                                // make sure we display tab as appropriate amount of spaces
                                (tab.as_str(), tab_width)
                            } else {
                                // Cow will prevent allocations if span contained in a single slice
                                // which should really be the majority case
                                let width = grapheme_width(&grapheme);
                                (grapheme.as_ref(), width)
                            };

                            if !out_of_bounds {
                                // if we're offscreen just keep going until we hit a new line
                                surface.set_string(
                                    viewport.x + visual_x - view.first_col as u16,
                                    viewport.y + line,
                                    grapheme,
                                    style,
                                );
                            }

                            visual_x = visual_x.saturating_add(width as u16);
                        }
                    }
                }
            }
        }

        // render gutters

        let linenr: Style = theme.get("ui.linenr");
        let warning: Style = theme.get("warning");
        let error: Style = theme.get("error");
        let info: Style = theme.get("info");
        let hint: Style = theme.get("hint");

        for (i, line) in (view.first_line..last_line).enumerate() {
            use helix_core::diagnostic::Severity;
            if let Some(diagnostic) = doc.diagnostics().iter().find(|d| d.line == line) {
                surface.set_stringn(
                    viewport.x - OFFSET,
                    viewport.y + i as u16,
                    "●",
                    1,
                    match diagnostic.severity {
                        Some(Severity::Error) => error,
                        Some(Severity::Warning) | None => warning,
                        Some(Severity::Info) => info,
                        Some(Severity::Hint) => hint,
                    },
                );
            }

            // line numbers having selections are rendered differently
            surface.set_stringn(
                viewport.x + 1 - OFFSET,
                viewport.y + i as u16,
                format!("{:>5}", line + 1),
                5,
                linenr,
            );
        }

        // render selections and selected linenr(s)
        let linenr_select: Style = theme
            .try_get("ui.linenr.selected")
            .unwrap_or_else(|| theme.get("ui.linenr"));

        if is_focused {
            let screen = {
                let start = text.line_to_char(view.first_line);
                let end = text.line_to_char(last_line + 1);
                Range::new(start, end)
            };

            let selection = doc.selection(view.id);

            for selection in selection.iter().filter(|range| range.overlaps(&screen)) {
                let head = view.screen_coords_at_pos(doc, text, selection.head);
                if let Some(head) = head {
                    surface.set_stringn(
                        viewport.x + 1 - OFFSET,
                        viewport.y + head.row as u16,
                        format!("{:>5}", view.first_line + head.row + 1),
                        5,
                        linenr_select,
                    );

                    // TODO: set cursor position for IME
                    if let Some(syntax) = doc.syntax() {
                        use helix_core::match_brackets;
                        let pos = doc.selection(view.id).cursor();
                        let pos = match_brackets::find(syntax, doc.text(), pos)
                            .and_then(|pos| view.screen_coords_at_pos(doc, text, pos));

                        if let Some(pos) = pos {
                            // ensure col is on screen
                            if (pos.col as u16) < viewport.width + view.first_col as u16
                                && pos.col >= view.first_col
                            {
                                let style = theme.try_get("ui.cursor.match").unwrap_or_else(|| {
                                    Style::default()
                                        .add_modifier(Modifier::REVERSED)
                                        .add_modifier(Modifier::DIM)
                                });

                                surface
                                    .get_mut(
                                        viewport.x + pos.col as u16,
                                        viewport.y + pos.row as u16,
                                    )
                                    .set_style(style);
                            }
                        }
                    }
                }
            }
        }
    }

    pub fn render_diagnostics(
        &self,
        doc: &Document,
        view: &View,
        viewport: Rect,
        surface: &mut Surface,
        theme: &Theme,
        _is_focused: bool,
    ) {
        use helix_core::diagnostic::Severity;
        use tui::{
            layout::Alignment,
            text::Text,
            widgets::{Paragraph, Widget},
        };

        let cursor = doc.selection(view.id).cursor();

        let diagnostics = doc.diagnostics().iter().filter(|diagnostic| {
            diagnostic.range.start <= cursor && diagnostic.range.end >= cursor
        });

        let warning: Style = theme.get("warning");
        let error: Style = theme.get("error");
        let info: Style = theme.get("info");
        let hint: Style = theme.get("hint");

        // Vec::with_capacity(diagnostics.len()); // rough estimate
        let mut lines = Vec::new();
        for diagnostic in diagnostics {
            let text = Text::styled(
                &diagnostic.message,
                match diagnostic.severity {
                    Some(Severity::Error) => error,
                    Some(Severity::Warning) | None => warning,
                    Some(Severity::Info) => info,
                    Some(Severity::Hint) => hint,
                },
            );
            lines.extend(text.lines);
        }

        let paragraph = Paragraph::new(lines).alignment(Alignment::Right);
        let width = 80.min(viewport.width);
        let height = 15.min(viewport.height);
        paragraph.render(
            Rect::new(
                viewport.right() - width,
                viewport.y as u16 + 1,
                width,
                height,
            ),
            surface,
        );
    }

    #[allow(clippy::too_many_arguments)]
    pub fn render_statusline(
        &self,
        doc: &Document,
        view: &View,
        viewport: Rect,
        surface: &mut Surface,
        theme: &Theme,
        is_focused: bool,
    ) {
        //-------------------------------
        // Left side of the status line.
        //-------------------------------

        let mode = match doc.mode() {
            Mode::Insert => "INS",
            Mode::Select => "SEL",
            Mode::Normal => "NOR",
        };
        let progress = doc
            .language_server()
            .and_then(|srv| {
                self.spinners
                    .get(srv.id())
                    .and_then(|spinner| spinner.frame())
            })
            .unwrap_or("");

        let style = if is_focused {
            theme.get("ui.statusline")
        } else {
            theme.get("ui.statusline.inactive")
        };
        // statusline
        surface.set_style(Rect::new(viewport.x, viewport.y, viewport.width, 1), style);
        if is_focused {
            surface.set_string(viewport.x + 1, viewport.y, mode, style);
        }
        surface.set_string(viewport.x + 5, viewport.y, progress, style);

        if let Some(path) = doc.relative_path() {
            let path = path.to_string_lossy();

            let title = format!("{}{}", path, if doc.is_modified() { "[+]" } else { "" });
            surface.set_stringn(
                viewport.x + 8,
                viewport.y,
                title,
                viewport.width.saturating_sub(6) as usize,
                style,
            );
        }

        //-------------------------------
        // Right side of the status line.
        //-------------------------------

        // Compute the individual info strings.
        let diag_count = format!("{}", doc.diagnostics().len());
        // let indent_info = match doc.indent_style {
        //     IndentStyle::Tabs => "tabs",
        //     IndentStyle::Spaces(1) => "spaces:1",
        //     IndentStyle::Spaces(2) => "spaces:2",
        //     IndentStyle::Spaces(3) => "spaces:3",
        //     IndentStyle::Spaces(4) => "spaces:4",
        //     IndentStyle::Spaces(5) => "spaces:5",
        //     IndentStyle::Spaces(6) => "spaces:6",
        //     IndentStyle::Spaces(7) => "spaces:7",
        //     IndentStyle::Spaces(8) => "spaces:8",
        //     _ => "indent:ERROR",
        // };
        let position_info = {
            let pos = coords_at_pos(doc.text().slice(..), doc.selection(view.id).cursor());
            format!("{}:{}", pos.row + 1, pos.col + 1) // convert to 1-indexing
        };

        // Render them to the status line together.
        let right_side_text = format!(
            "{}    {} ",
            &diag_count[..diag_count.len().min(4)],
            // indent_info,
            position_info
        );
        let text_len = right_side_text.len() as u16;
        surface.set_string(
            viewport.x + viewport.width.saturating_sub(text_len),
            viewport.y,
            right_side_text,
            style,
        );
    }

    /// Handle events by looking them up in `self.keymaps`. Returns None
    /// if event was handled (a command was executed or a subkeymap was
    /// activated). Only KeymapResult::{NotFound, Cancelled} is returned
    /// otherwise.
    fn handle_keymap_event(
        &mut self,
        mode: Mode,
        cxt: &mut commands::Context,
        event: KeyEvent,
    ) -> Option<KeymapResult> {
        self.autoinfo = None;
        match self.keymaps.get_mut(&mode).unwrap().get(event) {
            KeymapResult::Matched(command) => command.execute(cxt),
            KeymapResult::Pending(node) => self.autoinfo = Some(node.into()),
            k @ KeymapResult::NotFound | k @ KeymapResult::Cancelled(_) => return Some(k),
        }
        None
    }

    fn insert_mode(&mut self, cx: &mut commands::Context, event: KeyEvent) {
        if let Some(keyresult) = self.handle_keymap_event(Mode::Insert, cx, event) {
            match keyresult {
                KeymapResult::NotFound => {
                    if let Some(ch) = event.char() {
                        commands::insert::insert_char(cx, ch)
                    }
                }
                KeymapResult::Cancelled(pending) => {
                    for ev in pending {
                        match ev.char() {
                            Some(ch) => commands::insert::insert_char(cx, ch),
                            None => {
                                if let KeymapResult::Matched(command) =
                                    self.keymaps.get_mut(&Mode::Insert).unwrap().get(ev)
                                {
                                    command.execute(cx);
                                }
                            }
                        }
                    }
                }
                _ => unreachable!(),
            }
        }
    }

    fn command_mode(&mut self, mode: Mode, cxt: &mut commands::Context, event: KeyEvent) {
        match event {
            // count handling
            key!(i @ '0'..='9') => {
                let i = i.to_digit(10).unwrap() as usize;
                cxt.editor.count =
                    std::num::NonZeroUsize::new(cxt.editor.count.map_or(i, |c| c.get() * 10 + i));
            }
            // special handling for repeat operator
            key!('.') => {
                // first execute whatever put us into insert mode
                self.last_insert.0.execute(cxt);
                // then replay the inputs
                for &key in &self.last_insert.1.clone() {
                    self.insert_mode(cxt, key)
                }
            }
            _ => {
                // set the count
                cxt.count = cxt.editor.count;
                // TODO: edge case: 0j -> reset to 1
                // if this fails, count was Some(0)
                // debug_assert!(cxt.count != 0);

                // set the register
                cxt.selected_register = cxt.editor.selected_register.take();

                self.handle_keymap_event(mode, cxt, event);
                if self.keymaps.pending().is_empty() {
                    cxt.editor.count = None
                }
            }
        }
    }

    pub fn set_completion(
        &mut self,
        items: Vec<helix_lsp::lsp::CompletionItem>,
        offset_encoding: helix_lsp::OffsetEncoding,
        trigger_offset: usize,
        size: Rect,
    ) {
        let mut completion = Completion::new(items, offset_encoding, trigger_offset);
        // TODO : propagate required size on resize to completion too
        completion.required_size((size.width, size.height));
        self.completion = Some(completion);
    }
}

impl Component for EditorView {
    fn handle_event(&mut self, event: Event, cx: &mut Context) -> EventResult {
        match event {
            Event::Resize(width, height) => {
                // HAXX: offset the render area height by 1 to account for prompt/commandline
                cx.editor.resize(Rect::new(0, 0, width, height - 1));
                EventResult::Consumed(None)
            }
            Event::Key(key) => {
                let mut key = KeyEvent::from(key);
                canonicalize_key(&mut key);
                // clear status
                cx.editor.status_msg = None;

                let (_, doc) = current!(cx.editor);
                let mode = doc.mode();

                let mut cxt = commands::Context {
                    selected_register: helix_view::RegisterSelection::default(),
                    editor: &mut cx.editor,
                    count: None,
                    callback: None,
                    on_next_key_callback: None,
                    jobs: cx.jobs,
                };

                if let Some(on_next_key) = self.on_next_key.take() {
                    // if there's a command waiting input, do that first
                    on_next_key(&mut cxt, key);
                } else {
                    match mode {
                        Mode::Insert => {
                            // record last_insert key
                            self.last_insert.1.push(key);

                            // let completion swallow the event if necessary
                            let mut consumed = false;
                            if let Some(completion) = &mut self.completion {
                                // use a fake context here
                                let mut cx = Context {
                                    editor: cxt.editor,
                                    jobs: cxt.jobs,
                                    scroll: None,
                                };
                                let res = completion.handle_event(event, &mut cx);

                                if let EventResult::Consumed(callback) = res {
                                    consumed = true;

                                    if callback.is_some() {
                                        // assume close_fn
                                        self.completion = None;
                                    }
                                }
                            }

                            // if completion didn't take the event, we pass it onto commands
                            if !consumed {
                                self.insert_mode(&mut cxt, key);

                                // lastly we recalculate completion
                                if let Some(completion) = &mut self.completion {
                                    completion.update(&mut cxt);
                                    if completion.is_empty() {
                                        self.completion = None;
                                    }
                                }
                            }
                        }
                        mode => self.command_mode(mode, &mut cxt, key),
                    }
                }

                self.on_next_key = cxt.on_next_key_callback.take();
                // appease borrowck
                let callback = cxt.callback.take();

                // if the command consumed the last view, skip the render.
                // on the next loop cycle the Application will then terminate.
                if cx.editor.should_close() {
                    return EventResult::Ignored;
                }

                let (view, doc) = current!(cx.editor);
                view.ensure_cursor_in_view(doc);

                // mode transitions
                match (mode, doc.mode()) {
                    (Mode::Normal, Mode::Insert) => {
                        // HAXX: if we just entered insert mode from normal, clear key buf
                        // and record the command that got us into this mode.

                        // how we entered insert mode is important, and we should track that so
                        // we can repeat the side effect.

                        self.last_insert.0 = match self.keymaps.get_mut(&mode).unwrap().get(key) {
                            KeymapResult::Matched(command) => command,
                            // FIXME: insert mode can only be entered through single KeyCodes
                            _ => unimplemented!(),
                        };
                        self.last_insert.1.clear();
                    }
                    (Mode::Insert, Mode::Normal) => {
                        // if exiting insert mode, remove completion
                        self.completion = None;
                    }
                    _ => (),
                }

                EventResult::Consumed(callback)
            }
            Event::Mouse(MouseEvent {
                kind: MouseEventKind::Down(MouseButton::Left),
                row,
                column,
                ..
            }) => {
                let (view, doc) = current!(cx.editor);
                let jump = (doc.id(), doc.selection(view.id).clone());
                view.jumps.push(jump);

                let pos = view.pos_at_screen_coords(doc, row as usize, column as usize);
                // Not in current view
                if pos == None {
                    return EventResult::Ignored;
                }

                doc.set_selection(view.id, Selection::point(pos.unwrap()));

                EventResult::Consumed(None)
            }

            Event::Mouse(MouseEvent {
                kind: MouseEventKind::Drag(MouseButton::Left),
                row,
                column,
                ..
            }) => {
                let (view, doc) = current!(cx.editor);

                let pos = view.pos_at_screen_coords(doc, row as usize, column as usize);
                // Not in current view
                if pos == None {
                    return EventResult::Ignored;
                }

                doc.set_selection(
                    view.id,
                    doc.selection(view.id)
                        .transform(|range| Range::new(range.anchor, pos.unwrap())),
                );
                EventResult::Consumed(None)
            }
            Event::Mouse(_) => EventResult::Ignored,
        }
    }

    fn render(&self, area: Rect, surface: &mut Surface, cx: &mut Context) {
        // clear with background color
        surface.set_style(area, cx.editor.theme.get("ui.background"));

        // if the terminal size suddenly changed, we need to trigger a resize
        cx.editor
            .resize(Rect::new(area.x, area.y, area.width, area.height - 1)); // - 1 to account for commandline

        for (view, is_focused) in cx.editor.tree.views() {
            let doc = cx.editor.document(view.doc).unwrap();
            let loader = &cx.editor.syn_loader;
            self.render_view(
                doc,
                view,
                area,
                surface,
                &cx.editor.theme,
                is_focused,
                loader,
            );
        }

        if let Some(ref info) = self.autoinfo {
            info.render(area, surface, cx);
        }

        let key_width = 15u16; // for showing pending keys
        let mut status_msg_width = 0;

        // render status msg
        if let Some((status_msg, severity)) = &cx.editor.status_msg {
            status_msg_width = status_msg.width();
            use helix_view::editor::Severity;
            let style = if *severity == Severity::Error {
                cx.editor.theme.get("error")
            } else {
                cx.editor.theme.get("ui.text")
            };

            surface.set_string(
                area.x,
                area.y + area.height.saturating_sub(1),
                status_msg,
                style,
            );
        }

        if area.width.saturating_sub(status_msg_width as u16) > key_width {
            let mut disp = String::new();
            if let Some(count) = cx.editor.count {
                disp.push_str(&count.to_string())
            }
            for key in self.keymaps.pending() {
                let s = key.to_string();
                if s.graphemes(true).count() > 1 {
                    disp.push_str(&format!("<{}>", s));
                } else {
                    disp.push_str(&s);
                }
            }
            surface.set_string(
                area.x + area.width.saturating_sub(key_width),
                area.y + area.height.saturating_sub(1),
                disp.get(disp.len().saturating_sub(key_width as usize)..)
                    .unwrap_or(&disp),
                cx.editor.theme.get("ui.text"),
            );
        }

        if let Some(completion) = &self.completion {
            completion.render(area, surface, cx);
        }
    }

    fn cursor(&self, _area: Rect, editor: &Editor) -> (Option<Position>, CursorKind) {
        // match view.doc.mode() {
        //     Mode::Insert => write!(stdout, "\x1B[6 q"),
        //     mode => write!(stdout, "\x1B[2 q"),
        // };
        editor.cursor()
    }
}

fn canonicalize_key(key: &mut KeyEvent) {
    if let KeyEvent {
        code: KeyCode::Char(_),
        modifiers: _,
    } = key
    {
        key.modifiers.remove(KeyModifiers::SHIFT)
    }
}<|MERGE_RESOLUTION|>--- conflicted
+++ resolved
@@ -10,13 +10,9 @@
     coords_at_pos,
     graphemes::{ensure_grapheme_boundary, next_grapheme_boundary},
     syntax::{self, HighlightEvent},
-<<<<<<< HEAD
-    LineEnding, Position, Range, Selection,
-=======
     unicode::segmentation::UnicodeSegmentation,
     unicode::width::UnicodeWidthStr,
-    LineEnding, Position, Range,
->>>>>>> 14933137
+    LineEnding, Position, Range, Selection,
 };
 use helix_view::{
     document::Mode,
