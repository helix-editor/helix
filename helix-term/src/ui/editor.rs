--- conflicted
+++ resolved
@@ -163,15 +163,11 @@
             .area
             .clip_top(view.area.height.saturating_sub(1))
             .clip_bottom(1); // -1 from bottom to remove commandline
-<<<<<<< HEAD
-        self.render_statusline(editor, doc, view, statusline_area, surface, is_focused);
-=======
 
         let mut context =
             statusline::RenderContext::new(editor, doc, view, is_focused, &self.spinners);
 
         statusline::render(&mut context, statusline_area, surface);
->>>>>>> 76756f0e
     }
 
     pub fn render_rulers(
@@ -707,54 +703,10 @@
         );
     }
 
-<<<<<<< HEAD
-    pub fn render_statusline(
-        &self,
-        editor: &Editor,
-        doc: &Document,
-        view: &View,
-        viewport: Rect,
-        surface: &mut Surface,
-        is_focused: bool,
-    ) {
-        use tui::text::{Span, Spans};
-
-        //-------------------------------
-        // Left side of the status line.
-        //-------------------------------
-
-        let theme = &editor.theme;
-        let mode = match doc.mode() {
-            Mode::Insert => "INS",
-            Mode::Select => "SEL",
-            Mode::Normal => "NOR",
-        };
-        let progress = doc
-            .language_server()
-            .and_then(|srv| {
-                self.spinners
-                    .get(srv.id())
-                    .and_then(|spinner| spinner.frame())
-            })
-            .unwrap_or("");
-
-        let base_style = if is_focused {
-            theme.get("ui.statusline")
-        } else {
-            theme.get("ui.statusline.inactive")
-        };
-        // statusline
-        surface.set_style(viewport.with_height(1), base_style);
-        if is_focused {
-            surface.set_string(viewport.x + 1, viewport.y, mode, base_style);
-        }
-        surface.set_string(viewport.x + 5, viewport.y, progress, base_style);
-=======
     /// Apply the highlighting on the lines where a cursor is active
     pub fn highlight_cursorline(doc: &Document, view: &View, surface: &mut Surface, theme: &Theme) {
         let text = doc.text().slice(..);
         let last_line = view.last_line(doc);
->>>>>>> 76756f0e
 
         let primary_line = doc.selection(view.id).primary().cursor_line(text);
 
@@ -786,84 +738,6 @@
                 surface.set_style(area, secondary_style);
             }
         }
-<<<<<<< HEAD
-
-        // Selections
-        let sels_count = doc.selection(view.id).len();
-        right_side_text.0.push(Span::styled(
-            format!(
-                " {} sel{} ",
-                sels_count,
-                if sels_count == 1 { "" } else { "s" }
-            ),
-            base_style,
-        ));
-
-        // Position
-        let pos = coords_at_pos(
-            doc.text().slice(..),
-            doc.selection(view.id)
-                .primary()
-                .cursor(doc.text().slice(..)),
-        );
-        right_side_text.0.push(Span::styled(
-            format!(" {}:{} ", pos.row + 1, pos.col + 1), // Convert to 1-indexing.
-            base_style,
-        ));
-
-        let enc = doc.encoding();
-        if enc != encoding::UTF_8 {
-            right_side_text
-                .0
-                .push(Span::styled(format!(" {} ", enc.name()), base_style));
-        }
-
-        // Render to the statusline.
-        surface.set_spans(
-            viewport.x
-                + viewport
-                    .width
-                    .saturating_sub(right_side_text.width() as u16),
-            viewport.y,
-            &right_side_text,
-            right_side_text.width() as u16,
-        );
-
-        //-------------------------------
-        // Middle / File path / Title
-        //-------------------------------
-        let file_modification_indicator = &editor.config().file_modification_indicator;
-        let title = {
-            let rel_path = doc.relative_path();
-            let path = rel_path
-                .as_ref()
-                .map(|p| p.to_string_lossy())
-                .unwrap_or_else(|| SCRATCH_BUFFER_NAME.into());
-            format!(
-                "{}{}",
-                path,
-                if doc.is_modified() {
-                    file_modification_indicator
-                } else {
-                    ""
-                }
-            )
-        };
-
-        surface.set_string_truncated(
-            viewport.x + 8, // 8: 1 space + 3 char mode string + 1 space + 1 spinner + 1 space
-            viewport.y,
-            &title,
-            viewport
-                .width
-                .saturating_sub(6)
-                .saturating_sub(right_side_text.width() as u16 + 1) as usize, // "+ 1": a space between the title and the selection info
-            |_| base_style,
-            true,
-            true,
-        );
-=======
->>>>>>> 76756f0e
     }
 
     /// Handle events by looking them up in `self.keymaps`. Returns None
