--- conflicted
+++ resolved
@@ -57,12 +57,9 @@
     bufferline_info: BufferLineInfo,
     /// Tracks if the terminal window is focused by reaction to terminal focus events
     terminal_focused: bool,
-<<<<<<< HEAD
     bufferline_positions: Vec<u16>,
-=======
     /// Tracks if there are prompt layers active (updated by compositor)
     pub prompt_active: bool,
->>>>>>> ef56d34f
 }
 
 #[derive(Debug, Clone)]
@@ -87,11 +84,8 @@
             spinners: ProgressSpinners::default(),
             bufferline_info: BufferLineInfo::default(),
             terminal_focused: true,
-<<<<<<< HEAD
             bufferline_positions: Vec::new(),
-=======
             prompt_active: false,
->>>>>>> ef56d34f
         }
     }
 
