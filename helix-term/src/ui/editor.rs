use crate::{
    commands::{self, OnKeyCallback, OnKeyCallbackKind},
    compositor::{Component, Context, Event, EventResult},
    events::{OnModeSwitch, PostCommand},
    handlers::completion::CompletionItem,
    key,
    keymap::{KeymapResult, Keymaps},
    ui::{
        document::{render_document, LinePos, TextRenderer},
        statusline,
        text_decorations::{self, Decoration, DecorationManager, InlineDiagnostics},
        Completion, ProgressSpinners,
    },
};

use helix_core::{
    diagnostic::NumberOrString,
    graphemes::{next_grapheme_boundary, prev_grapheme_boundary},
    movement::Direction,
    syntax::{self, OverlayHighlights},
    text_annotations::TextAnnotations,
    unicode::width::UnicodeWidthStr,
    visual_offset_from_block, Change, Position, Range, Selection, Transaction,
};
use helix_view::{
    annotations::diagnostics::DiagnosticFilter,
    document::{Mode, SCRATCH_BUFFER_NAME},
    editor::{BufferLineDirectories, CompleteAction, CursorShapeConfig},
    graphics::{Color, CursorKind, Modifier, Rect, Style},
    input::{KeyEvent, MouseButton, MouseEvent, MouseEventKind},
    keyboard::{KeyCode, KeyModifiers},
    Document, Editor, Theme, View,
};
<<<<<<< HEAD
use std::{collections::HashMap, mem::take, num::NonZeroUsize, path::PathBuf, rc::Rc};
=======
use std::{mem::take, num::NonZeroUsize, ops, path::PathBuf, rc::Rc};
>>>>>>> f75d7184

use tui::{buffer::Buffer as Surface, text::Span};

pub struct EditorView {
    pub keymaps: Keymaps,
    on_next_key: Option<(OnKeyCallback, OnKeyCallbackKind)>,
    pseudo_pending: Vec<KeyEvent>,
    pub(crate) last_insert: (commands::MappableCommand, Vec<InsertEvent>),
    pub(crate) completion: Option<Completion>,
    spinners: ProgressSpinners,
    /// Tracks if the terminal window is focused by reaction to terminal focus events
    terminal_focused: bool,
}

#[derive(Debug, Clone)]
pub enum InsertEvent {
    Key(KeyEvent),
    CompletionApply {
        trigger_offset: usize,
        changes: Vec<Change>,
    },
    TriggerCompletion,
    RequestCompletion,
}

impl EditorView {
    pub fn new(keymaps: Keymaps) -> Self {
        Self {
            keymaps,
            on_next_key: None,
            pseudo_pending: Vec::new(),
            last_insert: (commands::MappableCommand::normal_mode, Vec::new()),
            completion: None,
            spinners: ProgressSpinners::default(),
            terminal_focused: true,
        }
    }

    pub fn spinners_mut(&mut self) -> &mut ProgressSpinners {
        &mut self.spinners
    }

    pub fn render_view(
        &self,
        editor: &Editor,
        doc: &Document,
        view: &View,
        viewport: Rect,
        surface: &mut Surface,
        is_focused: bool,
    ) {
        let inner = view.inner_area(doc);
        let area = view.area;
        let theme = &editor.theme;
        let config = editor.config();
        let loader = editor.syn_loader.load();

        let view_offset = doc.view_offset(view.id);

        let text_annotations = view.text_annotations(doc, Some(theme));
        let mut decorations = DecorationManager::default();

        if is_focused && config.cursorline {
            decorations.add_decoration(Self::cursorline(doc, view, theme));
        }

        if is_focused && config.cursorcolumn {
            Self::highlight_cursorcolumn(doc, view, surface, theme, inner, &text_annotations);
        }

        // Set DAP highlights, if needed.
        if let Some(frame) = editor.current_stack_frame() {
            let dap_line = frame.line.saturating_sub(1);
            let style = theme.get("ui.highlight.frameline");
            let line_decoration = move |renderer: &mut TextRenderer, pos: LinePos| {
                if pos.doc_line != dap_line {
                    return;
                }
                renderer.set_style(Rect::new(inner.x, pos.visual_line, inner.width, 1), style);
            };

            decorations.add_decoration(line_decoration);
        }

        let syntax_highlighter =
            Self::doc_syntax_highlighter(doc, view_offset.anchor, inner.height, &loader);
        let mut overlays = Vec::new();

        overlays.push(Self::overlay_syntax_highlights(
            doc,
            view_offset.anchor,
            inner.height,
            &text_annotations,
        ));

        Self::doc_diagnostics_highlights_into(doc, theme, &mut overlays);

        if is_focused {
            if let Some(tabstops) = Self::tabstop_highlights(doc, theme) {
                overlays.push(tabstops);
            }
            overlays.push(Self::doc_selection_highlights(
                editor.mode(),
                doc,
                view,
                theme,
                &config.cursor_shape,
                self.terminal_focused,
            ));
            if let Some(overlay) = Self::highlight_focused_view_elements(view, doc, theme) {
                overlays.push(overlay);
            }
        }

        let gutter_overflow = view.gutter_offset(doc) == 0;
        if !gutter_overflow {
            Self::render_gutter(
                editor,
                doc,
                view,
                view.area,
                theme,
                is_focused & self.terminal_focused,
                &mut decorations,
            );
        }

        Self::render_rulers(editor, doc, view, inner, surface, theme);

        let primary_cursor = doc
            .selection(view.id)
            .primary()
            .cursor(doc.text().slice(..));
        if is_focused {
            decorations.add_decoration(text_decorations::Cursor {
                cache: &editor.cursor_cache,
                primary_cursor,
            });
        }
        let width = view.inner_width(doc);
        let config = doc.config.load();
        let enable_cursor_line = view
            .diagnostics_handler
            .show_cursorline_diagnostics(doc, view.id);
        let inline_diagnostic_config = config.inline_diagnostics.prepare(width, enable_cursor_line);
        decorations.add_decoration(InlineDiagnostics::new(
            doc,
            theme,
            primary_cursor,
            inline_diagnostic_config,
            config.end_of_line_diagnostics,
        ));
        render_document(
            surface,
            inner,
            doc,
            view_offset,
            &text_annotations,
            syntax_highlighter,
            overlays,
            theme,
            decorations,
        );

        // if we're not at the edge of the screen, draw a right border
        if viewport.right() != view.area.right() {
            let x = area.right();
            let border_style = theme.get("ui.window");
            for y in area.top()..area.bottom() {
                surface[(x, y)]
                    .set_symbol(tui::symbols::line::VERTICAL)
                    //.set_symbol(" ")
                    .set_style(border_style);
            }
        }

        if config.inline_diagnostics.disabled()
            && config.end_of_line_diagnostics == DiagnosticFilter::Disable
        {
            Self::render_diagnostics(doc, view, inner, surface, theme);
        }

        let statusline_area = view
            .area
            .clip_top(view.area.height.saturating_sub(1))
            .clip_bottom(1); // -1 from bottom to remove commandline

        let mut context =
            statusline::RenderContext::new(editor, doc, view, is_focused, &self.spinners);

        statusline::render(&mut context, statusline_area, surface);
    }

    pub fn render_rulers(
        editor: &Editor,
        doc: &Document,
        view: &View,
        viewport: Rect,
        surface: &mut Surface,
        theme: &Theme,
    ) {
        let editor_rulers = &editor.config().rulers;
        let ruler_theme = theme
            .try_get("ui.virtual.ruler")
            .unwrap_or_else(|| Style::default().bg(Color::Red));

        let rulers = doc
            .language_config()
            .and_then(|config| config.rulers.as_ref())
            .unwrap_or(editor_rulers);

        let view_offset = doc.view_offset(view.id);

        rulers
            .iter()
            // View might be horizontally scrolled, convert from absolute distance
            // from the 1st column to relative distance from left of viewport
            .filter_map(|ruler| ruler.checked_sub(1 + view_offset.horizontal_offset as u16))
            .filter(|ruler| ruler < &viewport.width)
            .map(|ruler| viewport.clip_left(ruler).with_width(1))
            .for_each(|area| surface.set_style(area, ruler_theme))
    }

    fn viewport_byte_range(
        text: helix_core::RopeSlice,
        row: usize,
        height: u16,
    ) -> std::ops::Range<usize> {
        // Calculate viewport byte ranges:
        // Saturating subs to make it inclusive zero indexing.
        let last_line = text.len_lines().saturating_sub(1);
        let last_visible_line = (row + height as usize).saturating_sub(1).min(last_line);
        let start = text.line_to_byte(row.min(last_line));
        let end = text.line_to_byte(last_visible_line + 1);

        start..end
    }

    /// Get the syntax highlighter for a document in a view represented by the first line
    /// and column (`offset`) and the last line. This is done instead of using a view
    /// directly to enable rendering syntax highlighted docs anywhere (eg. picker preview)
    pub fn doc_syntax_highlighter<'editor>(
        doc: &'editor Document,
        anchor: usize,
        height: u16,
        loader: &'editor syntax::Loader,
    ) -> Option<syntax::Highlighter<'editor>> {
        let syntax = doc.syntax()?;
        let text = doc.text().slice(..);
        let row = text.char_to_line(anchor.min(text.len_chars()));
        let range = Self::viewport_byte_range(text, row, height);
        let range = range.start as u32..range.end as u32;

        let highlighter = syntax.highlighter(text, loader, range);
        Some(highlighter)
    }

    pub fn overlay_syntax_highlights(
        doc: &Document,
        anchor: usize,
        height: u16,
        text_annotations: &TextAnnotations,
    ) -> OverlayHighlights {
        let text = doc.text().slice(..);
        let row = text.char_to_line(anchor.min(text.len_chars()));

        let mut range = Self::viewport_byte_range(text, row, height);
        range = text.byte_to_char(range.start)..text.byte_to_char(range.end);

        text_annotations.collect_overlay_highlights(range)
    }

    /// Get highlight spans for document diagnostics
    pub fn doc_diagnostics_highlights_into(
        doc: &Document,
        theme: &Theme,
        overlay_highlights: &mut Vec<OverlayHighlights>,
    ) {
        use helix_core::diagnostic::{DiagnosticTag, Range, Severity};
        let get_scope_of = |scope| {
            theme
                .find_highlight_exact(scope)
                // get one of the themes below as fallback values
                .or_else(|| theme.find_highlight_exact("diagnostic"))
                .or_else(|| theme.find_highlight_exact("ui.cursor"))
                .or_else(|| theme.find_highlight_exact("ui.selection"))
                .expect(
                    "at least one of the following scopes must be defined in the theme: `diagnostic`, `ui.cursor`, or `ui.selection`",
                )
        };

        // Diagnostic tags
        let unnecessary = theme.find_highlight_exact("diagnostic.unnecessary");
        let deprecated = theme.find_highlight_exact("diagnostic.deprecated");

        let mut default_vec = Vec::new();
        let mut info_vec = Vec::new();
        let mut hint_vec = Vec::new();
        let mut warning_vec = Vec::new();
        let mut error_vec = Vec::new();
        let mut unnecessary_vec = Vec::new();
        let mut deprecated_vec = Vec::new();

        let push_diagnostic = |vec: &mut Vec<ops::Range<usize>>, range: Range| {
            // If any diagnostic overlaps ranges with the prior diagnostic,
            // merge the two together. Otherwise push a new span.
            match vec.last_mut() {
                Some(existing_range) if range.start <= existing_range.end => {
                    // This branch merges overlapping diagnostics, assuming that the current
                    // diagnostic starts on range.start or later. If this assertion fails,
                    // we will discard some part of `diagnostic`. This implies that
                    // `doc.diagnostics()` is not sorted by `diagnostic.range`.
                    debug_assert!(existing_range.start <= range.start);
                    existing_range.end = range.end.max(existing_range.end)
                }
                _ => vec.push(range.start..range.end),
            }
        };

        for diagnostic in doc.diagnostics() {
            // Separate diagnostics into different Vecs by severity.
            let vec = match diagnostic.severity {
                Some(Severity::Info) => &mut info_vec,
                Some(Severity::Hint) => &mut hint_vec,
                Some(Severity::Warning) => &mut warning_vec,
                Some(Severity::Error) => &mut error_vec,
                _ => &mut default_vec,
            };

            // If the diagnostic has tags and a non-warning/error severity, skip rendering
            // the diagnostic as info/hint/default and only render it as unnecessary/deprecated
            // instead. For warning/error diagnostics, render both the severity highlight and
            // the tag highlight.
            if diagnostic.tags.is_empty()
                || matches!(
                    diagnostic.severity,
                    Some(Severity::Warning | Severity::Error)
                )
            {
                push_diagnostic(vec, diagnostic.range);
            }

            for tag in &diagnostic.tags {
                match tag {
                    DiagnosticTag::Unnecessary => {
                        if unnecessary.is_some() {
                            push_diagnostic(&mut unnecessary_vec, diagnostic.range)
                        }
                    }
                    DiagnosticTag::Deprecated => {
                        if deprecated.is_some() {
                            push_diagnostic(&mut deprecated_vec, diagnostic.range)
                        }
                    }
                }
            }
        }

        overlay_highlights.push(OverlayHighlights::Homogeneous {
            highlight: get_scope_of("diagnostic"),
            ranges: default_vec,
        });
        if let Some(highlight) = unnecessary {
            overlay_highlights.push(OverlayHighlights::Homogeneous {
                highlight,
                ranges: unnecessary_vec,
            });
        }
        if let Some(highlight) = deprecated {
            overlay_highlights.push(OverlayHighlights::Homogeneous {
                highlight,
                ranges: deprecated_vec,
            });
        }
        overlay_highlights.extend([
            OverlayHighlights::Homogeneous {
                highlight: get_scope_of("diagnostic.info"),
                ranges: info_vec,
            },
            OverlayHighlights::Homogeneous {
                highlight: get_scope_of("diagnostic.hint"),
                ranges: hint_vec,
            },
            OverlayHighlights::Homogeneous {
                highlight: get_scope_of("diagnostic.warning"),
                ranges: warning_vec,
            },
            OverlayHighlights::Homogeneous {
                highlight: get_scope_of("diagnostic.error"),
                ranges: error_vec,
            },
        ]);
    }

    /// Get highlight spans for selections in a document view.
    pub fn doc_selection_highlights(
        mode: Mode,
        doc: &Document,
        view: &View,
        theme: &Theme,
        cursor_shape_config: &CursorShapeConfig,
        is_terminal_focused: bool,
    ) -> OverlayHighlights {
        let text = doc.text().slice(..);
        let selection = doc.selection(view.id);
        let primary_idx = selection.primary_index();

        let cursorkind = cursor_shape_config.from_mode(mode);
        let cursor_is_block = cursorkind == CursorKind::Block;

        let selection_scope = theme
            .find_highlight_exact("ui.selection")
            .expect("could not find `ui.selection` scope in the theme!");
        let primary_selection_scope = theme
            .find_highlight_exact("ui.selection.primary")
            .unwrap_or(selection_scope);

        let base_cursor_scope = theme
            .find_highlight_exact("ui.cursor")
            .unwrap_or(selection_scope);
        let base_primary_cursor_scope = theme
            .find_highlight("ui.cursor.primary")
            .unwrap_or(base_cursor_scope);

        let cursor_scope = match mode {
            Mode::Insert => theme.find_highlight_exact("ui.cursor.insert"),
            Mode::Select => theme.find_highlight_exact("ui.cursor.select"),
            Mode::Normal => theme.find_highlight_exact("ui.cursor.normal"),
        }
        .unwrap_or(base_cursor_scope);

        let primary_cursor_scope = match mode {
            Mode::Insert => theme.find_highlight_exact("ui.cursor.primary.insert"),
            Mode::Select => theme.find_highlight_exact("ui.cursor.primary.select"),
            Mode::Normal => theme.find_highlight_exact("ui.cursor.primary.normal"),
        }
        .unwrap_or(base_primary_cursor_scope);

        let mut spans = Vec::new();
        for (i, range) in selection.iter().enumerate() {
            let selection_is_primary = i == primary_idx;
            let (cursor_scope, selection_scope) = if selection_is_primary {
                (primary_cursor_scope, primary_selection_scope)
            } else {
                (cursor_scope, selection_scope)
            };

            // Special-case: cursor at end of the rope.
            if range.head == range.anchor && range.head == text.len_chars() {
                if !selection_is_primary || (cursor_is_block && is_terminal_focused) {
                    // Bar and underline cursors are drawn by the terminal
                    // BUG: If the editor area loses focus while having a bar or
                    // underline cursor (eg. when a regex prompt has focus) then
                    // the primary cursor will be invisible. This doesn't happen
                    // with block cursors since we manually draw *all* cursors.
                    spans.push((cursor_scope, range.head..range.head + 1));
                }
                continue;
            }

            let range = range.min_width_1(text);
            if range.head > range.anchor {
                // Standard case.
                let cursor_start = prev_grapheme_boundary(text, range.head);
                // non block cursors look like they exclude the cursor
                let selection_end =
                    if selection_is_primary && !cursor_is_block && mode != Mode::Insert {
                        range.head
                    } else {
                        cursor_start
                    };
                spans.push((selection_scope, range.anchor..selection_end));
                // add block cursors
                // skip primary cursor if terminal is unfocused - crossterm cursor is used in that case
                if !selection_is_primary || (cursor_is_block && is_terminal_focused) {
                    spans.push((cursor_scope, cursor_start..range.head));
                }
            } else {
                // Reverse case.
                let cursor_end = next_grapheme_boundary(text, range.head);
                // add block cursors
                // skip primary cursor if terminal is unfocused - crossterm cursor is used in that case
                if !selection_is_primary || (cursor_is_block && is_terminal_focused) {
                    spans.push((cursor_scope, range.head..cursor_end));
                }
                // non block cursors look like they exclude the cursor
                let selection_start = if selection_is_primary
                    && !cursor_is_block
                    && !(mode == Mode::Insert && cursor_end == range.anchor)
                {
                    range.head
                } else {
                    cursor_end
                };
                spans.push((selection_scope, selection_start..range.anchor));
            }
        }

        OverlayHighlights::Heterogenous { highlights: spans }
    }

    /// Render brace match, etc (meant for the focused view only)
    pub fn highlight_focused_view_elements(
        view: &View,
        doc: &Document,
        theme: &Theme,
    ) -> Option<OverlayHighlights> {
        // Highlight matching braces
        let syntax = doc.syntax()?;
        let highlight = theme.find_highlight_exact("ui.cursor.match")?;
        let text = doc.text().slice(..);
        let pos = doc.selection(view.id).primary().cursor(text);
        let pos = helix_core::match_brackets::find_matching_bracket(syntax, text, pos)?;
        Some(OverlayHighlights::single(highlight, pos..pos + 1))
    }

    pub fn tabstop_highlights(doc: &Document, theme: &Theme) -> Option<OverlayHighlights> {
        let snippet = doc.active_snippet.as_ref()?;
        let highlight = theme.find_highlight_exact("tabstop")?;
        let mut ranges = Vec::new();
        for tabstop in snippet.tabstops() {
            ranges.extend(tabstop.ranges.iter().map(|range| range.start..range.end));
        }
        Some(OverlayHighlights::Homogeneous { highlight, ranges })
    }

    /// Render bufferline at the top
    pub fn render_bufferline(editor: &Editor, viewport: Rect, surface: &mut Surface) {
        let scratch = PathBuf::from(SCRATCH_BUFFER_NAME); // default filename to use for scratch buffer
        surface.clear_with(
            viewport,
            editor
                .theme
                .try_get("ui.bufferline.background")
                .unwrap_or_else(|| editor.theme.get("ui.statusline")),
        );

        let bufferline_active = editor
            .theme
            .try_get("ui.bufferline.active")
            .unwrap_or_else(|| editor.theme.get("ui.statusline.active"));

        let bufferline_inactive = editor
            .theme
            .try_get("ui.bufferline")
            .unwrap_or_else(|| editor.theme.get("ui.statusline.inactive"));

        let mut x = viewport.x;
        let current_doc = view!(editor).doc;

        let mut documents: HashMap<_, _>;
        let mut fnames: HashMap<_, _> = match &editor.config().bufferline_directories {
            BufferLineDirectories::Smart => {
                documents = editor
                    .documents()
                    .map(|doc| {
                        (
                            doc.id(),
                            doc.path().map(|p| {
                                let mut p = p.clone();
                                let f = PathBuf::from(p.file_name().unwrap_or_default());
                                p.pop();
                                (f, p)
                            }),
                        )
                    })
                    .collect();
                let mut ids: Vec<_> = documents.keys().copied().collect();
                let mut to_remove: Vec<usize> = Vec::with_capacity(ids.len());
                while !ids.is_empty() {
                    for (idx, id) in ids.iter().enumerate() {
                        let Some((current, full)) = &documents[id] else {
                            to_remove.push(idx);
                            continue;
                        };
                        if documents
                            .iter()
                            .filter_map(|(id, o)| o.as_ref().map(|(p, _)| (id, p)))
                            .all(|(i, p)| p != current || i == id)
                            || full.as_os_str().is_empty()
                        {
                            to_remove.push(idx);
                        }
                    }

                    for idx in to_remove.iter().rev() {
                        ids.remove(*idx);
                    }
                    to_remove.clear();

                    for id in &ids {
                        let Some((current, mut full)) = documents.remove(id).flatten() else {
                            documents.insert(*id, None);
                            continue;
                        };
                        let mut new = PathBuf::from(full.file_name().unwrap_or_default());
                        new.push(current);
                        full.pop();
                        documents.insert(*id, Some((new, full)));
                    }
                }
                documents
                    .iter()
                    .map(|(id, op)| {
                        (
                            *id,
                            format!(
                                " {}{} ",
                                op.as_ref()
                                    .map(|(p, _)| p.to_str().unwrap_or_default())
                                    .unwrap_or(SCRATCH_BUFFER_NAME),
                                if editor.document(*id).map_or(false, |d| d.is_modified()) {
                                    "[+]"
                                } else {
                                    ""
                                }
                            ),
                        )
                    })
                    .collect()
            }
            BufferLineDirectories::Never => editor
                .documents()
                .map(|doc| {
                    (
                        doc.id(),
                        format!(
                            " {}{} ",
                            doc.path()
                                .unwrap_or(&scratch)
                                .file_name()
                                .unwrap_or_default()
                                .to_str()
                                .unwrap_or_default(),
                            if doc.is_modified() { "[+]" } else { "" }
                        ),
                    )
                })
                .collect(),
            BufferLineDirectories::Always => editor
                .documents()
                .map(|doc| {
                    let iter = doc.path().unwrap_or(&scratch);
                    (
                        doc.id(),
                        format!(
                            " {parent}/{fname}{modified} ",
                            parent = iter
                                .parent()
                                .and_then(|p| p.file_name().unwrap_or_default().to_str())
                                .unwrap_or_default(),
                            fname = iter
                                .file_name()
                                .unwrap_or_default()
                                .to_str()
                                .unwrap_or_default(),
                            modified = if doc.is_modified() { "[+]" } else { "" }
                        ),
                    )
                })
                .collect(),
        };

        for doc in editor.documents() {
            let text = fnames.remove(&doc.id()).unwrap_or_default();

            let style = if current_doc == doc.id() {
                bufferline_active
            } else {
                bufferline_inactive
            };

            let used_width = viewport.x.saturating_sub(x);
            let rem_width = surface.area.width.saturating_sub(used_width);

            x = surface
                .set_stringn(x, viewport.y, text, rem_width as usize, style)
                .0;

            if x >= surface.area.right() {
                break;
            }
        }
    }

    pub fn render_gutter<'d>(
        editor: &'d Editor,
        doc: &'d Document,
        view: &View,
        viewport: Rect,
        theme: &Theme,
        is_focused: bool,
        decoration_manager: &mut DecorationManager<'d>,
    ) {
        let text = doc.text().slice(..);
        let cursors: Rc<[_]> = doc
            .selection(view.id)
            .iter()
            .map(|range| range.cursor_line(text))
            .collect();

        let mut offset = 0;

        let gutter_style = theme.get("ui.gutter");
        let gutter_selected_style = theme.get("ui.gutter.selected");
        let gutter_style_virtual = theme.get("ui.gutter.virtual");
        let gutter_selected_style_virtual = theme.get("ui.gutter.selected.virtual");

        for gutter_type in view.gutters() {
            let mut gutter = gutter_type.style(editor, doc, view, theme, is_focused);
            let width = gutter_type.width(view, doc);
            // avoid lots of small allocations by reusing a text buffer for each line
            let mut text = String::with_capacity(width);
            let cursors = cursors.clone();
            let gutter_decoration = move |renderer: &mut TextRenderer, pos: LinePos| {
                // TODO handle softwrap in gutters
                let selected = cursors.contains(&pos.doc_line);
                let x = viewport.x + offset;
                let y = pos.visual_line;

                let gutter_style = match (selected, pos.first_visual_line) {
                    (false, true) => gutter_style,
                    (true, true) => gutter_selected_style,
                    (false, false) => gutter_style_virtual,
                    (true, false) => gutter_selected_style_virtual,
                };

                if let Some(style) =
                    gutter(pos.doc_line, selected, pos.first_visual_line, &mut text)
                {
                    renderer.set_stringn(x, y, &text, width, gutter_style.patch(style));
                } else {
                    renderer.set_style(
                        Rect {
                            x,
                            y,
                            width: width as u16,
                            height: 1,
                        },
                        gutter_style,
                    );
                }
                text.clear();
            };
            decoration_manager.add_decoration(gutter_decoration);

            offset += width as u16;
        }
    }

    pub fn render_diagnostics(
        doc: &Document,
        view: &View,
        viewport: Rect,
        surface: &mut Surface,
        theme: &Theme,
    ) {
        use helix_core::diagnostic::Severity;
        use tui::{
            layout::Alignment,
            text::Text,
            widgets::{Paragraph, Widget, Wrap},
        };

        let cursor = doc
            .selection(view.id)
            .primary()
            .cursor(doc.text().slice(..));

        let diagnostics = doc.diagnostics().iter().filter(|diagnostic| {
            diagnostic.range.start <= cursor && diagnostic.range.end >= cursor
        });

        let warning = theme.get("warning");
        let error = theme.get("error");
        let info = theme.get("info");
        let hint = theme.get("hint");

        let mut lines = Vec::new();
        let background_style = theme.get("ui.background");
        for diagnostic in diagnostics {
            let style = Style::reset()
                .patch(background_style)
                .patch(match diagnostic.severity {
                    Some(Severity::Error) => error,
                    Some(Severity::Warning) | None => warning,
                    Some(Severity::Info) => info,
                    Some(Severity::Hint) => hint,
                });
            let text = Text::styled(&diagnostic.message, style);
            lines.extend(text.lines);
            let code = diagnostic.code.as_ref().map(|x| match x {
                NumberOrString::Number(n) => format!("({n})"),
                NumberOrString::String(s) => format!("({s})"),
            });
            if let Some(code) = code {
                let span = Span::styled(code, style);
                lines.push(span.into());
            }
        }

        let text = Text::from(lines);
        let paragraph = Paragraph::new(&text)
            .alignment(Alignment::Right)
            .wrap(Wrap { trim: true });
        let width = 100.min(viewport.width);
        let height = 15.min(viewport.height);
        paragraph.render(
            Rect::new(viewport.right() - width, viewport.y + 1, width, height),
            surface,
        );
    }

    /// Apply the highlighting on the lines where a cursor is active
    pub fn cursorline(doc: &Document, view: &View, theme: &Theme) -> impl Decoration {
        let text = doc.text().slice(..);
        // TODO only highlight the visual line that contains the cursor instead of the full visual line
        let primary_line = doc.selection(view.id).primary().cursor_line(text);

        // The secondary_lines do contain the primary_line, it doesn't matter
        // as the else-if clause in the loop later won't test for the
        // secondary_lines if primary_line == line.
        // It's used inside a loop so the collect isn't needless:
        // https://github.com/rust-lang/rust-clippy/issues/6164
        #[allow(clippy::needless_collect)]
        let secondary_lines: Vec<_> = doc
            .selection(view.id)
            .iter()
            .map(|range| range.cursor_line(text))
            .collect();

        let primary_style = theme.get("ui.cursorline.primary");
        let secondary_style = theme.get("ui.cursorline.secondary");
        let viewport = view.area;

        move |renderer: &mut TextRenderer, pos: LinePos| {
            let area = Rect::new(viewport.x, pos.visual_line, viewport.width, 1);
            if primary_line == pos.doc_line {
                renderer.set_style(area, primary_style);
            } else if secondary_lines.binary_search(&pos.doc_line).is_ok() {
                renderer.set_style(area, secondary_style);
            }
        }
    }

    /// Apply the highlighting on the columns where a cursor is active
    pub fn highlight_cursorcolumn(
        doc: &Document,
        view: &View,
        surface: &mut Surface,
        theme: &Theme,
        viewport: Rect,
        text_annotations: &TextAnnotations,
    ) {
        let text = doc.text().slice(..);

        // Manual fallback behaviour:
        // ui.cursorcolumn.{p/s} -> ui.cursorcolumn -> ui.cursorline.{p/s}
        let primary_style = theme
            .try_get_exact("ui.cursorcolumn.primary")
            .or_else(|| theme.try_get_exact("ui.cursorcolumn"))
            .unwrap_or_else(|| theme.get("ui.cursorline.primary"));
        let secondary_style = theme
            .try_get_exact("ui.cursorcolumn.secondary")
            .or_else(|| theme.try_get_exact("ui.cursorcolumn"))
            .unwrap_or_else(|| theme.get("ui.cursorline.secondary"));

        let inner_area = view.inner_area(doc);

        let selection = doc.selection(view.id);
        let view_offset = doc.view_offset(view.id);
        let primary = selection.primary();
        let text_format = doc.text_format(viewport.width, None);
        for range in selection.iter() {
            let is_primary = primary == *range;
            let cursor = range.cursor(text);

            let Position { col, .. } =
                visual_offset_from_block(text, cursor, cursor, &text_format, text_annotations).0;

            // if the cursor is horizontally in the view
            if col >= view_offset.horizontal_offset
                && inner_area.width > (col - view_offset.horizontal_offset) as u16
            {
                let area = Rect::new(
                    inner_area.x + (col - view_offset.horizontal_offset) as u16,
                    view.area.y,
                    1,
                    view.area.height,
                );
                if is_primary {
                    surface.set_style(area, primary_style)
                } else {
                    surface.set_style(area, secondary_style)
                }
            }
        }
    }

    /// Handle events by looking them up in `self.keymaps`. Returns None
    /// if event was handled (a command was executed or a subkeymap was
    /// activated). Only KeymapResult::{NotFound, Cancelled} is returned
    /// otherwise.
    fn handle_keymap_event(
        &mut self,
        mode: Mode,
        cxt: &mut commands::Context,
        event: KeyEvent,
    ) -> Option<KeymapResult> {
        let mut last_mode = mode;
        self.pseudo_pending.extend(self.keymaps.pending());
        let key_result = self.keymaps.get(mode, event);
        cxt.editor.autoinfo = self.keymaps.sticky().map(|node| node.infobox());

        let mut execute_command = |command: &commands::MappableCommand| {
            command.execute(cxt);
            helix_event::dispatch(PostCommand { command, cx: cxt });

            let current_mode = cxt.editor.mode();
            if current_mode != last_mode {
                helix_event::dispatch(OnModeSwitch {
                    old_mode: last_mode,
                    new_mode: current_mode,
                    cx: cxt,
                });

                // HAXX: if we just entered insert mode from normal, clear key buf
                // and record the command that got us into this mode.
                if current_mode == Mode::Insert {
                    // how we entered insert mode is important, and we should track that so
                    // we can repeat the side effect.
                    self.last_insert.0 = command.clone();
                    self.last_insert.1.clear();
                }
            }

            last_mode = current_mode;
        };

        match &key_result {
            KeymapResult::Matched(command) => {
                execute_command(command);
            }
            KeymapResult::Pending(node) => cxt.editor.autoinfo = Some(node.infobox()),
            KeymapResult::MatchedSequence(commands) => {
                for command in commands {
                    execute_command(command);
                }
            }
            KeymapResult::NotFound | KeymapResult::Cancelled(_) => return Some(key_result),
        }
        None
    }

    fn insert_mode(&mut self, cx: &mut commands::Context, event: KeyEvent) {
        if let Some(keyresult) = self.handle_keymap_event(Mode::Insert, cx, event) {
            match keyresult {
                KeymapResult::NotFound => {
                    if !self.on_next_key(OnKeyCallbackKind::Fallback, cx, event) {
                        if let Some(ch) = event.char() {
                            commands::insert::insert_char(cx, ch)
                        }
                    }
                }
                KeymapResult::Cancelled(pending) => {
                    for ev in pending {
                        match ev.char() {
                            Some(ch) => commands::insert::insert_char(cx, ch),
                            None => {
                                if let KeymapResult::Matched(command) =
                                    self.keymaps.get(Mode::Insert, ev)
                                {
                                    command.execute(cx);
                                }
                            }
                        }
                    }
                }
                _ => unreachable!(),
            }
        }
    }

    fn command_mode(&mut self, mode: Mode, cxt: &mut commands::Context, event: KeyEvent) {
        match (event, cxt.editor.count) {
            // If the count is already started and the input is a number, always continue the count.
            (key!(i @ '0'..='9'), Some(count)) => {
                let i = i.to_digit(10).unwrap() as usize;
                let count = count.get() * 10 + i;
                if count > 100_000_000 {
                    return;
                }
                cxt.editor.count = NonZeroUsize::new(count);
            }
            // A non-zero digit will start the count if that number isn't used by a keymap.
            (key!(i @ '1'..='9'), None) if !self.keymaps.contains_key(mode, event) => {
                let i = i.to_digit(10).unwrap() as usize;
                cxt.editor.count = NonZeroUsize::new(i);
            }
            // special handling for repeat operator
            (key!('.'), _) if self.keymaps.pending().is_empty() => {
                for _ in 0..cxt.editor.count.map_or(1, NonZeroUsize::into) {
                    // first execute whatever put us into insert mode
                    self.last_insert.0.execute(cxt);
                    let mut last_savepoint = None;
                    let mut last_request_savepoint = None;
                    // then replay the inputs
                    for key in self.last_insert.1.clone() {
                        match key {
                            InsertEvent::Key(key) => self.insert_mode(cxt, key),
                            InsertEvent::CompletionApply {
                                trigger_offset,
                                changes,
                            } => {
                                let (view, doc) = current!(cxt.editor);

                                if let Some(last_savepoint) = last_savepoint.as_deref() {
                                    doc.restore(view, last_savepoint, true);
                                }

                                let text = doc.text().slice(..);
                                let cursor = doc.selection(view.id).primary().cursor(text);

                                let shift_position = |pos: usize| -> usize {
                                    (pos + cursor).saturating_sub(trigger_offset)
                                };

                                let tx = Transaction::change(
                                    doc.text(),
                                    changes.iter().cloned().map(|(start, end, t)| {
                                        (shift_position(start), shift_position(end), t)
                                    }),
                                );
                                doc.apply(&tx, view.id);
                            }
                            InsertEvent::TriggerCompletion => {
                                last_savepoint = take(&mut last_request_savepoint);
                            }
                            InsertEvent::RequestCompletion => {
                                let (view, doc) = current!(cxt.editor);
                                last_request_savepoint = Some(doc.savepoint(view));
                            }
                        }
                    }
                }
                cxt.editor.count = None;
            }
            _ => {
                // set the count
                cxt.count = cxt.editor.count;
                // TODO: edge case: 0j -> reset to 1
                // if this fails, count was Some(0)
                // debug_assert!(cxt.count != 0);

                // set the register
                cxt.register = cxt.editor.selected_register.take();

                let res = self.handle_keymap_event(mode, cxt, event);
                if matches!(&res, Some(KeymapResult::NotFound)) {
                    self.on_next_key(OnKeyCallbackKind::Fallback, cxt, event);
                }
                if self.keymaps.pending().is_empty() {
                    cxt.editor.count = None
                } else {
                    cxt.editor.selected_register = cxt.register.take();
                }
            }
        }
    }

    #[allow(clippy::too_many_arguments)]
    pub fn set_completion(
        &mut self,
        editor: &mut Editor,
        items: Vec<CompletionItem>,
        trigger_offset: usize,
        size: Rect,
    ) -> Option<Rect> {
        let mut completion = Completion::new(editor, items, trigger_offset);

        if completion.is_empty() {
            // skip if we got no completion results
            return None;
        }

        let area = completion.area(size, editor);
        editor.last_completion = Some(CompleteAction::Triggered);
        self.last_insert.1.push(InsertEvent::TriggerCompletion);

        // TODO : propagate required size on resize to completion too
        self.completion = Some(completion);
        Some(area)
    }

    pub fn clear_completion(&mut self, editor: &mut Editor) -> Option<OnKeyCallback> {
        self.completion = None;
        let mut on_next_key: Option<OnKeyCallback> = None;
        editor.handlers.completions.request_controller.restart();
        editor.handlers.completions.active_completions.clear();
        if let Some(last_completion) = editor.last_completion.take() {
            match last_completion {
                CompleteAction::Triggered => (),
                CompleteAction::Applied {
                    trigger_offset,
                    changes,
                    placeholder,
                } => {
                    self.last_insert.1.push(InsertEvent::CompletionApply {
                        trigger_offset,
                        changes,
                    });
                    on_next_key = placeholder.then_some(Box::new(|cx, key| {
                        if let Some(c) = key.char() {
                            let (view, doc) = current!(cx.editor);
                            if let Some(snippet) = &doc.active_snippet {
                                doc.apply(&snippet.delete_placeholder(doc.text()), view.id);
                            }
                            commands::insert::insert_char(cx, c);
                        }
                    }))
                }
                CompleteAction::Selected { savepoint } => {
                    let (view, doc) = current!(editor);
                    doc.restore(view, &savepoint, false);
                }
            }
        }
        on_next_key
    }

    pub fn handle_idle_timeout(&mut self, cx: &mut commands::Context) -> EventResult {
        commands::compute_inlay_hints_for_all_views(cx.editor, cx.jobs);

        EventResult::Ignored(None)
    }
}

impl EditorView {
    /// must be called whenever the editor processed input that
    /// is not a `KeyEvent`. In these cases any pending keys/on next
    /// key callbacks must be canceled.
    fn handle_non_key_input(&mut self, cxt: &mut commands::Context) {
        cxt.editor.status_msg = None;
        cxt.editor.reset_idle_timer();
        // HACKS: create a fake key event that will never trigger any actual map
        // and therefore simply acts as "dismiss"
        let null_key_event = KeyEvent {
            code: KeyCode::Null,
            modifiers: KeyModifiers::empty(),
        };
        // dismiss any pending keys
        if let Some((on_next_key, _)) = self.on_next_key.take() {
            on_next_key(cxt, null_key_event);
        }
        self.handle_keymap_event(cxt.editor.mode, cxt, null_key_event);
        self.pseudo_pending.clear();
    }

    fn handle_mouse_event(
        &mut self,
        event: &MouseEvent,
        cxt: &mut commands::Context,
    ) -> EventResult {
        if event.kind != MouseEventKind::Moved {
            self.handle_non_key_input(cxt)
        }

        let config = cxt.editor.config();
        let MouseEvent {
            kind,
            row,
            column,
            modifiers,
            ..
        } = *event;

        let pos_and_view = |editor: &Editor, row, column, ignore_virtual_text| {
            editor.tree.views().find_map(|(view, _focus)| {
                view.pos_at_screen_coords(
                    &editor.documents[&view.doc],
                    row,
                    column,
                    ignore_virtual_text,
                )
                .map(|pos| (pos, view.id))
            })
        };

        let gutter_coords_and_view = |editor: &Editor, row, column| {
            editor.tree.views().find_map(|(view, _focus)| {
                view.gutter_coords_at_screen_coords(row, column)
                    .map(|coords| (coords, view.id))
            })
        };

        match kind {
            MouseEventKind::Down(MouseButton::Left) => {
                let editor = &mut cxt.editor;

                if let Some((pos, view_id)) = pos_and_view(editor, row, column, true) {
                    let prev_view_id = view!(editor).id;
                    let doc = doc_mut!(editor, &view!(editor, view_id).doc);

                    if modifiers == KeyModifiers::ALT {
                        let selection = doc.selection(view_id).clone();
                        doc.set_selection(view_id, selection.push(Range::point(pos)));
                    } else if editor.mode == Mode::Select {
                        // Discards non-primary selections for consistent UX with normal mode
                        let primary = doc.selection(view_id).primary().put_cursor(
                            doc.text().slice(..),
                            pos,
                            true,
                        );
                        editor.mouse_down_range = Some(primary);
                        doc.set_selection(view_id, Selection::single(primary.anchor, primary.head));
                    } else {
                        doc.set_selection(view_id, Selection::point(pos));
                    }

                    if view_id != prev_view_id {
                        self.clear_completion(editor);
                    }

                    editor.focus(view_id);
                    editor.ensure_cursor_in_view(view_id);

                    return EventResult::Consumed(None);
                }

                if let Some((coords, view_id)) = gutter_coords_and_view(editor, row, column) {
                    editor.focus(view_id);

                    let (view, doc) = current!(cxt.editor);

                    let path = match doc.path() {
                        Some(path) => path.clone(),
                        None => return EventResult::Ignored(None),
                    };

                    if let Some(char_idx) =
                        view.pos_at_visual_coords(doc, coords.row as u16, coords.col as u16, true)
                    {
                        let line = doc.text().char_to_line(char_idx);
                        commands::dap_toggle_breakpoint_impl(cxt, path, line);
                        return EventResult::Consumed(None);
                    }
                }

                EventResult::Ignored(None)
            }

            MouseEventKind::Drag(MouseButton::Left) => {
                let (view, doc) = current!(cxt.editor);

                let pos = match view.pos_at_screen_coords(doc, row, column, true) {
                    Some(pos) => pos,
                    None => return EventResult::Ignored(None),
                };

                let mut selection = doc.selection(view.id).clone();
                let primary = selection.primary_mut();
                *primary = primary.put_cursor(doc.text().slice(..), pos, true);
                doc.set_selection(view.id, selection);
                let view_id = view.id;
                cxt.editor.ensure_cursor_in_view(view_id);
                EventResult::Consumed(None)
            }

            MouseEventKind::ScrollUp | MouseEventKind::ScrollDown => {
                let current_view = cxt.editor.tree.focus;

                let direction = match event.kind {
                    MouseEventKind::ScrollUp => Direction::Backward,
                    MouseEventKind::ScrollDown => Direction::Forward,
                    _ => unreachable!(),
                };

                match pos_and_view(cxt.editor, row, column, false) {
                    Some((_, view_id)) => cxt.editor.tree.focus = view_id,
                    None => return EventResult::Ignored(None),
                }

                let offset = config.scroll_lines.unsigned_abs();
                commands::scroll(cxt, offset, direction, false);

                cxt.editor.tree.focus = current_view;
                cxt.editor.ensure_cursor_in_view(current_view);

                EventResult::Consumed(None)
            }

            MouseEventKind::Up(MouseButton::Left) => {
                if !config.middle_click_paste {
                    return EventResult::Ignored(None);
                }

                let (view, doc) = current!(cxt.editor);

                let should_yank = match cxt.editor.mouse_down_range.take() {
                    Some(down_range) => doc.selection(view.id).primary() != down_range,
                    None => {
                        // This should not happen under normal cases. We fall back to the original
                        // behavior of yanking on non-single-char selections.
                        doc.selection(view.id)
                            .primary()
                            .slice(doc.text().slice(..))
                            .len_chars()
                            > 1
                    }
                };

                if should_yank {
                    commands::MappableCommand::yank_main_selection_to_primary_clipboard
                        .execute(cxt);
                    EventResult::Consumed(None)
                } else {
                    EventResult::Ignored(None)
                }
            }

            MouseEventKind::Up(MouseButton::Right) => {
                if let Some((pos, view_id)) = gutter_coords_and_view(cxt.editor, row, column) {
                    cxt.editor.focus(view_id);

                    if let Some((pos, _)) = pos_and_view(cxt.editor, row, column, true) {
                        doc_mut!(cxt.editor).set_selection(view_id, Selection::point(pos));
                    } else {
                        let (view, doc) = current!(cxt.editor);

                        if let Some(pos) = view.pos_at_visual_coords(doc, pos.row as u16, 0, true) {
                            doc.set_selection(view_id, Selection::point(pos));
                            match modifiers {
                                KeyModifiers::ALT => {
                                    commands::MappableCommand::dap_edit_log.execute(cxt)
                                }
                                _ => commands::MappableCommand::dap_edit_condition.execute(cxt),
                            };
                        }
                    }

                    cxt.editor.ensure_cursor_in_view(view_id);
                    return EventResult::Consumed(None);
                }
                EventResult::Ignored(None)
            }

            MouseEventKind::Up(MouseButton::Middle) => {
                let editor = &mut cxt.editor;
                if !config.middle_click_paste {
                    return EventResult::Ignored(None);
                }

                if modifiers == KeyModifiers::ALT {
                    commands::MappableCommand::replace_selections_with_primary_clipboard
                        .execute(cxt);

                    return EventResult::Consumed(None);
                }

                if let Some((pos, view_id)) = pos_and_view(editor, row, column, true) {
                    let doc = doc_mut!(editor, &view!(editor, view_id).doc);
                    doc.set_selection(view_id, Selection::point(pos));
                    cxt.editor.focus(view_id);
                    commands::MappableCommand::paste_primary_clipboard_before.execute(cxt);

                    return EventResult::Consumed(None);
                }

                EventResult::Ignored(None)
            }

            _ => EventResult::Ignored(None),
        }
    }
    fn on_next_key(
        &mut self,
        kind: OnKeyCallbackKind,
        ctx: &mut commands::Context,
        event: KeyEvent,
    ) -> bool {
        if let Some((on_next_key, kind_)) = self.on_next_key.take() {
            if kind == kind_ {
                on_next_key(ctx, event);
                true
            } else {
                self.on_next_key = Some((on_next_key, kind_));
                false
            }
        } else {
            false
        }
    }
}

impl Component for EditorView {
    fn handle_event(
        &mut self,
        event: &Event,
        context: &mut crate::compositor::Context,
    ) -> EventResult {
        let mut cx = commands::Context {
            editor: context.editor,
            count: None,
            register: None,
            callback: Vec::new(),
            on_next_key_callback: None,
            jobs: context.jobs,
        };

        match event {
            Event::Paste(contents) => {
                self.handle_non_key_input(&mut cx);
                cx.count = cx.editor.count;
                commands::paste_bracketed_value(&mut cx, contents.clone());
                cx.editor.count = None;

                let config = cx.editor.config();
                let mode = cx.editor.mode();
                let (view, doc) = current!(cx.editor);
                view.ensure_cursor_in_view(doc, config.scrolloff);

                // Store a history state if not in insert mode. Otherwise wait till we exit insert
                // to include any edits to the paste in the history state.
                if mode != Mode::Insert {
                    doc.append_changes_to_history(view);
                }

                EventResult::Consumed(None)
            }
            Event::Resize(_width, _height) => {
                // Ignore this event, we handle resizing just before rendering to screen.
                // Handling it here but not re-rendering will cause flashing
                EventResult::Consumed(None)
            }
            Event::Key(mut key) => {
                cx.editor.reset_idle_timer();
                canonicalize_key(&mut key);

                // clear status
                cx.editor.status_msg = None;

                let mode = cx.editor.mode();

                if !self.on_next_key(OnKeyCallbackKind::PseudoPending, &mut cx, key) {
                    match mode {
                        Mode::Insert => {
                            // let completion swallow the event if necessary
                            let mut consumed = false;
                            if let Some(completion) = &mut self.completion {
                                let res = {
                                    // use a fake context here
                                    let mut cx = Context {
                                        editor: cx.editor,
                                        jobs: cx.jobs,
                                        scroll: None,
                                    };

                                    if let EventResult::Consumed(callback) =
                                        completion.handle_event(event, &mut cx)
                                    {
                                        consumed = true;
                                        Some(callback)
                                    } else if let EventResult::Consumed(callback) =
                                        completion.handle_event(&Event::Key(key!(Enter)), &mut cx)
                                    {
                                        Some(callback)
                                    } else {
                                        None
                                    }
                                };

                                if let Some(callback) = res {
                                    if callback.is_some() {
                                        // assume close_fn
                                        if let Some(cb) = self.clear_completion(cx.editor) {
                                            if consumed {
                                                cx.on_next_key_callback =
                                                    Some((cb, OnKeyCallbackKind::Fallback))
                                            } else {
                                                self.on_next_key =
                                                    Some((cb, OnKeyCallbackKind::Fallback));
                                            }
                                        }
                                    }
                                }
                            }

                            // if completion didn't take the event, we pass it onto commands
                            if !consumed {
                                self.insert_mode(&mut cx, key);

                                // record last_insert key
                                self.last_insert.1.push(InsertEvent::Key(key));
                            }
                        }
                        mode => self.command_mode(mode, &mut cx, key),
                    }
                }

                self.on_next_key = cx.on_next_key_callback.take();
                match self.on_next_key {
                    Some((_, OnKeyCallbackKind::PseudoPending)) => self.pseudo_pending.push(key),
                    _ => self.pseudo_pending.clear(),
                }

                // appease borrowck
                let callbacks = take(&mut cx.callback);

                // if the command consumed the last view, skip the render.
                // on the next loop cycle the Application will then terminate.
                if cx.editor.should_close() {
                    return EventResult::Ignored(None);
                }

                let config = cx.editor.config();
                let mode = cx.editor.mode();
                let (view, doc) = current!(cx.editor);

                view.ensure_cursor_in_view(doc, config.scrolloff);

                // Store a history state if not in insert mode. This also takes care of
                // committing changes when leaving insert mode.
                if mode != Mode::Insert {
                    doc.append_changes_to_history(view);
                }
                let callback = if callbacks.is_empty() {
                    None
                } else {
                    let callback: crate::compositor::Callback = Box::new(move |compositor, cx| {
                        for callback in callbacks {
                            callback(compositor, cx)
                        }
                    });
                    Some(callback)
                };

                EventResult::Consumed(callback)
            }

            Event::Mouse(event) => self.handle_mouse_event(event, &mut cx),
            Event::IdleTimeout => self.handle_idle_timeout(&mut cx),
            Event::FocusGained => {
                self.terminal_focused = true;
                EventResult::Consumed(None)
            }
            Event::FocusLost => {
                if context.editor.config().auto_save.focus_lost {
                    let options = commands::WriteAllOptions {
                        force: false,
                        write_scratch: false,
                        auto_format: false,
                    };
                    if let Err(e) = commands::typed::write_all_impl(context, options) {
                        context.editor.set_error(format!("{}", e));
                    }
                }
                self.terminal_focused = false;
                EventResult::Consumed(None)
            }
        }
    }

    fn render(&mut self, area: Rect, surface: &mut Surface, cx: &mut Context) {
        // clear with background color
        surface.set_style(area, cx.editor.theme.get("ui.background"));
        let config = cx.editor.config();

        // check if bufferline should be rendered
        use helix_view::editor::BufferLine;
        let use_bufferline = match config.bufferline {
            BufferLine::Always => true,
            BufferLine::Multiple if cx.editor.documents.len() > 1 => true,
            _ => false,
        };

        // -1 for commandline and -1 for bufferline
        let mut editor_area = area.clip_bottom(1);
        if use_bufferline {
            editor_area = editor_area.clip_top(1);
        }

        // if the terminal size suddenly changed, we need to trigger a resize
        cx.editor.resize(editor_area);

        if use_bufferline {
            Self::render_bufferline(cx.editor, area.with_height(1), surface);
        }

        for (view, is_focused) in cx.editor.tree.views() {
            let doc = cx.editor.document(view.doc).unwrap();
            self.render_view(cx.editor, doc, view, area, surface, is_focused);
        }

        if config.auto_info {
            if let Some(mut info) = cx.editor.autoinfo.take() {
                info.render(area, surface, cx);
                cx.editor.autoinfo = Some(info)
            }
        }

        let key_width = 15u16; // for showing pending keys
        let mut status_msg_width = 0;

        // render status msg
        if let Some((status_msg, severity)) = &cx.editor.status_msg {
            status_msg_width = status_msg.width();
            use helix_view::editor::Severity;
            let style = if *severity == Severity::Error {
                cx.editor.theme.get("error")
            } else {
                cx.editor.theme.get("ui.text")
            };

            surface.set_string(
                area.x,
                area.y + area.height.saturating_sub(1),
                status_msg,
                style,
            );
        }

        if area.width.saturating_sub(status_msg_width as u16) > key_width {
            let mut disp = String::new();
            if let Some(count) = cx.editor.count {
                disp.push_str(&count.to_string())
            }
            for key in self.keymaps.pending() {
                disp.push_str(&key.key_sequence_format());
            }
            for key in &self.pseudo_pending {
                disp.push_str(&key.key_sequence_format());
            }
            let style = cx.editor.theme.get("ui.text");
            let macro_width = if cx.editor.macro_recording.is_some() {
                3
            } else {
                0
            };
            surface.set_string(
                area.x + area.width.saturating_sub(key_width + macro_width),
                area.y + area.height.saturating_sub(1),
                disp.get(disp.len().saturating_sub(key_width as usize)..)
                    .unwrap_or(&disp),
                style,
            );
            if let Some((reg, _)) = cx.editor.macro_recording {
                let disp = format!("[{}]", reg);
                let style = style
                    .fg(helix_view::graphics::Color::Yellow)
                    .add_modifier(Modifier::BOLD);
                surface.set_string(
                    area.x + area.width.saturating_sub(3),
                    area.y + area.height.saturating_sub(1),
                    &disp,
                    style,
                );
            }
        }

        if let Some(completion) = self.completion.as_mut() {
            completion.render(area, surface, cx);
        }
    }

    fn cursor(&self, _area: Rect, editor: &Editor) -> (Option<Position>, CursorKind) {
        match editor.cursor() {
            // all block cursors are drawn manually
            (pos, CursorKind::Block) => {
                if self.terminal_focused {
                    (pos, CursorKind::Hidden)
                } else {
                    // use crossterm cursor when terminal loses focus
                    (pos, CursorKind::Underline)
                }
            }
            cursor => cursor,
        }
    }
}

fn canonicalize_key(key: &mut KeyEvent) {
    if let KeyEvent {
        code: KeyCode::Char(_),
        modifiers: _,
    } = key
    {
        key.modifiers.remove(KeyModifiers::SHIFT)
    }
}<|MERGE_RESOLUTION|>--- conflicted
+++ resolved
@@ -31,11 +31,7 @@
     keyboard::{KeyCode, KeyModifiers},
     Document, Editor, Theme, View,
 };
-<<<<<<< HEAD
-use std::{collections::HashMap, mem::take, num::NonZeroUsize, path::PathBuf, rc::Rc};
-=======
-use std::{mem::take, num::NonZeroUsize, ops, path::PathBuf, rc::Rc};
->>>>>>> f75d7184
+use std::{collections::HashMap, mem::take, num::NonZeroUsize, ops, path::PathBuf, rc::Rc};
 
 use tui::{buffer::Buffer as Surface, text::Span};
 
