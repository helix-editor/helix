use crate::{
    commands,
    compositor::{Component, Context, EventResult},
    job, key,
    keymap::{KeymapResult, Keymaps},
    ui::{Completion, ProgressSpinners},
};

use helix_core::{
    graphemes::{
        ensure_grapheme_boundary_next_byte, next_grapheme_boundary, prev_grapheme_boundary,
    },
    movement::Direction,
    syntax::{self, HighlightEvent},
    unicode::width::UnicodeWidthStr,
    LineEnding, Position, Range, Selection, Transaction,
};
use helix_view::{
    document::Mode,
    editor::{CompleteAction, CursorShapeConfig},
    graphics::{Color, CursorKind, Modifier, Rect, Style},
    input::KeyEvent,
    keyboard::{KeyCode, KeyModifiers},
    Document, Editor, Theme, View,
};
use std::borrow::Cow;

use crossterm::event::{Event, MouseButton, MouseEvent, MouseEventKind};
use tui::buffer::Buffer as Surface;

<<<<<<< HEAD
use super::lsp::SignatureHelp;
=======
use super::statusline;
>>>>>>> e5c7aaed

pub struct EditorView {
    pub keymaps: Keymaps,
    on_next_key: Option<Box<dyn FnOnce(&mut commands::Context, KeyEvent)>>,
    last_insert: (commands::MappableCommand, Vec<InsertEvent>),
    pub(crate) completion: Option<Completion>,
    spinners: ProgressSpinners,
}

#[derive(Debug, Clone)]
pub enum InsertEvent {
    Key(KeyEvent),
    CompletionApply(CompleteAction),
    TriggerCompletion,
}

impl Default for EditorView {
    fn default() -> Self {
        Self::new(Keymaps::default())
    }
}

impl EditorView {
    pub fn new(keymaps: Keymaps) -> Self {
        Self {
            keymaps,
            on_next_key: None,
            last_insert: (commands::MappableCommand::normal_mode, Vec::new()),
            completion: None,
            spinners: ProgressSpinners::default(),
        }
    }

    pub fn spinners_mut(&mut self) -> &mut ProgressSpinners {
        &mut self.spinners
    }

    pub fn render_view(
        &self,
        editor: &Editor,
        doc: &Document,
        view: &View,
        viewport: Rect,
        surface: &mut Surface,
        is_focused: bool,
    ) {
        let inner = view.inner_area();
        let area = view.area;
        let theme = &editor.theme;

        // DAP: Highlight current stack frame position
        let stack_frame = editor.debugger.as_ref().and_then(|debugger| {
            if let (Some(frame), Some(thread_id)) = (debugger.active_frame, debugger.thread_id) {
                debugger
                    .stack_frames
                    .get(&thread_id)
                    .and_then(|bt| bt.get(frame))
            } else {
                None
            }
        });
        if let Some(frame) = stack_frame {
            if doc.path().is_some()
                && frame
                    .source
                    .as_ref()
                    .and_then(|source| source.path.as_ref())
                    == doc.path()
            {
                let line = frame.line - 1; // convert to 0-indexing
                if line >= view.offset.row && line < view.offset.row + area.height as usize {
                    surface.set_style(
                        Rect::new(
                            area.x,
                            area.y + (line - view.offset.row) as u16,
                            area.width,
                            1,
                        ),
                        theme.get("ui.highlight"),
                    );
                }
            }
        }

        if is_focused && editor.config().cursorline {
            Self::highlight_cursorline(doc, view, surface, theme);
        }

        let highlights = Self::doc_syntax_highlights(doc, view.offset, inner.height, theme);
        let highlights = syntax::merge(highlights, Self::doc_diagnostics_highlights(doc, theme));
        let highlights: Box<dyn Iterator<Item = HighlightEvent>> = if is_focused {
            Box::new(syntax::merge(
                highlights,
                Self::doc_selection_highlights(doc, view, theme, &editor.config().cursor_shape),
            ))
        } else {
            Box::new(highlights)
        };

        Self::render_text_highlights(
            doc,
            view.offset,
            inner,
            surface,
            theme,
            highlights,
            &editor.config(),
        );
        Self::render_gutter(editor, doc, view, view.area, surface, theme, is_focused);
        Self::render_rulers(editor, doc, view, inner, surface, theme);

        if is_focused {
            Self::render_focused_view_elements(view, doc, inner, theme, surface);
        }

        // if we're not at the edge of the screen, draw a right border
        if viewport.right() != view.area.right() {
            let x = area.right();
            let border_style = theme.get("ui.window");
            for y in area.top()..area.bottom() {
                surface[(x, y)]
                    .set_symbol(tui::symbols::line::VERTICAL)
                    //.set_symbol(" ")
                    .set_style(border_style);
            }
        }

        self.render_diagnostics(doc, view, inner, surface, theme);

        let statusline_area = view
            .area
            .clip_top(view.area.height.saturating_sub(1))
            .clip_bottom(1); // -1 from bottom to remove commandline

        let mut context =
            statusline::RenderContext::new(editor, doc, view, is_focused, &self.spinners);

        statusline::render(&mut context, statusline_area, surface);
    }

    pub fn render_rulers(
        editor: &Editor,
        doc: &Document,
        view: &View,
        viewport: Rect,
        surface: &mut Surface,
        theme: &Theme,
    ) {
        let editor_rulers = &editor.config().rulers;
        let ruler_theme = theme
            .try_get("ui.virtual.ruler")
            .unwrap_or_else(|| Style::default().bg(Color::Red));

        let rulers = doc
            .language_config()
            .and_then(|config| config.rulers.as_ref())
            .unwrap_or(editor_rulers);

        rulers
            .iter()
            // View might be horizontally scrolled, convert from absolute distance
            // from the 1st column to relative distance from left of viewport
            .filter_map(|ruler| ruler.checked_sub(1 + view.offset.col as u16))
            .filter(|ruler| ruler < &viewport.width)
            .map(|ruler| viewport.clip_left(ruler).with_width(1))
            .for_each(|area| surface.set_style(area, ruler_theme))
    }

    /// Get syntax highlights for a document in a view represented by the first line
    /// and column (`offset`) and the last line. This is done instead of using a view
    /// directly to enable rendering syntax highlighted docs anywhere (eg. picker preview)
    pub fn doc_syntax_highlights<'doc>(
        doc: &'doc Document,
        offset: Position,
        height: u16,
        _theme: &Theme,
    ) -> Box<dyn Iterator<Item = HighlightEvent> + 'doc> {
        let text = doc.text().slice(..);
        let last_line = std::cmp::min(
            // Saturating subs to make it inclusive zero indexing.
            (offset.row + height as usize).saturating_sub(1),
            doc.text().len_lines().saturating_sub(1),
        );

        let range = {
            // calculate viewport byte ranges
            let start = text.line_to_byte(offset.row);
            let end = text.line_to_byte(last_line + 1);

            start..end
        };

        match doc.syntax() {
            Some(syntax) => {
                let iter = syntax
                    // TODO: range doesn't actually restrict source, just highlight range
                    .highlight_iter(text.slice(..), Some(range), None)
                    .map(|event| event.unwrap())
                    .map(move |event| match event {
                        // TODO: use byte slices directly
                        // convert byte offsets to char offset
                        HighlightEvent::Source { start, end } => {
                            let start =
                                text.byte_to_char(ensure_grapheme_boundary_next_byte(text, start));
                            let end =
                                text.byte_to_char(ensure_grapheme_boundary_next_byte(text, end));
                            HighlightEvent::Source { start, end }
                        }
                        event => event,
                    });

                Box::new(iter)
            }
            None => Box::new(
                [HighlightEvent::Source {
                    start: text.byte_to_char(range.start),
                    end: text.byte_to_char(range.end),
                }]
                .into_iter(),
            ),
        }
    }

    /// Get highlight spans for document diagnostics
    pub fn doc_diagnostics_highlights(
        doc: &Document,
        theme: &Theme,
    ) -> Vec<(usize, std::ops::Range<usize>)> {
        use helix_core::diagnostic::Severity;
        let get_scope_of = |scope| {
            theme
            .find_scope_index(scope)
            // get one of the themes below as fallback values
            .or_else(|| theme.find_scope_index("diagnostic"))
            .or_else(|| theme.find_scope_index("ui.cursor"))
            .or_else(|| theme.find_scope_index("ui.selection"))
            .expect(
                "at least one of the following scopes must be defined in the theme: `diagnostic`, `ui.cursor`, or `ui.selection`",
            )
        };

        // basically just queries the theme color defined in the config
        let hint = get_scope_of("diagnostic.hint");
        let info = get_scope_of("diagnostic.info");
        let warning = get_scope_of("diagnostic.warning");
        let error = get_scope_of("diagnostic.error");
        let r#default = get_scope_of("diagnostic"); // this is a bit redundant but should be fine

        doc.diagnostics()
            .iter()
            .map(|diagnostic| {
                let diagnostic_scope = match diagnostic.severity {
                    Some(Severity::Info) => info,
                    Some(Severity::Hint) => hint,
                    Some(Severity::Warning) => warning,
                    Some(Severity::Error) => error,
                    _ => r#default,
                };
                (
                    diagnostic_scope,
                    diagnostic.range.start..diagnostic.range.end,
                )
            })
            .collect()
    }

    /// Get highlight spans for selections in a document view.
    pub fn doc_selection_highlights(
        doc: &Document,
        view: &View,
        theme: &Theme,
        cursor_shape_config: &CursorShapeConfig,
    ) -> Vec<(usize, std::ops::Range<usize>)> {
        let text = doc.text().slice(..);
        let selection = doc.selection(view.id);
        let primary_idx = selection.primary_index();

        let mode = doc.mode();
        let cursorkind = cursor_shape_config.from_mode(mode);
        let cursor_is_block = cursorkind == CursorKind::Block;

        let selection_scope = theme
            .find_scope_index("ui.selection")
            .expect("could not find `ui.selection` scope in the theme!");
        let base_cursor_scope = theme
            .find_scope_index("ui.cursor")
            .unwrap_or(selection_scope);

        let cursor_scope = match mode {
            Mode::Insert => theme.find_scope_index("ui.cursor.insert"),
            Mode::Select => theme.find_scope_index("ui.cursor.select"),
            Mode::Normal => Some(base_cursor_scope),
        }
        .unwrap_or(base_cursor_scope);

        let primary_cursor_scope = theme
            .find_scope_index("ui.cursor.primary")
            .unwrap_or(cursor_scope);
        let primary_selection_scope = theme
            .find_scope_index("ui.selection.primary")
            .unwrap_or(selection_scope);

        let mut spans: Vec<(usize, std::ops::Range<usize>)> = Vec::new();
        for (i, range) in selection.iter().enumerate() {
            let selection_is_primary = i == primary_idx;
            let (cursor_scope, selection_scope) = if selection_is_primary {
                (primary_cursor_scope, primary_selection_scope)
            } else {
                (cursor_scope, selection_scope)
            };

            // Special-case: cursor at end of the rope.
            if range.head == range.anchor && range.head == text.len_chars() {
                if !selection_is_primary || cursor_is_block {
                    // Bar and underline cursors are drawn by the terminal
                    // BUG: If the editor area loses focus while having a bar or
                    // underline cursor (eg. when a regex prompt has focus) then
                    // the primary cursor will be invisible. This doesn't happen
                    // with block cursors since we manually draw *all* cursors.
                    spans.push((cursor_scope, range.head..range.head + 1));
                }
                continue;
            }

            let range = range.min_width_1(text);
            if range.head > range.anchor {
                // Standard case.
                let cursor_start = prev_grapheme_boundary(text, range.head);
                spans.push((selection_scope, range.anchor..cursor_start));
                if !selection_is_primary || cursor_is_block {
                    spans.push((cursor_scope, cursor_start..range.head));
                }
            } else {
                // Reverse case.
                let cursor_end = next_grapheme_boundary(text, range.head);
                if !selection_is_primary || cursor_is_block {
                    spans.push((cursor_scope, range.head..cursor_end));
                }
                spans.push((selection_scope, cursor_end..range.anchor));
            }
        }

        spans
    }

    pub fn render_text_highlights<H: Iterator<Item = HighlightEvent>>(
        doc: &Document,
        offset: Position,
        viewport: Rect,
        surface: &mut Surface,
        theme: &Theme,
        highlights: H,
        config: &helix_view::editor::Config,
    ) {
        let whitespace = &config.whitespace;
        use helix_view::editor::WhitespaceRenderValue;

        // It's slightly more efficient to produce a full RopeSlice from the Rope, then slice that a bunch
        // of times than it is to always call Rope::slice/get_slice (it will internally always hit RSEnum::Light).
        let text = doc.text().slice(..);

        let mut spans = Vec::new();
        let mut visual_x = 0u16;
        let mut line = 0u16;
        let tab_width = doc.tab_width();
        let tab = if whitespace.render.tab() == WhitespaceRenderValue::All {
            (1..tab_width).fold(whitespace.characters.tab.to_string(), |s, _| s + " ")
        } else {
            " ".repeat(tab_width)
        };
        let space = whitespace.characters.space.to_string();
        let nbsp = whitespace.characters.nbsp.to_string();
        let newline = if whitespace.render.newline() == WhitespaceRenderValue::All {
            whitespace.characters.newline.to_string()
        } else {
            " ".to_string()
        };
        let indent_guide_char = config.indent_guides.character.to_string();

        let text_style = theme.get("ui.text");
        let whitespace_style = theme.get("ui.virtual.whitespace");

        let mut is_in_indent_area = true;
        let mut last_line_indent_level = 0;
        let indent_style = theme.get("ui.virtual.indent-guide");

        let draw_indent_guides = |indent_level, line, surface: &mut Surface| {
            if !config.indent_guides.render {
                return;
            }

            for i in 0..(indent_level / tab_width as u16) {
                surface.set_string(
                    viewport.x + (i * tab_width as u16) - offset.col as u16,
                    viewport.y + line,
                    &indent_guide_char,
                    indent_style,
                );
            }
        };

        'outer: for event in highlights {
            match event {
                HighlightEvent::HighlightStart(span) => {
                    spans.push(span);
                }
                HighlightEvent::HighlightEnd => {
                    spans.pop();
                }
                HighlightEvent::Source { start, end } => {
                    let is_trailing_cursor = text.len_chars() < end;

                    // `unwrap_or_else` part is for off-the-end indices of
                    // the rope, to allow cursor highlighting at the end
                    // of the rope.
                    let text = text.get_slice(start..end).unwrap_or_else(|| " ".into());
                    let style = spans
                        .iter()
                        .fold(text_style, |acc, span| acc.patch(theme.highlight(span.0)));

                    let space = if whitespace.render.space() == WhitespaceRenderValue::All
                        && !is_trailing_cursor
                    {
                        &space
                    } else {
                        " "
                    };

                    let nbsp = if whitespace.render.nbsp() == WhitespaceRenderValue::All
                        && text.len_chars() < end
                    {
                        &nbsp
                    } else {
                        " "
                    };

                    use helix_core::graphemes::{grapheme_width, RopeGraphemes};

                    for grapheme in RopeGraphemes::new(text) {
                        let out_of_bounds = visual_x < offset.col as u16
                            || visual_x >= viewport.width + offset.col as u16;

                        if LineEnding::from_rope_slice(&grapheme).is_some() {
                            if !out_of_bounds {
                                // we still want to render an empty cell with the style
                                surface.set_string(
                                    viewport.x + visual_x - offset.col as u16,
                                    viewport.y + line,
                                    &newline,
                                    style.patch(whitespace_style),
                                );
                            }

                            // This is an empty line; draw indent guides at previous line's
                            // indent level to avoid breaking the guides on blank lines.
                            if visual_x == 0 {
                                draw_indent_guides(last_line_indent_level, line, surface);
                            } else if is_in_indent_area {
                                // A line with whitespace only
                                draw_indent_guides(visual_x, line, surface);
                            }

                            visual_x = 0;
                            line += 1;
                            is_in_indent_area = true;

                            // TODO: with proper iter this shouldn't be necessary
                            if line >= viewport.height {
                                break 'outer;
                            }
                        } else {
                            let grapheme = Cow::from(grapheme);
                            let is_whitespace;

                            let (display_grapheme, width) = if grapheme == "\t" {
                                is_whitespace = true;
                                // make sure we display tab as appropriate amount of spaces
                                let visual_tab_width = tab_width - (visual_x as usize % tab_width);
                                let grapheme_tab_width =
                                    helix_core::str_utils::char_to_byte_idx(&tab, visual_tab_width);

                                (&tab[..grapheme_tab_width], visual_tab_width)
                            } else if grapheme == " " {
                                is_whitespace = true;
                                (space, 1)
                            } else if grapheme == "\u{00A0}" {
                                is_whitespace = true;
                                (nbsp, 1)
                            } else {
                                is_whitespace = false;
                                // Cow will prevent allocations if span contained in a single slice
                                // which should really be the majority case
                                let width = grapheme_width(&grapheme);
                                (grapheme.as_ref(), width)
                            };

                            if !out_of_bounds {
                                // if we're offscreen just keep going until we hit a new line
                                surface.set_string(
                                    viewport.x + visual_x - offset.col as u16,
                                    viewport.y + line,
                                    display_grapheme,
                                    if is_whitespace {
                                        style.patch(whitespace_style)
                                    } else {
                                        style
                                    },
                                );
                            }
                            if is_in_indent_area && !(grapheme == " " || grapheme == "\t") {
                                draw_indent_guides(visual_x, line, surface);
                                is_in_indent_area = false;
                                last_line_indent_level = visual_x;
                            }

                            visual_x = visual_x.saturating_add(width as u16);
                        }
                    }
                }
            }
        }
    }

    /// Render brace match, etc (meant for the focused view only)
    pub fn render_focused_view_elements(
        view: &View,
        doc: &Document,
        viewport: Rect,
        theme: &Theme,
        surface: &mut Surface,
    ) {
        // Highlight matching braces
        if let Some(syntax) = doc.syntax() {
            let text = doc.text().slice(..);
            use helix_core::match_brackets;
            let pos = doc.selection(view.id).primary().cursor(text);

            let pos = match_brackets::find_matching_bracket(syntax, doc.text(), pos)
                .and_then(|pos| view.screen_coords_at_pos(doc, text, pos));

            if let Some(pos) = pos {
                // ensure col is on screen
                if (pos.col as u16) < viewport.width + view.offset.col as u16
                    && pos.col >= view.offset.col
                {
                    let style = theme.try_get("ui.cursor.match").unwrap_or_else(|| {
                        Style::default()
                            .add_modifier(Modifier::REVERSED)
                            .add_modifier(Modifier::DIM)
                    });

                    surface[(viewport.x + pos.col as u16, viewport.y + pos.row as u16)]
                        .set_style(style);
                }
            }
        }
    }

    pub fn render_gutter(
        editor: &Editor,
        doc: &Document,
        view: &View,
        viewport: Rect,
        surface: &mut Surface,
        theme: &Theme,
        is_focused: bool,
    ) {
        let text = doc.text().slice(..);
        let last_line = view.last_line(doc);

        // it's used inside an iterator so the collect isn't needless:
        // https://github.com/rust-lang/rust-clippy/issues/6164
        #[allow(clippy::needless_collect)]
        let cursors: Vec<_> = doc
            .selection(view.id)
            .iter()
            .map(|range| range.cursor_line(text))
            .collect();

        let mut offset = 0;

        let gutter_style = theme.get("ui.gutter");

        // avoid lots of small allocations by reusing a text buffer for each line
        let mut text = String::with_capacity(8);

        for (constructor, width) in view.gutters() {
            let gutter = constructor(editor, doc, view, theme, is_focused, *width);
            text.reserve(*width); // ensure there's enough space for the gutter
            for (i, line) in (view.offset.row..(last_line + 1)).enumerate() {
                let selected = cursors.contains(&line);
                let x = viewport.x + offset;
                let y = viewport.y + i as u16;

                if let Some(style) = gutter(line, selected, &mut text) {
                    surface.set_stringn(x, y, &text, *width, gutter_style.patch(style));
                } else {
                    surface.set_style(
                        Rect {
                            x,
                            y,
                            width: *width as u16,
                            height: 1,
                        },
                        gutter_style,
                    );
                }
                text.clear();
            }

            offset += *width as u16;
        }
    }

    pub fn render_diagnostics(
        &self,
        doc: &Document,
        view: &View,
        viewport: Rect,
        surface: &mut Surface,
        theme: &Theme,
    ) {
        use helix_core::diagnostic::Severity;
        use tui::{
            layout::Alignment,
            text::Text,
            widgets::{Paragraph, Widget, Wrap},
        };

        let cursor = doc
            .selection(view.id)
            .primary()
            .cursor(doc.text().slice(..));

        let diagnostics = doc.diagnostics().iter().filter(|diagnostic| {
            diagnostic.range.start <= cursor && diagnostic.range.end >= cursor
        });

        let warning = theme.get("warning");
        let error = theme.get("error");
        let info = theme.get("info");
        let hint = theme.get("hint");

        let mut lines = Vec::new();
        let background_style = theme.get("ui.background");
        for diagnostic in diagnostics {
            let style = Style::reset()
                .patch(background_style)
                .patch(match diagnostic.severity {
                    Some(Severity::Error) => error,
                    Some(Severity::Warning) | None => warning,
                    Some(Severity::Info) => info,
                    Some(Severity::Hint) => hint,
                });
            let text = Text::styled(&diagnostic.message, style);
            lines.extend(text.lines);
        }

        let paragraph = Paragraph::new(lines)
            .alignment(Alignment::Right)
            .wrap(Wrap { trim: true });
        let width = 100.min(viewport.width);
        let height = 15.min(viewport.height);
        paragraph.render(
            Rect::new(viewport.right() - width, viewport.y + 1, width, height),
            surface,
        );
    }

    /// Apply the highlighting on the lines where a cursor is active
    pub fn highlight_cursorline(doc: &Document, view: &View, surface: &mut Surface, theme: &Theme) {
        let text = doc.text().slice(..);
        let last_line = view.last_line(doc);

        let primary_line = doc.selection(view.id).primary().cursor_line(text);

        // The secondary_lines do contain the primary_line, it doesn't matter
        // as the else-if clause in the loop later won't test for the
        // secondary_lines if primary_line == line.
        // It's used inside a loop so the collect isn't needless:
        // https://github.com/rust-lang/rust-clippy/issues/6164
        #[allow(clippy::needless_collect)]
        let secondary_lines: Vec<_> = doc
            .selection(view.id)
            .iter()
            .map(|range| range.cursor_line(text))
            .collect();

        let primary_style = theme.get("ui.cursorline.primary");
        let secondary_style = theme.get("ui.cursorline.secondary");

        for line in view.offset.row..(last_line + 1) {
            let area = Rect::new(
                view.area.x,
                view.area.y + (line - view.offset.row) as u16,
                view.area.width,
                1,
            );
            if primary_line == line {
                surface.set_style(area, primary_style);
            } else if secondary_lines.binary_search(&line).is_ok() {
                surface.set_style(area, secondary_style);
            }
        }
    }

    /// Handle events by looking them up in `self.keymaps`. Returns None
    /// if event was handled (a command was executed or a subkeymap was
    /// activated). Only KeymapResult::{NotFound, Cancelled} is returned
    /// otherwise.
    fn handle_keymap_event(
        &mut self,
        mode: Mode,
        cxt: &mut commands::Context,
        event: KeyEvent,
    ) -> Option<KeymapResult> {
        let key_result = self.keymaps.get(mode, event);
        cxt.editor.autoinfo = self.keymaps.sticky().map(|node| node.infobox());

        match &key_result {
            KeymapResult::Matched(command) => command.execute(cxt),
            KeymapResult::Pending(node) => cxt.editor.autoinfo = Some(node.infobox()),
            KeymapResult::MatchedSequence(commands) => {
                for command in commands {
                    command.execute(cxt);
                }
            }
            KeymapResult::NotFound | KeymapResult::Cancelled(_) => return Some(key_result),
        }
        None
    }

    fn insert_mode(&mut self, cx: &mut commands::Context, event: KeyEvent) {
        if let Some(keyresult) = self.handle_keymap_event(Mode::Insert, cx, event) {
            match keyresult {
                KeymapResult::NotFound => {
                    if let Some(ch) = event.char() {
                        commands::insert::insert_char(cx, ch)
                    }
                }
                KeymapResult::Cancelled(pending) => {
                    for ev in pending {
                        match ev.char() {
                            Some(ch) => commands::insert::insert_char(cx, ch),
                            None => {
                                if let KeymapResult::Matched(command) =
                                    self.keymaps.get(Mode::Insert, ev)
                                {
                                    command.execute(cx);
                                }
                            }
                        }
                    }
                }
                _ => unreachable!(),
            }
        }
    }

    fn command_mode(&mut self, mode: Mode, cxt: &mut commands::Context, event: KeyEvent) {
        match (event, cxt.editor.count) {
            // count handling
            (key!(i @ '0'), Some(_)) | (key!(i @ '1'..='9'), _) => {
                let i = i.to_digit(10).unwrap() as usize;
                cxt.editor.count =
                    std::num::NonZeroUsize::new(cxt.editor.count.map_or(i, |c| c.get() * 10 + i));
            }
            // special handling for repeat operator
            (key!('.'), _) if self.keymaps.pending().is_empty() => {
                // first execute whatever put us into insert mode
                self.last_insert.0.execute(cxt);
                // then replay the inputs
                for key in self.last_insert.1.clone() {
                    match key {
                        InsertEvent::Key(key) => self.insert_mode(cxt, key),
                        InsertEvent::CompletionApply(compl) => {
                            let (view, doc) = current!(cxt.editor);

                            doc.restore(view.id);

                            let text = doc.text().slice(..);
                            let cursor = doc.selection(view.id).primary().cursor(text);

                            let shift_position =
                                |pos: usize| -> usize { pos + cursor - compl.trigger_offset };

                            let tx = Transaction::change(
                                doc.text(),
                                compl.changes.iter().cloned().map(|(start, end, t)| {
                                    (shift_position(start), shift_position(end), t)
                                }),
                            );
                            doc.apply(&tx, view.id);
                        }
                        InsertEvent::TriggerCompletion => {
                            let (_, doc) = current!(cxt.editor);
                            doc.savepoint();
                        }
                    }
                }
            }
            _ => {
                // set the count
                cxt.count = cxt.editor.count;
                // TODO: edge case: 0j -> reset to 1
                // if this fails, count was Some(0)
                // debug_assert!(cxt.count != 0);

                // set the register
                cxt.register = cxt.editor.selected_register.take();

                self.handle_keymap_event(mode, cxt, event);
                if self.keymaps.pending().is_empty() {
                    cxt.editor.count = None
                }
            }
        }
    }

    pub fn set_completion(
        &mut self,
        editor: &mut Editor,
        items: Vec<helix_lsp::lsp::CompletionItem>,
        offset_encoding: helix_lsp::OffsetEncoding,
        start_offset: usize,
        trigger_offset: usize,
        size: Rect,
    ) {
        let mut completion =
            Completion::new(editor, items, offset_encoding, start_offset, trigger_offset);

        if completion.is_empty() {
            // skip if we got no completion results
            return;
        }

        // Immediately initialize a savepoint
        doc_mut!(editor).savepoint();

        editor.last_completion = None;
        self.last_insert.1.push(InsertEvent::TriggerCompletion);

        // TODO : propagate required size on resize to completion too
        completion.required_size((size.width, size.height));
        self.completion = Some(completion);
    }

    pub fn clear_completion(&mut self, editor: &mut Editor) {
        self.completion = None;

        // Clear any savepoints
        let doc = doc_mut!(editor);
        doc.savepoint = None;
        editor.clear_idle_timer(); // don't retrigger
    }

    pub fn handle_idle_timeout(&mut self, cx: &mut crate::compositor::Context) -> EventResult {
        if self.completion.is_some()
            || !cx.editor.config().auto_completion
            || doc!(cx.editor).mode != Mode::Insert
        {
            return EventResult::Ignored(None);
        }

        let mut cx = commands::Context {
            register: None,
            editor: cx.editor,
            jobs: cx.jobs,
            count: None,
            callback: None,
            on_next_key_callback: None,
        };
        crate::commands::insert::idle_completion(&mut cx);

        EventResult::Consumed(None)
    }
}

impl EditorView {
    fn handle_mouse_event(
        &mut self,
        event: MouseEvent,
        cxt: &mut commands::Context,
    ) -> EventResult {
        let config = cxt.editor.config();
        let MouseEvent {
            kind,
            row,
            column,
            modifiers,
            ..
        } = event;

        let pos_and_view = |editor: &Editor, row, column| {
            editor.tree.views().find_map(|(view, _focus)| {
                view.pos_at_screen_coords(&editor.documents[&view.doc], row, column)
                    .map(|pos| (pos, view.id))
            })
        };

        let gutter_coords_and_view = |editor: &Editor, row, column| {
            editor.tree.views().find_map(|(view, _focus)| {
                view.gutter_coords_at_screen_coords(row, column)
                    .map(|coords| (coords, view.id))
            })
        };

        match kind {
            MouseEventKind::Down(MouseButton::Left) => {
                let editor = &mut cxt.editor;

                if let Some((pos, view_id)) = pos_and_view(editor, row, column) {
                    let doc = editor.document_mut(editor.tree.get(view_id).doc).unwrap();

                    if modifiers == crossterm::event::KeyModifiers::ALT {
                        let selection = doc.selection(view_id).clone();
                        doc.set_selection(view_id, selection.push(Range::point(pos)));
                    } else {
                        doc.set_selection(view_id, Selection::point(pos));
                    }

                    editor.tree.focus = view_id;

                    return EventResult::Consumed(None);
                }

                if let Some((coords, view_id)) = gutter_coords_and_view(editor, row, column) {
                    editor.tree.focus = view_id;

                    let view = editor.tree.get(view_id);
                    let doc = editor.documents.get_mut(&view.doc).unwrap();

                    let path = match doc.path() {
                        Some(path) => path.clone(),
                        None => return EventResult::Ignored(None),
                    };

                    let line = coords.row + view.offset.row;
                    if line < doc.text().len_lines() {
                        commands::dap_toggle_breakpoint_impl(cxt, path, line);
                        return EventResult::Consumed(None);
                    }
                }

                EventResult::Ignored(None)
            }

            MouseEventKind::Drag(MouseButton::Left) => {
                let (view, doc) = current!(cxt.editor);

                let pos = match view.pos_at_screen_coords(doc, row, column) {
                    Some(pos) => pos,
                    None => return EventResult::Ignored(None),
                };

                let mut selection = doc.selection(view.id).clone();
                let primary = selection.primary_mut();
                *primary = primary.put_cursor(doc.text().slice(..), pos, true);
                doc.set_selection(view.id, selection);

                EventResult::Consumed(None)
            }

            MouseEventKind::ScrollUp | MouseEventKind::ScrollDown => {
                let current_view = cxt.editor.tree.focus;

                let direction = match event.kind {
                    MouseEventKind::ScrollUp => Direction::Backward,
                    MouseEventKind::ScrollDown => Direction::Forward,
                    _ => unreachable!(),
                };

                match pos_and_view(cxt.editor, row, column) {
                    Some((_, view_id)) => cxt.editor.tree.focus = view_id,
                    None => return EventResult::Ignored(None),
                }

                let offset = config.scroll_lines.abs() as usize;
                commands::scroll(cxt, offset, direction);

                cxt.editor.tree.focus = current_view;

                EventResult::Consumed(None)
            }

            MouseEventKind::Up(MouseButton::Left) => {
                if !config.middle_click_paste {
                    return EventResult::Ignored(None);
                }

                let (view, doc) = current!(cxt.editor);

                if doc
                    .selection(view.id)
                    .primary()
                    .fragment(doc.text().slice(..))
                    .width()
                    <= 1
                {
                    return EventResult::Ignored(None);
                }

                commands::MappableCommand::yank_main_selection_to_primary_clipboard.execute(cxt);

                EventResult::Consumed(None)
            }

            MouseEventKind::Up(MouseButton::Right) => {
                if let Some((coords, view_id)) = gutter_coords_and_view(cxt.editor, row, column) {
                    cxt.editor.tree.focus = view_id;

                    let view = cxt.editor.tree.get(view_id);
                    let doc = cxt.editor.documents.get_mut(&view.doc).unwrap();
                    let line = coords.row + view.offset.row;
                    if let Ok(pos) = doc.text().try_line_to_char(line) {
                        doc.set_selection(view_id, Selection::point(pos));
                        if modifiers == crossterm::event::KeyModifiers::ALT {
                            commands::MappableCommand::dap_edit_log.execute(cxt);
                        } else {
                            commands::MappableCommand::dap_edit_condition.execute(cxt);
                        }

                        return EventResult::Consumed(None);
                    }
                }

                EventResult::Ignored(None)
            }

            MouseEventKind::Up(MouseButton::Middle) => {
                let editor = &mut cxt.editor;
                if !config.middle_click_paste {
                    return EventResult::Ignored(None);
                }

                if modifiers == crossterm::event::KeyModifiers::ALT {
                    commands::MappableCommand::replace_selections_with_primary_clipboard
                        .execute(cxt);

                    return EventResult::Consumed(None);
                }

                if let Some((pos, view_id)) = pos_and_view(editor, row, column) {
                    let doc = editor.document_mut(editor.tree.get(view_id).doc).unwrap();
                    doc.set_selection(view_id, Selection::point(pos));
                    editor.tree.focus = view_id;
                    commands::MappableCommand::paste_primary_clipboard_before.execute(cxt);

                    return EventResult::Consumed(None);
                }

                EventResult::Ignored(None)
            }

            _ => EventResult::Ignored(None),
        }
    }
}

impl Component for EditorView {
    fn handle_event(
        &mut self,
        event: Event,
        context: &mut crate::compositor::Context,
    ) -> EventResult {
        let mut cx = commands::Context {
            editor: context.editor,
            count: None,
            register: None,
            callback: None,
            on_next_key_callback: None,
            jobs: context.jobs,
        };

        match event {
            Event::Resize(_width, _height) => {
                // Ignore this event, we handle resizing just before rendering to screen.
                // Handling it here but not re-rendering will cause flashing
                EventResult::Consumed(None)
            }
            Event::Key(key) => {
                cx.editor.reset_idle_timer();
                let mut key = KeyEvent::from(key);
                canonicalize_key(&mut key);

                // clear status
                cx.editor.status_msg = None;

                let doc = doc!(cx.editor);
                let mode = doc.mode();

                if let Some(on_next_key) = self.on_next_key.take() {
                    // if there's a command waiting input, do that first
                    on_next_key(&mut cx, key);
                } else {
                    match mode {
                        Mode::Insert => {
                            // let completion swallow the event if necessary
                            let mut consumed = false;
                            if let Some(completion) = &mut self.completion {
                                // use a fake context here
                                let mut cx = Context {
                                    editor: cx.editor,
                                    jobs: cx.jobs,
                                    scroll: None,
                                };
                                let res = completion.handle_event(event, &mut cx);

                                if let EventResult::Consumed(callback) = res {
                                    consumed = true;

                                    if callback.is_some() {
                                        // assume close_fn
                                        self.clear_completion(cx.editor);
                                    }
                                }
                            }

                            // if completion didn't take the event, we pass it onto commands
                            if !consumed {
                                if let Some(compl) = cx.editor.last_completion.take() {
                                    self.last_insert.1.push(InsertEvent::CompletionApply(compl));
                                }

                                self.insert_mode(&mut cx, key);

                                // record last_insert key
                                self.last_insert.1.push(InsertEvent::Key(key));

                                // lastly we recalculate completion
                                if let Some(completion) = &mut self.completion {
                                    completion.update(&mut cx);
                                    if completion.is_empty() {
                                        self.clear_completion(cx.editor);
                                    }
                                }
                            }
                        }
                        mode => self.command_mode(mode, &mut cx, key),
                    }
                }

                self.on_next_key = cx.on_next_key_callback.take();
                // appease borrowck
                let callback = cx.callback.take();

                // if the command consumed the last view, skip the render.
                // on the next loop cycle the Application will then terminate.
                if cx.editor.should_close() {
                    return EventResult::Ignored(None);
                }
                let config = cx.editor.config();
                let (view, doc) = current!(cx.editor);
                view.ensure_cursor_in_view(doc, config.scrolloff);

                // Store a history state if not in insert mode. This also takes care of
                // committing changes when leaving insert mode.
                if doc.mode() != Mode::Insert {
                    doc.append_changes_to_history(view.id);
                }

                // mode transitions
                match (mode, doc.mode()) {
                    (Mode::Normal, Mode::Insert) => {
                        // HAXX: if we just entered insert mode from normal, clear key buf
                        // and record the command that got us into this mode.

                        // how we entered insert mode is important, and we should track that so
                        // we can repeat the side effect.

                        self.last_insert.0 = match self.keymaps.get(mode, key) {
                            KeymapResult::Matched(command) => command,
                            // FIXME: insert mode can only be entered through single KeyCodes
                            _ => unimplemented!(),
                        };
                        self.last_insert.1.clear();
                        commands::signature_help_impl(
                            &mut cx,
                            commands::SignatureHelpInvoked::Automatic,
                        );
                    }
                    (Mode::Insert, Mode::Normal) => {
                        // if exiting insert mode, remove completion
                        self.completion = None;
                        // TODO: Use an on_mode_change hook to remove signature help
                        context.jobs.callback(async {
                            let call: job::Callback = Box::new(|_editor, compositor| {
                                compositor.remove(SignatureHelp::ID);
                            });
                            Ok(call)
                        });
                    }
                    _ => (),
                }

                EventResult::Consumed(callback)
            }

            Event::Mouse(event) => self.handle_mouse_event(event, &mut cx),
        }
    }

    fn render(&mut self, area: Rect, surface: &mut Surface, cx: &mut Context) {
        // clear with background color
        surface.set_style(area, cx.editor.theme.get("ui.background"));
        let config = cx.editor.config();
        // if the terminal size suddenly changed, we need to trigger a resize
        cx.editor.resize(area.clip_bottom(1)); // -1 from bottom for commandline

        for (view, is_focused) in cx.editor.tree.views() {
            let doc = cx.editor.document(view.doc).unwrap();
            self.render_view(cx.editor, doc, view, area, surface, is_focused);
        }

        if config.auto_info {
            if let Some(mut info) = cx.editor.autoinfo.take() {
                info.render(area, surface, cx);
                cx.editor.autoinfo = Some(info)
            }
        }

        let key_width = 15u16; // for showing pending keys
        let mut status_msg_width = 0;

        // render status msg
        if let Some((status_msg, severity)) = &cx.editor.status_msg {
            status_msg_width = status_msg.width();
            use helix_view::editor::Severity;
            let style = if *severity == Severity::Error {
                cx.editor.theme.get("error")
            } else {
                cx.editor.theme.get("ui.text")
            };

            surface.set_string(
                area.x,
                area.y + area.height.saturating_sub(1),
                status_msg,
                style,
            );
        }

        if area.width.saturating_sub(status_msg_width as u16) > key_width {
            let mut disp = String::new();
            if let Some(count) = cx.editor.count {
                disp.push_str(&count.to_string())
            }
            for key in self.keymaps.pending() {
                disp.push_str(&key.key_sequence_format());
            }
            if let Some(pseudo_pending) = &cx.editor.pseudo_pending {
                disp.push_str(pseudo_pending.as_str())
            }
            let style = cx.editor.theme.get("ui.text");
            let macro_width = if cx.editor.macro_recording.is_some() {
                3
            } else {
                0
            };
            surface.set_string(
                area.x + area.width.saturating_sub(key_width + macro_width),
                area.y + area.height.saturating_sub(1),
                disp.get(disp.len().saturating_sub(key_width as usize)..)
                    .unwrap_or(&disp),
                style,
            );
            if let Some((reg, _)) = cx.editor.macro_recording {
                let disp = format!("[{}]", reg);
                let style = style
                    .fg(helix_view::graphics::Color::Yellow)
                    .add_modifier(Modifier::BOLD);
                surface.set_string(
                    area.x + area.width.saturating_sub(3),
                    area.y + area.height.saturating_sub(1),
                    &disp,
                    style,
                );
            }
        }

        if let Some(completion) = self.completion.as_mut() {
            completion.render(area, surface, cx);
        }
    }

    fn cursor(&self, _area: Rect, editor: &Editor) -> (Option<Position>, CursorKind) {
        match editor.cursor() {
            // All block cursors are drawn manually
            (pos, CursorKind::Block) => (pos, CursorKind::Hidden),
            cursor => cursor,
        }
    }
}

fn canonicalize_key(key: &mut KeyEvent) {
    if let KeyEvent {
        code: KeyCode::Char(_),
        modifiers: _,
    } = key
    {
        key.modifiers.remove(KeyModifiers::SHIFT)
    }
}<|MERGE_RESOLUTION|>--- conflicted
+++ resolved
@@ -28,11 +28,8 @@
 use crossterm::event::{Event, MouseButton, MouseEvent, MouseEventKind};
 use tui::buffer::Buffer as Surface;
 
-<<<<<<< HEAD
 use super::lsp::SignatureHelp;
-=======
 use super::statusline;
->>>>>>> e5c7aaed
 
 pub struct EditorView {
     pub keymaps: Keymaps,
