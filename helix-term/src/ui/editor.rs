use crate::{
    commands::{self, OnKeyCallback, OnKeyCallbackKind},
    compositor::{Component, Context, Event, EventResult},
    events::{OnModeSwitch, PostCommand},
    handlers::completion::CompletionItem,
    key,
    keymap::{KeymapResult, Keymaps},
    ui::{
        document::{render_document, LinePos, TextRenderer},
        statusline,
        text_decorations::{self, Decoration, DecorationManager, InlineDiagnostics},
        Completion, ProgressSpinners,
    },
};

use helix_core::{
    graphemes::{next_grapheme_boundary, prev_grapheme_boundary},
    movement::Direction,
    syntax::{self, OverlayHighlights},
    text_annotations::TextAnnotations,
    unicode::width::UnicodeWidthStr,
    visual_offset_from_block, Change, Position, Range, Selection, Transaction,
};
use helix_view::{
    annotations::diagnostics::DiagnosticFilter,
    document::{Mode, SCRATCH_BUFFER_NAME},
    editor::{CompleteAction, CursorShapeConfig},
    graphics::{Color, CursorKind, Modifier, Rect, Style},
    input::{KeyEvent, MouseButton, MouseEvent, MouseEventKind},
    keyboard::{KeyCode, KeyModifiers},
    Document, Editor, Theme, View,
};
use std::{mem::take, num::NonZeroUsize, ops, path::PathBuf, rc::Rc};

use tui::{buffer::Buffer as Surface, text::Span};

pub struct EditorView {
    pub keymaps: Keymaps,
    on_next_key: Option<(OnKeyCallback, OnKeyCallbackKind)>,
    pseudo_pending: Vec<KeyEvent>,
    pub(crate) last_insert: (commands::MappableCommand, Vec<InsertEvent>),
    pub(crate) completion: Option<Completion>,
    spinners: ProgressSpinners,
    /// Tracks if the terminal window is focused by reaction to terminal focus events
    terminal_focused: bool,
}

#[derive(Debug, Clone)]
pub enum InsertEvent {
    Key(KeyEvent),
    CompletionApply {
        trigger_offset: usize,
        changes: Vec<Change>,
    },
    TriggerCompletion,
    RequestCompletion,
}

impl EditorView {
    pub fn new(keymaps: Keymaps) -> Self {
        Self {
            keymaps,
            on_next_key: None,
            pseudo_pending: Vec::new(),
            last_insert: (commands::MappableCommand::normal_mode, Vec::new()),
            completion: None,
            spinners: ProgressSpinners::default(),
            terminal_focused: true,
        }
    }

    pub fn spinners_mut(&mut self) -> &mut ProgressSpinners {
        &mut self.spinners
    }

    pub fn render_view(
        &self,
        editor: &Editor,
        doc: &Document,
        view: &View,
        viewport: Rect,
        surface: &mut Surface,
        is_focused: bool,
    ) {
        let inner = view.inner_area(doc);
        let area = view.area;
        let theme = &editor.theme;
        let config = editor.config();
        let loader = editor.syn_loader.load();

        let view_offset = doc.view_offset(view.id);

        let text_annotations = view.text_annotations(doc, Some(theme));
        let mut decorations = DecorationManager::default();

        if is_focused && config.cursorline {
            decorations.add_decoration(Self::cursorline(doc, view, theme));
        }

        if is_focused && config.cursorcolumn {
            Self::highlight_cursorcolumn(doc, view, surface, theme, inner, &text_annotations);
        }

        // Set DAP highlights, if needed.
        if let Some(frame) = editor.current_stack_frame() {
            let dap_line = frame.line.saturating_sub(1);
            let style = theme.get("ui.highlight.frameline");
            let line_decoration = move |renderer: &mut TextRenderer, pos: LinePos| {
                if pos.doc_line != dap_line {
                    return;
                }
                renderer.set_style(Rect::new(inner.x, pos.visual_line, inner.width, 1), style);
            };

            decorations.add_decoration(line_decoration);
        }

        let syntax_highlighter =
            Self::doc_syntax_highlighter(doc, view_offset.anchor, inner.height, &loader);
        let mut overlays = Vec::new();

        overlays.push(Self::overlay_syntax_highlights(
            doc,
            view_offset.anchor,
            inner.height,
            &text_annotations,
        ));

        Self::doc_diagnostics_highlights_into(doc, theme, &mut overlays);

        if is_focused {
            if let Some(tabstops) = Self::tabstop_highlights(doc, theme) {
                overlays.push(tabstops);
            }
            overlays.push(Self::doc_selection_highlights(
                editor.mode(),
                doc,
                view,
                theme,
                &config.cursor_shape,
                self.terminal_focused,
            ));
            if let Some(overlay) = Self::highlight_focused_view_elements(view, doc, theme) {
                overlays.push(overlay);
            }
        }

        let gutter_overflow = view.gutter_offset(doc) == 0;
        if !gutter_overflow {
            Self::render_gutter(
                editor,
                doc,
                view,
                view.area,
                theme,
                is_focused & self.terminal_focused,
                &mut decorations,
            );
        }

        Self::render_rulers(editor, doc, view, inner, surface, theme);

        let primary_cursor = doc
            .selection(view.id)
            .primary()
            .cursor(doc.text().slice(..));
        if is_focused {
            decorations.add_decoration(text_decorations::Cursor {
                cache: &editor.cursor_cache,
                primary_cursor,
            });
        }
        let width = view.inner_width(doc);
        let config = doc.config.load();
        let enable_cursor_line = view
            .diagnostics_handler
            .show_cursorline_diagnostics(doc, view.id);
        let inline_diagnostic_config = config.inline_diagnostics.prepare(width, enable_cursor_line);
        decorations.add_decoration(InlineDiagnostics::new(
            doc,
            theme,
            primary_cursor,
            inline_diagnostic_config,
            config.end_of_line_diagnostics,
        ));
        render_document(
            surface,
            inner,
            doc,
            view_offset,
            &text_annotations,
            syntax_highlighter,
            overlays,
            theme,
            decorations,
        );

        // if we're not at the edge of the screen, draw a right border
        if viewport.right() != view.area.right() {
            let x = area.right();
            let border_style = theme.get("ui.window");
            for y in area.top()..area.bottom() {
                surface[(x, y)]
                    .set_symbol(tui::symbols::line::VERTICAL)
                    //.set_symbol(" ")
                    .set_style(border_style);
            }
        }

        if config.inline_diagnostics.disabled()
            && config.end_of_line_diagnostics == DiagnosticFilter::Disable
        {
            Self::render_diagnostics(doc, view, inner, surface, theme);
        }

        let statusline_area = view
            .area
            .clip_top(view.area.height.saturating_sub(1))
            .clip_bottom(1); // -1 from bottom to remove commandline

        let mut context =
            statusline::RenderContext::new(editor, doc, view, is_focused, &self.spinners);

        statusline::render(&mut context, statusline_area, surface);
    }

    pub fn render_rulers(
        editor: &Editor,
        doc: &Document,
        view: &View,
        viewport: Rect,
        surface: &mut Surface,
        theme: &Theme,
    ) {
        let editor_rulers = &editor.config().rulers;
        let ruler_theme = theme
            .try_get("ui.virtual.ruler")
            .unwrap_or_else(|| Style::default().bg(Color::Red));

        let rulers = doc
            .language_config()
            .and_then(|config| config.rulers.as_ref())
            .unwrap_or(editor_rulers);

        let view_offset = doc.view_offset(view.id);

        rulers
            .iter()
            // View might be horizontally scrolled, convert from absolute distance
            // from the 1st column to relative distance from left of viewport
            .filter_map(|ruler| ruler.checked_sub(1 + view_offset.horizontal_offset as u16))
            .filter(|ruler| ruler < &viewport.width)
            .map(|ruler| viewport.clip_left(ruler).with_width(1))
            .for_each(|area| surface.set_style(area, ruler_theme))
    }

    fn viewport_byte_range(
        text: helix_core::RopeSlice,
        row: usize,
        height: u16,
    ) -> std::ops::Range<usize> {
        // Calculate viewport byte ranges:
        // Saturating subs to make it inclusive zero indexing.
        let last_line = text.len_lines().saturating_sub(1);
        let last_visible_line = (row + height as usize).saturating_sub(1).min(last_line);
        let start = text.line_to_byte(row.min(last_line));
        let end = text.line_to_byte(last_visible_line + 1);

        start..end
    }

    /// Get the syntax highlighter for a document in a view represented by the first line
    /// and column (`offset`) and the last line. This is done instead of using a view
    /// directly to enable rendering syntax highlighted docs anywhere (eg. picker preview)
    pub fn doc_syntax_highlighter<'editor>(
        doc: &'editor Document,
        anchor: usize,
        height: u16,
        loader: &'editor syntax::Loader,
    ) -> Option<syntax::Highlighter<'editor>> {
        let syntax = doc.syntax()?;
        let text = doc.text().slice(..);
        let row = text.char_to_line(anchor.min(text.len_chars()));
        let range = Self::viewport_byte_range(text, row, height);
        let range = range.start as u32..range.end as u32;

        let highlighter = syntax.highlighter(text, loader, range);
        Some(highlighter)
    }

    pub fn overlay_syntax_highlights(
        doc: &Document,
        anchor: usize,
        height: u16,
        text_annotations: &TextAnnotations,
    ) -> OverlayHighlights {
        let text = doc.text().slice(..);
        let row = text.char_to_line(anchor.min(text.len_chars()));

        let mut range = Self::viewport_byte_range(text, row, height);
        range = text.byte_to_char(range.start)..text.byte_to_char(range.end);

        text_annotations.collect_overlay_highlights(range)
    }

    /// Get highlight spans for document diagnostics
    pub fn doc_diagnostics_highlights_into(
        doc: &Document,
        theme: &Theme,
<<<<<<< HEAD
    ) -> [Vec<(usize, std::ops::Range<usize>)>; 7] {
        use helix_core::diagnostic::Severity;
        use helix_stdx::Range;
        use helix_view::diagnostic::DiagnosticTag;
=======
        overlay_highlights: &mut Vec<OverlayHighlights>,
    ) {
        use helix_core::diagnostic::{DiagnosticTag, Range, Severity};
>>>>>>> 1491cbc8
        let get_scope_of = |scope| {
            theme
                .find_highlight_exact(scope)
                // get one of the themes below as fallback values
                .or_else(|| theme.find_highlight_exact("diagnostic"))
                .or_else(|| theme.find_highlight_exact("ui.cursor"))
                .or_else(|| theme.find_highlight_exact("ui.selection"))
                .expect(
                    "at least one of the following scopes must be defined in the theme: `diagnostic`, `ui.cursor`, or `ui.selection`",
                )
        };

        // Diagnostic tags
        let unnecessary = theme.find_highlight_exact("diagnostic.unnecessary");
        let deprecated = theme.find_highlight_exact("diagnostic.deprecated");

        let mut default_vec = Vec::new();
        let mut info_vec = Vec::new();
        let mut hint_vec = Vec::new();
        let mut warning_vec = Vec::new();
        let mut error_vec = Vec::new();
        let mut unnecessary_vec = Vec::new();
        let mut deprecated_vec = Vec::new();

        let push_diagnostic = |vec: &mut Vec<ops::Range<usize>>, range: Range| {
            // If any diagnostic overlaps ranges with the prior diagnostic,
            // merge the two together. Otherwise push a new span.
            match vec.last_mut() {
                Some(existing_range) if range.start <= existing_range.end => {
                    // This branch merges overlapping diagnostics, assuming that the current
                    // diagnostic starts on range.start or later. If this assertion fails,
                    // we will discard some part of `diagnostic`. This implies that
                    // `doc.diagnostics()` is not sorted by `diagnostic.range`.
                    debug_assert!(existing_range.start <= range.start);
                    existing_range.end = range.end.max(existing_range.end)
                }
                _ => vec.push(range.start..range.end),
            }
        };

        for diagnostic in doc.diagnostics() {
            // Separate diagnostics into different Vecs by severity.
<<<<<<< HEAD
            let (vec, scope) = match diagnostic.inner.severity {
                Some(Severity::Info) => (&mut info_vec, info),
                Some(Severity::Hint) => (&mut hint_vec, hint),
                Some(Severity::Warning) => (&mut warning_vec, warning),
                Some(Severity::Error) => (&mut error_vec, error),
                _ => (&mut default_vec, r#default),
=======
            let vec = match diagnostic.severity {
                Some(Severity::Info) => &mut info_vec,
                Some(Severity::Hint) => &mut hint_vec,
                Some(Severity::Warning) => &mut warning_vec,
                Some(Severity::Error) => &mut error_vec,
                _ => &mut default_vec,
>>>>>>> 1491cbc8
            };

            // If the diagnostic has tags and a non-warning/error severity, skip rendering
            // the diagnostic as info/hint/default and only render it as unnecessary/deprecated
            // instead. For warning/error diagnostics, render both the severity highlight and
            // the tag highlight.
            if diagnostic.inner.tags.is_empty()
                || matches!(
                    diagnostic.inner.severity,
                    Some(Severity::Warning | Severity::Error)
                )
            {
                push_diagnostic(vec, diagnostic.range);
            }

            for tag in &diagnostic.inner.tags {
                match tag {
                    DiagnosticTag::Unnecessary => {
                        if unnecessary.is_some() {
                            push_diagnostic(&mut unnecessary_vec, diagnostic.range)
                        }
                    }
                    DiagnosticTag::Deprecated => {
                        if deprecated.is_some() {
                            push_diagnostic(&mut deprecated_vec, diagnostic.range)
                        }
                    }
                }
            }
        }

        overlay_highlights.push(OverlayHighlights::Homogeneous {
            highlight: get_scope_of("diagnostic"),
            ranges: default_vec,
        });
        if let Some(highlight) = unnecessary {
            overlay_highlights.push(OverlayHighlights::Homogeneous {
                highlight,
                ranges: unnecessary_vec,
            });
        }
        if let Some(highlight) = deprecated {
            overlay_highlights.push(OverlayHighlights::Homogeneous {
                highlight,
                ranges: deprecated_vec,
            });
        }
        overlay_highlights.extend([
            OverlayHighlights::Homogeneous {
                highlight: get_scope_of("diagnostic.info"),
                ranges: info_vec,
            },
            OverlayHighlights::Homogeneous {
                highlight: get_scope_of("diagnostic.hint"),
                ranges: hint_vec,
            },
            OverlayHighlights::Homogeneous {
                highlight: get_scope_of("diagnostic.warning"),
                ranges: warning_vec,
            },
            OverlayHighlights::Homogeneous {
                highlight: get_scope_of("diagnostic.error"),
                ranges: error_vec,
            },
        ]);
    }

    /// Get highlight spans for selections in a document view.
    pub fn doc_selection_highlights(
        mode: Mode,
        doc: &Document,
        view: &View,
        theme: &Theme,
        cursor_shape_config: &CursorShapeConfig,
        is_terminal_focused: bool,
    ) -> OverlayHighlights {
        let text = doc.text().slice(..);
        let selection = doc.selection(view.id);
        let primary_idx = selection.primary_index();

        let cursorkind = cursor_shape_config.from_mode(mode);
        let cursor_is_block = cursorkind == CursorKind::Block;

        let selection_scope = theme
            .find_highlight_exact("ui.selection")
            .expect("could not find `ui.selection` scope in the theme!");
        let primary_selection_scope = theme
            .find_highlight_exact("ui.selection.primary")
            .unwrap_or(selection_scope);

        let base_cursor_scope = theme
            .find_highlight_exact("ui.cursor")
            .unwrap_or(selection_scope);
        let base_primary_cursor_scope = theme
            .find_highlight("ui.cursor.primary")
            .unwrap_or(base_cursor_scope);

        let cursor_scope = match mode {
            Mode::Insert => theme.find_highlight_exact("ui.cursor.insert"),
            Mode::Select => theme.find_highlight_exact("ui.cursor.select"),
            Mode::Normal => theme.find_highlight_exact("ui.cursor.normal"),
        }
        .unwrap_or(base_cursor_scope);

        let primary_cursor_scope = match mode {
            Mode::Insert => theme.find_highlight_exact("ui.cursor.primary.insert"),
            Mode::Select => theme.find_highlight_exact("ui.cursor.primary.select"),
            Mode::Normal => theme.find_highlight_exact("ui.cursor.primary.normal"),
        }
        .unwrap_or(base_primary_cursor_scope);

        let mut spans = Vec::new();
        for (i, range) in selection.iter().enumerate() {
            let selection_is_primary = i == primary_idx;
            let (cursor_scope, selection_scope) = if selection_is_primary {
                (primary_cursor_scope, primary_selection_scope)
            } else {
                (cursor_scope, selection_scope)
            };

            // Special-case: cursor at end of the rope.
            if range.head == range.anchor && range.head == text.len_chars() {
                if !selection_is_primary || (cursor_is_block && is_terminal_focused) {
                    // Bar and underline cursors are drawn by the terminal
                    // BUG: If the editor area loses focus while having a bar or
                    // underline cursor (eg. when a regex prompt has focus) then
                    // the primary cursor will be invisible. This doesn't happen
                    // with block cursors since we manually draw *all* cursors.
                    spans.push((cursor_scope, range.head..range.head + 1));
                }
                continue;
            }

            let range = range.min_width_1(text);
            if range.head > range.anchor {
                // Standard case.
                let cursor_start = prev_grapheme_boundary(text, range.head);
                // non block cursors look like they exclude the cursor
                let selection_end =
                    if selection_is_primary && !cursor_is_block && mode != Mode::Insert {
                        range.head
                    } else {
                        cursor_start
                    };
                spans.push((selection_scope, range.anchor..selection_end));
                // add block cursors
                // skip primary cursor if terminal is unfocused - crossterm cursor is used in that case
                if !selection_is_primary || (cursor_is_block && is_terminal_focused) {
                    spans.push((cursor_scope, cursor_start..range.head));
                }
            } else {
                // Reverse case.
                let cursor_end = next_grapheme_boundary(text, range.head);
                // add block cursors
                // skip primary cursor if terminal is unfocused - crossterm cursor is used in that case
                if !selection_is_primary || (cursor_is_block && is_terminal_focused) {
                    spans.push((cursor_scope, range.head..cursor_end));
                }
                // non block cursors look like they exclude the cursor
                let selection_start = if selection_is_primary
                    && !cursor_is_block
                    && !(mode == Mode::Insert && cursor_end == range.anchor)
                {
                    range.head
                } else {
                    cursor_end
                };
                spans.push((selection_scope, selection_start..range.anchor));
            }
        }

        OverlayHighlights::Heterogenous { highlights: spans }
    }

    /// Render brace match, etc (meant for the focused view only)
    pub fn highlight_focused_view_elements(
        view: &View,
        doc: &Document,
        theme: &Theme,
    ) -> Option<OverlayHighlights> {
        // Highlight matching braces
        let syntax = doc.syntax()?;
        let highlight = theme.find_highlight_exact("ui.cursor.match")?;
        let text = doc.text().slice(..);
        let pos = doc.selection(view.id).primary().cursor(text);
        let pos = helix_core::match_brackets::find_matching_bracket(syntax, text, pos)?;
        Some(OverlayHighlights::single(highlight, pos..pos + 1))
    }

    pub fn tabstop_highlights(doc: &Document, theme: &Theme) -> Option<OverlayHighlights> {
        let snippet = doc.active_snippet.as_ref()?;
        let highlight = theme.find_highlight_exact("tabstop")?;
        let mut ranges = Vec::new();
        for tabstop in snippet.tabstops() {
            ranges.extend(tabstop.ranges.iter().map(|range| range.start..range.end));
        }
        Some(OverlayHighlights::Homogeneous { highlight, ranges })
    }

    /// Render bufferline at the top
    pub fn render_bufferline(editor: &Editor, viewport: Rect, surface: &mut Surface) {
        let scratch = PathBuf::from(SCRATCH_BUFFER_NAME); // default filename to use for scratch buffer
        surface.clear_with(
            viewport,
            editor
                .theme
                .try_get("ui.bufferline.background")
                .unwrap_or_else(|| editor.theme.get("ui.statusline")),
        );

        let bufferline_active = editor
            .theme
            .try_get("ui.bufferline.active")
            .unwrap_or_else(|| editor.theme.get("ui.statusline.active"));

        let bufferline_inactive = editor
            .theme
            .try_get("ui.bufferline")
            .unwrap_or_else(|| editor.theme.get("ui.statusline.inactive"));

        let mut x = viewport.x;
        let current_doc = view!(editor).doc;

        for doc in editor.documents() {
            let fname = doc
                .path()
                .unwrap_or(&scratch)
                .file_name()
                .unwrap_or_default()
                .to_str()
                .unwrap_or_default();

            let style = if current_doc == doc.id() {
                bufferline_active
            } else {
                bufferline_inactive
            };

            let text = format!(" {}{} ", fname, if doc.is_modified() { "[+]" } else { "" });
            let used_width = viewport.x.saturating_sub(x);
            let rem_width = surface.area.width.saturating_sub(used_width);

            x = surface
                .set_stringn(x, viewport.y, text, rem_width as usize, style)
                .0;

            if x >= surface.area.right() {
                break;
            }
        }
    }

    pub fn render_gutter<'d>(
        editor: &'d Editor,
        doc: &'d Document,
        view: &View,
        viewport: Rect,
        theme: &Theme,
        is_focused: bool,
        decoration_manager: &mut DecorationManager<'d>,
    ) {
        let text = doc.text().slice(..);
        let cursors: Rc<[_]> = doc
            .selection(view.id)
            .iter()
            .map(|range| range.cursor_line(text))
            .collect();

        let mut offset = 0;

        let gutter_style = theme.get("ui.gutter");
        let gutter_selected_style = theme.get("ui.gutter.selected");
        let gutter_style_virtual = theme.get("ui.gutter.virtual");
        let gutter_selected_style_virtual = theme.get("ui.gutter.selected.virtual");

        for gutter_type in view.gutters() {
            let mut gutter = gutter_type.style(editor, doc, view, theme, is_focused);
            let width = gutter_type.width(view, doc);
            // avoid lots of small allocations by reusing a text buffer for each line
            let mut text = String::with_capacity(width);
            let cursors = cursors.clone();
            let gutter_decoration = move |renderer: &mut TextRenderer, pos: LinePos| {
                // TODO handle softwrap in gutters
                let selected = cursors.contains(&pos.doc_line);
                let x = viewport.x + offset;
                let y = pos.visual_line;

                let gutter_style = match (selected, pos.first_visual_line) {
                    (false, true) => gutter_style,
                    (true, true) => gutter_selected_style,
                    (false, false) => gutter_style_virtual,
                    (true, false) => gutter_selected_style_virtual,
                };

                if let Some(style) =
                    gutter(pos.doc_line, selected, pos.first_visual_line, &mut text)
                {
                    renderer.set_stringn(x, y, &text, width, gutter_style.patch(style));
                } else {
                    renderer.set_style(
                        Rect {
                            x,
                            y,
                            width: width as u16,
                            height: 1,
                        },
                        gutter_style,
                    );
                }
                text.clear();
            };
            decoration_manager.add_decoration(gutter_decoration);

            offset += width as u16;
        }
    }

    pub fn render_diagnostics(
        doc: &Document,
        view: &View,
        viewport: Rect,
        surface: &mut Surface,
        theme: &Theme,
    ) {
        use helix_core::diagnostic::Severity;
        use helix_view::diagnostic::NumberOrString;
        use tui::{
            layout::Alignment,
            text::Text,
            widgets::{Paragraph, Widget, Wrap},
        };

        let cursor = doc
            .selection(view.id)
            .primary()
            .cursor(doc.text().slice(..));

        let diagnostics = doc.diagnostics().iter().filter(|diagnostic| {
            diagnostic.range.start <= cursor && diagnostic.range.end >= cursor
        });

        let warning = theme.get("warning");
        let error = theme.get("error");
        let info = theme.get("info");
        let hint = theme.get("hint");

        let mut lines = Vec::new();
        let background_style = theme.get("ui.background");
        for diagnostic in diagnostics {
            let style =
                Style::reset()
                    .patch(background_style)
                    .patch(match diagnostic.inner.severity {
                        Some(Severity::Error) => error,
                        Some(Severity::Warning) | None => warning,
                        Some(Severity::Info) => info,
                        Some(Severity::Hint) => hint,
                    });
            let text = Text::styled(&diagnostic.inner.message, style);
            lines.extend(text.lines);
            let code = diagnostic.inner.code.as_ref().map(|x| match x {
                NumberOrString::Number(n) => format!("({n})"),
                NumberOrString::String(s) => format!("({s})"),
            });
            if let Some(code) = code {
                let span = Span::styled(code, style);
                lines.push(span.into());
            }
        }

        let text = Text::from(lines);
        let paragraph = Paragraph::new(&text)
            .alignment(Alignment::Right)
            .wrap(Wrap { trim: true });
        let width = 100.min(viewport.width);
        let height = 15.min(viewport.height);
        paragraph.render(
            Rect::new(viewport.right() - width, viewport.y + 1, width, height),
            surface,
        );
    }

    /// Apply the highlighting on the lines where a cursor is active
    pub fn cursorline(doc: &Document, view: &View, theme: &Theme) -> impl Decoration {
        let text = doc.text().slice(..);
        // TODO only highlight the visual line that contains the cursor instead of the full visual line
        let primary_line = doc.selection(view.id).primary().cursor_line(text);

        // The secondary_lines do contain the primary_line, it doesn't matter
        // as the else-if clause in the loop later won't test for the
        // secondary_lines if primary_line == line.
        // It's used inside a loop so the collect isn't needless:
        // https://github.com/rust-lang/rust-clippy/issues/6164
        #[allow(clippy::needless_collect)]
        let secondary_lines: Vec<_> = doc
            .selection(view.id)
            .iter()
            .map(|range| range.cursor_line(text))
            .collect();

        let primary_style = theme.get("ui.cursorline.primary");
        let secondary_style = theme.get("ui.cursorline.secondary");
        let viewport = view.area;

        move |renderer: &mut TextRenderer, pos: LinePos| {
            let area = Rect::new(viewport.x, pos.visual_line, viewport.width, 1);
            if primary_line == pos.doc_line {
                renderer.set_style(area, primary_style);
            } else if secondary_lines.binary_search(&pos.doc_line).is_ok() {
                renderer.set_style(area, secondary_style);
            }
        }
    }

    /// Apply the highlighting on the columns where a cursor is active
    pub fn highlight_cursorcolumn(
        doc: &Document,
        view: &View,
        surface: &mut Surface,
        theme: &Theme,
        viewport: Rect,
        text_annotations: &TextAnnotations,
    ) {
        let text = doc.text().slice(..);

        // Manual fallback behaviour:
        // ui.cursorcolumn.{p/s} -> ui.cursorcolumn -> ui.cursorline.{p/s}
        let primary_style = theme
            .try_get_exact("ui.cursorcolumn.primary")
            .or_else(|| theme.try_get_exact("ui.cursorcolumn"))
            .unwrap_or_else(|| theme.get("ui.cursorline.primary"));
        let secondary_style = theme
            .try_get_exact("ui.cursorcolumn.secondary")
            .or_else(|| theme.try_get_exact("ui.cursorcolumn"))
            .unwrap_or_else(|| theme.get("ui.cursorline.secondary"));

        let inner_area = view.inner_area(doc);

        let selection = doc.selection(view.id);
        let view_offset = doc.view_offset(view.id);
        let primary = selection.primary();
        let text_format = doc.text_format(viewport.width, None);
        for range in selection.iter() {
            let is_primary = primary == *range;
            let cursor = range.cursor(text);

            let Position { col, .. } =
                visual_offset_from_block(text, cursor, cursor, &text_format, text_annotations).0;

            // if the cursor is horizontally in the view
            if col >= view_offset.horizontal_offset
                && inner_area.width > (col - view_offset.horizontal_offset) as u16
            {
                let area = Rect::new(
                    inner_area.x + (col - view_offset.horizontal_offset) as u16,
                    view.area.y,
                    1,
                    view.area.height,
                );
                if is_primary {
                    surface.set_style(area, primary_style)
                } else {
                    surface.set_style(area, secondary_style)
                }
            }
        }
    }

    /// Handle events by looking them up in `self.keymaps`. Returns None
    /// if event was handled (a command was executed or a subkeymap was
    /// activated). Only KeymapResult::{NotFound, Cancelled} is returned
    /// otherwise.
    fn handle_keymap_event(
        &mut self,
        mode: Mode,
        cxt: &mut commands::Context,
        event: KeyEvent,
    ) -> Option<KeymapResult> {
        let mut last_mode = mode;
        self.pseudo_pending.extend(self.keymaps.pending());
        let key_result = self.keymaps.get(mode, event);
        cxt.editor.autoinfo = self.keymaps.sticky().map(|node| node.infobox());

        let mut execute_command = |command: &commands::MappableCommand| {
            command.execute(cxt);
            helix_event::dispatch(PostCommand { command, cx: cxt });

            let current_mode = cxt.editor.mode();
            if current_mode != last_mode {
                helix_event::dispatch(OnModeSwitch {
                    old_mode: last_mode,
                    new_mode: current_mode,
                    cx: cxt,
                });

                // HAXX: if we just entered insert mode from normal, clear key buf
                // and record the command that got us into this mode.
                if current_mode == Mode::Insert {
                    // how we entered insert mode is important, and we should track that so
                    // we can repeat the side effect.
                    self.last_insert.0 = command.clone();
                    self.last_insert.1.clear();
                }
            }

            last_mode = current_mode;
        };

        match &key_result {
            KeymapResult::Matched(command) => {
                execute_command(command);
            }
            KeymapResult::Pending(node) => cxt.editor.autoinfo = Some(node.infobox()),
            KeymapResult::MatchedSequence(commands) => {
                for command in commands {
                    execute_command(command);
                }
            }
            KeymapResult::NotFound | KeymapResult::Cancelled(_) => return Some(key_result),
        }
        None
    }

    fn insert_mode(&mut self, cx: &mut commands::Context, event: KeyEvent) {
        if let Some(keyresult) = self.handle_keymap_event(Mode::Insert, cx, event) {
            match keyresult {
                KeymapResult::NotFound => {
                    if !self.on_next_key(OnKeyCallbackKind::Fallback, cx, event) {
                        if let Some(ch) = event.char() {
                            commands::insert::insert_char(cx, ch)
                        }
                    }
                }
                KeymapResult::Cancelled(pending) => {
                    for ev in pending {
                        match ev.char() {
                            Some(ch) => commands::insert::insert_char(cx, ch),
                            None => {
                                if let KeymapResult::Matched(command) =
                                    self.keymaps.get(Mode::Insert, ev)
                                {
                                    command.execute(cx);
                                }
                            }
                        }
                    }
                }
                _ => unreachable!(),
            }
        }
    }

    fn command_mode(&mut self, mode: Mode, cxt: &mut commands::Context, event: KeyEvent) {
        match (event, cxt.editor.count) {
            // If the count is already started and the input is a number, always continue the count.
            (key!(i @ '0'..='9'), Some(count)) => {
                let i = i.to_digit(10).unwrap() as usize;
                let count = count.get() * 10 + i;
                if count > 100_000_000 {
                    return;
                }
                cxt.editor.count = NonZeroUsize::new(count);
            }
            // A non-zero digit will start the count if that number isn't used by a keymap.
            (key!(i @ '1'..='9'), None) if !self.keymaps.contains_key(mode, event) => {
                let i = i.to_digit(10).unwrap() as usize;
                cxt.editor.count = NonZeroUsize::new(i);
            }
            // special handling for repeat operator
            (key!('.'), _) if self.keymaps.pending().is_empty() => {
                for _ in 0..cxt.editor.count.map_or(1, NonZeroUsize::into) {
                    // first execute whatever put us into insert mode
                    self.last_insert.0.execute(cxt);
                    let mut last_savepoint = None;
                    let mut last_request_savepoint = None;
                    // then replay the inputs
                    for key in self.last_insert.1.clone() {
                        match key {
                            InsertEvent::Key(key) => self.insert_mode(cxt, key),
                            InsertEvent::CompletionApply {
                                trigger_offset,
                                changes,
                            } => {
                                let (view, doc) = current!(cxt.editor);

                                if let Some(last_savepoint) = last_savepoint.as_deref() {
                                    doc.restore(view, last_savepoint, true);
                                }

                                let text = doc.text().slice(..);
                                let cursor = doc.selection(view.id).primary().cursor(text);

                                let shift_position = |pos: usize| -> usize {
                                    (pos + cursor).saturating_sub(trigger_offset)
                                };

                                let tx = Transaction::change(
                                    doc.text(),
                                    changes.iter().cloned().map(|(start, end, t)| {
                                        (shift_position(start), shift_position(end), t)
                                    }),
                                );
                                doc.apply(&tx, view.id);
                            }
                            InsertEvent::TriggerCompletion => {
                                last_savepoint = take(&mut last_request_savepoint);
                            }
                            InsertEvent::RequestCompletion => {
                                let (view, doc) = current!(cxt.editor);
                                last_request_savepoint = Some(doc.savepoint(view));
                            }
                        }
                    }
                }
                cxt.editor.count = None;
            }
            _ => {
                // set the count
                cxt.count = cxt.editor.count;
                // TODO: edge case: 0j -> reset to 1
                // if this fails, count was Some(0)
                // debug_assert!(cxt.count != 0);

                // set the register
                cxt.register = cxt.editor.selected_register.take();

                let res = self.handle_keymap_event(mode, cxt, event);
                if matches!(&res, Some(KeymapResult::NotFound)) {
                    self.on_next_key(OnKeyCallbackKind::Fallback, cxt, event);
                }
                if self.keymaps.pending().is_empty() {
                    cxt.editor.count = None
                } else {
                    cxt.editor.selected_register = cxt.register.take();
                }
            }
        }
    }

    #[allow(clippy::too_many_arguments)]
    pub fn set_completion(
        &mut self,
        editor: &mut Editor,
        items: Vec<CompletionItem>,
        trigger_offset: usize,
        size: Rect,
    ) -> Option<Rect> {
        let mut completion = Completion::new(editor, items, trigger_offset);

        if completion.is_empty() {
            // skip if we got no completion results
            return None;
        }

        let area = completion.area(size, editor);
        editor.last_completion = Some(CompleteAction::Triggered);
        self.last_insert.1.push(InsertEvent::TriggerCompletion);

        // TODO : propagate required size on resize to completion too
        self.completion = Some(completion);
        Some(area)
    }

    pub fn clear_completion(&mut self, editor: &mut Editor) -> Option<OnKeyCallback> {
        self.completion = None;
        let mut on_next_key: Option<OnKeyCallback> = None;
        editor.handlers.completions.request_controller.restart();
        editor.handlers.completions.active_completions.clear();
        if let Some(last_completion) = editor.last_completion.take() {
            match last_completion {
                CompleteAction::Triggered => (),
                CompleteAction::Applied {
                    trigger_offset,
                    changes,
                    placeholder,
                } => {
                    self.last_insert.1.push(InsertEvent::CompletionApply {
                        trigger_offset,
                        changes,
                    });
                    on_next_key = placeholder.then_some(Box::new(|cx, key| {
                        if let Some(c) = key.char() {
                            let (view, doc) = current!(cx.editor);
                            if let Some(snippet) = &doc.active_snippet {
                                doc.apply(&snippet.delete_placeholder(doc.text()), view.id);
                            }
                            commands::insert::insert_char(cx, c);
                        }
                    }))
                }
                CompleteAction::Selected { savepoint } => {
                    let (view, doc) = current!(editor);
                    doc.restore(view, &savepoint, false);
                }
            }
        }
        on_next_key
    }

    pub fn handle_idle_timeout(&mut self, cx: &mut commands::Context) -> EventResult {
        commands::compute_inlay_hints_for_all_views(cx.editor, cx.jobs);

        EventResult::Ignored(None)
    }
}

impl EditorView {
    /// must be called whenever the editor processed input that
    /// is not a `KeyEvent`. In these cases any pending keys/on next
    /// key callbacks must be canceled.
    fn handle_non_key_input(&mut self, cxt: &mut commands::Context) {
        cxt.editor.status_msg = None;
        cxt.editor.reset_idle_timer();
        // HACKS: create a fake key event that will never trigger any actual map
        // and therefore simply acts as "dismiss"
        let null_key_event = KeyEvent {
            code: KeyCode::Null,
            modifiers: KeyModifiers::empty(),
        };
        // dismiss any pending keys
        if let Some((on_next_key, _)) = self.on_next_key.take() {
            on_next_key(cxt, null_key_event);
        }
        self.handle_keymap_event(cxt.editor.mode, cxt, null_key_event);
        self.pseudo_pending.clear();
    }

    fn handle_mouse_event(
        &mut self,
        event: &MouseEvent,
        cxt: &mut commands::Context,
    ) -> EventResult {
        if event.kind != MouseEventKind::Moved {
            self.handle_non_key_input(cxt)
        }

        let config = cxt.editor.config();
        let MouseEvent {
            kind,
            row,
            column,
            modifiers,
            ..
        } = *event;

        let pos_and_view = |editor: &Editor, row, column, ignore_virtual_text| {
            editor.tree.views().find_map(|(view, _focus)| {
                view.pos_at_screen_coords(
                    &editor.documents[&view.doc],
                    row,
                    column,
                    ignore_virtual_text,
                )
                .map(|pos| (pos, view.id))
            })
        };

        let gutter_coords_and_view = |editor: &Editor, row, column| {
            editor.tree.views().find_map(|(view, _focus)| {
                view.gutter_coords_at_screen_coords(row, column)
                    .map(|coords| (coords, view.id))
            })
        };

        match kind {
            MouseEventKind::Down(MouseButton::Left) => {
                let editor = &mut cxt.editor;

                if let Some((pos, view_id)) = pos_and_view(editor, row, column, true) {
                    let prev_view_id = view!(editor).id;
                    let doc = doc_mut!(editor, &view!(editor, view_id).doc);

                    if modifiers == KeyModifiers::ALT {
                        let selection = doc.selection(view_id).clone();
                        doc.set_selection(view_id, selection.push(Range::point(pos)));
                    } else if editor.mode == Mode::Select {
                        // Discards non-primary selections for consistent UX with normal mode
                        let primary = doc.selection(view_id).primary().put_cursor(
                            doc.text().slice(..),
                            pos,
                            true,
                        );
                        editor.mouse_down_range = Some(primary);
                        doc.set_selection(view_id, Selection::single(primary.anchor, primary.head));
                    } else {
                        doc.set_selection(view_id, Selection::point(pos));
                    }

                    if view_id != prev_view_id {
                        self.clear_completion(editor);
                    }

                    editor.focus(view_id);
                    editor.ensure_cursor_in_view(view_id);

                    return EventResult::Consumed(None);
                }

                if let Some((coords, view_id)) = gutter_coords_and_view(editor, row, column) {
                    editor.focus(view_id);

                    let (view, doc) = current!(cxt.editor);

                    let path = match doc.path() {
                        Some(path) => path.clone(),
                        None => return EventResult::Ignored(None),
                    };

                    if let Some(char_idx) =
                        view.pos_at_visual_coords(doc, coords.row as u16, coords.col as u16, true)
                    {
                        let line = doc.text().char_to_line(char_idx);
                        commands::dap_toggle_breakpoint_impl(cxt, path, line);
                        return EventResult::Consumed(None);
                    }
                }

                EventResult::Ignored(None)
            }

            MouseEventKind::Drag(MouseButton::Left) => {
                let (view, doc) = current!(cxt.editor);

                let pos = match view.pos_at_screen_coords(doc, row, column, true) {
                    Some(pos) => pos,
                    None => return EventResult::Ignored(None),
                };

                let mut selection = doc.selection(view.id).clone();
                let primary = selection.primary_mut();
                *primary = primary.put_cursor(doc.text().slice(..), pos, true);
                doc.set_selection(view.id, selection);
                let view_id = view.id;
                cxt.editor.ensure_cursor_in_view(view_id);
                EventResult::Consumed(None)
            }

            MouseEventKind::ScrollUp | MouseEventKind::ScrollDown => {
                let current_view = cxt.editor.tree.focus;

                let direction = match event.kind {
                    MouseEventKind::ScrollUp => Direction::Backward,
                    MouseEventKind::ScrollDown => Direction::Forward,
                    _ => unreachable!(),
                };

                match pos_and_view(cxt.editor, row, column, false) {
                    Some((_, view_id)) => cxt.editor.tree.focus = view_id,
                    None => return EventResult::Ignored(None),
                }

                let offset = config.scroll_lines.unsigned_abs();
                commands::scroll(cxt, offset, direction, false);

                cxt.editor.tree.focus = current_view;
                cxt.editor.ensure_cursor_in_view(current_view);

                EventResult::Consumed(None)
            }

            MouseEventKind::Up(MouseButton::Left) => {
                if !config.middle_click_paste {
                    return EventResult::Ignored(None);
                }

                let (view, doc) = current!(cxt.editor);

                let should_yank = match cxt.editor.mouse_down_range.take() {
                    Some(down_range) => doc.selection(view.id).primary() != down_range,
                    None => {
                        // This should not happen under normal cases. We fall back to the original
                        // behavior of yanking on non-single-char selections.
                        doc.selection(view.id)
                            .primary()
                            .slice(doc.text().slice(..))
                            .len_chars()
                            > 1
                    }
                };

                if should_yank {
                    commands::MappableCommand::yank_main_selection_to_primary_clipboard
                        .execute(cxt);
                    EventResult::Consumed(None)
                } else {
                    EventResult::Ignored(None)
                }
            }

            MouseEventKind::Up(MouseButton::Right) => {
                if let Some((pos, view_id)) = gutter_coords_and_view(cxt.editor, row, column) {
                    cxt.editor.focus(view_id);

                    if let Some((pos, _)) = pos_and_view(cxt.editor, row, column, true) {
                        doc_mut!(cxt.editor).set_selection(view_id, Selection::point(pos));
                    } else {
                        let (view, doc) = current!(cxt.editor);

                        if let Some(pos) = view.pos_at_visual_coords(doc, pos.row as u16, 0, true) {
                            doc.set_selection(view_id, Selection::point(pos));
                            match modifiers {
                                KeyModifiers::ALT => {
                                    commands::MappableCommand::dap_edit_log.execute(cxt)
                                }
                                _ => commands::MappableCommand::dap_edit_condition.execute(cxt),
                            };
                        }
                    }

                    cxt.editor.ensure_cursor_in_view(view_id);
                    return EventResult::Consumed(None);
                }
                EventResult::Ignored(None)
            }

            MouseEventKind::Up(MouseButton::Middle) => {
                let editor = &mut cxt.editor;
                if !config.middle_click_paste {
                    return EventResult::Ignored(None);
                }

                if modifiers == KeyModifiers::ALT {
                    commands::MappableCommand::replace_selections_with_primary_clipboard
                        .execute(cxt);

                    return EventResult::Consumed(None);
                }

                if let Some((pos, view_id)) = pos_and_view(editor, row, column, true) {
                    let doc = doc_mut!(editor, &view!(editor, view_id).doc);
                    doc.set_selection(view_id, Selection::point(pos));
                    cxt.editor.focus(view_id);
                    commands::MappableCommand::paste_primary_clipboard_before.execute(cxt);

                    return EventResult::Consumed(None);
                }

                EventResult::Ignored(None)
            }

            _ => EventResult::Ignored(None),
        }
    }
    fn on_next_key(
        &mut self,
        kind: OnKeyCallbackKind,
        ctx: &mut commands::Context,
        event: KeyEvent,
    ) -> bool {
        if let Some((on_next_key, kind_)) = self.on_next_key.take() {
            if kind == kind_ {
                on_next_key(ctx, event);
                true
            } else {
                self.on_next_key = Some((on_next_key, kind_));
                false
            }
        } else {
            false
        }
    }
}

impl Component for EditorView {
    fn handle_event(
        &mut self,
        event: &Event,
        context: &mut crate::compositor::Context,
    ) -> EventResult {
        let mut cx = commands::Context {
            editor: context.editor,
            count: None,
            register: None,
            callback: Vec::new(),
            on_next_key_callback: None,
            jobs: context.jobs,
        };

        match event {
            Event::Paste(contents) => {
                self.handle_non_key_input(&mut cx);
                cx.count = cx.editor.count;
                commands::paste_bracketed_value(&mut cx, contents.clone());
                cx.editor.count = None;

                let config = cx.editor.config();
                let mode = cx.editor.mode();
                let (view, doc) = current!(cx.editor);
                view.ensure_cursor_in_view(doc, config.scrolloff);

                // Store a history state if not in insert mode. Otherwise wait till we exit insert
                // to include any edits to the paste in the history state.
                if mode != Mode::Insert {
                    doc.append_changes_to_history(view);
                }

                EventResult::Consumed(None)
            }
            Event::Resize(_width, _height) => {
                // Ignore this event, we handle resizing just before rendering to screen.
                // Handling it here but not re-rendering will cause flashing
                EventResult::Consumed(None)
            }
            Event::Key(mut key) => {
                cx.editor.reset_idle_timer();
                canonicalize_key(&mut key);

                // clear status
                cx.editor.status_msg = None;

                let mode = cx.editor.mode();

                if !self.on_next_key(OnKeyCallbackKind::PseudoPending, &mut cx, key) {
                    match mode {
                        Mode::Insert => {
                            // let completion swallow the event if necessary
                            let mut consumed = false;
                            if let Some(completion) = &mut self.completion {
                                let res = {
                                    // use a fake context here
                                    let mut cx = Context {
                                        editor: cx.editor,
                                        jobs: cx.jobs,
                                        scroll: None,
                                    };

                                    if let EventResult::Consumed(callback) =
                                        completion.handle_event(event, &mut cx)
                                    {
                                        consumed = true;
                                        Some(callback)
                                    } else if let EventResult::Consumed(callback) =
                                        completion.handle_event(&Event::Key(key!(Enter)), &mut cx)
                                    {
                                        Some(callback)
                                    } else {
                                        None
                                    }
                                };

                                if let Some(callback) = res {
                                    if callback.is_some() {
                                        // assume close_fn
                                        if let Some(cb) = self.clear_completion(cx.editor) {
                                            if consumed {
                                                cx.on_next_key_callback =
                                                    Some((cb, OnKeyCallbackKind::Fallback))
                                            } else {
                                                self.on_next_key =
                                                    Some((cb, OnKeyCallbackKind::Fallback));
                                            }
                                        }
                                    }
                                }
                            }

                            // if completion didn't take the event, we pass it onto commands
                            if !consumed {
                                self.insert_mode(&mut cx, key);

                                // record last_insert key
                                self.last_insert.1.push(InsertEvent::Key(key));
                            }
                        }
                        mode => self.command_mode(mode, &mut cx, key),
                    }
                }

                self.on_next_key = cx.on_next_key_callback.take();
                match self.on_next_key {
                    Some((_, OnKeyCallbackKind::PseudoPending)) => self.pseudo_pending.push(key),
                    _ => self.pseudo_pending.clear(),
                }

                // appease borrowck
                let callbacks = take(&mut cx.callback);

                // if the command consumed the last view, skip the render.
                // on the next loop cycle the Application will then terminate.
                if cx.editor.should_close() {
                    return EventResult::Ignored(None);
                }

                let config = cx.editor.config();
                let mode = cx.editor.mode();
                let (view, doc) = current!(cx.editor);

                view.ensure_cursor_in_view(doc, config.scrolloff);

                // Store a history state if not in insert mode. This also takes care of
                // committing changes when leaving insert mode.
                if mode != Mode::Insert {
                    doc.append_changes_to_history(view);
                }
                let callback = if callbacks.is_empty() {
                    None
                } else {
                    let callback: crate::compositor::Callback = Box::new(move |compositor, cx| {
                        for callback in callbacks {
                            callback(compositor, cx)
                        }
                    });
                    Some(callback)
                };

                EventResult::Consumed(callback)
            }

            Event::Mouse(event) => self.handle_mouse_event(event, &mut cx),
            Event::IdleTimeout => self.handle_idle_timeout(&mut cx),
            Event::FocusGained => {
                self.terminal_focused = true;
                EventResult::Consumed(None)
            }
            Event::FocusLost => {
                if context.editor.config().auto_save.focus_lost {
                    let options = commands::WriteAllOptions {
                        force: false,
                        write_scratch: false,
                        auto_format: false,
                    };
                    if let Err(e) = commands::typed::write_all_impl(context, options) {
                        context.editor.set_error(format!("{}", e));
                    }
                }
                self.terminal_focused = false;
                EventResult::Consumed(None)
            }
        }
    }

    fn render(&mut self, area: Rect, surface: &mut Surface, cx: &mut Context) {
        // clear with background color
        surface.set_style(area, cx.editor.theme.get("ui.background"));
        let config = cx.editor.config();

        // check if bufferline should be rendered
        use helix_view::editor::BufferLine;
        let use_bufferline = match config.bufferline {
            BufferLine::Always => true,
            BufferLine::Multiple if cx.editor.documents.len() > 1 => true,
            _ => false,
        };

        // -1 for commandline and -1 for bufferline
        let mut editor_area = area.clip_bottom(1);
        if use_bufferline {
            editor_area = editor_area.clip_top(1);
        }

        // if the terminal size suddenly changed, we need to trigger a resize
        cx.editor.resize(editor_area);

        if use_bufferline {
            Self::render_bufferline(cx.editor, area.with_height(1), surface);
        }

        for (view, is_focused) in cx.editor.tree.views() {
            let doc = cx.editor.document(view.doc).unwrap();
            self.render_view(cx.editor, doc, view, area, surface, is_focused);
        }

        if config.auto_info {
            if let Some(mut info) = cx.editor.autoinfo.take() {
                info.render(area, surface, cx);
                cx.editor.autoinfo = Some(info)
            }
        }

        let key_width = 15u16; // for showing pending keys
        let mut status_msg_width = 0;

        // render status msg
        if let Some((status_msg, severity)) = &cx.editor.status_msg {
            status_msg_width = status_msg.width();
            use helix_view::editor::Severity;
            let style = if *severity == Severity::Error {
                cx.editor.theme.get("error")
            } else {
                cx.editor.theme.get("ui.text")
            };

            surface.set_string(
                area.x,
                area.y + area.height.saturating_sub(1),
                status_msg,
                style,
            );
        }

        if area.width.saturating_sub(status_msg_width as u16) > key_width {
            let mut disp = String::new();
            if let Some(count) = cx.editor.count {
                disp.push_str(&count.to_string())
            }
            for key in self.keymaps.pending() {
                disp.push_str(&key.key_sequence_format());
            }
            for key in &self.pseudo_pending {
                disp.push_str(&key.key_sequence_format());
            }
            let style = cx.editor.theme.get("ui.text");
            let macro_width = if cx.editor.macro_recording.is_some() {
                3
            } else {
                0
            };
            surface.set_string(
                area.x + area.width.saturating_sub(key_width + macro_width),
                area.y + area.height.saturating_sub(1),
                disp.get(disp.len().saturating_sub(key_width as usize)..)
                    .unwrap_or(&disp),
                style,
            );
            if let Some((reg, _)) = cx.editor.macro_recording {
                let disp = format!("[{}]", reg);
                let style = style
                    .fg(helix_view::graphics::Color::Yellow)
                    .add_modifier(Modifier::BOLD);
                surface.set_string(
                    area.x + area.width.saturating_sub(3),
                    area.y + area.height.saturating_sub(1),
                    &disp,
                    style,
                );
            }
        }

        if let Some(completion) = self.completion.as_mut() {
            completion.render(area, surface, cx);
        }
    }

    fn cursor(&self, _area: Rect, editor: &Editor) -> (Option<Position>, CursorKind) {
        match editor.cursor() {
            // all block cursors are drawn manually
            (pos, CursorKind::Block) => {
                if self.terminal_focused {
                    (pos, CursorKind::Hidden)
                } else {
                    // use crossterm cursor when terminal loses focus
                    (pos, CursorKind::Underline)
                }
            }
            cursor => cursor,
        }
    }
}

fn canonicalize_key(key: &mut KeyEvent) {
    if let KeyEvent {
        code: KeyCode::Char(_),
        modifiers: _,
    } = key
    {
        key.modifiers.remove(KeyModifiers::SHIFT)
    }
}<|MERGE_RESOLUTION|>--- conflicted
+++ resolved
@@ -307,16 +307,13 @@
     pub fn doc_diagnostics_highlights_into(
         doc: &Document,
         theme: &Theme,
-<<<<<<< HEAD
-    ) -> [Vec<(usize, std::ops::Range<usize>)>; 7] {
+
+        overlay_highlights: &mut Vec<OverlayHighlights>,
+    ) {
         use helix_core::diagnostic::Severity;
         use helix_stdx::Range;
         use helix_view::diagnostic::DiagnosticTag;
-=======
-        overlay_highlights: &mut Vec<OverlayHighlights>,
-    ) {
-        use helix_core::diagnostic::{DiagnosticTag, Range, Severity};
->>>>>>> 1491cbc8
+
         let get_scope_of = |scope| {
             theme
                 .find_highlight_exact(scope)
@@ -333,7 +330,6 @@
         let unnecessary = theme.find_highlight_exact("diagnostic.unnecessary");
         let deprecated = theme.find_highlight_exact("diagnostic.deprecated");
 
-        let mut default_vec = Vec::new();
         let mut info_vec = Vec::new();
         let mut hint_vec = Vec::new();
         let mut warning_vec = Vec::new();
@@ -359,21 +355,12 @@
 
         for diagnostic in doc.diagnostics() {
             // Separate diagnostics into different Vecs by severity.
-<<<<<<< HEAD
-            let (vec, scope) = match diagnostic.inner.severity {
-                Some(Severity::Info) => (&mut info_vec, info),
-                Some(Severity::Hint) => (&mut hint_vec, hint),
-                Some(Severity::Warning) => (&mut warning_vec, warning),
-                Some(Severity::Error) => (&mut error_vec, error),
-                _ => (&mut default_vec, r#default),
-=======
-            let vec = match diagnostic.severity {
-                Some(Severity::Info) => &mut info_vec,
-                Some(Severity::Hint) => &mut hint_vec,
-                Some(Severity::Warning) => &mut warning_vec,
-                Some(Severity::Error) => &mut error_vec,
-                _ => &mut default_vec,
->>>>>>> 1491cbc8
+
+            let vec = match diagnostic.severity() {
+                Severity::Info => &mut info_vec,
+                Severity::Hint => &mut hint_vec,
+                Severity::Warning => &mut warning_vec,
+                Severity::Error => &mut error_vec,
             };
 
             // If the diagnostic has tags and a non-warning/error severity, skip rendering
@@ -405,10 +392,6 @@
             }
         }
 
-        overlay_highlights.push(OverlayHighlights::Homogeneous {
-            highlight: get_scope_of("diagnostic"),
-            ranges: default_vec,
-        });
         if let Some(highlight) = unnecessary {
             overlay_highlights.push(OverlayHighlights::Homogeneous {
                 highlight,
