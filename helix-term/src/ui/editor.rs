use crate::{
    commands,
    compositor::{Component, Context, EventResult},
    key,
    keymap::{KeymapResult, KeymapResultKind, Keymaps},
    ui::{Completion, ProgressSpinners},
};

use helix_core::{
    coords_at_pos, encoding,
    graphemes::{
        ensure_grapheme_boundary_next_byte, next_grapheme_boundary, prev_grapheme_boundary,
    },
    movement::Direction,
    syntax::{self, HighlightEvent},
    unicode::segmentation::UnicodeSegmentation,
    unicode::width::UnicodeWidthStr,
    LineEnding, Position, Range, Selection,
};
use helix_view::{
    document::{Mode, SCRATCH_BUFFER_NAME},
    editor::CursorShapeConfig,
    graphics::{CursorKind, Modifier, Rect, Style},
    input::KeyEvent,
    keyboard::{KeyCode, KeyModifiers},
    Document, Editor, Theme, View,
};
use std::borrow::Cow;

use crossterm::event::{Event, MouseButton, MouseEvent, MouseEventKind};
use tui::buffer::Buffer as Surface;

pub struct EditorView {
    pub keymaps: Keymaps,
    on_next_key: Option<Box<dyn FnOnce(&mut commands::Context, KeyEvent)>>,
    last_insert: (commands::MappableCommand, Vec<KeyEvent>),
    pub(crate) completion: Option<Completion>,
    spinners: ProgressSpinners,
}

impl Default for EditorView {
    fn default() -> Self {
        Self::new(Keymaps::default())
    }
}

impl EditorView {
    pub fn new(keymaps: Keymaps) -> Self {
        Self {
            keymaps,
            on_next_key: None,
            last_insert: (commands::MappableCommand::normal_mode, Vec::new()),
            completion: None,
            spinners: ProgressSpinners::default(),
        }
    }

    pub fn spinners_mut(&mut self) -> &mut ProgressSpinners {
        &mut self.spinners
    }

    pub fn render_view(
        &self,
        editor: &Editor,
        doc: &Document,
        view: &View,
        viewport: Rect,
        surface: &mut Surface,
        is_focused: bool,
    ) {
        let inner = view.inner_area();
        let area = view.area;
        let theme = &editor.theme;

        // DAP: Highlight current stack frame position
        let stack_frame = editor.debugger.as_ref().and_then(|debugger| {
            if let (Some(frame), Some(thread_id)) = (debugger.active_frame, debugger.thread_id) {
                debugger
                    .stack_frames
                    .get(&thread_id)
                    .and_then(|bt| bt.get(frame))
            } else {
                None
            }
        });
        if let Some(frame) = stack_frame {
            if doc.path().is_some()
                && frame
                    .source
                    .as_ref()
                    .and_then(|source| source.path.as_ref())
                    == doc.path()
            {
                let line = frame.line - 1; // convert to 0-indexing
                if line >= view.offset.row && line < view.offset.row + area.height as usize {
                    surface.set_style(
                        Rect::new(
                            area.x,
                            area.y + (line - view.offset.row) as u16,
                            area.width,
                            1,
                        ),
                        theme.get("ui.highlight"),
                    );
                }
            }
        }

        let highlights = Self::doc_syntax_highlights(doc, view.offset, inner.height, theme);
        let highlights = syntax::merge(highlights, Self::doc_diagnostics_highlights(doc, theme));
        let highlights: Box<dyn Iterator<Item = HighlightEvent>> = if is_focused {
            Box::new(syntax::merge(
                highlights,
                Self::doc_selection_highlights(doc, view, theme, &editor.config.cursor_shape),
            ))
        } else {
            Box::new(highlights)
        };

        Self::render_text_highlights(doc, view.offset, inner, surface, theme, highlights);
        Self::render_gutter(editor, doc, view, view.area, surface, theme, is_focused);

        if is_focused {
            Self::render_focused_view_elements(view, doc, inner, theme, surface);
        }

        // if we're not at the edge of the screen, draw a right border
        if viewport.right() != view.area.right() {
            let x = area.right();
            let border_style = theme.get("ui.window");
            for y in area.top()..area.bottom() {
                surface[(x, y)]
                    .set_symbol(tui::symbols::line::VERTICAL)
                    //.set_symbol(" ")
                    .set_style(border_style);
            }
        }

        self.render_diagnostics(doc, view, inner, surface, theme);

        let statusline_area = view
            .area
            .clip_top(view.area.height.saturating_sub(1))
            .clip_bottom(1); // -1 from bottom to remove commandline
        self.render_statusline(doc, view, statusline_area, surface, theme, is_focused);
    }

    /// Get syntax highlights for a document in a view represented by the first line
    /// and column (`offset`) and the last line. This is done instead of using a view
    /// directly to enable rendering syntax highlighted docs anywhere (eg. picker preview)
    pub fn doc_syntax_highlights<'doc>(
        doc: &'doc Document,
        offset: Position,
        height: u16,
        _theme: &Theme,
    ) -> Box<dyn Iterator<Item = HighlightEvent> + 'doc> {
        let text = doc.text().slice(..);
        let last_line = std::cmp::min(
            // Saturating subs to make it inclusive zero indexing.
            (offset.row + height as usize).saturating_sub(1),
            doc.text().len_lines().saturating_sub(1),
        );

        let range = {
            // calculate viewport byte ranges
            let start = text.line_to_byte(offset.row);
            let end = text.line_to_byte(last_line + 1);

            start..end
        };

        match doc.syntax() {
            Some(syntax) => {
                let iter = syntax
                    // TODO: range doesn't actually restrict source, just highlight range
                    .highlight_iter(text.slice(..), Some(range), None)
                    .map(|event| event.unwrap())
                    .map(move |event| match event {
                        // convert byte offsets to char offset
                        HighlightEvent::Source { start, end } => {
                            let start =
                                text.byte_to_char(ensure_grapheme_boundary_next_byte(text, start));
                            let end =
                                text.byte_to_char(ensure_grapheme_boundary_next_byte(text, end));
                            HighlightEvent::Source { start, end }
                        }
                        event => event,
                    });

                Box::new(iter)
            }
            None => Box::new(
                [HighlightEvent::Source {
                    start: text.byte_to_char(range.start),
                    end: text.byte_to_char(range.end),
                }]
                .into_iter(),
            ),
        }
    }

    /// Get highlight spans for document diagnostics
    pub fn doc_diagnostics_highlights(
        doc: &Document,
        theme: &Theme,
    ) -> Vec<(usize, std::ops::Range<usize>)> {
        let diagnostic_scope = theme
            .find_scope_index("diagnostic")
            .or_else(|| theme.find_scope_index("ui.cursor"))
            .or_else(|| theme.find_scope_index("ui.selection"))
            .expect(
                "at least one of the following scopes must be defined in the theme: `diagnostic`, `ui.cursor`, or `ui.selection`",
            );

        doc.diagnostics()
            .iter()
            .map(|diagnostic| {
                (
                    diagnostic_scope,
                    diagnostic.range.start..diagnostic.range.end,
                )
            })
            .collect()
    }

    /// Get highlight spans for selections in a document view.
    pub fn doc_selection_highlights(
        doc: &Document,
        view: &View,
        theme: &Theme,
        cursor_shape_config: &CursorShapeConfig,
    ) -> Vec<(usize, std::ops::Range<usize>)> {
        let text = doc.text().slice(..);
        let selection = doc.selection(view.id);
        let primary_idx = selection.primary_index();

        let mode = doc.mode();
        let cursorkind = cursor_shape_config.from_mode(mode);
        let cursor_is_block = cursorkind == CursorKind::Block;

        let selection_scope = theme
            .find_scope_index("ui.selection")
            .expect("could not find `ui.selection` scope in the theme!");
        let base_cursor_scope = theme
            .find_scope_index("ui.cursor")
            .unwrap_or(selection_scope);

        let cursor_scope = match mode {
            Mode::Insert => theme.find_scope_index("ui.cursor.insert"),
            Mode::Select => theme.find_scope_index("ui.cursor.select"),
            Mode::Normal => Some(base_cursor_scope),
        }
        .unwrap_or(base_cursor_scope);

        let primary_cursor_scope = theme
            .find_scope_index("ui.cursor.primary")
            .unwrap_or(cursor_scope);
        let primary_selection_scope = theme
            .find_scope_index("ui.selection.primary")
            .unwrap_or(selection_scope);

        let mut spans: Vec<(usize, std::ops::Range<usize>)> = Vec::new();
        for (i, range) in selection.iter().enumerate() {
            let selection_is_primary = i == primary_idx;
            let (cursor_scope, selection_scope) = if selection_is_primary {
                (primary_cursor_scope, primary_selection_scope)
            } else {
                (cursor_scope, selection_scope)
            };

            // Special-case: cursor at end of the rope.
            if range.head == range.anchor && range.head == text.len_chars() {
                if !selection_is_primary || cursor_is_block {
                    // Bar and underline cursors are drawn by the terminal
                    // BUG: If the editor area loses focus while having a bar or
                    // underline cursor (eg. when a regex prompt has focus) then
                    // the primary cursor will be invisible. This doesn't happen
                    // with block cursors since we manually draw *all* cursors.
                    spans.push((cursor_scope, range.head..range.head + 1));
                }
                continue;
            }

            let range = range.min_width_1(text);
            if range.head > range.anchor {
                // Standard case.
                let cursor_start = prev_grapheme_boundary(text, range.head);
                spans.push((selection_scope, range.anchor..cursor_start));
                if !selection_is_primary || cursor_is_block {
                    spans.push((cursor_scope, cursor_start..range.head));
                }
            } else {
                // Reverse case.
                let cursor_end = next_grapheme_boundary(text, range.head);
                if !selection_is_primary || cursor_is_block {
                    spans.push((cursor_scope, range.head..cursor_end));
                }
                spans.push((selection_scope, cursor_end..range.anchor));
            }
        }

        spans
    }

    pub fn render_text_highlights<H: Iterator<Item = HighlightEvent>>(
        doc: &Document,
        offset: Position,
        viewport: Rect,
        surface: &mut Surface,
        theme: &Theme,
        highlights: H,
    ) {
        let text = doc.text().slice(..);

        let mut spans = Vec::new();
        let mut visual_x = 0u16;
        let mut line = 0u16;
        let tab_width = doc.tab_width();
        let tab = " ".repeat(tab_width);

        let text_style = theme.get("ui.text");

        // It's slightly more efficient to produce a full RopeSlice from the Rope, then slice that a bunch
        // of times than it is to always call Rope::slice/get_slice (it will internally always hit RSEnum::Light).
        let text = text.slice(..);

        'outer: for event in highlights {
            match event {
                HighlightEvent::HighlightStart(span) => {
                    spans.push(span);
                }
                HighlightEvent::HighlightEnd => {
                    spans.pop();
                }
                HighlightEvent::Source { start, end } => {
                    // `unwrap_or_else` part is for off-the-end indices of
                    // the rope, to allow cursor highlighting at the end
                    // of the rope.
                    let text = text.get_slice(start..end).unwrap_or_else(|| " ".into());

                    use helix_core::graphemes::{grapheme_width, RopeGraphemes};

                    for grapheme in RopeGraphemes::new(text) {
                        let out_of_bounds = visual_x < offset.col as u16
                            || visual_x >= viewport.width + offset.col as u16;

                        if LineEnding::from_rope_slice(&grapheme).is_some() {
                            if !out_of_bounds {
                                let style = spans.iter().fold(text_style, |acc, span| {
                                    acc.patch(theme.highlight(span.0))
                                });

                                // we still want to render an empty cell with the style
                                surface.set_string(
                                    viewport.x + visual_x - offset.col as u16,
                                    viewport.y + line,
                                    " ",
                                    style,
                                );
                            }

                            visual_x = 0;
                            line += 1;

                            // TODO: with proper iter this shouldn't be necessary
                            if line >= viewport.height {
                                break 'outer;
                            }
                        } else {
                            let grapheme = Cow::from(grapheme);

                            let (grapheme, width) = if grapheme == "\t" {
                                // make sure we display tab as appropriate amount of spaces
                                (tab.as_str(), tab_width)
                            } else {
                                // Cow will prevent allocations if span contained in a single slice
                                // which should really be the majority case
                                let width = grapheme_width(&grapheme);
                                (grapheme.as_ref(), width)
                            };

                            if !out_of_bounds {
                                let style = spans.iter().fold(text_style, |acc, span| {
                                    acc.patch(theme.highlight(span.0))
                                });

                                // if we're offscreen just keep going until we hit a new line
                                surface.set_string(
                                    viewport.x + visual_x - offset.col as u16,
                                    viewport.y + line,
                                    grapheme,
                                    style,
                                );
                            }

                            visual_x = visual_x.saturating_add(width as u16);
                        }
                    }
                }
            }
        }
    }

    /// Render brace match, etc (meant for the focused view only)
    pub fn render_focused_view_elements(
        view: &View,
        doc: &Document,
        viewport: Rect,
        theme: &Theme,
        surface: &mut Surface,
    ) {
        // Highlight matching braces
        if let Some(syntax) = doc.syntax() {
            let text = doc.text().slice(..);
            use helix_core::match_brackets;
            let pos = doc.selection(view.id).primary().cursor(text);

            let pos = match_brackets::find_matching_bracket(syntax, doc.text(), pos)
                .and_then(|pos| view.screen_coords_at_pos(doc, text, pos));

            if let Some(pos) = pos {
                // ensure col is on screen
                if (pos.col as u16) < viewport.width + view.offset.col as u16
                    && pos.col >= view.offset.col
                {
                    let style = theme.try_get("ui.cursor.match").unwrap_or_else(|| {
                        Style::default()
                            .add_modifier(Modifier::REVERSED)
                            .add_modifier(Modifier::DIM)
                    });

                    surface[(viewport.x + pos.col as u16, viewport.y + pos.row as u16)]
                        .set_style(style);
                }
            }
        }
    }

    pub fn render_gutter(
        editor: &Editor,
        doc: &Document,
        view: &View,
        viewport: Rect,
        surface: &mut Surface,
        theme: &Theme,
        is_focused: bool,
    ) {
        let text = doc.text().slice(..);
        let last_line = view.last_line(doc);

        // it's used inside an iterator so the collect isn't needless:
        // https://github.com/rust-lang/rust-clippy/issues/6164
        #[allow(clippy::needless_collect)]
        let cursors: Vec<_> = doc
            .selection(view.id)
            .iter()
            .map(|range| range.cursor_line(text))
            .collect();

        let mut offset = 0;

        let gutter_style = theme.get("ui.gutter");

        // avoid lots of small allocations by reusing a text buffer for each line
        let mut text = String::with_capacity(8);

        for (constructor, width) in view.gutters() {
            let gutter = constructor(editor, doc, view, theme, is_focused, *width);
            text.reserve(*width); // ensure there's enough space for the gutter
            for (i, line) in (view.offset.row..(last_line + 1)).enumerate() {
                let selected = cursors.contains(&line);

                if let Some(style) = gutter(line, selected, &mut text) {
                    surface.set_stringn(
                        viewport.x + offset,
                        viewport.y + i as u16,
                        &text,
                        *width,
                        gutter_style.patch(style),
                    );
                }
                text.clear();
            }

            offset += *width as u16;
        }
    }

    pub fn render_diagnostics(
        &self,
        doc: &Document,
        view: &View,
        viewport: Rect,
        surface: &mut Surface,
        theme: &Theme,
    ) {
        use helix_core::diagnostic::Severity;
        use tui::{
            layout::Alignment,
            text::Text,
            widgets::{Paragraph, Widget, Wrap},
        };

        let cursor = doc
            .selection(view.id)
            .primary()
            .cursor(doc.text().slice(..));

        let diagnostics = doc.diagnostics().iter().filter(|diagnostic| {
            diagnostic.range.start <= cursor && diagnostic.range.end >= cursor
        });

        let warning = theme.get("warning");
        let error = theme.get("error");
        let info = theme.get("info");
        let hint = theme.get("hint");

        // Vec::with_capacity(diagnostics.len()); // rough estimate
        let mut lines = Vec::new();
        for diagnostic in diagnostics {
            let text = Text::styled(
                &diagnostic.message,
                match diagnostic.severity {
                    Some(Severity::Error) => error,
                    Some(Severity::Warning) | None => warning,
                    Some(Severity::Info) => info,
                    Some(Severity::Hint) => hint,
                },
            );
            lines.extend(text.lines);
        }

        let paragraph = Paragraph::new(lines)
            .alignment(Alignment::Right)
            .wrap(Wrap { trim: true });
        let width = 100.min(viewport.width);
        let height = 15.min(viewport.height);
        paragraph.render(
            Rect::new(viewport.right() - width, viewport.y + 1, width, height),
            surface,
        );
    }

    pub fn render_statusline(
        &self,
        doc: &Document,
        view: &View,
        viewport: Rect,
        surface: &mut Surface,
        theme: &Theme,
        is_focused: bool,
    ) {
        use tui::text::{Span, Spans};

        //-------------------------------
        // Left side of the status line.
        //-------------------------------

        let mode = match doc.mode() {
            Mode::Insert => "INS",
            Mode::Select => "SEL",
            Mode::Normal => "NOR",
        };
        let progress = doc
            .language_server()
            .and_then(|srv| {
                self.spinners
                    .get(srv.id())
                    .and_then(|spinner| spinner.frame())
            })
            .unwrap_or("");

        let base_style = if is_focused {
            theme.get("ui.statusline")
        } else {
            theme.get("ui.statusline.inactive")
        };
        // statusline
        surface.set_style(viewport.with_height(1), base_style);
        if is_focused {
            surface.set_string(viewport.x + 1, viewport.y, mode, base_style);
        }
        surface.set_string(viewport.x + 5, viewport.y, progress, base_style);

        //-------------------------------
        // Right side of the status line.
        //-------------------------------

        let mut right_side_text = Spans::default();

        // Compute the individual info strings and add them to `right_side_text`.

        // Diagnostics
        let diags = doc.diagnostics().iter().fold((0, 0), |mut counts, diag| {
            use helix_core::diagnostic::Severity;
            match diag.severity {
                Some(Severity::Warning) => counts.0 += 1,
                Some(Severity::Error) | None => counts.1 += 1,
                _ => {}
            }
            counts
        });
        let (warnings, errors) = diags;
        let warning_style = theme.get("warning");
        let error_style = theme.get("error");
        for i in 0..2 {
            let (count, style) = match i {
                0 => (warnings, warning_style),
                1 => (errors, error_style),
                _ => unreachable!(),
            };
            if count == 0 {
                continue;
            }
            let style = base_style.patch(style);
            right_side_text.0.push(Span::styled("●", style));
            right_side_text
                .0
                .push(Span::styled(format!(" {} ", count), base_style));
        }

        // Selections
        let sels_count = doc.selection(view.id).len();
        right_side_text.0.push(Span::styled(
            format!(
                " {} sel{} ",
                sels_count,
                if sels_count == 1 { "" } else { "s" }
            ),
            base_style,
        ));

        // let indent_info = match doc.indent_style {
        //     IndentStyle::Tabs => "tabs",
        //     IndentStyle::Spaces(1) => "spaces:1",
        //     IndentStyle::Spaces(2) => "spaces:2",
        //     IndentStyle::Spaces(3) => "spaces:3",
        //     IndentStyle::Spaces(4) => "spaces:4",
        //     IndentStyle::Spaces(5) => "spaces:5",
        //     IndentStyle::Spaces(6) => "spaces:6",
        //     IndentStyle::Spaces(7) => "spaces:7",
        //     IndentStyle::Spaces(8) => "spaces:8",
        //     _ => "indent:ERROR",
        // };

        // Position
        let pos = coords_at_pos(
            doc.text().slice(..),
            doc.selection(view.id)
                .primary()
                .cursor(doc.text().slice(..)),
        );
        right_side_text.0.push(Span::styled(
            format!(" {}:{} ", pos.row + 1, pos.col + 1), // Convert to 1-indexing.
            base_style,
        ));

        let enc = doc.encoding();
        if enc != encoding::UTF_8 {
            right_side_text
                .0
                .push(Span::styled(format!(" {} ", enc.name()), base_style));
        }

        // Render to the statusline.
        surface.set_spans(
            viewport.x
                + viewport
                    .width
                    .saturating_sub(right_side_text.width() as u16),
            viewport.y,
            &right_side_text,
            right_side_text.width() as u16,
        );

        //-------------------------------
        // Middle / File path / Title
        //-------------------------------
        let title = {
            let rel_path = doc.relative_path();
            let path = rel_path
                .as_ref()
                .map(|p| p.to_string_lossy())
                .unwrap_or_else(|| SCRATCH_BUFFER_NAME.into());
            format!("{}{}", path, if doc.is_modified() { "[+]" } else { "" })
        };

        surface.set_string_truncated(
            viewport.x + 8, // 8: 1 space + 3 char mode string + 1 space + 1 spinner + 1 space
            viewport.y,
            title,
            viewport
                .width
                .saturating_sub(6)
                .saturating_sub(right_side_text.width() as u16 + 1) as usize, // "+ 1": a space between the title and the selection info
            base_style,
            true,
            true,
        );
    }

    /// Handle events by looking them up in `self.keymaps`. Returns None
    /// if event was handled (a command was executed or a subkeymap was
    /// activated). Only KeymapResultKind::{NotFound, Cancelled} is returned
    /// otherwise.
    fn handle_keymap_event(
        &mut self,
        mode: Mode,
        cxt: &mut commands::Context,
        event: KeyEvent,
    ) -> Option<KeymapResult> {
        cxt.editor.autoinfo = None;
        let key_result = self.keymaps.get_mut(&mode).unwrap().get(event);
        cxt.editor.autoinfo = key_result.sticky.map(|node| node.infobox());

        match &key_result.kind {
            KeymapResultKind::Matched(command) => command.execute(cxt),
            KeymapResultKind::Pending(node) => cxt.editor.autoinfo = Some(node.infobox()),
            KeymapResultKind::MatchedSequence(commands) => {
                for command in commands {
                    command.execute(cxt);
                }
            }
            KeymapResultKind::NotFound | KeymapResultKind::Cancelled(_) => return Some(key_result),
        }
        None
    }

    fn insert_mode(&mut self, cx: &mut commands::Context, event: KeyEvent) {
        if let Some(keyresult) = self.handle_keymap_event(Mode::Insert, cx, event) {
            match keyresult.kind {
                KeymapResultKind::NotFound => {
                    if let Some(ch) = event.char() {
                        commands::insert::insert_char(cx, ch)
                    }
                }
                KeymapResultKind::Cancelled(pending) => {
                    for ev in pending {
                        match ev.char() {
                            Some(ch) => commands::insert::insert_char(cx, ch),
                            None => {
                                if let KeymapResultKind::Matched(command) =
                                    self.keymaps.get_mut(&Mode::Insert).unwrap().get(ev).kind
                                {
                                    command.execute(cx);
                                }
                            }
                        }
                    }
                }
                _ => unreachable!(),
            }
        }
    }

    fn command_mode(&mut self, mode: Mode, cxt: &mut commands::Context, event: KeyEvent) {
        match event {
            // count handling
            key!(i @ '0'..='9') => {
                let i = i.to_digit(10).unwrap() as usize;
                cxt.editor.count =
                    std::num::NonZeroUsize::new(cxt.editor.count.map_or(i, |c| c.get() * 10 + i));
            }
            // special handling for repeat operator
            key!('.') if self.keymaps.pending().is_empty() => {
                // first execute whatever put us into insert mode
                self.last_insert.0.execute(cxt);
                // then replay the inputs
                for &key in &self.last_insert.1.clone() {
                    self.insert_mode(cxt, key)
                }
            }
            _ => {
                // set the count
                cxt.count = cxt.editor.count;
                // TODO: edge case: 0j -> reset to 1
                // if this fails, count was Some(0)
                // debug_assert!(cxt.count != 0);

                // set the register
                cxt.register = cxt.editor.selected_register.take();

                self.handle_keymap_event(mode, cxt, event);
                if self.keymaps.pending().is_empty() {
                    cxt.editor.count = None
                }
            }
        }
    }

    pub fn set_completion(
        &mut self,
        editor: &mut Editor,
        items: Vec<helix_lsp::lsp::CompletionItem>,
        offset_encoding: helix_lsp::OffsetEncoding,
        start_offset: usize,
        trigger_offset: usize,
        size: Rect,
    ) {
        let mut completion =
            Completion::new(editor, items, offset_encoding, start_offset, trigger_offset);

        if completion.is_empty() {
            // skip if we got no completion results
            return;
        }

        // Immediately initialize a savepoint
        doc_mut!(editor).savepoint();

        // TODO : propagate required size on resize to completion too
        completion.required_size((size.width, size.height));
        self.completion = Some(completion);
    }

    pub fn clear_completion(&mut self, editor: &mut Editor) {
        self.completion = None;

        // Clear any savepoints
        let doc = doc_mut!(editor);
        doc.savepoint = None;
        editor.clear_idle_timer(); // don't retrigger
    }
}

impl EditorView {
    fn handle_mouse_event(
        &mut self,
        event: MouseEvent,
        cxt: &mut commands::Context,
    ) -> EventResult {
        match event {
            MouseEvent {
                kind: MouseEventKind::Down(MouseButton::Left),
                row,
                column,
                modifiers,
                ..
            } => {
                let editor = &mut cxt.editor;

                let result = editor.tree.views().find_map(|(view, _focus)| {
                    view.pos_at_screen_coords(&editor.documents[&view.doc], row, column)
                        .map(|pos| (pos, view.id))
                });

                if let Some((pos, view_id)) = result {
                    let doc = editor.document_mut(editor.tree.get(view_id).doc).unwrap();

                    if modifiers == crossterm::event::KeyModifiers::ALT {
                        let selection = doc.selection(view_id).clone();
                        doc.set_selection(view_id, selection.push(Range::point(pos)));
                    } else {
                        doc.set_selection(view_id, Selection::point(pos));
                    }

                    editor.tree.focus = view_id;

                    return EventResult::Consumed(None);
                }

<<<<<<< HEAD
                EventResult::Ignored(None)
=======
                let result = editor.tree.views().find_map(|(view, _focus)| {
                    view.gutter_coords_at_screen_coords(row, column)
                        .map(|coords| (coords, view.id))
                });

                if let Some((coords, view_id)) = result {
                    editor.tree.focus = view_id;

                    let view = editor.tree.get(view_id);
                    let doc = editor.documents.get_mut(&view.doc).unwrap();

                    let path = match doc.path() {
                        Some(path) => path.clone(),
                        None => {
                            return EventResult::Ignored;
                        }
                    };

                    let line = coords.row + view.offset.row;
                    if line < doc.text().len_lines() {
                        commands::dap_toggle_breakpoint_impl(cxt, path, line);
                        return EventResult::Consumed(None);
                    }
                }

                EventResult::Ignored
>>>>>>> 806cc1c3
            }

            MouseEvent {
                kind: MouseEventKind::Drag(MouseButton::Left),
                row,
                column,
                ..
            } => {
                let (view, doc) = current!(cxt.editor);

                let pos = match view.pos_at_screen_coords(doc, row, column) {
                    Some(pos) => pos,
                    None => return EventResult::Ignored(None),
                };

                let mut selection = doc.selection(view.id).clone();
                let primary = selection.primary_mut();
                *primary = Range::new(primary.anchor, pos);
                doc.set_selection(view.id, selection);
                EventResult::Consumed(None)
            }

            MouseEvent {
                kind: MouseEventKind::ScrollUp | MouseEventKind::ScrollDown,
                row,
                column,
                ..
            } => {
                let current_view = cxt.editor.tree.focus;

                let direction = match event.kind {
                    MouseEventKind::ScrollUp => Direction::Backward,
                    MouseEventKind::ScrollDown => Direction::Forward,
                    _ => unreachable!(),
                };

                let result = cxt.editor.tree.views().find_map(|(view, _focus)| {
                    view.pos_at_screen_coords(&cxt.editor.documents[&view.doc], row, column)
                        .map(|_| view.id)
                });

                match result {
                    Some(view_id) => cxt.editor.tree.focus = view_id,
                    None => return EventResult::Ignored(None),
                }

                let offset = cxt.editor.config.scroll_lines.abs() as usize;
                commands::scroll(cxt, offset, direction);

                cxt.editor.tree.focus = current_view;

                EventResult::Consumed(None)
            }

            MouseEvent {
                kind: MouseEventKind::Up(MouseButton::Left),
                ..
            } => {
                if !cxt.editor.config.middle_click_paste {
                    return EventResult::Ignored(None);
                }

                let (view, doc) = current!(cxt.editor);
                let range = doc.selection(view.id).primary();

                if range.to() - range.from() <= 1 {
                    return EventResult::Ignored(None);
                }

                commands::MappableCommand::yank_main_selection_to_primary_clipboard.execute(cxt);

                EventResult::Consumed(None)
            }

            MouseEvent {
                kind: MouseEventKind::Up(MouseButton::Right),
                row,
                column,
                modifiers,
                ..
            } => {
                let result = cxt.editor.tree.views().find_map(|(view, _focus)| {
                    view.gutter_coords_at_screen_coords(row, column)
                        .map(|coords| (coords, view.id))
                });

                if let Some((coords, view_id)) = result {
                    cxt.editor.tree.focus = view_id;

                    let view = cxt.editor.tree.get(view_id);
                    let doc = cxt.editor.documents.get_mut(&view.doc).unwrap();
                    let line = coords.row + view.offset.row;
                    if let Ok(pos) = doc.text().try_line_to_char(line) {
                        doc.set_selection(view_id, Selection::point(pos));
                        if modifiers == crossterm::event::KeyModifiers::ALT {
                            commands::MappableCommand::dap_edit_log.execute(cxt);
                        } else {
                            commands::MappableCommand::dap_edit_condition.execute(cxt);
                        }

                        return EventResult::Consumed(None);
                    }
                }
                EventResult::Ignored
            }

            MouseEvent {
                kind: MouseEventKind::Up(MouseButton::Middle),
                row,
                column,
                modifiers,
                ..
            } => {
                let editor = &mut cxt.editor;
                if !editor.config.middle_click_paste {
                    return EventResult::Ignored(None);
                }

                if modifiers == crossterm::event::KeyModifiers::ALT {
                    commands::MappableCommand::replace_selections_with_primary_clipboard
                        .execute(cxt);

                    return EventResult::Consumed(None);
                }

                let result = editor.tree.views().find_map(|(view, _focus)| {
                    view.pos_at_screen_coords(&editor.documents[&view.doc], row, column)
                        .map(|pos| (pos, view.id))
                });

                if let Some((pos, view_id)) = result {
                    let doc = editor.document_mut(editor.tree.get(view_id).doc).unwrap();
                    doc.set_selection(view_id, Selection::point(pos));
                    editor.tree.focus = view_id;
                    commands::MappableCommand::paste_primary_clipboard_before.execute(cxt);
                    return EventResult::Consumed(None);
                }

                EventResult::Ignored(None)
            }

            _ => EventResult::Ignored(None),
        }
    }
}

impl Component for EditorView {
    fn handle_event(
        &mut self,
        event: Event,
        context: &mut crate::compositor::Context,
    ) -> EventResult {
        let mut cx = commands::Context {
            editor: context.editor,
            count: None,
            register: None,
            callback: None,
            on_next_key_callback: None,
            jobs: context.jobs,
        };

        match event {
            Event::Resize(_width, _height) => {
                // Ignore this event, we handle resizing just before rendering to screen.
                // Handling it here but not re-rendering will cause flashing
                EventResult::Consumed(None)
            }
            Event::Key(key) => {
                cx.editor.reset_idle_timer();
                let mut key = KeyEvent::from(key);
                canonicalize_key(&mut key);

                // clear status
                cx.editor.status_msg = None;

                let doc = doc!(cx.editor);
                let mode = doc.mode();

                if let Some(on_next_key) = self.on_next_key.take() {
                    // if there's a command waiting input, do that first
                    on_next_key(&mut cx, key);
                } else {
                    match mode {
                        Mode::Insert => {
                            // record last_insert key
                            self.last_insert.1.push(key);

                            // let completion swallow the event if necessary
                            let mut consumed = false;
                            if let Some(completion) = &mut self.completion {
                                // use a fake context here
                                let mut cx = Context {
                                    editor: cx.editor,
                                    jobs: cx.jobs,
                                    scroll: None,
                                };
                                let res = completion.handle_event(event, &mut cx);

                                if let EventResult::Consumed(callback) = res {
                                    consumed = true;

                                    if callback.is_some() {
                                        // assume close_fn
                                        self.clear_completion(cx.editor);
                                    }
                                }
                            }

                            // if completion didn't take the event, we pass it onto commands
                            if !consumed {
                                self.insert_mode(&mut cx, key);

                                // lastly we recalculate completion
                                if let Some(completion) = &mut self.completion {
                                    completion.update(&mut cx);
                                    if completion.is_empty() {
                                        self.clear_completion(cx.editor);
                                    }
                                }
                            }
                        }
                        mode => self.command_mode(mode, &mut cx, key),
                    }
                }

                self.on_next_key = cx.on_next_key_callback.take();
                // appease borrowck
                let callback = cx.callback.take();

                // if the command consumed the last view, skip the render.
                // on the next loop cycle the Application will then terminate.
<<<<<<< HEAD
                if cxt.editor.should_close() {
                    return EventResult::Ignored(None);
=======
                if cx.editor.should_close() {
                    return EventResult::Ignored;
>>>>>>> 806cc1c3
                }

                let (view, doc) = current!(cx.editor);
                view.ensure_cursor_in_view(doc, cx.editor.config.scrolloff);

                // Store a history state if not in insert mode. This also takes care of
                // commiting changes when leaving insert mode.
                if doc.mode() != Mode::Insert {
                    doc.append_changes_to_history(view.id);
                }

                // mode transitions
                match (mode, doc.mode()) {
                    (Mode::Normal, Mode::Insert) => {
                        // HAXX: if we just entered insert mode from normal, clear key buf
                        // and record the command that got us into this mode.

                        // how we entered insert mode is important, and we should track that so
                        // we can repeat the side effect.

                        self.last_insert.0 =
                            match self.keymaps.get_mut(&mode).unwrap().get(key).kind {
                                KeymapResultKind::Matched(command) => command,
                                // FIXME: insert mode can only be entered through single KeyCodes
                                _ => unimplemented!(),
                            };
                        self.last_insert.1.clear();
                    }
                    (Mode::Insert, Mode::Normal) => {
                        // if exiting insert mode, remove completion
                        self.completion = None;
                    }
                    _ => (),
                }

                EventResult::Consumed(callback)
            }

            Event::Mouse(event) => self.handle_mouse_event(event, &mut cx),
        }
    }

    fn render(&mut self, area: Rect, surface: &mut Surface, cx: &mut Context) {
        // clear with background color
        surface.set_style(area, cx.editor.theme.get("ui.background"));

        // if the terminal size suddenly changed, we need to trigger a resize
        cx.editor.resize(area.clip_bottom(1)); // -1 from bottom for commandline

        for (view, is_focused) in cx.editor.tree.views() {
            let doc = cx.editor.document(view.doc).unwrap();
            self.render_view(cx.editor, doc, view, area, surface, is_focused);
        }

        if cx.editor.config.auto_info {
            if let Some(mut info) = cx.editor.autoinfo.take() {
                info.render(area, surface, cx);
                cx.editor.autoinfo = Some(info)
            }
        }

        let key_width = 15u16; // for showing pending keys
        let mut status_msg_width = 0;

        // render status msg
        if let Some((status_msg, severity)) = &cx.editor.status_msg {
            status_msg_width = status_msg.width();
            use helix_view::editor::Severity;
            let style = if *severity == Severity::Error {
                cx.editor.theme.get("error")
            } else {
                cx.editor.theme.get("ui.text")
            };

            surface.set_string(
                area.x,
                area.y + area.height.saturating_sub(1),
                status_msg,
                style,
            );
        }

        if area.width.saturating_sub(status_msg_width as u16) > key_width {
            let mut disp = String::new();
            if let Some(count) = cx.editor.count {
                disp.push_str(&count.to_string())
            }
            for key in self.keymaps.pending() {
                let s = key.to_string();
                if s.graphemes(true).count() > 1 {
                    disp.push_str(&format!("<{}>", s));
                } else {
                    disp.push_str(&s);
                }
            }
            let style = cx.editor.theme.get("ui.text");
            let macro_width = if cx.editor.macro_recording.is_some() {
                3
            } else {
                0
            };
            surface.set_string(
                area.x + area.width.saturating_sub(key_width + macro_width),
                area.y + area.height.saturating_sub(1),
                disp.get(disp.len().saturating_sub(key_width as usize)..)
                    .unwrap_or(&disp),
                style,
            );
            if let Some((reg, _)) = cx.editor.macro_recording {
                let disp = format!("[{}]", reg);
                let style = style
                    .fg(helix_view::graphics::Color::Yellow)
                    .add_modifier(Modifier::BOLD);
                surface.set_string(
                    area.x + area.width.saturating_sub(3),
                    area.y + area.height.saturating_sub(1),
                    &disp,
                    style,
                );
            }
        }

        if let Some(completion) = self.completion.as_mut() {
            completion.render(area, surface, cx);
        }
    }

    fn cursor(&self, _area: Rect, editor: &Editor) -> (Option<Position>, CursorKind) {
        match editor.cursor() {
            // All block cursors are drawn manually
            (pos, CursorKind::Block) => (pos, CursorKind::Hidden),
            cursor => cursor,
        }
    }
}

fn canonicalize_key(key: &mut KeyEvent) {
    if let KeyEvent {
        code: KeyCode::Char(_),
        modifiers: _,
    } = key
    {
        key.modifiers.remove(KeyModifiers::SHIFT)
    }
}<|MERGE_RESOLUTION|>--- conflicted
+++ resolved
@@ -859,9 +859,6 @@
                     return EventResult::Consumed(None);
                 }
 
-<<<<<<< HEAD
-                EventResult::Ignored(None)
-=======
                 let result = editor.tree.views().find_map(|(view, _focus)| {
                     view.gutter_coords_at_screen_coords(row, column)
                         .map(|coords| (coords, view.id))
@@ -888,7 +885,6 @@
                 }
 
                 EventResult::Ignored
->>>>>>> 806cc1c3
             }
 
             MouseEvent {
@@ -901,7 +897,7 @@
 
                 let pos = match view.pos_at_screen_coords(doc, row, column) {
                     Some(pos) => pos,
-                    None => return EventResult::Ignored(None),
+                    None => return EventResult::Ignored,
                 };
 
                 let mut selection = doc.selection(view.id).clone();
@@ -932,7 +928,7 @@
 
                 match result {
                     Some(view_id) => cxt.editor.tree.focus = view_id,
-                    None => return EventResult::Ignored(None),
+                    None => return EventResult::Ignored,
                 }
 
                 let offset = cxt.editor.config.scroll_lines.abs() as usize;
@@ -948,14 +944,14 @@
                 ..
             } => {
                 if !cxt.editor.config.middle_click_paste {
-                    return EventResult::Ignored(None);
+                    return EventResult::Ignored;
                 }
 
                 let (view, doc) = current!(cxt.editor);
                 let range = doc.selection(view.id).primary();
 
                 if range.to() - range.from() <= 1 {
-                    return EventResult::Ignored(None);
+                    return EventResult::Ignored;
                 }
 
                 commands::MappableCommand::yank_main_selection_to_primary_clipboard.execute(cxt);
@@ -1004,7 +1000,7 @@
             } => {
                 let editor = &mut cxt.editor;
                 if !editor.config.middle_click_paste {
-                    return EventResult::Ignored(None);
+                    return EventResult::Ignored;
                 }
 
                 if modifiers == crossterm::event::KeyModifiers::ALT {
@@ -1027,10 +1023,10 @@
                     return EventResult::Consumed(None);
                 }
 
-                EventResult::Ignored(None)
-            }
-
-            _ => EventResult::Ignored(None),
+                EventResult::Ignored
+            }
+
+            _ => EventResult::Ignored,
         }
     }
 }
@@ -1120,13 +1116,8 @@
 
                 // if the command consumed the last view, skip the render.
                 // on the next loop cycle the Application will then terminate.
-<<<<<<< HEAD
-                if cxt.editor.should_close() {
-                    return EventResult::Ignored(None);
-=======
                 if cx.editor.should_close() {
                     return EventResult::Ignored;
->>>>>>> 806cc1c3
                 }
 
                 let (view, doc) = current!(cx.editor);
