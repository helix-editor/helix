use crate::{
    compositor::{Callback, Component, Context, EventResult},
    ctrl, key,
};
use crossterm::event::Event;
use tui::buffer::Buffer as Surface;

use helix_core::Position;
use helix_view::graphics::{Margin, Rect};

// TODO: share logic with Menu, it's essentially Popup(render_fn), but render fn needs to return
// a width/height hint. maybe Popup(Box<Component>)

pub struct Popup<T: Component> {
    contents: T,
    position: Option<Position>,
    margin: Margin,
    size: (u16, u16),
    child_size: (u16, u16),
    scroll: usize,
    auto_close: bool,
    id: &'static str,
}

impl<T: Component> Popup<T> {
    pub fn new(id: &'static str, contents: T) -> Self {
        Self {
            contents,
            position: None,
            margin: Margin {
                vertical: 0,
                horizontal: 0,
            },
            size: (0, 0),
            child_size: (0, 0),
            scroll: 0,
            auto_close: false,
            id,
        }
    }

    pub fn set_position(&mut self, pos: Option<Position>) {
        self.position = pos;
    }

<<<<<<< HEAD
    pub fn auto_close(mut self, auto_close: bool) -> Self {
        self.auto_close = auto_close;
=======
    pub fn margin(mut self, margin: Margin) -> Self {
        self.margin = margin;
>>>>>>> 806cc1c3
        self
    }

    pub fn get_rel_position(&mut self, viewport: Rect, cx: &Context) -> (u16, u16) {
        let position = self
            .position
            .get_or_insert_with(|| cx.editor.cursor().0.unwrap_or_default());

        let (width, height) = self.size;

        // if there's a orientation preference, use that
        // if we're on the top part of the screen, do below
        // if we're on the bottom part, do above

        // -- make sure frame doesn't stick out of bounds
        let mut rel_x = position.col as u16;
        let mut rel_y = position.row as u16;
        if viewport.width <= rel_x + width {
            rel_x = rel_x.saturating_sub((rel_x + width).saturating_sub(viewport.width));
        }

        // TODO: be able to specify orientation preference. We want above for most popups, below
        // for menus/autocomplete.
        if viewport.height > rel_y + height {
            rel_y += 1 // position below point
        } else {
            rel_y = rel_y.saturating_sub(height) // position above point
        }

        (rel_x, rel_y)
    }

    pub fn get_size(&self) -> (u16, u16) {
        (self.size.0, self.size.1)
    }

    pub fn scroll(&mut self, offset: usize, direction: bool) {
        if direction {
            self.scroll += offset;

            let max_offset = self.child_size.1.saturating_sub(self.size.1);
            self.scroll = (self.scroll + offset).min(max_offset as usize);
        } else {
            self.scroll = self.scroll.saturating_sub(offset);
        }
    }

    pub fn contents(&self) -> &T {
        &self.contents
    }

    pub fn contents_mut(&mut self) -> &mut T {
        &mut self.contents
    }
}

impl<T: Component> Component for Popup<T> {
    fn handle_event(&mut self, event: Event, cx: &mut Context) -> EventResult {
        let key = match event {
            Event::Key(event) => event,
            Event::Resize(_, _) => {
                // TODO: calculate inner area, call component's handle_event with that area
                return EventResult::Ignored(None);
            }
            _ => return EventResult::Ignored(None),
        };

        let close_fn: Callback = Box::new(|compositor, _| {
            // remove the layer
            compositor.pop();
        });

        match key.into() {
            // esc or ctrl-c aborts the completion and closes the menu
            key!(Esc) | ctrl!('c') => EventResult::Consumed(Some(close_fn)),
            ctrl!('d') => {
                self.scroll(self.size.1 as usize / 2, true);
                EventResult::Consumed(None)
            }
            ctrl!('u') => {
                self.scroll(self.size.1 as usize / 2, false);
                EventResult::Consumed(None)
            }
            _ => {
                let contents_event_result = self.contents.handle_event(event, cx);

                if self.auto_close {
                    if let EventResult::Ignored(None) = contents_event_result {
                        return EventResult::Ignored(Some(close_fn));
                    }
                }

                contents_event_result
            }
        }
        // for some events, we want to process them but send ignore, specifically all input except
        // tab/enter/ctrl-k or whatever will confirm the selection/ ctrl-n/ctrl-p for scroll.
    }

    fn required_size(&mut self, viewport: (u16, u16)) -> Option<(u16, u16)> {
        let max_width = 120.min(viewport.0);
        let max_height = 26.min(viewport.1.saturating_sub(2)); // add some spacing in the viewport

        let inner = Rect::new(0, 0, max_width, max_height).inner(&self.margin);

        let (width, height) = self
            .contents
            .required_size((inner.width, inner.height))
            .expect("Component needs required_size implemented in order to be embedded in a popup");

        self.child_size = (width, height);
        self.size = (
            (width + self.margin.horizontal * 2).min(max_width),
            (height + self.margin.vertical * 2).min(max_height),
        );

        // re-clamp scroll offset
        let max_offset = self.child_size.1.saturating_sub(self.size.1);
        self.scroll = self.scroll.min(max_offset as usize);

        Some(self.size)
    }

    fn render(&mut self, viewport: Rect, surface: &mut Surface, cx: &mut Context) {
        // trigger required_size so we recalculate if the child changed
        self.required_size((viewport.width, viewport.height));

        cx.scroll = Some(self.scroll);

        let (rel_x, rel_y) = self.get_rel_position(viewport, cx);

        // clip to viewport
        let area = viewport.intersection(Rect::new(rel_x, rel_y, self.size.0, self.size.1));

        // clear area
        let background = cx.editor.theme.get("ui.popup");
        surface.clear_with(area, background);

        let inner = area.inner(&self.margin);
        self.contents.render(inner, surface, cx);
    }

    fn id(&self) -> Option<&'static str> {
        Some(self.id)
    }
}<|MERGE_RESOLUTION|>--- conflicted
+++ resolved
@@ -43,13 +43,13 @@
         self.position = pos;
     }
 
-<<<<<<< HEAD
+    pub fn margin(mut self, margin: Margin) -> Self {
+        self.margin = margin;
+        self
+    }
+
     pub fn auto_close(mut self, auto_close: bool) -> Self {
         self.auto_close = auto_close;
-=======
-    pub fn margin(mut self, margin: Margin) -> Self {
-        self.margin = margin;
->>>>>>> 806cc1c3
         self
     }
 
