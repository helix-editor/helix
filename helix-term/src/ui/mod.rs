mod completion;
pub(crate) mod editor;
mod fuzzy_match;
mod info;
pub mod lsp;
mod markdown;
pub mod menu;
pub mod overlay;
mod picker;
pub mod popup;
mod prompt;
mod spinner;
mod statusline;
mod text;

use crate::compositor::{Component, Compositor};
use crate::job::{self, Callback};
pub use completion::Completion;
pub use editor::EditorView;
pub use markdown::Markdown;
pub use menu::Menu;
<<<<<<< HEAD
pub use picker::{FileLocation, FilePicker, Picker, PickerAction};
=======
pub use picker::{DynamicPicker, FileLocation, FilePicker, Picker};
>>>>>>> b368df57
pub use popup::Popup;
pub use prompt::{Prompt, PromptEvent};
pub use spinner::{ProgressSpinners, Spinner};
pub use text::Text;

use helix_core::regex::Regex;
use helix_core::regex::RegexBuilder;
use helix_view::Editor;

use std::path::PathBuf;

pub fn prompt(
    cx: &mut crate::commands::Context,
    prompt: std::borrow::Cow<'static, str>,
    history_register: Option<char>,
    completion_fn: impl FnMut(&Editor, &str) -> Vec<prompt::Completion> + 'static,
    callback_fn: impl FnMut(&mut crate::compositor::Context, &str, PromptEvent) + 'static,
) {
    let mut prompt = Prompt::new(prompt, history_register, completion_fn, callback_fn);
    // Calculate the initial completion
    prompt.recalculate_completion(cx.editor);
    cx.push_layer(Box::new(prompt));
}

pub fn prompt_with_input(
    cx: &mut crate::commands::Context,
    prompt: std::borrow::Cow<'static, str>,
    input: String,
    history_register: Option<char>,
    completion_fn: impl FnMut(&Editor, &str) -> Vec<prompt::Completion> + 'static,
    callback_fn: impl FnMut(&mut crate::compositor::Context, &str, PromptEvent) + 'static,
) {
    let prompt = Prompt::new(prompt, history_register, completion_fn, callback_fn)
        .with_line(input, cx.editor);
    cx.push_layer(Box::new(prompt));
}

pub fn regex_prompt(
    cx: &mut crate::commands::Context,
    prompt: std::borrow::Cow<'static, str>,
    history_register: Option<char>,
    completion_fn: impl FnMut(&Editor, &str) -> Vec<prompt::Completion> + 'static,
    fun: impl Fn(&mut Editor, Regex, PromptEvent) + 'static,
) {
    let (view, doc) = current!(cx.editor);
    let doc_id = view.doc;
    let snapshot = doc.selection(view.id).clone();
    let offset_snapshot = view.offset;
    let config = cx.editor.config();

    let mut prompt = Prompt::new(
        prompt,
        history_register,
        completion_fn,
        move |cx: &mut crate::compositor::Context, input: &str, event: PromptEvent| {
            match event {
                PromptEvent::Abort => {
                    let (view, doc) = current!(cx.editor);
                    doc.set_selection(view.id, snapshot.clone());
                    view.offset = offset_snapshot;
                }
                PromptEvent::Update | PromptEvent::Validate => {
                    // skip empty input
                    if input.is_empty() {
                        return;
                    }

                    let case_insensitive = if config.search.smart_case {
                        !input.chars().any(char::is_uppercase)
                    } else {
                        false
                    };

                    match RegexBuilder::new(input)
                        .case_insensitive(case_insensitive)
                        .multi_line(true)
                        .build()
                    {
                        Ok(regex) => {
                            let (view, doc) = current!(cx.editor);

                            // revert state to what it was before the last update
                            doc.set_selection(view.id, snapshot.clone());

                            if event == PromptEvent::Validate {
                                // Equivalent to push_jump to store selection just before jump
                                view.jumps.push((doc_id, snapshot.clone()));
                            }

                            fun(cx.editor, regex, event);

                            let (view, doc) = current!(cx.editor);
                            view.ensure_cursor_in_view(doc, config.scrolloff);
                        }
                        Err(err) => {
                            let (view, doc) = current!(cx.editor);
                            doc.set_selection(view.id, snapshot.clone());
                            view.offset = offset_snapshot;

                            if event == PromptEvent::Validate {
                                let callback = async move {
                                    let call: job::Callback = Callback::EditorCompositor(Box::new(
                                        move |_editor: &mut Editor, compositor: &mut Compositor| {
                                            let contents = Text::new(format!("{}", err));
                                            let size = compositor.size();
                                            let mut popup = Popup::new("invalid-regex", contents)
                                                .position(Some(helix_core::Position::new(
                                                    size.height as usize - 2, // 2 = statusline + commandline
                                                    0,
                                                )))
                                                .auto_close(true);
                                            popup.required_size((size.width, size.height));

                                            compositor.replace_or_push("invalid-regex", popup);
                                        },
                                    ));
                                    Ok(call)
                                };

                                cx.jobs.callback(callback);
                            } else {
                                // Update
                                // TODO: mark command line as error
                            }
                        }
                    }
                }
            }
        },
    );
    // Calculate initial completion
    prompt.recalculate_completion(cx.editor);
    // prompt
    cx.push_layer(Box::new(prompt));
}

pub fn file_picker(root: PathBuf, config: &helix_view::editor::Config) -> FilePicker<PathBuf> {
    use ignore::{types::TypesBuilder, WalkBuilder};
    use std::time::Instant;

    let now = Instant::now();

    let mut walk_builder = WalkBuilder::new(&root);
    walk_builder
        .hidden(config.file_picker.hidden)
        .parents(config.file_picker.parents)
        .ignore(config.file_picker.ignore)
        .follow_links(config.file_picker.follow_symlinks)
        .git_ignore(config.file_picker.git_ignore)
        .git_global(config.file_picker.git_global)
        .git_exclude(config.file_picker.git_exclude)
        .max_depth(config.file_picker.max_depth)
        // We always want to ignore the .git directory, otherwise if
        // `ignore` is turned off above, we end up with a lot of noise
        // in our picker.
        .filter_entry(|entry| entry.file_name() != ".git");

    // We want to exclude files that the editor can't handle yet
    let mut type_builder = TypesBuilder::new();
    type_builder
        .add(
            "compressed",
            "*.{zip,gz,bz2,zst,lzo,sz,tgz,tbz2,lz,lz4,lzma,lzo,z,Z,xz,7z,rar,cab}",
        )
        .expect("Invalid type definition");
    type_builder.negate("all");
    let excluded_types = type_builder
        .build()
        .expect("failed to build excluded_types");
    walk_builder.types(excluded_types);

    // We want files along with their modification date for sorting
    let files = walk_builder.build().filter_map(|entry| {
        let entry = entry.ok()?;

        // This is faster than entry.path().is_dir() since it uses cached fs::Metadata fetched by ignore/walkdir
        let is_dir = entry.file_type().map_or(false, |ft| ft.is_dir());
        if is_dir {
            // Will give a false positive if metadata cannot be read (eg. permission error)
            None
        } else {
            Some(entry.into_path())
        }
    });

    // Cap the number of files if we aren't in a git project, preventing
    // hangs when using the picker in your home directory
    let mut files: Vec<PathBuf> = if root.join(".git").exists() {
        files.collect()
    } else {
        // const MAX: usize = 8192;
        const MAX: usize = 100_000;
        files.take(MAX).collect()
    };
    files.sort();

    log::debug!("file_picker init {:?}", Instant::now().duration_since(now));

    FilePicker::new(
        files,
        root,
        move |cx, path: &PathBuf, action| {
            if let Err(e) = cx.editor.open(path, action) {
                let err = if let Some(err) = e.source() {
                    format!("{}", err)
                } else {
                    format!("unable to open \"{}\"", path.display())
                };
                cx.editor.set_error(err);
            }
        },
<<<<<<< HEAD
        |_editor, path| Some((path.clone(), None)),
        |_, _, _| None,
=======
        |_editor, path| Some((path.clone().into(), None)),
>>>>>>> b368df57
    )
}

pub mod completers {
    use crate::ui::prompt::Completion;
    use fuzzy_matcher::skim::SkimMatcherV2 as Matcher;
    use fuzzy_matcher::FuzzyMatcher;
    use helix_view::document::SCRATCH_BUFFER_NAME;
    use helix_view::theme;
    use helix_view::{editor::Config, Editor};
    use once_cell::sync::Lazy;
    use std::borrow::Cow;
    use std::cmp::Reverse;

    pub type Completer = fn(&Editor, &str) -> Vec<Completion>;

    pub fn none(_editor: &Editor, _input: &str) -> Vec<Completion> {
        Vec::new()
    }

    pub fn buffer(editor: &Editor, input: &str) -> Vec<Completion> {
        let mut names: Vec<_> = editor
            .documents
            .values()
            .map(|doc| {
                let name = doc
                    .relative_path()
                    .map(|p| p.display().to_string())
                    .unwrap_or_else(|| String::from(SCRATCH_BUFFER_NAME));
                ((0..), Cow::from(name))
            })
            .collect();

        let matcher = Matcher::default();

        let mut matches: Vec<_> = names
            .into_iter()
            .filter_map(|(_range, name)| {
                matcher.fuzzy_match(&name, input).map(|score| (name, score))
            })
            .collect();

        matches.sort_unstable_by_key(|(_file, score)| Reverse(*score));
        names = matches.into_iter().map(|(name, _)| ((0..), name)).collect();

        names
    }

    pub fn theme(_editor: &Editor, input: &str) -> Vec<Completion> {
        let mut names = theme::Loader::read_names(&helix_loader::runtime_dir().join("themes"));
        names.extend(theme::Loader::read_names(
            &helix_loader::config_dir().join("themes"),
        ));
        names.push("default".into());
        names.push("base16_default".into());
        names.sort();
        names.dedup();

        let mut names: Vec<_> = names
            .into_iter()
            .map(|name| ((0..), Cow::from(name)))
            .collect();

        let matcher = Matcher::default();

        let mut matches: Vec<_> = names
            .into_iter()
            .filter_map(|(_range, name)| {
                matcher.fuzzy_match(&name, input).map(|score| (name, score))
            })
            .collect();

        matches.sort_unstable_by(|(name1, score1), (name2, score2)| {
            (Reverse(*score1), name1).cmp(&(Reverse(*score2), name2))
        });
        names = matches.into_iter().map(|(name, _)| ((0..), name)).collect();

        names
    }

    /// Recursive function to get all keys from this value and add them to vec
    fn get_keys(value: &serde_json::Value, vec: &mut Vec<String>, scope: Option<&str>) {
        if let Some(map) = value.as_object() {
            for (key, value) in map.iter() {
                let key = match scope {
                    Some(scope) => format!("{}.{}", scope, key),
                    None => key.clone(),
                };
                get_keys(value, vec, Some(&key));
                if !value.is_object() {
                    vec.push(key);
                }
            }
        }
    }

    pub fn setting(_editor: &Editor, input: &str) -> Vec<Completion> {
        static KEYS: Lazy<Vec<String>> = Lazy::new(|| {
            let mut keys = Vec::new();
            let json = serde_json::json!(Config::default());
            get_keys(&json, &mut keys, None);
            keys
        });

        let matcher = Matcher::default();

        let mut matches: Vec<_> = KEYS
            .iter()
            .filter_map(|name| matcher.fuzzy_match(name, input).map(|score| (name, score)))
            .collect();

        matches.sort_unstable_by_key(|(_file, score)| Reverse(*score));
        matches
            .into_iter()
            .map(|(name, _)| ((0..), name.into()))
            .collect()
    }

    pub fn filename(editor: &Editor, input: &str) -> Vec<Completion> {
        filename_impl(editor, input, |entry| {
            let is_dir = entry.file_type().map_or(false, |entry| entry.is_dir());

            if is_dir {
                FileMatch::AcceptIncomplete
            } else {
                FileMatch::Accept
            }
        })
    }

    pub fn language(editor: &Editor, input: &str) -> Vec<Completion> {
        let matcher = Matcher::default();

        let text: String = "text".into();

        let language_ids = editor
            .syn_loader
            .language_configs()
            .map(|config| &config.language_id)
            .chain(std::iter::once(&text));

        let mut matches: Vec<_> = language_ids
            .filter_map(|language_id| {
                matcher
                    .fuzzy_match(language_id, input)
                    .map(|score| (language_id, score))
            })
            .collect();

        matches.sort_unstable_by(|(language1, score1), (language2, score2)| {
            (Reverse(*score1), language1).cmp(&(Reverse(*score2), language2))
        });

        matches
            .into_iter()
            .map(|(language, _score)| ((0..), language.clone().into()))
            .collect()
    }

    pub fn lsp_workspace_command(editor: &Editor, input: &str) -> Vec<Completion> {
        let matcher = Matcher::default();

        let (_, doc) = current_ref!(editor);

        let language_server = match doc.language_server() {
            Some(language_server) => language_server,
            None => {
                return vec![];
            }
        };

        let options = match &language_server.capabilities().execute_command_provider {
            Some(options) => options,
            None => {
                return vec![];
            }
        };

        let mut matches: Vec<_> = options
            .commands
            .iter()
            .filter_map(|command| {
                matcher
                    .fuzzy_match(command, input)
                    .map(|score| (command, score))
            })
            .collect();

        matches.sort_unstable_by(|(command1, score1), (command2, score2)| {
            (Reverse(*score1), command1).cmp(&(Reverse(*score2), command2))
        });

        matches
            .into_iter()
            .map(|(command, _score)| ((0..), command.clone().into()))
            .collect()
    }

    pub fn directory(editor: &Editor, input: &str) -> Vec<Completion> {
        filename_impl(editor, input, |entry| {
            let is_dir = entry.file_type().map_or(false, |entry| entry.is_dir());

            if is_dir {
                FileMatch::Accept
            } else {
                FileMatch::Reject
            }
        })
    }

    #[derive(Copy, Clone, PartialEq, Eq)]
    enum FileMatch {
        /// Entry should be ignored
        Reject,
        /// Entry is usable but can't be the end (for instance if the entry is a directory and we
        /// try to match a file)
        AcceptIncomplete,
        /// Entry is usable and can be the end of the match
        Accept,
    }

    // TODO: we could return an iter/lazy thing so it can fetch as many as it needs.
    fn filename_impl<F>(_editor: &Editor, input: &str, filter_fn: F) -> Vec<Completion>
    where
        F: Fn(&ignore::DirEntry) -> FileMatch,
    {
        // Rust's filename handling is really annoying.

        use ignore::WalkBuilder;
        use std::path::Path;

        let is_tilde = input.starts_with('~') && input.len() == 1;
        let path = helix_core::path::expand_tilde(Path::new(input));

        let (dir, file_name) = if input.ends_with(std::path::MAIN_SEPARATOR) {
            (path, None)
        } else {
            let file_name = path
                .file_name()
                .and_then(|file| file.to_str().map(|path| path.to_owned()));

            let path = match path.parent() {
                Some(path) if !path.as_os_str().is_empty() => path.to_path_buf(),
                // Path::new("h")'s parent is Some("")...
                _ => std::env::current_dir().expect("couldn't determine current directory"),
            };

            (path, file_name)
        };

        let end = input.len()..;

        let mut files: Vec<_> = WalkBuilder::new(&dir)
            .hidden(false)
            .follow_links(false) // We're scanning over depth 1
            .max_depth(Some(1))
            .build()
            .filter_map(|file| {
                file.ok().and_then(|entry| {
                    let fmatch = filter_fn(&entry);

                    if fmatch == FileMatch::Reject {
                        return None;
                    }

                    //let is_dir = entry.file_type().map_or(false, |entry| entry.is_dir());

                    let path = entry.path();
                    let mut path = if is_tilde {
                        // if it's a single tilde an absolute path is displayed so that when `TAB` is pressed on
                        // one of the directories the tilde will be replaced with a valid path not with a relative
                        // home directory name.
                        // ~ -> <TAB> -> /home/user
                        // ~/ -> <TAB> -> ~/first_entry
                        path.to_path_buf()
                    } else {
                        path.strip_prefix(&dir).unwrap_or(path).to_path_buf()
                    };

                    if fmatch == FileMatch::AcceptIncomplete {
                        path.push("");
                    }

                    let path = path.to_str()?.to_owned();
                    Some((end.clone(), Cow::from(path)))
                })
            }) // TODO: unwrap or skip
            .filter(|(_, path)| !path.is_empty()) // TODO
            .collect();

        // if empty, return a list of dirs and files in current dir
        if let Some(file_name) = file_name {
            let matcher = Matcher::default();

            // inefficient, but we need to calculate the scores, filter out None, then sort.
            let mut matches: Vec<_> = files
                .into_iter()
                .filter_map(|(_range, file)| {
                    matcher
                        .fuzzy_match(&file, &file_name)
                        .map(|score| (file, score))
                })
                .collect();

            let range = (input.len().saturating_sub(file_name.len()))..;

            matches.sort_unstable_by(|(file1, score1), (file2, score2)| {
                (Reverse(*score1), file1).cmp(&(Reverse(*score2), file2))
            });

            files = matches
                .into_iter()
                .map(|(file, _)| (range.clone(), file))
                .collect();

            // TODO: complete to longest common match
        } else {
            files.sort_unstable_by(|(_, path1), (_, path2)| path1.cmp(path2));
        }

        files
    }
}<|MERGE_RESOLUTION|>--- conflicted
+++ resolved
@@ -19,11 +19,7 @@
 pub use editor::EditorView;
 pub use markdown::Markdown;
 pub use menu::Menu;
-<<<<<<< HEAD
-pub use picker::{FileLocation, FilePicker, Picker, PickerAction};
-=======
-pub use picker::{DynamicPicker, FileLocation, FilePicker, Picker};
->>>>>>> b368df57
+pub use picker::{DynamicPicker, FileLocation, FilePicker, Picker, PickerAction};
 pub use popup::Popup;
 pub use prompt::{Prompt, PromptEvent};
 pub use spinner::{ProgressSpinners, Spinner};
@@ -235,12 +231,8 @@
                 cx.editor.set_error(err);
             }
         },
-<<<<<<< HEAD
-        |_editor, path| Some((path.clone(), None)),
+        |_editor, path| Some((path.clone().into(), None)),
         |_, _, _| None,
-=======
-        |_editor, path| Some((path.clone().into(), None)),
->>>>>>> b368df57
     )
 }
 
