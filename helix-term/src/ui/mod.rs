--- conflicted
+++ resolved
@@ -373,12 +373,7 @@
     use crate::ui::prompt::Completion;
     use helix_core::command_line::{self, Tokenizer};
     use helix_core::fuzzy::fuzzy_match;
-<<<<<<< HEAD
-    use helix_core::syntax::LanguageServerFeature;
-=======
     use helix_core::syntax::config::LanguageServerFeature;
-    use helix_view::document::SCRATCH_BUFFER_NAME;
->>>>>>> f4b488e3
     use helix_view::theme;
     use helix_view::{editor::Config, Editor};
     use once_cell::sync::Lazy;
