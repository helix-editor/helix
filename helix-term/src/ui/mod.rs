--- conflicted
+++ resolved
@@ -785,31 +785,6 @@
 
         completions
     }
-<<<<<<< HEAD
-}
-
-#[cfg(test)]
-mod tests {
-    use std::fs::{create_dir, File};
-
-    use super::*;
-
-    #[test]
-    fn test_get_child_if_single_dir() {
-        let root = tempfile::tempdir().unwrap();
-
-        assert_eq!(get_child_if_single_dir(root.path()), None);
-
-        let dir = root.path().join("dir1");
-        create_dir(&dir).unwrap();
-
-        assert_eq!(get_child_if_single_dir(root.path()), Some(dir));
-
-        let file = root.path().join("file");
-        File::create(file).unwrap();
-
-        assert_eq!(get_child_if_single_dir(root.path()), None);
-=======
 
     pub fn command(_editor: &Editor, input: &str) -> Vec<Completion> {
         /// The names of all typable and static commands.
@@ -831,6 +806,29 @@
             .into_iter()
             .map(|(name, _)| ((0..), name.as_str().into()))
             .collect()
->>>>>>> fa4801f3
+    }
+}
+
+#[cfg(test)]
+mod tests {
+    use std::fs::{create_dir, File};
+
+    use super::*;
+
+    #[test]
+    fn test_get_child_if_single_dir() {
+        let root = tempfile::tempdir().unwrap();
+
+        assert_eq!(get_child_if_single_dir(root.path()), None);
+
+        let dir = root.path().join("dir1");
+        create_dir(&dir).unwrap();
+
+        assert_eq!(get_child_if_single_dir(root.path()), Some(dir));
+
+        let file = root.path().join("file");
+        File::create(file).unwrap();
+
+        assert_eq!(get_child_if_single_dir(root.path()), None);
     }
 }