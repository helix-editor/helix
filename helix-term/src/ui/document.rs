use std::cmp::min;

use helix_core::doc_formatter::{DocumentFormatter, GraphemeSource, TextFormat};
use helix_core::graphemes::Grapheme;
use helix_core::str_utils::char_to_byte_idx;
use helix_core::syntax::{self, HighlightEvent, Highlighter, OverlayHighlights};
use helix_core::text_annotations::TextAnnotations;
use helix_core::{visual_offset_from_block, Position, RopeSlice};
use helix_stdx::rope::RopeSliceExt;
use helix_view::editor::{WhitespaceConfig, WhitespaceRenderValue};
use helix_view::graphics::Rect;
use helix_view::icons::ICONS;
use helix_view::theme::Style;
use helix_view::view::ViewPosition;
use helix_view::{Document, Theme};
use tui::buffer::Buffer as Surface;

use crate::ui::text_decorations::DecorationManager;

#[derive(Debug, PartialEq, Eq, Copy, Clone)]
pub struct LinePos {
    /// Indicates whether the given visual line
    /// is the first visual line of the given document line
    pub first_visual_line: bool,
    /// The line index of the document line that contains the given visual line
    pub doc_line: usize,
    /// Vertical offset from the top of the inner view area
    pub visual_line: u16,
}

#[allow(clippy::too_many_arguments)]
pub fn render_document(
    surface: &mut Surface,
    viewport: Rect,
    doc: &Document,
    offset: ViewPosition,
    doc_annotations: &TextAnnotations,
    syntax_highlighter: Option<Highlighter<'_>>,
    overlay_highlights: Vec<syntax::OverlayHighlights>,
    theme: &Theme,
    decorations: DecorationManager,
) {
    let mut renderer = TextRenderer::new(
        surface,
        doc,
        theme,
        Position::new(offset.vertical_offset, offset.horizontal_offset),
        viewport,
    );
    render_text(
        &mut renderer,
        doc.text().slice(..),
        offset.anchor,
        &doc.text_format(viewport.width, Some(theme)),
        doc_annotations,
        syntax_highlighter,
        overlay_highlights,
        theme,
        decorations,
    )
}

#[allow(clippy::too_many_arguments)]
pub fn render_text(
    renderer: &mut TextRenderer,
    text: RopeSlice<'_>,
    anchor: usize,
    text_fmt: &TextFormat,
    text_annotations: &TextAnnotations,
    syntax_highlighter: Option<Highlighter<'_>>,
    overlay_highlights: Vec<syntax::OverlayHighlights>,
    theme: &Theme,
    mut decorations: DecorationManager,
) {
    let row_off = visual_offset_from_block(text, anchor, anchor, text_fmt, text_annotations)
        .0
        .row;

    let mut formatter =
        DocumentFormatter::new_at_prev_checkpoint(text, text_fmt, text_annotations, anchor);
    let mut syntax_highlighter =
        SyntaxHighlighter::new(syntax_highlighter, text, theme, renderer.text_style);
    let mut overlay_highlighter = OverlayHighlighter::new(overlay_highlights, theme);

    let mut last_line_pos = LinePos {
        first_visual_line: false,
        doc_line: usize::MAX,
        visual_line: u16::MAX,
    };
    let mut last_line_end = 0;
    let mut is_in_indent_area = true;
    let mut last_line_indent_level = 0;
    let mut reached_view_top = false;

    loop {
        let Some(mut grapheme) = formatter.next() else {
            break;
        };

        // skip any graphemes on visual lines before the block start
        if grapheme.visual_pos.row < row_off {
            continue;
        }
        grapheme.visual_pos.row -= row_off;
        if !reached_view_top {
            decorations.prepare_for_rendering(grapheme.char_idx);
            reached_view_top = true;
        }

        // if the end of the viewport is reached stop rendering
        if grapheme.visual_pos.row as u16 >= renderer.viewport.height + renderer.offset.row as u16 {
            break;
        }

        // apply decorations before rendering a new line
        if grapheme.visual_pos.row as u16 != last_line_pos.visual_line {
            // we initiate doc_line with usize::MAX because no file
            // can reach that size (memory allocations are limited to isize::MAX)
            // initially there is no "previous" line (so doc_line is set to usize::MAX)
            // in that case we don't need to draw indent guides/virtual text
            if last_line_pos.doc_line != usize::MAX {
                // draw indent guides for the last line
                renderer.draw_indent_guides(last_line_indent_level, last_line_pos.visual_line);
                is_in_indent_area = true;
                decorations.render_virtual_lines(renderer, last_line_pos, last_line_end)
            }
            last_line_pos = LinePos {
                first_visual_line: grapheme.line_idx != last_line_pos.doc_line,
                doc_line: grapheme.line_idx,
                visual_line: grapheme.visual_pos.row as u16,
            };
            decorations.decorate_line(renderer, last_line_pos);
        }

        // acquire the correct grapheme style
        while grapheme.char_idx >= syntax_highlighter.pos {
            syntax_highlighter.advance();
        }
        while grapheme.char_idx >= overlay_highlighter.pos {
            overlay_highlighter.advance();
        }

        let grapheme_style = if let GraphemeSource::VirtualText { highlight } = grapheme.source {
            let mut style = renderer.text_style;
            if let Some(highlight) = highlight {
                style = style.patch(theme.highlight(highlight));
            }
            GraphemeStyle {
                syntax_style: style,
                overlay_style: Style::default(),
            }
        } else {
            GraphemeStyle {
                syntax_style: syntax_highlighter.style,
                overlay_style: overlay_highlighter.style,
            }
        };
        decorations.decorate_grapheme(renderer, &grapheme);

        let virt = grapheme.is_virtual();
        let grapheme_width = renderer.draw_grapheme(
            grapheme.raw,
            grapheme_style,
            virt,
            &mut last_line_indent_level,
            &mut is_in_indent_area,
            grapheme.visual_pos,
        );
        last_line_end = grapheme.visual_pos.col + grapheme_width;
    }

    renderer.draw_indent_guides(last_line_indent_level, last_line_pos.visual_line);
    decorations.render_virtual_lines(renderer, last_line_pos, last_line_end)
}

#[derive(Debug)]
pub struct TextRenderer<'a> {
    surface: &'a mut Surface,
    pub text_style: Style,
    pub whitespace_style: Style,
    pub indent_guide_char: String,
    pub indent_guide_style: Style,
    pub newline: String,
    pub nbsp: String,
    pub nnbsp: String,
    pub space: String,
    pub tab: String,
    pub virtual_tab: String,
    pub indent_width: u16,
    pub starting_indent: usize,
    pub draw_indent_guides: bool,
    pub viewport: Rect,
    pub offset: Position,
}

pub struct GraphemeStyle {
    syntax_style: Style,
    overlay_style: Style,
}

impl<'a> TextRenderer<'a> {
    pub fn new(
        surface: &'a mut Surface,
        doc: &Document,
        theme: &Theme,
        offset: Position,
        viewport: Rect,
    ) -> TextRenderer<'a> {
        let editor_config = doc.config.load();

        let WhitespaceConfig { render } = &editor_config.whitespace;

        let tab_width = doc.tab_width();
<<<<<<< HEAD

        let icons = ICONS.load();

        let whitespace = icons.ui().r#virtual();

        let tab = if render.tab() == WhitespaceRenderValue::All {
            std::iter::once(whitespace.tab())
                .chain(std::iter::repeat(whitespace.tabpad()).take(tab_width - 1))
=======
        let tab = if ws_render.tab() == WhitespaceRenderValue::All {
            std::iter::once(ws_chars.tab)
                .chain(std::iter::repeat_n(ws_chars.tabpad, tab_width - 1))
>>>>>>> bfcbef10
                .collect()
        } else {
            " ".repeat(tab_width)
        };
        let virtual_tab = " ".repeat(tab_width);
        let newline = if render.newline() == WhitespaceRenderValue::All {
            whitespace.newline().into()
        } else {
            " ".to_owned()
        };

        let space = if render.space() == WhitespaceRenderValue::All {
            whitespace.space().into()
        } else {
            " ".to_owned()
        };
        let nbsp = if render.nbsp() == WhitespaceRenderValue::All {
            whitespace.nbsp().into()
        } else {
            " ".to_owned()
        };
        let nnbsp = if render.nnbsp() == WhitespaceRenderValue::All {
            whitespace.nnbsp().into()
        } else {
            " ".to_owned()
        };

        let text_style = theme.get("ui.text");

        let indent_width = doc.indent_style.indent_width(tab_width) as u16;

        TextRenderer {
            surface,
            indent_guide_char: editor_config.indent_guides.character.into(),
            newline,
            nbsp,
            nnbsp,
            space,
            tab,
            virtual_tab,
            whitespace_style: theme.get("ui.virtual.whitespace"),
            indent_width,
            starting_indent: offset.col / indent_width as usize
                + (offset.col % indent_width as usize != 0) as usize
                + editor_config.indent_guides.skip_levels as usize,
            indent_guide_style: text_style.patch(
                theme
                    .try_get("ui.virtual.indent-guide")
                    .unwrap_or_else(|| theme.get("ui.virtual.whitespace")),
            ),
            text_style,
            draw_indent_guides: editor_config.indent_guides.render,
            viewport,
            offset,
        }
    }

    /// Draws a single `grapheme` at the current render position with a specified `style`.
    pub fn draw_decoration_grapheme(
        &mut self,
        grapheme: Grapheme,
        mut style: Style,
        mut row: u16,
        col: u16,
    ) -> bool {
        if (row as usize) < self.offset.row
            || row >= self.viewport.height
            || col >= self.viewport.width
        {
            return false;
        }
        row -= self.offset.row as u16;
        // TODO is it correct to apply the whitspace style to all unicode white spaces?
        if grapheme.is_whitespace() {
            style = style.patch(self.whitespace_style);
        }

        let grapheme = match grapheme {
            Grapheme::Tab { width } => {
                let grapheme_tab_width = char_to_byte_idx(&self.virtual_tab, width);
                &self.virtual_tab[..grapheme_tab_width]
            }
            Grapheme::Other { ref g } if g == "\u{00A0}" => " ",
            Grapheme::Other { ref g } => g,
            Grapheme::Newline => " ",
        };

        self.surface.set_string(
            self.viewport.x + col,
            self.viewport.y + row,
            grapheme,
            style,
        );
        true
    }

    /// Draws a single `grapheme` at the current render position with a specified `style`.
    pub fn draw_grapheme(
        &mut self,
        grapheme: Grapheme,
        grapheme_style: GraphemeStyle,
        is_virtual: bool,
        last_indent_level: &mut usize,
        is_in_indent_area: &mut bool,
        mut position: Position,
    ) -> usize {
        if position.row < self.offset.row {
            return 0;
        }
        position.row -= self.offset.row;
        let cut_off_start = self.offset.col.saturating_sub(position.col);
        let is_whitespace = grapheme.is_whitespace();

        // TODO is it correct to apply the whitespace style to all unicode white spaces?
        let mut style = grapheme_style.syntax_style;
        if is_whitespace {
            style = style.patch(self.whitespace_style);
        }
        style = style.patch(grapheme_style.overlay_style);

        let width = grapheme.width();
        let space = if is_virtual { " " } else { &self.space };
        let nbsp = if is_virtual { " " } else { &self.nbsp };
        let nnbsp = if is_virtual { " " } else { &self.nnbsp };
        let tab = if is_virtual {
            &self.virtual_tab
        } else {
            &self.tab
        };
        let grapheme = match grapheme {
            Grapheme::Tab { width } => {
                let grapheme_tab_width = char_to_byte_idx(tab, width);
                &tab[..grapheme_tab_width]
            }
            // TODO special rendering for other whitespaces?
            Grapheme::Other { ref g } if g == " " => space,
            Grapheme::Other { ref g } if g == "\u{00A0}" => nbsp,
            Grapheme::Other { ref g } if g == "\u{202F}" => nnbsp,
            Grapheme::Other { ref g } => g,
            Grapheme::Newline => &self.newline,
        };

        let in_bounds = self.column_in_bounds(position.col, width);

        if in_bounds {
            self.surface.set_string(
                self.viewport.x + (position.col - self.offset.col) as u16,
                self.viewport.y + position.row as u16,
                grapheme,
                style,
            );
        } else if cut_off_start != 0 && cut_off_start < width {
            // partially on screen
            let rect = Rect::new(
                self.viewport.x,
                self.viewport.y + position.row as u16,
                (width - cut_off_start) as u16,
                1,
            );
            self.surface.set_style(rect, style);
        }
        if *is_in_indent_area && !is_whitespace {
            *last_indent_level = position.col;
            *is_in_indent_area = false;
        }

        width
    }

    pub fn column_in_bounds(&self, colum: usize, width: usize) -> bool {
        self.offset.col <= colum && colum + width <= self.offset.col + self.viewport.width as usize
    }

    /// Overlay indentation guides ontop of a rendered line
    /// The indentation level is computed in `draw_lines`.
    /// Therefore this function must always be called afterwards.
    pub fn draw_indent_guides(&mut self, indent_level: usize, mut row: u16) {
        if !self.draw_indent_guides || self.offset.row > row as usize {
            return;
        }
        row -= self.offset.row as u16;

        // Don't draw indent guides outside of view
        let end_indent = min(
            indent_level,
            // Add indent_width - 1 to round up, since the first visible
            // indent might be a bit after offset.col
            self.offset.col + self.viewport.width as usize + (self.indent_width as usize - 1),
        ) / self.indent_width as usize;

        for i in self.starting_indent..end_indent {
            let x = (self.viewport.x as usize + (i * self.indent_width as usize) - self.offset.col)
                as u16;
            let y = self.viewport.y + row;
            debug_assert!(self.surface.in_bounds(x, y));
            self.surface
                .set_string(x, y, &self.indent_guide_char, self.indent_guide_style);
        }
    }

    pub fn set_string(&mut self, x: u16, y: u16, string: impl AsRef<str>, style: Style) {
        if (y as usize) < self.offset.row {
            return;
        }
        self.surface
            .set_string(x, y + self.viewport.y, string, style)
    }

    pub fn set_stringn(
        &mut self,
        x: u16,
        y: u16,
        string: impl AsRef<str>,
        width: usize,
        style: Style,
    ) {
        if (y as usize) < self.offset.row {
            return;
        }
        self.surface
            .set_stringn(x, y + self.viewport.y, string, width, style);
    }

    /// Sets the style of an area **within the text viewport* this accounts
    /// both for the renderers vertical offset and its viewport
    pub fn set_style(&mut self, mut area: Rect, style: Style) {
        area = area.clip_top(self.offset.row as u16);
        area.y += self.viewport.y;
        self.surface.set_style(area, style);
    }

    #[allow(clippy::too_many_arguments)]
    pub fn set_string_truncated(
        &mut self,
        x: u16,
        y: u16,
        string: &str,
        width: usize,
        style: impl Fn(usize) -> Style, // Map a grapheme's string offset to a style
        ellipsis: bool,
        truncate_start: bool,
    ) -> (u16, u16) {
        if (y as usize) < self.offset.row {
            return (x, y);
        }
        self.surface.set_string_truncated(
            x,
            y + self.viewport.y,
            string,
            width,
            style,
            ellipsis,
            truncate_start,
        )
    }
}

struct SyntaxHighlighter<'h, 'r, 't> {
    inner: Option<Highlighter<'h>>,
    text: RopeSlice<'r>,
    /// The character index of the next highlight event, or `usize::MAX` if the highlighter is
    /// finished.
    pos: usize,
    theme: &'t Theme,
    text_style: Style,
    style: Style,
}

impl<'h, 'r, 't> SyntaxHighlighter<'h, 'r, 't> {
    fn new(
        inner: Option<Highlighter<'h>>,
        text: RopeSlice<'r>,
        theme: &'t Theme,
        text_style: Style,
    ) -> Self {
        let mut highlighter = Self {
            inner,
            text,
            pos: 0,
            theme,
            style: text_style,
            text_style,
        };
        highlighter.update_pos();
        highlighter
    }

    fn update_pos(&mut self) {
        self.pos = self
            .inner
            .as_ref()
            .and_then(|highlighter| {
                let next_byte_idx = highlighter.next_event_offset();
                (next_byte_idx != u32::MAX).then(|| {
                    // Move the byte index to the nearest character boundary (rounding up) and
                    // convert it to a character index.
                    self.text
                        .byte_to_char(self.text.ceil_char_boundary(next_byte_idx as usize))
                })
            })
            .unwrap_or(usize::MAX);
    }

    fn advance(&mut self) {
        let Some(highlighter) = self.inner.as_mut() else {
            return;
        };

        let (event, highlights) = highlighter.advance();
        let base = match event {
            HighlightEvent::Refresh => self.text_style,
            HighlightEvent::Push => self.style,
        };

        self.style = highlights.fold(base, |acc, highlight| {
            acc.patch(self.theme.highlight(highlight))
        });
        self.update_pos();
    }
}

struct OverlayHighlighter<'t> {
    inner: syntax::OverlayHighlighter,
    pos: usize,
    theme: &'t Theme,
    style: Style,
}

impl<'t> OverlayHighlighter<'t> {
    fn new(overlays: Vec<OverlayHighlights>, theme: &'t Theme) -> Self {
        let inner = syntax::OverlayHighlighter::new(overlays);
        let mut highlighter = Self {
            inner,
            pos: 0,
            theme,
            style: Style::default(),
        };
        highlighter.update_pos();
        highlighter
    }

    fn update_pos(&mut self) {
        self.pos = self.inner.next_event_offset();
    }

    fn advance(&mut self) {
        let (event, highlights) = self.inner.advance();
        let base = match event {
            HighlightEvent::Refresh => Style::default(),
            HighlightEvent::Push => self.style,
        };

        self.style = highlights.fold(base, |acc, highlight| {
            acc.patch(self.theme.highlight(highlight))
        });
        self.update_pos();
    }
}<|MERGE_RESOLUTION|>--- conflicted
+++ resolved
@@ -211,20 +211,9 @@
         let WhitespaceConfig { render } = &editor_config.whitespace;
 
         let tab_width = doc.tab_width();
-<<<<<<< HEAD
-
-        let icons = ICONS.load();
-
-        let whitespace = icons.ui().r#virtual();
-
-        let tab = if render.tab() == WhitespaceRenderValue::All {
-            std::iter::once(whitespace.tab())
-                .chain(std::iter::repeat(whitespace.tabpad()).take(tab_width - 1))
-=======
         let tab = if ws_render.tab() == WhitespaceRenderValue::All {
             std::iter::once(ws_chars.tab)
                 .chain(std::iter::repeat_n(ws_chars.tabpad, tab_width - 1))
->>>>>>> bfcbef10
                 .collect()
         } else {
             " ".repeat(tab_width)
