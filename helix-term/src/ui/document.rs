--- conflicted
+++ resolved
@@ -7,12 +7,8 @@
 use helix_core::syntax::HighlightEvent;
 use helix_core::text_annotations::TextAnnotations;
 use helix_core::{visual_offset_from_block, Position, RopeSlice};
-<<<<<<< HEAD
+use helix_stdx::rope::RopeSliceExt;
 use helix_view::editor::WhitespaceFeature;
-=======
-use helix_stdx::rope::RopeSliceExt;
-use helix_view::editor::{WhitespaceConfig, WhitespaceRenderValue};
->>>>>>> 081f7d0b
 use helix_view::graphics::Rect;
 use helix_view::theme::Style;
 use helix_view::view::ViewPosition;
@@ -396,39 +392,6 @@
         let editor_config = doc.config.load();
 
         let tab_width = doc.tab_width();
-<<<<<<< HEAD
-=======
-        let tab = if ws_render.tab() == WhitespaceRenderValue::All {
-            std::iter::once(ws_chars.tab)
-                .chain(std::iter::repeat(ws_chars.tabpad).take(tab_width - 1))
-                .collect()
-        } else {
-            " ".repeat(tab_width)
-        };
-        let virtual_tab = " ".repeat(tab_width);
-        let newline = if ws_render.newline() == WhitespaceRenderValue::All {
-            ws_chars.newline.into()
-        } else {
-            " ".to_owned()
-        };
-
-        let space = if ws_render.space() == WhitespaceRenderValue::All {
-            ws_chars.space.into()
-        } else {
-            " ".to_owned()
-        };
-        let nbsp = if ws_render.nbsp() == WhitespaceRenderValue::All {
-            ws_chars.nbsp.into()
-        } else {
-            " ".to_owned()
-        };
-        let nnbsp = if ws_render.nnbsp() == WhitespaceRenderValue::All {
-            ws_chars.nnbsp.into()
-        } else {
-            " ".to_owned()
-        };
-
->>>>>>> 081f7d0b
         let text_style = theme.get("ui.text");
         let indent_width = doc.indent_style.indent_width(tab_width) as u16;
 
@@ -440,20 +403,12 @@
         TextRenderer {
             surface,
             indent_guide_char: editor_config.indent_guides.character.into(),
-<<<<<<< HEAD
             newline: regular_ws.newline,
             nbsp: regular_ws.nbsp,
+            nnbsp: regular_ws.nnbsp,
             space: regular_ws.space,
             tab: regular_ws.tab,
             virtual_tab: regular_ws.virtual_tab,
-=======
-            newline,
-            nbsp,
-            nnbsp,
-            space,
-            tab,
-            virtual_tab,
->>>>>>> 081f7d0b
             whitespace_style: theme.get("ui.virtual.whitespace"),
             indent_width,
             starting_indent: col_offset / indent_width as usize
@@ -509,7 +464,6 @@
                 &tab[..grapheme_tab_width]
             }
             // TODO special rendering for other whitespaces?
-<<<<<<< HEAD
             Grapheme::Other { ref g } if g == " " => {
                 whitespace_kind = WhitespaceKind::Space;
                 space
@@ -518,11 +472,10 @@
                 whitespace_kind = WhitespaceKind::NonBreakingSpace;
                 nbsp
             }
-=======
-            Grapheme::Other { ref g } if g == " " => space,
-            Grapheme::Other { ref g } if g == "\u{00A0}" => nbsp,
-            Grapheme::Other { ref g } if g == "\u{202F}" => nnbsp,
->>>>>>> 081f7d0b
+            Grapheme::Other { ref g } if g == "\u{202F}" => {
+                whitespace_kind = WhitespaceKind::NarrowNonBreakingSpace;
+                nnbsp
+            }
             Grapheme::Other { ref g } => g,
             Grapheme::Newline => {
                 whitespace_kind = WhitespaceKind::Newline;
