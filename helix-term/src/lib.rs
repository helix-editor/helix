#[macro_use]
extern crate helix_view;

pub mod application;
pub mod args;
pub mod commands;
pub mod compositor;
pub mod config;
pub mod health;
pub mod job;
pub mod keymap;
pub mod ui;
<<<<<<< HEAD
=======
use std::path::Path;

use ignore::DirEntry;
pub use keymap::macros::*;
>>>>>>> 72e5704f

#[cfg(not(windows))]
fn true_color() -> bool {
    std::env::var("COLORTERM")
        .map(|v| matches!(v.as_str(), "truecolor" | "24bit"))
        .unwrap_or(false)
}
#[cfg(windows)]
fn true_color() -> bool {
    true
}

/// Function used for filtering dir entries in the various file pickers.
fn filter_picker_entry(entry: &DirEntry, root: &Path, dedup_symlinks: bool) -> bool {
    // We always want to ignore the .git directory, otherwise if
    // `ignore` is turned off, we end up with a lot of noise
    // in our picker.
    if entry.file_name() == ".git" {
        return false;
    }

    // We also ignore symlinks that point inside the current directory
    // if `dedup_links` is enabled.
    if dedup_symlinks && entry.path_is_symlink() {
        return entry
            .path()
            .canonicalize()
            .ok()
            .map_or(false, |path| !path.starts_with(root));
    }

    true
}<|MERGE_RESOLUTION|>--- conflicted
+++ resolved
@@ -10,13 +10,10 @@
 pub mod job;
 pub mod keymap;
 pub mod ui;
-<<<<<<< HEAD
-=======
 use std::path::Path;
 
 use ignore::DirEntry;
 pub use keymap::macros::*;
->>>>>>> 72e5704f
 
 #[cfg(not(windows))]
 fn true_color() -> bool {
