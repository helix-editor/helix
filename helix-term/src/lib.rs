--- conflicted
+++ resolved
@@ -14,10 +14,7 @@
 
 use std::path::Path;
 
-<<<<<<< HEAD
-=======
 use futures_util::Future;
->>>>>>> cf449217
 mod handlers;
 
 use ignore::DirEntry;
