use anyhow::Result;
use helix_core::Position;
use helix_view::tree::Layout;
use std::path::{Path, PathBuf};

#[derive(Default)]
pub struct Args {
    pub display_help: bool,
    pub display_version: bool,
    pub health: bool,
    pub health_arg: Option<String>,
    pub load_tutor: bool,
    pub fetch_grammars: bool,
    pub build_grammars: bool,
    pub split: Option<Layout>,
    pub verbosity: u64,
    pub log_file: Option<PathBuf>,
    pub config_file: Option<PathBuf>,
    pub files: Vec<(PathBuf, Position)>,
<<<<<<< HEAD
    pub readonly: bool,
=======
    pub working_directory: Option<PathBuf>,
>>>>>>> 75c0a5ce
}

impl Args {
    pub fn parse_args() -> Result<Args> {
        let mut args = Args::default();
        let mut argv = std::env::args().peekable();

        argv.next(); // skip the program, we don't care about that

        while let Some(arg) = argv.next() {
            match arg.as_str() {
                "--" => break, // stop parsing at this point treat the remaining as files
                "--version" => args.display_version = true,
                "--help" => args.display_help = true,
                "--tutor" => args.load_tutor = true,
                "--vsplit" => match args.split {
                    Some(_) => anyhow::bail!("can only set a split once of a specific type"),
                    None => args.split = Some(Layout::Vertical),
                },
                "--hsplit" => match args.split {
                    Some(_) => anyhow::bail!("can only set a split once of a specific type"),
                    None => args.split = Some(Layout::Horizontal),
                },
                "--health" => {
                    args.health = true;
                    args.health_arg = argv.next_if(|opt| !opt.starts_with('-'));
                }
                "-g" | "--grammar" => match argv.next().as_deref() {
                    Some("fetch") => args.fetch_grammars = true,
                    Some("build") => args.build_grammars = true,
                    _ => {
                        anyhow::bail!("--grammar must be followed by either 'fetch' or 'build'")
                    }
                },
                "--readonly" => args.readonly = true,
                "-c" | "--config" => match argv.next().as_deref() {
                    Some(path) => args.config_file = Some(path.into()),
                    None => anyhow::bail!("--config must specify a path to read"),
                },
                "--log" => match argv.next().as_deref() {
                    Some(path) => args.log_file = Some(path.into()),
                    None => anyhow::bail!("--log must specify a path to write"),
                },
                "-w" | "--working-dir" => match argv.next().as_deref() {
                    Some(path) => {
                        args.working_directory = if Path::new(path).is_dir() {
                            Some(PathBuf::from(path))
                        } else {
                            anyhow::bail!(
                                "--working-dir specified does not exist or is not a directory"
                            )
                        }
                    }
                    None => {
                        anyhow::bail!("--working-dir must specify an initial working directory")
                    }
                },
                arg if arg.starts_with("--") => {
                    anyhow::bail!("unexpected double dash argument: {}", arg)
                }
                arg if arg.starts_with('-') => {
                    let arg = arg.get(1..).unwrap().chars();
                    for chr in arg {
                        match chr {
                            'v' => args.verbosity += 1,
                            'V' => args.display_version = true,
                            'h' => args.display_help = true,
                            _ => anyhow::bail!("unexpected short arg {}", chr),
                        }
                    }
                }
                arg => args.files.push(parse_file(arg)),
            }
        }

        // push the remaining args, if any to the files
        for arg in argv {
            args.files.push(parse_file(&arg));
        }

        Ok(args)
    }
}

/// Parse arg into [`PathBuf`] and position.
pub(crate) fn parse_file(s: &str) -> (PathBuf, Position) {
    let def = || (PathBuf::from(s), Position::default());
    if Path::new(s).exists() {
        return def();
    }
    split_path_row_col(s)
        .or_else(|| split_path_row(s))
        .unwrap_or_else(def)
}

/// Split file.rs:10:2 into [`PathBuf`], row and col.
///
/// Does not validate if file.rs is a file or directory.
fn split_path_row_col(s: &str) -> Option<(PathBuf, Position)> {
    let mut s = s.rsplitn(3, ':');
    let col: usize = s.next()?.parse().ok()?;
    let row: usize = s.next()?.parse().ok()?;
    let path = s.next()?.into();
    let pos = Position::new(row.saturating_sub(1), col.saturating_sub(1));
    Some((path, pos))
}

/// Split file.rs:10 into [`PathBuf`] and row.
///
/// Does not validate if file.rs is a file or directory.
fn split_path_row(s: &str) -> Option<(PathBuf, Position)> {
    let (path, row) = s.rsplit_once(':')?;
    let row: usize = row.parse().ok()?;
    let path = path.into();
    let pos = Position::new(row.saturating_sub(1), 0);
    Some((path, pos))
}<|MERGE_RESOLUTION|>--- conflicted
+++ resolved
@@ -17,11 +17,8 @@
     pub log_file: Option<PathBuf>,
     pub config_file: Option<PathBuf>,
     pub files: Vec<(PathBuf, Position)>,
-<<<<<<< HEAD
+    pub working_directory: Option<PathBuf>,
     pub readonly: bool,
-=======
-    pub working_directory: Option<PathBuf>,
->>>>>>> 75c0a5ce
 }
 
 impl Args {
