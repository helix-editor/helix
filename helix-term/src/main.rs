--- conflicted
+++ resolved
@@ -85,43 +85,6 @@
         std::process::exit(0);
     }
 
-<<<<<<< HEAD
-=======
-    if args.health {
-        if let Some(lang) = args.health_arg {
-            match lang.as_str() {
-                "all" => helix_term::health::languages_all(),
-                _ => helix_term::health::language(lang),
-            }
-        } else {
-            helix_term::health::general();
-            println!();
-            helix_term::health::languages_all();
-        }
-        std::process::exit(0);
-    }
-
-    let conf_dir = helix_core::config_dir();
-    if !conf_dir.exists() {
-        std::fs::create_dir_all(&conf_dir).ok();
-    }
-
-    let config = match std::fs::read_to_string(helix_core::config_file()) {
-        Ok(config) => toml::from_str(&config)
-            .map(merge_keys)
-            .unwrap_or_else(|err| {
-                eprintln!("Bad config: {}", err);
-                eprintln!("Press <ENTER> to continue with default config");
-                use std::io::Read;
-                // This waits for an enter press.
-                let _ = std::io::stdin().read(&mut []);
-                Config::default()
-            }),
-        Err(err) if err.kind() == std::io::ErrorKind::NotFound => Config::default(),
-        Err(err) => return Err(Error::new(err)),
-    };
-
->>>>>>> bfa533fe
     setup_logging(logpath, args.verbosity).context("failed to initialize logging")?;
 
     // TODO: use the thread local executor to spawn the application task separately from the work pool
