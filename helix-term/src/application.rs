use arc_swap::{access::Map, ArcSwap};
use helix_core::{
    config::{default_syntax_loader, user_syntax_loader},
    pos_at_coords, syntax, Selection,
};
use helix_lsp::{lsp, util::lsp_pos_to_pos, LspProgressMap};
use helix_view::{align_view, editor::ConfigEvent, theme, Align, Editor};
use serde_json::json;

use crate::{
    args::Args,
    commands::apply_workspace_edit,
    compositor::Compositor,
    config::Config,
    job::Jobs,
    keymap::Keymaps,
    ui::{self, overlay::overlayed},
};

use log::{error, warn};
use std::{
    io::{stdin, stdout, Write},
    sync::Arc,
    time::{Duration, Instant},
};

use anyhow::Error;

use crossterm::{
    event::{DisableMouseCapture, EnableMouseCapture, Event, EventStream},
    execute, terminal,
    tty::IsTty,
};
#[cfg(not(windows))]
use {
    signal_hook::{consts::signal, low_level},
    signal_hook_tokio::Signals,
};
#[cfg(windows)]
type Signals = futures_util::stream::Empty<()>;

pub struct Application {
    compositor: Compositor,
    editor: Editor,

    config: Arc<ArcSwap<Config>>,

    #[allow(dead_code)]
    theme_loader: Arc<theme::Loader>,
    #[allow(dead_code)]
    syn_loader: Arc<syntax::Loader>,

    signals: Signals,
    jobs: Jobs,
    lsp_progress: LspProgressMap,
}

impl Application {
<<<<<<< HEAD
    pub fn new(args: Args) -> Result<Self, Error> {
=======
    pub fn new(args: Args, config: Config) -> Result<Self, Error> {
>>>>>>> f2dd3d44
        use helix_view::editor::Action;

        let config_dir = helix_loader::config_dir();
        if !config_dir.exists() {
            std::fs::create_dir_all(&config_dir).ok();
        }

        let mut config = match std::fs::read_to_string(config_dir.join("config.toml")) {
            Ok(config) => toml::from_str(&config)
                .map(crate::keymap::merge_keys)
                .unwrap_or_else(|err| {
                    eprintln!("Bad config: {}", err);
                    eprintln!("Press <ENTER> to continue with default config");
                    use std::io::Read;
                    // This waits for an enter press.
                    let _ = std::io::stdin().read(&mut []);
                    Config::default()
                }),
            Err(err) if err.kind() == std::io::ErrorKind::NotFound => Config::default(),
            Err(err) => return Err(Error::new(err)),
        };

        let theme_loader = std::sync::Arc::new(theme::Loader::new(
            &config_dir,
            &helix_loader::runtime_dir(),
        ));

        let true_color = config.editor.true_color || crate::true_color();
        let theme = config
            .theme
            .as_ref()
            .and_then(|theme| {
                theme_loader
                    .load(theme)
                    .map_err(|e| {
                        log::warn!("failed to load theme `{}` - {}", theme, e);
                        e
                    })
                    .ok()
                    .filter(|theme| (true_color || theme.is_16_color()))
            })
            .unwrap_or_else(|| {
                if true_color {
                    theme_loader.default()
                } else {
                    theme_loader.base16_default()
                }
            });

        let syn_loader_conf = user_syntax_loader().unwrap_or_else(|err| {
            eprintln!("Bad language config: {}", err);
            eprintln!("Press <ENTER> to continue with default language config");
            use std::io::Read;
            // This waits for an enter press.
            let _ = std::io::stdin().read(&mut []);
            default_syntax_loader()
        });
        let syn_loader = std::sync::Arc::new(syntax::Loader::new(syn_loader_conf));

<<<<<<< HEAD
        let mut compositor = Compositor::new()?;
=======
        let config = Arc::new(ArcSwap::from_pointee(config));
>>>>>>> f2dd3d44
        let mut editor = Editor::new(
            compositor.size(),
            theme_loader.clone(),
            syn_loader.clone(),
            Box::new(Map::new(Arc::clone(&config), |config: &Config| {
                &config.editor
            })),
        );

        let keys = Box::new(Map::new(Arc::clone(&config), |config: &Config| {
            &config.keys
        }));
        let editor_view = Box::new(ui::EditorView::new(Keymaps::new(keys)));
        compositor.push(editor_view);

        if args.load_tutor {
            let path = helix_loader::runtime_dir().join("tutor.txt");
            editor.open(path, Action::VerticalSplit)?;
            // Unset path to prevent accidentally saving to the original tutor file.
            doc_mut!(editor).set_path(None)?;
<<<<<<< HEAD
        } else if args.edit_config {
            let path = config_dir.join("config.toml");
            editor.open(path, Action::VerticalSplit)?;
=======
>>>>>>> f2dd3d44
        } else if !args.files.is_empty() {
            let first = &args.files[0].0; // we know it's not empty
            if first.is_dir() {
                std::env::set_current_dir(&first)?;
                editor.new_file(Action::VerticalSplit);
                let picker = ui::file_picker(".".into(), &config.load().editor);
                compositor.push(Box::new(overlayed(picker)));
            } else {
                let nr_of_files = args.files.len();
                editor.open(first.to_path_buf(), Action::VerticalSplit)?;
                for (file, pos) in args.files {
                    if file.is_dir() {
                        return Err(anyhow::anyhow!(
                            "expected a path to file, found a directory. (to open a directory pass it as first argument)"
                        ));
                    } else {
                        let doc_id = editor.open(file, Action::Load)?;
                        // with Action::Load all documents have the same view
                        let view_id = editor.tree.focus;
                        let doc = editor.document_mut(doc_id).unwrap();
                        let pos = Selection::point(pos_at_coords(doc.text().slice(..), pos, true));
                        doc.set_selection(view_id, pos);
                    }
                }
                editor.set_status(format!("Loaded {} files.", nr_of_files));
                // align the view to center after all files are loaded,
                // does not affect views without pos since it is at the top
                let (view, doc) = current!(editor);
                align_view(doc, view, Align::Center);
            }
        } else if stdin().is_tty() {
            editor.new_file(Action::VerticalSplit);
        } else if cfg!(target_os = "macos") {
            // On Linux and Windows, we allow the output of a command to be piped into the new buffer.
            // This doesn't currently work on macOS because of the following issue:
            //   https://github.com/crossterm-rs/crossterm/issues/500
            anyhow::bail!("Piping into helix-term is currently not supported on macOS");
        } else {
            editor
                .new_file_from_stdin(Action::VerticalSplit)
                .unwrap_or_else(|_| editor.new_file(Action::VerticalSplit));
        }

        editor.set_theme(theme);

        #[cfg(windows)]
        let signals = futures_util::stream::empty();
        #[cfg(not(windows))]
        let signals = Signals::new(&[signal::SIGTSTP, signal::SIGCONT])?;

        let app = Self {
            compositor,
            editor,

            config,

            theme_loader,
            syn_loader,

            signals,
            jobs: Jobs::new(),
            lsp_progress: LspProgressMap::new(),
        };

        Ok(app)
    }

    fn render(&mut self) {
        let mut cx = crate::compositor::Context {
            editor: &mut self.editor,
            jobs: &mut self.jobs,
            scroll: None,
        };

        self.compositor.render(&mut cx);
    }

    pub async fn event_loop(&mut self) {
        let mut reader = EventStream::new();
        let mut last_render = Instant::now();
        let deadline = Duration::from_secs(1) / 60;

        self.render();

        loop {
            if self.editor.should_close() {
                break;
            }

            use futures_util::StreamExt;

            tokio::select! {
                biased;

                event = reader.next() => {
                    self.handle_terminal_events(event)
                }
                Some(signal) = self.signals.next() => {
                    self.handle_signals(signal).await;
                }
                Some((id, call)) = self.editor.language_servers.incoming.next() => {
                    self.handle_language_server_message(call, id).await;
                    // limit render calls for fast language server messages
                    let last = self.editor.language_servers.incoming.is_empty();
                    if last || last_render.elapsed() > deadline {
                        self.render();
                        last_render = Instant::now();
                    }
                }
                Some(payload) = self.editor.debugger_events.next() => {
                    let needs_render = self.editor.handle_debugger_message(payload).await;
                    if needs_render {
                        self.render();
                    }
                }
                Some(config_event) = self.editor.config_events.1.recv() => {
                    self.handle_config_events(config_event);
                    self.render();
                }
                Some(callback) = self.jobs.futures.next() => {
                    self.jobs.handle_callback(&mut self.editor, &mut self.compositor, callback);
                    self.render();
                }
                Some(callback) = self.jobs.wait_futures.next() => {
                    self.jobs.handle_callback(&mut self.editor, &mut self.compositor, callback);
                    self.render();
                }
                _ = &mut self.editor.idle_timer => {
                    // idle timeout
                    self.editor.clear_idle_timer();
                    self.handle_idle_timeout();
                }
            }
        }
    }

    pub fn handle_config_events(&mut self, config_event: ConfigEvent) {
        match config_event {
            ConfigEvent::Refresh => self.refresh_config(),

            // Since only the Application can make changes to Editor's config,
            // the Editor must send up a new copy of a modified config so that
            // the Application can apply it.
            ConfigEvent::Update(editor_config) => {
                let mut app_config = (*self.config.load().clone()).clone();
                app_config.editor = editor_config;
                self.config.store(Arc::new(app_config));
            }
        }
    }

    fn refresh_config(&mut self) {
        let config = Config::load(helix_loader::config_file()).unwrap_or_else(|err| {
            self.editor.set_error(err.to_string());
            Config::default()
        });

        // Refresh theme
        if let Some(theme) = config.theme.clone() {
            let true_color = self.true_color();
            self.editor.set_theme(
                self.theme_loader
                    .load(&theme)
                    .map_err(|e| {
                        log::warn!("failed to load theme `{}` - {}", theme, e);
                        e
                    })
                    .ok()
                    .filter(|theme| (true_color || theme.is_16_color()))
                    .unwrap_or_else(|| {
                        if true_color {
                            self.theme_loader.default()
                        } else {
                            self.theme_loader.base16_default()
                        }
                    }),
            );
        }
        self.config.store(Arc::new(config));
    }

    fn true_color(&self) -> bool {
        self.config.load().editor.true_color || crate::true_color()
    }

    #[cfg(windows)]
    // no signal handling available on windows
    pub async fn handle_signals(&mut self, _signal: ()) {}

    #[cfg(not(windows))]
    pub async fn handle_signals(&mut self, signal: i32) {
        use helix_view::graphics::Rect;
        match signal {
            signal::SIGTSTP => {
                self.compositor.save_cursor();
                self.restore_term().unwrap();
                low_level::emulate_default_handler(signal::SIGTSTP).unwrap();
            }
            signal::SIGCONT => {
                self.claim_term().await.unwrap();
                // redraw the terminal
                let Rect { width, height, .. } = self.compositor.size();
                self.compositor.resize(width, height);
                self.compositor.load_cursor();
                self.render();
            }
            _ => unreachable!(),
        }
    }

    pub fn handle_idle_timeout(&mut self) {
        use crate::compositor::EventResult;
        let editor_view = self
            .compositor
            .find::<ui::EditorView>()
            .expect("expected at least one EditorView");

        let mut cx = crate::compositor::Context {
            editor: &mut self.editor,
            jobs: &mut self.jobs,
            scroll: None,
        };
        if let EventResult::Consumed(_) = editor_view.handle_idle_timeout(&mut cx) {
            self.render();
        }
    }

    pub fn handle_terminal_events(&mut self, event: Option<Result<Event, crossterm::ErrorKind>>) {
        let mut cx = crate::compositor::Context {
            editor: &mut self.editor,
            jobs: &mut self.jobs,
            scroll: None,
        };
        // Handle key events
        let should_redraw = match event {
            Some(Ok(Event::Resize(width, height))) => {
                self.compositor.resize(width, height);

                self.compositor
                    .handle_event(Event::Resize(width, height), &mut cx)
            }
            Some(Ok(event)) => self.compositor.handle_event(event, &mut cx),
            Some(Err(x)) => panic!("{}", x),
            None => panic!(),
        };

        if should_redraw && !self.editor.should_close() {
            self.render();
        }
    }

    pub async fn handle_language_server_message(
        &mut self,
        call: helix_lsp::Call,
        server_id: usize,
    ) {
        use helix_lsp::{Call, MethodCall, Notification};

        match call {
            Call::Notification(helix_lsp::jsonrpc::Notification { method, params, .. }) => {
                let notification = match Notification::parse(&method, params) {
                    Some(notification) => notification,
                    None => return,
                };

                match notification {
                    Notification::Initialized => {
                        let language_server =
                            match self.editor.language_servers.get_by_id(server_id) {
                                Some(language_server) => language_server,
                                None => {
                                    warn!("can't find language server with id `{}`", server_id);
                                    return;
                                }
                            };

                        // Trigger a workspace/didChangeConfiguration notification after initialization.
                        // This might not be required by the spec but Neovim does this as well, so it's
                        // probably a good idea for compatibility.
                        if let Some(config) = language_server.config() {
                            tokio::spawn(language_server.did_change_configuration(config.clone()));
                        }

                        let docs = self.editor.documents().filter(|doc| {
                            doc.language_server().map(|server| server.id()) == Some(server_id)
                        });

                        // trigger textDocument/didOpen for docs that are already open
                        for doc in docs {
                            let language_id =
                                doc.language_id().map(ToOwned::to_owned).unwrap_or_default();

                            tokio::spawn(language_server.text_document_did_open(
                                doc.url().unwrap(),
                                doc.version(),
                                doc.text(),
                                language_id,
                            ));
                        }
                    }
                    Notification::PublishDiagnostics(params) => {
                        let path = params.uri.to_file_path().unwrap();
                        let doc = self.editor.document_by_path_mut(&path);

                        if let Some(doc) = doc {
                            let lang_conf = doc.language_config();
                            let text = doc.text();

                            let diagnostics = params
                                .diagnostics
                                .into_iter()
                                .filter_map(|diagnostic| {
                                    use helix_core::{
                                        diagnostic::{Range, Severity::*},
                                        Diagnostic,
                                    };
                                    use lsp::DiagnosticSeverity;

                                    let language_server = doc.language_server().unwrap();

                                    // TODO: convert inside server
                                    let start = if let Some(start) = lsp_pos_to_pos(
                                        text,
                                        diagnostic.range.start,
                                        language_server.offset_encoding(),
                                    ) {
                                        start
                                    } else {
                                        log::warn!("lsp position out of bounds - {:?}", diagnostic);
                                        return None;
                                    };

                                    let end = if let Some(end) = lsp_pos_to_pos(
                                        text,
                                        diagnostic.range.end,
                                        language_server.offset_encoding(),
                                    ) {
                                        end
                                    } else {
                                        log::warn!("lsp position out of bounds - {:?}", diagnostic);
                                        return None;
                                    };

                                    let severity =
                                        diagnostic.severity.map(|severity| match severity {
                                            DiagnosticSeverity::ERROR => Error,
                                            DiagnosticSeverity::WARNING => Warning,
                                            DiagnosticSeverity::INFORMATION => Info,
                                            DiagnosticSeverity::HINT => Hint,
                                            severity => unreachable!(
                                                "unrecognized diagnostic severity: {:?}",
                                                severity
                                            ),
                                        });

                                    if let Some(lang_conf) = lang_conf {
                                        if let Some(severity) = severity {
                                            if severity < lang_conf.diagnostic_severity {
                                                return None;
                                            }
                                        }
                                    };

                                    Some(Diagnostic {
                                        range: Range { start, end },
                                        line: diagnostic.range.start.line as usize,
                                        message: diagnostic.message,
                                        severity,
                                        // code
                                        // source
                                    })
                                })
                                .collect();

                            doc.set_diagnostics(diagnostics);
                        }
                    }
                    Notification::ShowMessage(params) => {
                        log::warn!("unhandled window/showMessage: {:?}", params);
                    }
                    Notification::LogMessage(params) => {
                        log::info!("window/logMessage: {:?}", params);
                    }
                    Notification::ProgressMessage(params)
                        if !self
                            .compositor
                            .has_component(std::any::type_name::<ui::Prompt>()) =>
                    {
                        let editor_view = self
                            .compositor
                            .find::<ui::EditorView>()
                            .expect("expected at least one EditorView");
                        let lsp::ProgressParams { token, value } = params;

                        let lsp::ProgressParamsValue::WorkDone(work) = value;
                        let parts = match &work {
                            lsp::WorkDoneProgress::Begin(lsp::WorkDoneProgressBegin {
                                title,
                                message,
                                percentage,
                                ..
                            }) => (Some(title), message, percentage),
                            lsp::WorkDoneProgress::Report(lsp::WorkDoneProgressReport {
                                message,
                                percentage,
                                ..
                            }) => (None, message, percentage),
                            lsp::WorkDoneProgress::End(lsp::WorkDoneProgressEnd { message }) => {
                                if message.is_some() {
                                    (None, message, &None)
                                } else {
                                    self.lsp_progress.end_progress(server_id, &token);
                                    if !self.lsp_progress.is_progressing(server_id) {
                                        editor_view.spinners_mut().get_or_create(server_id).stop();
                                    }
                                    self.editor.clear_status();

                                    // we want to render to clear any leftover spinners or messages
                                    return;
                                }
                            }
                        };

                        let token_d: &dyn std::fmt::Display = match &token {
                            lsp::NumberOrString::Number(n) => n,
                            lsp::NumberOrString::String(s) => s,
                        };

                        let status = match parts {
                            (Some(title), Some(message), Some(percentage)) => {
                                format!("[{}] {}% {} - {}", token_d, percentage, title, message)
                            }
                            (Some(title), None, Some(percentage)) => {
                                format!("[{}] {}% {}", token_d, percentage, title)
                            }
                            (Some(title), Some(message), None) => {
                                format!("[{}] {} - {}", token_d, title, message)
                            }
                            (None, Some(message), Some(percentage)) => {
                                format!("[{}] {}% {}", token_d, percentage, message)
                            }
                            (Some(title), None, None) => {
                                format!("[{}] {}", token_d, title)
                            }
                            (None, Some(message), None) => {
                                format!("[{}] {}", token_d, message)
                            }
                            (None, None, Some(percentage)) => {
                                format!("[{}] {}%", token_d, percentage)
                            }
                            (None, None, None) => format!("[{}]", token_d),
                        };

                        if let lsp::WorkDoneProgress::End(_) = work {
                            self.lsp_progress.end_progress(server_id, &token);
                            if !self.lsp_progress.is_progressing(server_id) {
                                editor_view.spinners_mut().get_or_create(server_id).stop();
                            }
                        } else {
                            self.lsp_progress.update(server_id, token, work);
                        }

                        if self.config.load().editor.lsp.display_messages {
                            self.editor.set_status(status);
                        }
                    }
                    Notification::ProgressMessage(_params) => {
                        // do nothing
                    }
                }
            }
            Call::MethodCall(helix_lsp::jsonrpc::MethodCall {
                method, params, id, ..
            }) => {
                let call = match MethodCall::parse(&method, params) {
                    Some(call) => call,
                    None => {
                        error!("Method not found {}", method);
                        return;
                    }
                };

                match call {
                    MethodCall::WorkDoneProgressCreate(params) => {
                        self.lsp_progress.create(server_id, params.token);

                        let editor_view = self
                            .compositor
                            .find::<ui::EditorView>()
                            .expect("expected at least one EditorView");
                        let spinner = editor_view.spinners_mut().get_or_create(server_id);
                        if spinner.is_stopped() {
                            spinner.start();
                        }
                        let language_server =
                            match self.editor.language_servers.get_by_id(server_id) {
                                Some(language_server) => language_server,
                                None => {
                                    warn!("can't find language server with id `{}`", server_id);
                                    return;
                                }
                            };

                        tokio::spawn(language_server.reply(id, Ok(serde_json::Value::Null)));
                    }
                    MethodCall::ApplyWorkspaceEdit(params) => {
                        apply_workspace_edit(
                            &mut self.editor,
                            helix_lsp::OffsetEncoding::Utf8,
                            &params.edit,
                        );

                        let language_server =
                            match self.editor.language_servers.get_by_id(server_id) {
                                Some(language_server) => language_server,
                                None => {
                                    warn!("can't find language server with id `{}`", server_id);
                                    return;
                                }
                            };

                        tokio::spawn(language_server.reply(
                            id,
                            Ok(json!(lsp::ApplyWorkspaceEditResponse {
                                applied: true,
                                failure_reason: None,
                                failed_change: None,
                            })),
                        ));
                    }
                    MethodCall::WorkspaceConfiguration(params) => {
                        let language_server =
                            match self.editor.language_servers.get_by_id(server_id) {
                                Some(language_server) => language_server,
                                None => {
                                    warn!("can't find language server with id `{}`", server_id);
                                    return;
                                }
                            };
                        let result: Vec<_> = params
                            .items
                            .iter()
                            .map(|item| {
                                let mut config = match &item.scope_uri {
                                    Some(scope) => {
                                        let path = scope.to_file_path().ok()?;
                                        let doc = self.editor.document_by_path(path)?;
                                        doc.language_config()?.config.as_ref()?
                                    }
                                    None => language_server.config()?,
                                };
                                if let Some(section) = item.section.as_ref() {
                                    for part in section.split('.') {
                                        config = config.get(part)?;
                                    }
                                }
                                Some(config)
                            })
                            .collect();
                        tokio::spawn(language_server.reply(id, Ok(json!(result))));
                    }
                }
            }
            Call::Invalid { id } => log::error!("LSP invalid method call id={:?}", id),
        }
    }

    async fn claim_term(&mut self) -> Result<(), Error> {
        terminal::enable_raw_mode()?;
        let mut stdout = stdout();
        execute!(stdout, terminal::EnterAlternateScreen)?;
        if self.config.load().editor.mouse {
            execute!(stdout, EnableMouseCapture)?;
        }
        Ok(())
    }

    fn restore_term(&mut self) -> Result<(), Error> {
        let mut stdout = stdout();
        // reset cursor shape
        write!(stdout, "\x1B[2 q")?;
        // Ignore errors on disabling, this might trigger on windows if we call
        // disable without calling enable previously
        let _ = execute!(stdout, DisableMouseCapture);
        execute!(stdout, terminal::LeaveAlternateScreen)?;
        terminal::disable_raw_mode()?;
        Ok(())
    }

    pub async fn run(&mut self) -> Result<i32, Error> {
        self.claim_term().await?;

        // Exit the alternate screen and disable raw mode before panicking
        let hook = std::panic::take_hook();
        std::panic::set_hook(Box::new(move |info| {
            // We can't handle errors properly inside this closure.  And it's
            // probably not a good idea to `unwrap()` inside a panic handler.
            // So we just ignore the `Result`s.
            let _ = execute!(std::io::stdout(), DisableMouseCapture);
            let _ = execute!(std::io::stdout(), terminal::LeaveAlternateScreen);
            let _ = terminal::disable_raw_mode();
            hook(info);
        }));

        self.event_loop().await;

        self.jobs.finish().await;

        if self.editor.close_language_servers(None).await.is_err() {
            log::error!("Timed out waiting for language servers to shutdown");
        };

        self.restore_term()?;

        Ok(self.editor.exit_code)
    }
}<|MERGE_RESOLUTION|>--- conflicted
+++ resolved
@@ -56,11 +56,7 @@
 }
 
 impl Application {
-<<<<<<< HEAD
     pub fn new(args: Args) -> Result<Self, Error> {
-=======
-    pub fn new(args: Args, config: Config) -> Result<Self, Error> {
->>>>>>> f2dd3d44
         use helix_view::editor::Action;
 
         let config_dir = helix_loader::config_dir();
@@ -68,7 +64,7 @@
             std::fs::create_dir_all(&config_dir).ok();
         }
 
-        let mut config = match std::fs::read_to_string(config_dir.join("config.toml")) {
+        let config = match std::fs::read_to_string(config_dir.join("config.toml")) {
             Ok(config) => toml::from_str(&config)
                 .map(crate::keymap::merge_keys)
                 .unwrap_or_else(|err| {
@@ -120,11 +116,8 @@
         });
         let syn_loader = std::sync::Arc::new(syntax::Loader::new(syn_loader_conf));
 
-<<<<<<< HEAD
         let mut compositor = Compositor::new()?;
-=======
         let config = Arc::new(ArcSwap::from_pointee(config));
->>>>>>> f2dd3d44
         let mut editor = Editor::new(
             compositor.size(),
             theme_loader.clone(),
@@ -145,12 +138,6 @@
             editor.open(path, Action::VerticalSplit)?;
             // Unset path to prevent accidentally saving to the original tutor file.
             doc_mut!(editor).set_path(None)?;
-<<<<<<< HEAD
-        } else if args.edit_config {
-            let path = config_dir.join("config.toml");
-            editor.open(path, Action::VerticalSplit)?;
-=======
->>>>>>> f2dd3d44
         } else if !args.files.is_empty() {
             let first = &args.files[0].0; // we know it's not empty
             if first.is_dir() {
