use crate::{
    args::Args,
    commands::apply_workspace_edit,
    compositor::{Compositor, Event},
    config::Config,
    job::Jobs,
    keymap::Keymap,
    ui::{self, overlay::overlayed},
};
use anyhow::{Context, Error};
use arc_swap::{access::Map, ArcSwap};
use crossterm::{
    event::{
        DisableBracketedPaste, DisableFocusChange, DisableMouseCapture, EnableBracketedPaste,
        EnableFocusChange, EnableMouseCapture, Event as CrosstermEvent,
    },
    execute, terminal,
    tty::IsTty,
};
use futures_util::Stream;
use helix_core::{
    diagnostic::{DiagnosticTag, NumberOrString},
    path::get_relative_path,
    pos_at_coords,
    syntax::{self, LanguageConfigurations},
    Selection,
};
use helix_lsp::{lsp, util::lsp_pos_to_pos, LspProgressMap};
use helix_view::{
    align_view,
    document::DocumentSavedEventResult,
    editor::{ConfigEvent, EditorEvent},
    graphics::Rect,
    theme,
    tree::Layout,
    Align, Editor,
};
use log::{debug, error, warn};
use serde_json::json;
use std::{
    io::{stdin, stdout, Write},
    path::Path,
    sync::Arc,
    time::{Duration, Instant},
};
use tui::backend::Backend;

#[cfg(not(windows))]
use {
    signal_hook::{consts::signal, low_level},
    signal_hook_tokio::Signals,
};
#[cfg(windows)]
type Signals = futures_util::stream::Empty<()>;

const LSP_DEADLINE: Duration = Duration::from_millis(16);

#[cfg(not(feature = "integration"))]
use tui::backend::CrosstermBackend;

#[cfg(feature = "integration")]
use tui::backend::TestBackend;

#[cfg(not(feature = "integration"))]
type Terminal = tui::terminal::Terminal<CrosstermBackend<std::io::Stdout>>;

#[cfg(feature = "integration")]
type Terminal = tui::terminal::Terminal<TestBackend>;

pub struct Application {
    compositor: Compositor,
    terminal: Terminal,
    pub editor: Editor,

    config: Arc<ArcSwap<Config>>,

    #[allow(dead_code)]
    theme_loader: Arc<theme::Loader>,
    #[allow(dead_code)]
    lang_configs_loader: Arc<syntax::Loader>,

    signals: Signals,
    jobs: Jobs,
    lsp_progress: LspProgressMap,
    last_render: Instant,
}

#[cfg(feature = "integration")]
fn setup_integration_logging() {
    let level = std::env::var("HELIX_LOG_LEVEL")
        .map(|lvl| lvl.parse().unwrap())
        .unwrap_or(log::LevelFilter::Info);

    // Separate file config so we can include year, month and day in file logs
    let _ = fern::Dispatch::new()
        .format(|out, message, record| {
            out.finish(format_args!(
                "{} {} [{}] {}",
                chrono::Local::now().format("%Y-%m-%dT%H:%M:%S%.3f"),
                record.target(),
                record.level(),
                message
            ))
        })
        .level(level)
        .chain(std::io::stdout())
        .apply();
}

fn restore_term() -> Result<(), Error> {
    let mut stdout = stdout();
    // reset cursor shape
    write!(stdout, "\x1B[0 q")?;
    // Ignore errors on disabling, this might trigger on windows if we call
    // disable without calling enable previously
    let _ = execute!(stdout, DisableMouseCapture);
    execute!(
        stdout,
        DisableBracketedPaste,
        DisableFocusChange,
        terminal::LeaveAlternateScreen
    )?;
    terminal::disable_raw_mode()?;
    Ok(())
}

impl Application {
    pub fn new(
        args: Args,
        config: Config,
        langauge_configurations: syntax::LanguageConfigurations,
    ) -> Result<Self, Error> {
        #[cfg(feature = "integration")]
        setup_integration_logging();

        use helix_view::editor::Action;

<<<<<<< HEAD
        let theme_loader = std::sync::Arc::new(theme::Loader::new(
            &helix_loader::user_config_dir(),
            &helix_loader::runtime_dir(),
        ));
=======
        let mut theme_parent_dirs = vec![helix_loader::config_dir()];
        theme_parent_dirs.extend(helix_loader::runtime_dirs().iter().cloned());
        let theme_loader = std::sync::Arc::new(theme::Loader::new(&theme_parent_dirs));
>>>>>>> 5a0a1db7

        let true_color = config.editor.true_color || crate::true_color();
        let theme = config
            .theme
            .as_ref()
            .and_then(|theme| {
                theme_loader
                    .load(theme)
                    .map_err(|e| {
                        log::warn!("failed to load theme `{}` - {}", theme, e);
                        e
                    })
                    .ok()
                    .filter(|theme| (true_color || theme.is_16_color()))
            })
            .unwrap_or_else(|| theme_loader.default_theme(true_color));

        let lang_configs_loader = std::sync::Arc::new(syntax::Loader::new(langauge_configurations));

        #[cfg(not(feature = "integration"))]
        let backend = CrosstermBackend::new(stdout());

        #[cfg(feature = "integration")]
        let backend = TestBackend::new(120, 150);

        let terminal = Terminal::new(backend)?;
        let area = terminal.size().expect("couldn't get terminal size");
        let mut compositor = Compositor::new(area);
        let config = Arc::new(ArcSwap::from_pointee(config));
        let mut editor = Editor::new(
            area,
            theme_loader.clone(),
            lang_configs_loader.clone(),
            Box::new(Map::new(Arc::clone(&config), |config: &Config| {
                &config.editor
            })),
        );

        let keys = Box::new(Map::new(Arc::clone(&config), |config: &Config| {
            &config.keys
        }));
        let editor_view = Box::new(ui::EditorView::new(Keymap::new(keys)));
        compositor.push(editor_view);

        if args.load_tutor {
            let path = helix_loader::runtime_file(Path::new("tutor"));
            editor.open(&path, Action::VerticalSplit)?;
            // Unset path to prevent accidentally saving to the original tutor file.
            doc_mut!(editor).set_path(None)?;
        } else if !args.files.is_empty() {
            let first = &args.files[0].0; // we know it's not empty
            if first.is_dir() {
                std::env::set_current_dir(first).context("set current dir")?;
                editor.new_file(Action::VerticalSplit);
                let picker = ui::file_picker(".".into(), &config.load().editor);
                compositor.push(Box::new(overlayed(picker)));
            } else {
                let nr_of_files = args.files.len();
                for (i, (file, pos)) in args.files.into_iter().enumerate() {
                    if file.is_dir() {
                        return Err(anyhow::anyhow!(
                            "expected a path to file, found a directory. (to open a directory pass it as first argument)"
                        ));
                    } else {
                        // If the user passes in either `--vsplit` or
                        // `--hsplit` as a command line argument, all the given
                        // files will be opened according to the selected
                        // option. If neither of those two arguments are passed
                        // in, just load the files normally.
                        let action = match args.split {
                            _ if i == 0 => Action::VerticalSplit,
                            Some(Layout::Vertical) => Action::VerticalSplit,
                            Some(Layout::Horizontal) => Action::HorizontalSplit,
                            None => Action::Load,
                        };
                        let doc_id = editor
                            .open(&file, action)
                            .context(format!("open '{}'", file.to_string_lossy()))?;
                        // with Action::Load all documents have the same view
                        // NOTE: this isn't necessarily true anymore. If
                        // `--vsplit` or `--hsplit` are used, the file which is
                        // opened last is focused on.
                        let view_id = editor.tree.focus;
                        let doc = doc_mut!(editor, &doc_id);
                        let pos = Selection::point(pos_at_coords(doc.text().slice(..), pos, true));
                        doc.set_selection(view_id, pos);
                    }
                }
                editor.set_status(format!(
                    "Loaded {} file{}.",
                    nr_of_files,
                    if nr_of_files == 1 { "" } else { "s" } // avoid "Loaded 1 files." grammo
                ));
                // align the view to center after all files are loaded,
                // does not affect views without pos since it is at the top
                let (view, doc) = current!(editor);
                align_view(doc, view, Align::Center);
            }
        } else if stdin().is_tty() || cfg!(feature = "integration") {
            editor.new_file(Action::VerticalSplit);
        } else if cfg!(target_os = "macos") {
            // On Linux and Windows, we allow the output of a command to be piped into the new buffer.
            // This doesn't currently work on macOS because of the following issue:
            //   https://github.com/crossterm-rs/crossterm/issues/500
            anyhow::bail!("Piping into helix-term is currently not supported on macOS");
        } else {
            editor
                .new_file_from_stdin(Action::VerticalSplit)
                .unwrap_or_else(|_| editor.new_file(Action::VerticalSplit));
        }

        editor.set_theme(theme);

        #[cfg(windows)]
        let signals = futures_util::stream::empty();
        #[cfg(not(windows))]
        let signals = Signals::new([signal::SIGTSTP, signal::SIGCONT, signal::SIGUSR1])
            .context("build signal handler")?;

        let app = Self {
            compositor,
            terminal,
            editor,

            config,

            theme_loader,
            lang_configs_loader,

            signals,
            jobs: Jobs::new(),
            lsp_progress: LspProgressMap::new(),
            last_render: Instant::now(),
        };

        Ok(app)
    }

    #[cfg(feature = "integration")]
    async fn render(&mut self) {}

    #[cfg(not(feature = "integration"))]
    async fn render(&mut self) {
        let mut cx = crate::compositor::Context {
            editor: &mut self.editor,
            jobs: &mut self.jobs,
            scroll: None,
        };

        // Acquire mutable access to the redraw_handle lock
        // to ensure that there are no tasks running that want to block rendering
        drop(cx.editor.redraw_handle.1.write().await);
        cx.editor.needs_redraw = false;
        {
            // exhaust any leftover redraw notifications
            let notify = cx.editor.redraw_handle.0.notified();
            tokio::pin!(notify);
            notify.enable();
        }

        let area = self
            .terminal
            .autoresize()
            .expect("Unable to determine terminal size");

        // TODO: need to recalculate view tree if necessary

        let surface = self.terminal.current_buffer_mut();

        self.compositor.render(area, surface, &mut cx);

        let (pos, kind) = self.compositor.cursor(area, &self.editor);
        let pos = pos.map(|pos| (pos.col as u16, pos.row as u16));
        self.terminal.draw(pos, kind).unwrap();
    }

    pub async fn event_loop<S>(&mut self, input_stream: &mut S)
    where
        S: Stream<Item = crossterm::Result<crossterm::event::Event>> + Unpin,
    {
        self.render().await;
        self.last_render = Instant::now();

        loop {
            if !self.event_loop_until_idle(input_stream).await {
                break;
            }
        }
    }

    pub async fn event_loop_until_idle<S>(&mut self, input_stream: &mut S) -> bool
    where
        S: Stream<Item = crossterm::Result<crossterm::event::Event>> + Unpin,
    {
        loop {
            if self.editor.should_close() {
                return false;
            }

            use futures_util::StreamExt;

            tokio::select! {
                biased;

                Some(event) = input_stream.next() => {
                    self.handle_terminal_events(event).await;
                }
                Some(signal) = self.signals.next() => {
                    self.handle_signals(signal).await;
                }
                Some(callback) = self.jobs.futures.next() => {
                    self.jobs.handle_callback(&mut self.editor, &mut self.compositor, callback);
                    self.render().await;
                }
                Some(callback) = self.jobs.wait_futures.next() => {
                    self.jobs.handle_callback(&mut self.editor, &mut self.compositor, callback);
                    self.render().await;
                }
                event = self.editor.wait_event() => {
                    let _idle_handled = self.handle_editor_event(event).await;

                    #[cfg(feature = "integration")]
                    {
                        if _idle_handled {
                            return true;
                        }
                    }
                }
            }

            // for integration tests only, reset the idle timer after every
            // event to signal when test events are done processing
            #[cfg(feature = "integration")]
            {
                self.editor.reset_idle_timer();
            }
        }
    }

    pub fn handle_config_events(&mut self, config_event: ConfigEvent) {
        match config_event {
            ConfigEvent::Refresh => self.refresh_config(),

            // Since only the Application can make changes to Editor's config,
            // the Editor must send up a new copy of a modified config so that
            // the Application can apply it.
            ConfigEvent::Update(editor_config) => {
                let mut app_config = (*self.config.load().clone()).clone();
                app_config.editor = *editor_config;
                self.config.store(Arc::new(app_config));
            }
        }

        // Update all the relevant members in the editor after updating
        // the configuration.
        self.editor.refresh_config();
    }

    /// refresh language config after config change
    fn refresh_language_config(&mut self) -> Result<(), Error> {
        let language_configs = LanguageConfigurations::merged()
            .map_err(|err| anyhow::anyhow!("Failed to load merged language config: {}", err))?;

        self.lang_configs_loader = std::sync::Arc::new(syntax::Loader::new(language_configs));
        self.editor.lang_configs_loader = self.lang_configs_loader.clone();
        for document in self.editor.documents.values_mut() {
            document.detect_language(self.lang_configs_loader.clone());
        }

        Ok(())
    }

    fn refresh_config(&mut self) {
        let mut refresh_config = || -> Result<(), Error> {
            let merged_user_config = Config::merged()
                .map_err(|err| anyhow::anyhow!("Failed to load config: {}", err))?;
            self.refresh_language_config()?;

            if let Some(theme) = &self.config.load().theme {
                let true_color = self.config.load().editor.true_color || crate::true_color();
                let theme = self
                    .theme_loader
                    .load(theme)
                    .map_err(|err| anyhow::anyhow!("Failed to load theme `{}`: {}", theme, err))?;

                if true_color || theme.is_16_color() {
                    self.editor.set_theme(theme);
                } else {
                    anyhow::bail!("Theme requires truecolor support, which is not available!")
                }
            }

            self.config.store(Arc::new(merged_user_config));
            Ok(())
        };

        match refresh_config() {
            Ok(_) => {
                self.editor.set_status("Config refreshed");
            }
            Err(err) => {
                self.editor.set_error(err.to_string());
            }
        }
    }

    #[cfg(windows)]
    // no signal handling available on windows
    pub async fn handle_signals(&mut self, _signal: ()) {}

    #[cfg(not(windows))]
    pub async fn handle_signals(&mut self, signal: i32) {
        match signal {
            signal::SIGTSTP => {
                // restore cursor
                use helix_view::graphics::CursorKind;
                self.terminal
                    .backend_mut()
                    .show_cursor(CursorKind::Block)
                    .ok();
                restore_term().unwrap();
                low_level::emulate_default_handler(signal::SIGTSTP).unwrap();
            }
            signal::SIGCONT => {
                self.claim_term().await.unwrap();
                // redraw the terminal
                let area = self.terminal.size().expect("couldn't get terminal size");
                self.compositor.resize(area);
                self.terminal.clear().expect("couldn't clear terminal");

                self.render().await;
            }
            signal::SIGUSR1 => {
                self.refresh_config();
                self.render().await;
            }
            _ => unreachable!(),
        }
    }

    pub async fn handle_idle_timeout(&mut self) {
        let mut cx = crate::compositor::Context {
            editor: &mut self.editor,
            jobs: &mut self.jobs,
            scroll: None,
        };
        let should_render = self.compositor.handle_event(&Event::IdleTimeout, &mut cx);
        if should_render || self.editor.needs_redraw {
            self.render().await;
        }
    }

    pub fn handle_document_write(&mut self, doc_save_event: DocumentSavedEventResult) {
        let doc_save_event = match doc_save_event {
            Ok(event) => event,
            Err(err) => {
                self.editor.set_error(err.to_string());
                return;
            }
        };

        let doc = match self.editor.document_mut(doc_save_event.doc_id) {
            None => {
                warn!(
                    "received document saved event for non-existent doc id: {}",
                    doc_save_event.doc_id
                );

                return;
            }
            Some(doc) => doc,
        };

        debug!(
            "document {:?} saved with revision {}",
            doc.path(),
            doc_save_event.revision
        );

        doc.set_last_saved_revision(doc_save_event.revision);

        let lines = doc_save_event.text.len_lines();
        let bytes = doc_save_event.text.len_bytes();

        if doc.path() != Some(&doc_save_event.path) {
            if let Err(err) = doc.set_path(Some(&doc_save_event.path)) {
                log::error!(
                    "error setting path for doc '{:?}': {}",
                    doc.path(),
                    err.to_string(),
                );

                self.editor.set_error(err.to_string());
                return;
            }

            let loader = self.editor.lang_configs_loader.clone();

            // borrowing the same doc again to get around the borrow checker
            let doc = doc_mut!(self.editor, &doc_save_event.doc_id);
            let id = doc.id();
            doc.detect_language(loader);
            let _ = self.editor.refresh_language_server(id);
        }

        // TODO: fix being overwritten by lsp
        self.editor.set_status(format!(
            "'{}' written, {}L {}B",
            get_relative_path(&doc_save_event.path).to_string_lossy(),
            lines,
            bytes
        ));
    }

    #[inline(always)]
    pub async fn handle_editor_event(&mut self, event: EditorEvent) -> bool {
        log::debug!("received editor event: {:?}", event);

        match event {
            EditorEvent::DocumentSaved(event) => {
                self.handle_document_write(event);
                self.render().await;
            }
            EditorEvent::ConfigEvent(event) => {
                self.handle_config_events(event);
                self.render().await;
            }
            EditorEvent::LanguageServerMessage((id, call)) => {
                self.handle_language_server_message(call, id).await;
                // limit render calls for fast language server messages
                let last = self.editor.language_servers.incoming.is_empty();

                if last || self.last_render.elapsed() > LSP_DEADLINE {
                    self.render().await;
                    self.last_render = Instant::now();
                }
            }
            EditorEvent::DebuggerEvent(payload) => {
                let needs_render = self.editor.handle_debugger_message(payload).await;
                if needs_render {
                    self.render().await;
                }
            }
            EditorEvent::IdleTimer => {
                self.editor.clear_idle_timer();
                self.handle_idle_timeout().await;

                #[cfg(feature = "integration")]
                {
                    return true;
                }
            }
        }

        false
    }

    pub async fn handle_terminal_events(
        &mut self,
        event: Result<CrosstermEvent, crossterm::ErrorKind>,
    ) {
        let mut cx = crate::compositor::Context {
            editor: &mut self.editor,
            jobs: &mut self.jobs,
            scroll: None,
        };
        // Handle key events
        let should_redraw = match event.unwrap() {
            CrosstermEvent::Resize(width, height) => {
                self.terminal
                    .resize(Rect::new(0, 0, width, height))
                    .expect("Unable to resize terminal");

                let area = self.terminal.size().expect("couldn't get terminal size");

                self.compositor.resize(area);

                self.compositor
                    .handle_event(&Event::Resize(width, height), &mut cx)
            }
            event => self.compositor.handle_event(&event.into(), &mut cx),
        };

        if should_redraw && !self.editor.should_close() {
            self.render().await;
        }
    }

    pub async fn handle_language_server_message(
        &mut self,
        call: helix_lsp::Call,
        server_id: usize,
    ) {
        use helix_lsp::{Call, MethodCall, Notification};

        match call {
            Call::Notification(helix_lsp::jsonrpc::Notification { method, params, .. }) => {
                let notification = match Notification::parse(&method, params) {
                    Ok(notification) => notification,
                    Err(err) => {
                        log::error!(
                            "received malformed notification from Language Server: {}",
                            err
                        );
                        return;
                    }
                };

                match notification {
                    Notification::Initialized => {
                        let language_server =
                            match self.editor.language_servers.get_by_id(server_id) {
                                Some(language_server) => language_server,
                                None => {
                                    warn!("can't find language server with id `{}`", server_id);
                                    return;
                                }
                            };

                        // Trigger a workspace/didChangeConfiguration notification after initialization.
                        // This might not be required by the spec but Neovim does this as well, so it's
                        // probably a good idea for compatibility.
                        if let Some(config) = language_server.config() {
                            tokio::spawn(language_server.did_change_configuration(config.clone()));
                        }

                        let docs = self.editor.documents().filter(|doc| {
                            doc.language_server().map(|server| server.id()) == Some(server_id)
                        });

                        // trigger textDocument/didOpen for docs that are already open
                        for doc in docs {
                            let url = match doc.url() {
                                Some(url) => url,
                                None => continue, // skip documents with no path
                            };

                            let language_id =
                                doc.language_id().map(ToOwned::to_owned).unwrap_or_default();

                            tokio::spawn(language_server.text_document_did_open(
                                url,
                                doc.version(),
                                doc.text(),
                                language_id,
                            ));
                        }
                    }
                    Notification::PublishDiagnostics(mut params) => {
                        let path = params.uri.to_file_path().unwrap();
                        let doc = self.editor.document_by_path_mut(&path);

                        if let Some(doc) = doc {
                            let lang_conf = doc.language_config();
                            let text = doc.text();

                            let diagnostics = params
                                .diagnostics
                                .iter()
                                .filter_map(|diagnostic| {
                                    use helix_core::diagnostic::{Diagnostic, Range, Severity::*};
                                    use lsp::DiagnosticSeverity;

                                    let language_server = if let Some(language_server) = doc.language_server() {
                                        language_server
                                    } else {
                                        log::warn!("Discarding diagnostic because language server is not initialized: {:?}", diagnostic);
                                        return None;
                                    };

                                    // TODO: convert inside server
                                    let start = if let Some(start) = lsp_pos_to_pos(
                                        text,
                                        diagnostic.range.start,
                                        language_server.offset_encoding(),
                                    ) {
                                        start
                                    } else {
                                        log::warn!("lsp position out of bounds - {:?}", diagnostic);
                                        return None;
                                    };

                                    let end = if let Some(end) = lsp_pos_to_pos(
                                        text,
                                        diagnostic.range.end,
                                        language_server.offset_encoding(),
                                    ) {
                                        end
                                    } else {
                                        log::warn!("lsp position out of bounds - {:?}", diagnostic);
                                        return None;
                                    };

                                    let severity =
                                        diagnostic.severity.map(|severity| match severity {
                                            DiagnosticSeverity::ERROR => Error,
                                            DiagnosticSeverity::WARNING => Warning,
                                            DiagnosticSeverity::INFORMATION => Info,
                                            DiagnosticSeverity::HINT => Hint,
                                            severity => unreachable!(
                                                "unrecognized diagnostic severity: {:?}",
                                                severity
                                            ),
                                        });

                                    if let Some(lang_conf) = lang_conf {
                                        if let Some(severity) = severity {
                                            if severity < lang_conf.diagnostic_severity {
                                                return None;
                                            }
                                        }
                                    };

                                    let code = match diagnostic.code.clone() {
                                        Some(x) => match x {
                                            lsp::NumberOrString::Number(x) => {
                                                Some(NumberOrString::Number(x))
                                            }
                                            lsp::NumberOrString::String(x) => {
                                                Some(NumberOrString::String(x))
                                            }
                                        },
                                        None => None,
                                    };

                                    let tags = if let Some(ref tags) = diagnostic.tags {
                                        let new_tags = tags.iter().filter_map(|tag| {
                                            match *tag {
                                                lsp::DiagnosticTag::DEPRECATED => Some(DiagnosticTag::Deprecated),
                                                lsp::DiagnosticTag::UNNECESSARY => Some(DiagnosticTag::Unnecessary),
                                                _ => None
                                            }
                                        }).collect();

                                        new_tags
                                    } else {
                                        Vec::new()
                                    };

                                    Some(Diagnostic {
                                        range: Range { start, end },
                                        line: diagnostic.range.start.line as usize,
                                        message: diagnostic.message.clone(),
                                        severity,
                                        code,
                                        tags,
                                        source: diagnostic.source.clone(),
                                        data: diagnostic.data.clone(),
                                    })
                                })
                                .collect();

                            doc.set_diagnostics(diagnostics);
                        }

                        // Sort diagnostics first by severity and then by line numbers.
                        // Note: The `lsp::DiagnosticSeverity` enum is already defined in decreasing order
                        params
                            .diagnostics
                            .sort_unstable_by_key(|d| (d.severity, d.range.start));

                        // Insert the original lsp::Diagnostics here because we may have no open document
                        // for diagnosic message and so we can't calculate the exact position.
                        // When using them later in the diagnostics picker, we calculate them on-demand.
                        self.editor
                            .diagnostics
                            .insert(params.uri, params.diagnostics);
                    }
                    Notification::ShowMessage(params) => {
                        log::warn!("unhandled window/showMessage: {:?}", params);
                    }
                    Notification::LogMessage(params) => {
                        log::info!("window/logMessage: {:?}", params);
                    }
                    Notification::ProgressMessage(params)
                        if !self
                            .compositor
                            .has_component(std::any::type_name::<ui::Prompt>()) =>
                    {
                        let editor_view = self
                            .compositor
                            .find::<ui::EditorView>()
                            .expect("expected at least one EditorView");
                        let lsp::ProgressParams { token, value } = params;

                        let lsp::ProgressParamsValue::WorkDone(work) = value;
                        let parts = match &work {
                            lsp::WorkDoneProgress::Begin(lsp::WorkDoneProgressBegin {
                                title,
                                message,
                                percentage,
                                ..
                            }) => (Some(title), message, percentage),
                            lsp::WorkDoneProgress::Report(lsp::WorkDoneProgressReport {
                                message,
                                percentage,
                                ..
                            }) => (None, message, percentage),
                            lsp::WorkDoneProgress::End(lsp::WorkDoneProgressEnd { message }) => {
                                if message.is_some() {
                                    (None, message, &None)
                                } else {
                                    self.lsp_progress.end_progress(server_id, &token);
                                    if !self.lsp_progress.is_progressing(server_id) {
                                        editor_view.spinners_mut().get_or_create(server_id).stop();
                                    }
                                    self.editor.clear_status();

                                    // we want to render to clear any leftover spinners or messages
                                    return;
                                }
                            }
                        };

                        let token_d: &dyn std::fmt::Display = match &token {
                            lsp::NumberOrString::Number(n) => n,
                            lsp::NumberOrString::String(s) => s,
                        };

                        let status = match parts {
                            (Some(title), Some(message), Some(percentage)) => {
                                format!("[{}] {}% {} - {}", token_d, percentage, title, message)
                            }
                            (Some(title), None, Some(percentage)) => {
                                format!("[{}] {}% {}", token_d, percentage, title)
                            }
                            (Some(title), Some(message), None) => {
                                format!("[{}] {} - {}", token_d, title, message)
                            }
                            (None, Some(message), Some(percentage)) => {
                                format!("[{}] {}% {}", token_d, percentage, message)
                            }
                            (Some(title), None, None) => {
                                format!("[{}] {}", token_d, title)
                            }
                            (None, Some(message), None) => {
                                format!("[{}] {}", token_d, message)
                            }
                            (None, None, Some(percentage)) => {
                                format!("[{}] {}%", token_d, percentage)
                            }
                            (None, None, None) => format!("[{}]", token_d),
                        };

                        if let lsp::WorkDoneProgress::End(_) = work {
                            self.lsp_progress.end_progress(server_id, &token);
                            if !self.lsp_progress.is_progressing(server_id) {
                                editor_view.spinners_mut().get_or_create(server_id).stop();
                            }
                        } else {
                            self.lsp_progress.update(server_id, token, work);
                        }

                        if self.config.load().editor.lsp.display_messages {
                            self.editor.set_status(status);
                        }
                    }
                    Notification::ProgressMessage(_params) => {
                        // do nothing
                    }
                    Notification::Exit => {
                        self.editor.set_status("Language server exited");

                        // Clear any diagnostics for documents with this server open.
                        let urls: Vec<_> = self
                            .editor
                            .documents_mut()
                            .filter_map(|doc| {
                                if doc.language_server().map(|server| server.id())
                                    == Some(server_id)
                                {
                                    doc.set_diagnostics(Vec::new());
                                    doc.url()
                                } else {
                                    None
                                }
                            })
                            .collect();

                        for url in urls {
                            self.editor.diagnostics.remove(&url);
                        }

                        // Remove the language server from the registry.
                        self.editor.language_servers.remove_by_id(server_id);
                    }
                }
            }
            Call::MethodCall(helix_lsp::jsonrpc::MethodCall {
                method, params, id, ..
            }) => {
                let call = match MethodCall::parse(&method, params) {
                    Ok(call) => call,
                    Err(helix_lsp::Error::Unhandled) => {
                        error!("Language Server: Method not found {}", method);
                        return;
                    }
                    Err(err) => {
                        log::error!(
                            "received malformed method call from Language Server: {}: {}",
                            method,
                            err
                        );
                        return;
                    }
                };

                let reply = match call {
                    MethodCall::WorkDoneProgressCreate(params) => {
                        self.lsp_progress.create(server_id, params.token);

                        let editor_view = self
                            .compositor
                            .find::<ui::EditorView>()
                            .expect("expected at least one EditorView");
                        let spinner = editor_view.spinners_mut().get_or_create(server_id);
                        if spinner.is_stopped() {
                            spinner.start();
                        }

                        Ok(serde_json::Value::Null)
                    }
                    MethodCall::ApplyWorkspaceEdit(params) => {
                        apply_workspace_edit(
                            &mut self.editor,
                            helix_lsp::OffsetEncoding::Utf8,
                            &params.edit,
                        );

                        Ok(json!(lsp::ApplyWorkspaceEditResponse {
                            applied: true,
                            failure_reason: None,
                            failed_change: None,
                        }))
                    }
                    MethodCall::WorkspaceFolders => {
                        let language_server =
                            self.editor.language_servers.get_by_id(server_id).unwrap();

                        Ok(json!(language_server.workspace_folders()))
                    }
                    MethodCall::WorkspaceConfiguration(params) => {
                        let result: Vec<_> = params
                            .items
                            .iter()
                            .map(|item| {
                                let mut config = match &item.scope_uri {
                                    Some(scope) => {
                                        let path = scope.to_file_path().ok()?;
                                        let doc = self.editor.document_by_path(path)?;
                                        doc.language_config()?.config.as_ref()?
                                    }
                                    None => self
                                        .editor
                                        .language_servers
                                        .get_by_id(server_id)
                                        .unwrap()
                                        .config()?,
                                };
                                if let Some(section) = item.section.as_ref() {
                                    for part in section.split('.') {
                                        config = config.get(part)?;
                                    }
                                }
                                Some(config)
                            })
                            .collect();
                        Ok(json!(result))
                    }
                };

                let language_server = match self.editor.language_servers.get_by_id(server_id) {
                    Some(language_server) => language_server,
                    None => {
                        warn!("can't find language server with id `{}`", server_id);
                        return;
                    }
                };

                tokio::spawn(language_server.reply(id, reply));
            }
            Call::Invalid { id } => log::error!("LSP invalid method call id={:?}", id),
        }
    }

    async fn claim_term(&mut self) -> Result<(), Error> {
        use helix_view::graphics::CursorKind;
        terminal::enable_raw_mode()?;
        if self.terminal.cursor_kind() == CursorKind::Hidden {
            self.terminal.backend_mut().hide_cursor().ok();
        }
        let mut stdout = stdout();
        execute!(
            stdout,
            terminal::EnterAlternateScreen,
            EnableBracketedPaste,
            EnableFocusChange
        )?;
        execute!(stdout, terminal::Clear(terminal::ClearType::All))?;
        if self.config.load().editor.mouse {
            execute!(stdout, EnableMouseCapture)?;
        }
        Ok(())
    }

    pub async fn run<S>(&mut self, input_stream: &mut S) -> Result<i32, Error>
    where
        S: Stream<Item = crossterm::Result<crossterm::event::Event>> + Unpin,
    {
        self.claim_term().await?;

        // Exit the alternate screen and disable raw mode before panicking
        let hook = std::panic::take_hook();
        std::panic::set_hook(Box::new(move |info| {
            // We can't handle errors properly inside this closure.  And it's
            // probably not a good idea to `unwrap()` inside a panic handler.
            // So we just ignore the `Result`.
            let _ = restore_term();
            hook(info);
        }));

        self.event_loop(input_stream).await;

        let close_errs = self.close().await;

        // restore cursor
        use helix_view::graphics::CursorKind;
        self.terminal
            .backend_mut()
            .show_cursor(CursorKind::Block)
            .ok();
        restore_term()?;

        for err in close_errs {
            self.editor.exit_code = 1;
            eprintln!("Error: {}", err);
        }

        Ok(self.editor.exit_code)
    }

    pub async fn close(&mut self) -> Vec<anyhow::Error> {
        // [NOTE] we intentionally do not return early for errors because we
        //        want to try to run as much cleanup as we can, regardless of
        //        errors along the way
        let mut errs = Vec::new();

        if let Err(err) = self
            .jobs
            .finish(&mut self.editor, Some(&mut self.compositor))
            .await
        {
            log::error!("Error executing job: {}", err);
            errs.push(err);
        };

        if let Err(err) = self.editor.flush_writes().await {
            log::error!("Error writing: {}", err);
            errs.push(err);
        }

        if self.editor.close_language_servers(None).await.is_err() {
            log::error!("Timed out waiting for language servers to shutdown");
            errs.push(anyhow::format_err!(
                "Timed out waiting for language servers to shutdown"
            ));
        }

        errs
    }
}<|MERGE_RESOLUTION|>--- conflicted
+++ resolved
@@ -130,21 +130,13 @@
         config: Config,
         langauge_configurations: syntax::LanguageConfigurations,
     ) -> Result<Self, Error> {
+        use helix_view::editor::Action;
         #[cfg(feature = "integration")]
         setup_integration_logging();
 
-        use helix_view::editor::Action;
-
-<<<<<<< HEAD
-        let theme_loader = std::sync::Arc::new(theme::Loader::new(
-            &helix_loader::user_config_dir(),
-            &helix_loader::runtime_dir(),
-        ));
-=======
-        let mut theme_parent_dirs = vec![helix_loader::config_dir()];
-        theme_parent_dirs.extend(helix_loader::runtime_dirs().iter().cloned());
+        let mut theme_parent_dirs = vec![helix_loader::user_config_dir()];
+        theme_parent_dirs.extend_from_slice(helix_loader::get_runtime_dirs());
         let theme_loader = std::sync::Arc::new(theme::Loader::new(&theme_parent_dirs));
->>>>>>> 5a0a1db7
 
         let true_color = config.editor.true_color || crate::true_color();
         let theme = config
@@ -190,7 +182,7 @@
         compositor.push(editor_view);
 
         if args.load_tutor {
-            let path = helix_loader::runtime_file(Path::new("tutor"));
+            let path = helix_loader::get_runtime_file(Path::new("tutor"));
             editor.open(&path, Action::VerticalSplit)?;
             // Unset path to prevent accidentally saving to the original tutor file.
             doc_mut!(editor).set_path(None)?;
