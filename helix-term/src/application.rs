--- conflicted
+++ resolved
@@ -21,13 +21,7 @@
 use helix_core::{
     diagnostic::{DiagnosticTag, NumberOrString},
     path::get_relative_path,
-<<<<<<< HEAD
-    pos_at_coords,
     syntax::{self, LanguageConfigurations},
-    Selection,
-=======
-    syntax,
->>>>>>> e480a16a
 };
 use helix_lsp::{lsp, util::lsp_pos_to_pos, LspProgressMap};
 use helix_view::{
