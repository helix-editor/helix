--- conflicted
+++ resolved
@@ -120,14 +120,10 @@
             compositor.size(),
             theme_loader.clone(),
             syn_loader.clone(),
-<<<<<<< HEAD
-            config.editor.clone(),
-            theme.name.clone(),
-=======
             Box::new(Map::new(Arc::clone(&config), |config: &Config| {
                 &config.editor
             })),
->>>>>>> ad15e7b5
+            theme.name.clone(),
         );
 
         let keys = Box::new(Map::new(Arc::clone(&config), |config: &Config| {
