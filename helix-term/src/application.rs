use arc_swap::{access::Map, ArcSwap};
use futures_util::Stream;
use helix_core::{diagnostic::Severity, pos_at_coords, syntax, Range, Selection};
use helix_lsp::{
    lsp::{self, notification::Notification},
    util::lsp_range_to_range,
    LanguageServerId, LspProgressMap,
};
use helix_stdx::path::get_relative_path;
use helix_view::{
    align_view,
    document::{DocumentOpenError, DocumentSavedEventResult},
    editor::{ConfigEvent, EditorEvent},
    graphics::Rect,
    theme,
    tree::Layout,
    Align, Editor,
};
use serde_json::json;
use tui::backend::Backend;

use crate::{
    args::Args,
    compositor::{Compositor, Event},
    config::Config,
    handlers,
    job::Jobs,
    keymap::Keymaps,
    ui::{self, overlay::overlaid},
};

use log::{debug, error, info, warn};
#[cfg(not(feature = "integration"))]
use std::io::stdout;
use std::{io::stdin, path::Path, sync::Arc};

#[cfg(not(windows))]
use anyhow::Context;
use anyhow::Error;

use crossterm::{event::Event as CrosstermEvent, tty::IsTty};
#[cfg(not(windows))]
use {signal_hook::consts::signal, signal_hook_tokio::Signals};
#[cfg(windows)]
type Signals = futures_util::stream::Empty<()>;

#[cfg(not(feature = "integration"))]
use tui::backend::CrosstermBackend;

#[cfg(feature = "integration")]
use tui::backend::TestBackend;

#[cfg(not(feature = "integration"))]
type TerminalBackend = CrosstermBackend<std::io::Stdout>;

#[cfg(feature = "integration")]
type TerminalBackend = TestBackend;

type Terminal = tui::terminal::Terminal<TerminalBackend>;

pub struct Application {
    compositor: Compositor,
    terminal: Terminal,
    pub editor: Editor,

    config: Arc<ArcSwap<Config>>,

    signals: Signals,
    jobs: Jobs,
    lsp_progress: LspProgressMap,
}

#[cfg(feature = "integration")]
fn setup_integration_logging() {
    let level = std::env::var("HELIX_LOG_LEVEL")
        .map(|lvl| lvl.parse().unwrap())
        .unwrap_or(log::LevelFilter::Info);

    // Separate file config so we can include year, month and day in file logs
    let _ = fern::Dispatch::new()
        .format(|out, message, record| {
            out.finish(format_args!(
                "{} {} [{}] {}",
                chrono::Local::now().format("%Y-%m-%dT%H:%M:%S%.3f"),
                record.target(),
                record.level(),
                message
            ))
        })
        .level(level)
        .chain(std::io::stdout())
        .apply();
}

impl Application {
    pub fn new(args: Args, config: Config, lang_loader: syntax::Loader) -> Result<Self, Error> {
        #[cfg(feature = "integration")]
        setup_integration_logging();

        use helix_view::editor::Action;

        let mut theme_parent_dirs = vec![helix_loader::config_dir()];
        theme_parent_dirs.extend(helix_loader::runtime_dirs().iter().cloned());
        let theme_loader = theme::Loader::new(&theme_parent_dirs);

<<<<<<< HEAD
        let true_color = config.editor.true_color || crate::true_color();
        let theme = config
            .theme
            .as_ref()
            .and_then(|theme| {
                theme_loader
                    .load(theme)
                    .map_err(|e| {
                        log::warn!("failed to load theme `{}` - {}", theme, e);
                        e
                    })
                    .ok()
                    .filter(|theme| {
                        let colors_ok = true_color || theme.is_16_color();
                        if !colors_ok {
                            log::warn!(
                                "loaded theme `{}` but cannot use it because true color \
                                support is not enabled",
                                theme.name()
                            );
                        }
                        colors_ok
                    })
            })
            .unwrap_or_else(|| theme_loader.default_theme(true_color));

=======
>>>>>>> e74956fa
        #[cfg(not(feature = "integration"))]
        let backend = CrosstermBackend::new(stdout(), &config.editor);

        #[cfg(feature = "integration")]
        let backend = TestBackend::new(120, 150);

        let terminal = Terminal::new(backend)?;
        let area = terminal.size().expect("couldn't get terminal size");
        let mut compositor = Compositor::new(area);
        let config = Arc::new(ArcSwap::from_pointee(config));
        let handlers = handlers::setup(config.clone());
        let mut editor = Editor::new(
            area,
            Arc::new(theme_loader),
            Arc::new(ArcSwap::from_pointee(lang_loader)),
            Arc::new(Map::new(Arc::clone(&config), |config: &Config| {
                &config.editor
            })),
            handlers,
        );
        Self::load_configured_theme(&mut editor, &config.load());

        let keys = Box::new(Map::new(Arc::clone(&config), |config: &Config| {
            &config.keys
        }));
        let editor_view = Box::new(ui::EditorView::new(Keymaps::new(keys)));
        compositor.push(editor_view);

        if args.load_tutor {
            let path = helix_loader::runtime_file(Path::new("tutor"));
            editor.open(&path, Action::VerticalSplit)?;
            // Unset path to prevent accidentally saving to the original tutor file.
            doc_mut!(editor).set_path(None);
        } else if !args.files.is_empty() {
            let mut files_it = args.files.into_iter().peekable();

            // If the first file is a directory, skip it and open a picker
            if let Some((first, _)) = files_it.next_if(|(p, _)| p.is_dir()) {
                let picker = ui::file_picker(&editor, first);
                compositor.push(Box::new(overlaid(picker)));
            }

            // If there are any more files specified, open them
            if files_it.peek().is_some() {
                let mut nr_of_files = 0;
                for (file, pos) in files_it {
                    nr_of_files += 1;
                    if file.is_dir() {
                        return Err(anyhow::anyhow!(
                            "expected a path to file, but found a directory: {file:?}. (to open a directory pass it as first argument)"
                        ));
                    } else {
                        // If the user passes in either `--vsplit` or
                        // `--hsplit` as a command line argument, all the given
                        // files will be opened according to the selected
                        // option. If neither of those two arguments are passed
                        // in, just load the files normally.
                        let action = match args.split {
                            _ if nr_of_files == 1 => Action::VerticalSplit,
                            Some(Layout::Vertical) => Action::VerticalSplit,
                            Some(Layout::Horizontal) => Action::HorizontalSplit,
                            None => Action::Load,
                        };
                        let old_id = editor.document_id_by_path(&file);
                        let doc_id = match editor.open(&file, action) {
                            // Ignore irregular files during application init.
                            Err(DocumentOpenError::IrregularFile) => {
                                nr_of_files -= 1;
                                continue;
                            }
                            Err(err) => return Err(anyhow::anyhow!(err)),
                            // We can't open more than 1 buffer for 1 file, in this case we already have opened this file previously
                            Ok(doc_id) if old_id == Some(doc_id) => {
                                nr_of_files -= 1;
                                doc_id
                            }
                            Ok(doc_id) => doc_id,
                        };
                        // with Action::Load all documents have the same view
                        // NOTE: this isn't necessarily true anymore. If
                        // `--vsplit` or `--hsplit` are used, the file which is
                        // opened last is focused on.
                        let view_id = editor.tree.focus;
                        let doc = doc_mut!(editor, &doc_id);
                        let selection = pos
                            .into_iter()
                            .map(|coords| {
                                Range::point(pos_at_coords(doc.text().slice(..), coords, true))
                            })
                            .collect();
                        doc.set_selection(view_id, selection);
                    }
                }

                // if all files were invalid, replace with empty buffer
                if nr_of_files == 0 {
                    editor.new_file(Action::VerticalSplit);
                } else {
                    editor.set_status(format!(
                        "Loaded {} file{}.",
                        nr_of_files,
                        if nr_of_files == 1 { "" } else { "s" } // avoid "Loaded 1 files." grammo
                    ));
                    // align the view to center after all files are loaded,
                    // does not affect views without pos since it is at the top
                    let (view, doc) = current!(editor);
                    align_view(doc, view, Align::Center);
                }
            } else {
                editor.new_file(Action::VerticalSplit);
            }
        } else if stdin().is_tty() || cfg!(feature = "integration") {
            editor.new_file(Action::VerticalSplit);
        } else {
            editor
                .new_file_from_stdin(Action::VerticalSplit)
                .unwrap_or_else(|_| editor.new_file(Action::VerticalSplit));
        }

        #[cfg(windows)]
        let signals = futures_util::stream::empty();
        #[cfg(not(windows))]
        let signals = Signals::new([
            signal::SIGTSTP,
            signal::SIGCONT,
            signal::SIGUSR1,
            signal::SIGTERM,
            signal::SIGINT,
        ])
        .context("build signal handler")?;

        let app = Self {
            compositor,
            terminal,
            editor,
            config,
            signals,
            jobs: Jobs::new(),
            lsp_progress: LspProgressMap::new(),
        };

        Ok(app)
    }

    async fn render(&mut self) {
        if self.compositor.full_redraw {
            self.terminal.clear().expect("Cannot clear the terminal");
            self.compositor.full_redraw = false;
        }

        let mut cx = crate::compositor::Context {
            editor: &mut self.editor,
            jobs: &mut self.jobs,
            scroll: None,
        };

        helix_event::start_frame();
        cx.editor.needs_redraw = false;

        let area = self
            .terminal
            .autoresize()
            .expect("Unable to determine terminal size");

        // TODO: need to recalculate view tree if necessary

        let surface = self.terminal.current_buffer_mut();

        self.compositor.render(area, surface, &mut cx);
        let (pos, kind) = self.compositor.cursor(area, &self.editor);
        // reset cursor cache
        self.editor.cursor_cache.reset();

        let pos = pos.map(|pos| (pos.col as u16, pos.row as u16));
        self.terminal.draw(pos, kind).unwrap();
    }

    pub async fn event_loop<S>(&mut self, input_stream: &mut S)
    where
        S: Stream<Item = std::io::Result<crossterm::event::Event>> + Unpin,
    {
        self.render().await;

        loop {
            if !self.event_loop_until_idle(input_stream).await {
                break;
            }
        }
    }

    pub async fn event_loop_until_idle<S>(&mut self, input_stream: &mut S) -> bool
    where
        S: Stream<Item = std::io::Result<crossterm::event::Event>> + Unpin,
    {
        loop {
            if self.editor.should_close() {
                return false;
            }

            use futures_util::StreamExt;

            tokio::select! {
                biased;

                Some(signal) = self.signals.next() => {
                    if !self.handle_signals(signal).await {
                        return false;
                    };
                }
                Some(event) = input_stream.next() => {
                    self.handle_terminal_events(event).await;
                }
                Some(callback) = self.jobs.callbacks.recv() => {
                    self.jobs.handle_callback(&mut self.editor, &mut self.compositor, Ok(Some(callback)));
                    self.render().await;
                }
                Some(msg) = self.jobs.status_messages.recv() => {
                    let severity = match msg.severity{
                        helix_event::status::Severity::Hint => Severity::Hint,
                        helix_event::status::Severity::Info => Severity::Info,
                        helix_event::status::Severity::Warning => Severity::Warning,
                        helix_event::status::Severity::Error => Severity::Error,
                    };
                    // TODO: show multiple status messages at once to avoid clobbering
                    self.editor.status_msg = Some((msg.message, severity));
                    helix_event::request_redraw();
                }
                Some(callback) = self.jobs.wait_futures.next() => {
                    self.jobs.handle_callback(&mut self.editor, &mut self.compositor, callback);
                    self.render().await;
                }
                event = self.editor.wait_event() => {
                    let _idle_handled = self.handle_editor_event(event).await;

                    #[cfg(feature = "integration")]
                    {
                        if _idle_handled {
                            return true;
                        }
                    }
                }
            }

            // for integration tests only, reset the idle timer after every
            // event to signal when test events are done processing
            #[cfg(feature = "integration")]
            {
                self.editor.reset_idle_timer();
            }
        }
    }

    pub fn handle_config_events(&mut self, config_event: ConfigEvent) {
        match config_event {
            ConfigEvent::Refresh => self.refresh_config(),

            // Since only the Application can make changes to Editor's config,
            // the Editor must send up a new copy of a modified config so that
            // the Application can apply it.
            ConfigEvent::Update(editor_config) => {
                let mut app_config = (*self.config.load().clone()).clone();
                app_config.editor = *editor_config;
                if let Err(err) = self.terminal.reconfigure(app_config.editor.clone().into()) {
                    self.editor.set_error(err.to_string());
                };
                self.config.store(Arc::new(app_config));
            }
        }

        // Update all the relevant members in the editor after updating
        // the configuration.
        self.editor.refresh_config();

        // reset view position in case softwrap was enabled/disabled
        let scrolloff = self.editor.config().scrolloff;
        for (view, _) in self.editor.tree.views() {
            let doc = doc_mut!(self.editor, &view.doc);
            view.ensure_cursor_in_view(doc, scrolloff);
        }
    }

    /// refresh language config after config change
    fn refresh_language_config(&mut self) -> Result<(), Error> {
        let lang_loader = helix_core::config::user_lang_loader()?;

        self.editor.syn_loader.store(Arc::new(lang_loader));
        for document in self.editor.documents.values_mut() {
            document.detect_language(self.editor.syn_loader.clone());
            let diagnostics = Editor::doc_diagnostics(
                &self.editor.language_servers,
                &self.editor.diagnostics,
                document,
            );
            document.replace_diagnostics(diagnostics, &[], None);
        }

        Ok(())
    }

<<<<<<< HEAD
    /// Refresh theme after config change
    fn refresh_theme(&mut self, config: &Config) -> Result<(), Error> {
        let true_color = config.editor.true_color || crate::true_color();
        let theme = config
            .theme
            .as_ref()
            .and_then(|theme| {
                self.editor
                    .theme_loader
                    .load(theme)
                    .map_err(|e| {
                        log::warn!("failed to load theme `{}` - {}", theme, e);
                        e
                    })
                    .ok()
                    .filter(|theme| {
                        let colors_ok = true_color || theme.is_16_color();
                        if !colors_ok {
                            log::warn!(
                                "loaded theme `{}` but cannot use it because true color \
                                support is not enabled",
                                theme.name()
                            );
                        }
                        colors_ok
                    })
            })
            .unwrap_or_else(|| self.editor.theme_loader.default_theme(true_color));

        self.editor.set_theme(theme);
        Ok(())
    }

=======
>>>>>>> e74956fa
    fn refresh_config(&mut self) {
        let mut refresh_config = || -> Result<(), Error> {
            let default_config = Config::load_default()
                .map_err(|err| anyhow::anyhow!("Failed to load config: {}", err))?;
            self.refresh_language_config()?;
            // Refresh theme after config change
            Self::load_configured_theme(&mut self.editor, &default_config);
            self.terminal
                .reconfigure(default_config.editor.clone().into())?;
            // Store new config
            self.config.store(Arc::new(default_config));
            Ok(())
        };

        match refresh_config() {
            Ok(_) => {
                self.editor.set_status("Config refreshed");
            }
            Err(err) => {
                self.editor.set_error(err.to_string());
            }
        }
    }

    /// Load the theme set in configuration
    fn load_configured_theme(editor: &mut Editor, config: &Config) {
        let true_color = config.editor.true_color || crate::true_color();
        let theme = config
            .theme
            .as_ref()
            .and_then(|theme| {
                editor
                    .theme_loader
                    .load(theme)
                    .map_err(|e| {
                        log::warn!("failed to load theme `{}` - {}", theme, e);
                        e
                    })
                    .ok()
                    .filter(|theme| (true_color || theme.is_16_color()))
            })
            .unwrap_or_else(|| editor.theme_loader.default_theme(true_color));
        editor.set_theme(theme);
    }

    #[cfg(windows)]
    // no signal handling available on windows
    pub async fn handle_signals(&mut self, _signal: ()) -> bool {
        true
    }

    #[cfg(not(windows))]
    pub async fn handle_signals(&mut self, signal: i32) -> bool {
        match signal {
            signal::SIGTSTP => {
                self.restore_term().unwrap();

                // SAFETY:
                //
                // - helix must have permissions to send signals to all processes in its signal
                //   group, either by already having the requisite permission, or by having the
                //   user's UID / EUID / SUID match that of the receiving process(es).
                let res = unsafe {
                    // A pid of 0 sends the signal to the entire process group, allowing the user to
                    // regain control of their terminal if the editor was spawned under another process
                    // (e.g. when running `git commit`).
                    //
                    // We have to send SIGSTOP (not SIGTSTP) to the entire process group, because,
                    // as mentioned above, the terminal will get stuck if `helix` was spawned from
                    // an external process and that process waits for `helix` to complete. This may
                    // be an issue with signal-hook-tokio, but the author of signal-hook believes it
                    // could be a tokio issue instead:
                    // https://github.com/vorner/signal-hook/issues/132
                    libc::kill(0, signal::SIGSTOP)
                };

                if res != 0 {
                    let err = std::io::Error::last_os_error();
                    eprintln!("{}", err);
                    let res = err.raw_os_error().unwrap_or(1);
                    std::process::exit(res);
                }
            }
            signal::SIGCONT => {
                // Copy/Paste from same issue from neovim:
                // https://github.com/neovim/neovim/issues/12322
                // https://github.com/neovim/neovim/pull/13084
                for retries in 1..=10 {
                    match self.claim_term().await {
                        Ok(()) => break,
                        Err(err) if retries == 10 => panic!("Failed to claim terminal: {}", err),
                        Err(_) => continue,
                    }
                }

                // redraw the terminal
                let area = self.terminal.size().expect("couldn't get terminal size");
                self.compositor.resize(area);
                self.terminal.clear().expect("couldn't clear terminal");

                self.render().await;
            }
            signal::SIGUSR1 => {
                self.refresh_config();
                self.render().await;
            }
            signal::SIGTERM | signal::SIGINT => {
                self.restore_term().unwrap();
                return false;
            }
            _ => unreachable!(),
        }

        true
    }

    pub async fn handle_idle_timeout(&mut self) {
        let mut cx = crate::compositor::Context {
            editor: &mut self.editor,
            jobs: &mut self.jobs,
            scroll: None,
        };
        let should_render = self.compositor.handle_event(&Event::IdleTimeout, &mut cx);
        if should_render || self.editor.needs_redraw {
            self.render().await;
        }
    }

    pub fn handle_document_write(&mut self, doc_save_event: DocumentSavedEventResult) {
        let doc_save_event = match doc_save_event {
            Ok(event) => event,
            Err(err) => {
                self.editor.set_error(err.to_string());
                return;
            }
        };

        let doc = match self.editor.document_mut(doc_save_event.doc_id) {
            None => {
                warn!(
                    "received document saved event for non-existent doc id: {}",
                    doc_save_event.doc_id
                );

                return;
            }
            Some(doc) => doc,
        };

        debug!(
            "document {:?} saved with revision {}",
            doc.path(),
            doc_save_event.revision
        );

        doc.set_last_saved_revision(doc_save_event.revision, doc_save_event.save_time);

        let lines = doc_save_event.text.len_lines();
        let bytes = doc_save_event.text.len_bytes();

        self.editor
            .set_doc_path(doc_save_event.doc_id, &doc_save_event.path);
        // TODO: fix being overwritten by lsp
        self.editor.set_status(format!(
            "'{}' written, {}L {}B",
            get_relative_path(&doc_save_event.path).to_string_lossy(),
            lines,
            bytes
        ));
    }

    #[inline(always)]
    pub async fn handle_editor_event(&mut self, event: EditorEvent) -> bool {
        log::debug!("received editor event: {:?}", event);

        match event {
            EditorEvent::DocumentSaved(event) => {
                self.handle_document_write(event);
                self.render().await;
            }
            EditorEvent::ConfigEvent(event) => {
                self.handle_config_events(event);
                self.render().await;
            }
            EditorEvent::LanguageServerMessage((id, call)) => {
                self.handle_language_server_message(call, id).await;
                // limit render calls for fast language server messages
                helix_event::request_redraw();
            }
            EditorEvent::DebuggerEvent(payload) => {
                let needs_render = self.editor.handle_debugger_message(payload).await;
                if needs_render {
                    self.render().await;
                }
            }
            EditorEvent::Redraw => {
                self.render().await;
            }
            EditorEvent::IdleTimer => {
                self.editor.clear_idle_timer();
                self.handle_idle_timeout().await;

                #[cfg(feature = "integration")]
                {
                    return true;
                }
            }
        }

        false
    }

    pub async fn handle_terminal_events(&mut self, event: std::io::Result<CrosstermEvent>) {
        let mut cx = crate::compositor::Context {
            editor: &mut self.editor,
            jobs: &mut self.jobs,
            scroll: None,
        };
        // Handle key events
        let should_redraw = match event.unwrap() {
            CrosstermEvent::Resize(width, height) => {
                self.terminal
                    .resize(Rect::new(0, 0, width, height))
                    .expect("Unable to resize terminal");

                let area = self.terminal.size().expect("couldn't get terminal size");

                self.compositor.resize(area);

                self.compositor
                    .handle_event(&Event::Resize(width, height), &mut cx)
            }
            // Ignore keyboard release events.
            CrosstermEvent::Key(crossterm::event::KeyEvent {
                kind: crossterm::event::KeyEventKind::Release,
                ..
            }) => false,
            event => self.compositor.handle_event(&event.into(), &mut cx),
        };

        if should_redraw && !self.editor.should_close() {
            self.render().await;
        }
    }

    pub async fn handle_language_server_message(
        &mut self,
        call: helix_lsp::Call,
        server_id: LanguageServerId,
    ) {
        use helix_lsp::{Call, MethodCall, Notification};

        macro_rules! language_server {
            () => {
                match self.editor.language_server_by_id(server_id) {
                    Some(language_server) => language_server,
                    None => {
                        warn!("can't find language server with id `{}`", server_id);
                        return;
                    }
                }
            };
        }

        match call {
            Call::Notification(helix_lsp::jsonrpc::Notification { method, params, .. }) => {
                let notification = match Notification::parse(&method, params) {
                    Ok(notification) => notification,
                    Err(helix_lsp::Error::Unhandled) => {
                        info!("Ignoring Unhandled notification from Language Server");
                        return;
                    }
                    Err(err) => {
                        error!(
                            "Ignoring unknown notification from Language Server: {}",
                            err
                        );
                        return;
                    }
                };

                match notification {
                    Notification::Initialized => {
                        let language_server = language_server!();

                        // Trigger a workspace/didChangeConfiguration notification after initialization.
                        // This might not be required by the spec but Neovim does this as well, so it's
                        // probably a good idea for compatibility.
                        if let Some(config) = language_server.config() {
                            language_server.did_change_configuration(config.clone());
                        }

                        let docs = self
                            .editor
                            .documents()
                            .filter(|doc| doc.supports_language_server(server_id));

                        // trigger textDocument/didOpen for docs that are already open
                        for doc in docs {
                            let url = match doc.url() {
                                Some(url) => url,
                                None => continue, // skip documents with no path
                            };

                            let language_id =
                                doc.language_id().map(ToOwned::to_owned).unwrap_or_default();

                            language_server.text_document_did_open(
                                url,
                                doc.version(),
                                doc.text(),
                                language_id,
                            );
                        }
                    }
                    Notification::PublishDiagnostics(params) => {
                        let uri = match helix_core::Uri::try_from(params.uri) {
                            Ok(uri) => uri,
                            Err(err) => {
                                log::error!("{err}");
                                return;
                            }
                        };
                        let language_server = language_server!();
                        if !language_server.is_initialized() {
                            log::error!("Discarding publishDiagnostic notification sent by an uninitialized server: {}", language_server.name());
                            return;
                        }
                        self.editor.handle_lsp_diagnostics(
                            language_server.id(),
                            uri,
                            params.version,
                            params.diagnostics,
                        );
                    }
                    Notification::ShowMessage(params) => {
                        if self.config.load().editor.lsp.display_messages {
                            match params.typ {
                                lsp::MessageType::ERROR => self.editor.set_error(params.message),
                                lsp::MessageType::WARNING => {
                                    self.editor.set_warning(params.message)
                                }
                                _ => self.editor.set_status(params.message),
                            }
                        }
                    }
                    Notification::LogMessage(params) => {
                        log::info!("window/logMessage: {:?}", params);
                    }
                    Notification::ProgressMessage(params)
                        if !self
                            .compositor
                            .has_component(std::any::type_name::<ui::Prompt>()) =>
                    {
                        let editor_view = self
                            .compositor
                            .find::<ui::EditorView>()
                            .expect("expected at least one EditorView");
                        let lsp::ProgressParams { token, value } = params;

                        let lsp::ProgressParamsValue::WorkDone(work) = value;
                        let parts = match &work {
                            lsp::WorkDoneProgress::Begin(lsp::WorkDoneProgressBegin {
                                title,
                                message,
                                percentage,
                                ..
                            }) => (Some(title), message, percentage),
                            lsp::WorkDoneProgress::Report(lsp::WorkDoneProgressReport {
                                message,
                                percentage,
                                ..
                            }) => (None, message, percentage),
                            lsp::WorkDoneProgress::End(lsp::WorkDoneProgressEnd { message }) => {
                                if message.is_some() {
                                    (None, message, &None)
                                } else {
                                    self.lsp_progress.end_progress(server_id, &token);
                                    if !self.lsp_progress.is_progressing(server_id) {
                                        editor_view.spinners_mut().get_or_create(server_id).stop();
                                    }
                                    self.editor.clear_status();

                                    // we want to render to clear any leftover spinners or messages
                                    return;
                                }
                            }
                        };

                        let token_d: &dyn std::fmt::Display = match &token {
                            lsp::NumberOrString::Number(n) => n,
                            lsp::NumberOrString::String(s) => s,
                        };

                        let status = match parts {
                            (Some(title), Some(message), Some(percentage)) => {
                                format!("[{}] {}% {} - {}", token_d, percentage, title, message)
                            }
                            (Some(title), None, Some(percentage)) => {
                                format!("[{}] {}% {}", token_d, percentage, title)
                            }
                            (Some(title), Some(message), None) => {
                                format!("[{}] {} - {}", token_d, title, message)
                            }
                            (None, Some(message), Some(percentage)) => {
                                format!("[{}] {}% {}", token_d, percentage, message)
                            }
                            (Some(title), None, None) => {
                                format!("[{}] {}", token_d, title)
                            }
                            (None, Some(message), None) => {
                                format!("[{}] {}", token_d, message)
                            }
                            (None, None, Some(percentage)) => {
                                format!("[{}] {}%", token_d, percentage)
                            }
                            (None, None, None) => format!("[{}]", token_d),
                        };

                        if let lsp::WorkDoneProgress::End(_) = work {
                            self.lsp_progress.end_progress(server_id, &token);
                            if !self.lsp_progress.is_progressing(server_id) {
                                editor_view.spinners_mut().get_or_create(server_id).stop();
                            }
                        } else {
                            self.lsp_progress.update(server_id, token, work);
                        }

                        if self.config.load().editor.lsp.display_progress_messages {
                            self.editor.set_status(status);
                        }
                    }
                    Notification::ProgressMessage(_params) => {
                        // do nothing
                    }
                    Notification::Exit => {
                        self.editor.set_status("Language server exited");

                        // LSPs may produce diagnostics for files that haven't been opened in helix,
                        // we need to clear those and remove the entries from the list if this leads to
                        // an empty diagnostic list for said files
                        for diags in self.editor.diagnostics.values_mut() {
                            diags.retain(|(_, lsp_id)| *lsp_id != server_id);
                        }

                        self.editor.diagnostics.retain(|_, diags| !diags.is_empty());

                        // Clear any diagnostics for documents with this server open.
                        for doc in self.editor.documents_mut() {
                            doc.clear_diagnostics(Some(server_id));
                        }

                        // Remove the language server from the registry.
                        self.editor.language_servers.remove_by_id(server_id);
                    }
                }
            }
            Call::MethodCall(helix_lsp::jsonrpc::MethodCall {
                method, params, id, ..
            }) => {
                let reply = match MethodCall::parse(&method, params) {
                    Err(helix_lsp::Error::Unhandled) => {
                        error!(
                            "Language Server: Method {} not found in request {}",
                            method, id
                        );
                        Err(helix_lsp::jsonrpc::Error {
                            code: helix_lsp::jsonrpc::ErrorCode::MethodNotFound,
                            message: format!("Method not found: {}", method),
                            data: None,
                        })
                    }
                    Err(err) => {
                        log::error!(
                            "Language Server: Received malformed method call {} in request {}: {}",
                            method,
                            id,
                            err
                        );
                        Err(helix_lsp::jsonrpc::Error {
                            code: helix_lsp::jsonrpc::ErrorCode::ParseError,
                            message: format!("Malformed method call: {}", method),
                            data: None,
                        })
                    }
                    Ok(MethodCall::WorkDoneProgressCreate(params)) => {
                        self.lsp_progress.create(server_id, params.token);

                        let editor_view = self
                            .compositor
                            .find::<ui::EditorView>()
                            .expect("expected at least one EditorView");
                        let spinner = editor_view.spinners_mut().get_or_create(server_id);
                        if spinner.is_stopped() {
                            spinner.start();
                        }

                        Ok(serde_json::Value::Null)
                    }
                    Ok(MethodCall::ApplyWorkspaceEdit(params)) => {
                        let language_server = language_server!();
                        if language_server.is_initialized() {
                            let offset_encoding = language_server.offset_encoding();
                            let res = self
                                .editor
                                .apply_workspace_edit(offset_encoding, &params.edit);

                            Ok(json!(lsp::ApplyWorkspaceEditResponse {
                                applied: res.is_ok(),
                                failure_reason: res.as_ref().err().map(|err| err.kind.to_string()),
                                failed_change: res
                                    .as_ref()
                                    .err()
                                    .map(|err| err.failed_change_idx as u32),
                            }))
                        } else {
                            Err(helix_lsp::jsonrpc::Error {
                                code: helix_lsp::jsonrpc::ErrorCode::InvalidRequest,
                                message: "Server must be initialized to request workspace edits"
                                    .to_string(),
                                data: None,
                            })
                        }
                    }
                    Ok(MethodCall::WorkspaceFolders) => {
                        Ok(json!(&*language_server!().workspace_folders().await))
                    }
                    Ok(MethodCall::WorkspaceConfiguration(params)) => {
                        let language_server = language_server!();
                        let result: Vec<_> = params
                            .items
                            .iter()
                            .map(|item| {
                                let mut config = language_server.config()?;
                                if let Some(section) = item.section.as_ref() {
                                    // for some reason some lsps send an empty string (observed in 'vscode-eslint-language-server')
                                    if !section.is_empty() {
                                        for part in section.split('.') {
                                            config = config.get(part)?;
                                        }
                                    }
                                }
                                Some(config)
                            })
                            .collect();
                        Ok(json!(result))
                    }
                    Ok(MethodCall::RegisterCapability(params)) => {
                        if let Some(client) = self.editor.language_servers.get_by_id(server_id) {
                            for reg in params.registrations {
                                match reg.method.as_str() {
                                    lsp::notification::DidChangeWatchedFiles::METHOD => {
                                        let Some(options) = reg.register_options else {
                                            continue;
                                        };
                                        let ops: lsp::DidChangeWatchedFilesRegistrationOptions =
                                            match serde_json::from_value(options) {
                                                Ok(ops) => ops,
                                                Err(err) => {
                                                    log::warn!("Failed to deserialize DidChangeWatchedFilesRegistrationOptions: {err}");
                                                    continue;
                                                }
                                            };
                                        self.editor.language_servers.file_event_handler.register(
                                            client.id(),
                                            Arc::downgrade(client),
                                            reg.id,
                                            ops,
                                        )
                                    }
                                    _ => {
                                        // Language Servers based on the `vscode-languageserver-node` library often send
                                        // client/registerCapability even though we do not enable dynamic registration
                                        // for most capabilities. We should send a MethodNotFound JSONRPC error in this
                                        // case but that rejects the registration promise in the server which causes an
                                        // exit. So we work around this by ignoring the request and sending back an OK
                                        // response.
                                        log::warn!("Ignoring a client/registerCapability request because dynamic capability registration is not enabled. Please report this upstream to the language server");
                                    }
                                }
                            }
                        }

                        Ok(serde_json::Value::Null)
                    }
                    Ok(MethodCall::UnregisterCapability(params)) => {
                        for unreg in params.unregisterations {
                            match unreg.method.as_str() {
                                lsp::notification::DidChangeWatchedFiles::METHOD => {
                                    self.editor
                                        .language_servers
                                        .file_event_handler
                                        .unregister(server_id, unreg.id);
                                }
                                _ => {
                                    log::warn!("Received unregistration request for unsupported method: {}", unreg.method);
                                }
                            }
                        }
                        Ok(serde_json::Value::Null)
                    }
                    Ok(MethodCall::ShowDocument(params)) => {
                        let language_server = language_server!();
                        let offset_encoding = language_server.offset_encoding();

                        let result = self.handle_show_document(params, offset_encoding);
                        Ok(json!(result))
                    }
                };

                let language_server = language_server!();
                if let Err(err) = language_server.reply(id.clone(), reply) {
                    log::error!(
                        "Failed to send reply to server '{}' request {id}: {err}",
                        language_server.name()
                    );
                }
            }
            Call::Invalid { id } => log::error!("LSP invalid method call id={:?}", id),
        }
    }

    fn handle_show_document(
        &mut self,
        params: lsp::ShowDocumentParams,
        offset_encoding: helix_lsp::OffsetEncoding,
    ) -> lsp::ShowDocumentResult {
        if let lsp::ShowDocumentParams {
            external: Some(true),
            uri,
            ..
        } = params
        {
            self.jobs.callback(crate::open_external_url_callback(uri));
            return lsp::ShowDocumentResult { success: true };
        };

        let lsp::ShowDocumentParams {
            uri,
            selection,
            take_focus,
            ..
        } = params;

        let uri = match helix_core::Uri::try_from(uri) {
            Ok(uri) => uri,
            Err(err) => {
                log::error!("{err}");
                return lsp::ShowDocumentResult { success: false };
            }
        };
        // If `Uri` gets another variant other than `Path` this may not be valid.
        let path = uri.as_path().expect("URIs are valid paths");

        let action = match take_focus {
            Some(true) => helix_view::editor::Action::Replace,
            _ => helix_view::editor::Action::VerticalSplit,
        };

        let doc_id = match self.editor.open(path, action) {
            Ok(id) => id,
            Err(err) => {
                log::error!("failed to open path: {:?}: {:?}", uri, err);
                return lsp::ShowDocumentResult { success: false };
            }
        };

        let doc = doc_mut!(self.editor, &doc_id);
        if let Some(range) = selection {
            // TODO: convert inside server
            if let Some(new_range) = lsp_range_to_range(doc.text(), range, offset_encoding) {
                let view = view_mut!(self.editor);

                // we flip the range so that the cursor sits on the start of the symbol
                // (for example start of the function).
                doc.set_selection(view.id, Selection::single(new_range.head, new_range.anchor));
                if action.align_view(view, doc.id()) {
                    align_view(doc, view, Align::Center);
                }
            } else {
                log::warn!("lsp position out of bounds - {:?}", range);
            };
        };
        lsp::ShowDocumentResult { success: true }
    }

    async fn claim_term(&mut self) -> std::io::Result<()> {
        let terminal_config = self.config.load().editor.clone().into();
        self.terminal.claim(terminal_config)
    }

    fn restore_term(&mut self) -> std::io::Result<()> {
        let terminal_config = self.config.load().editor.clone().into();
        use helix_view::graphics::CursorKind;
        self.terminal
            .backend_mut()
            .show_cursor(CursorKind::Block)
            .ok();
        self.terminal.restore(terminal_config)
    }

    pub async fn run<S>(&mut self, input_stream: &mut S) -> Result<i32, Error>
    where
        S: Stream<Item = std::io::Result<crossterm::event::Event>> + Unpin,
    {
        self.claim_term().await?;

        // Exit the alternate screen and disable raw mode before panicking
        let hook = std::panic::take_hook();
        std::panic::set_hook(Box::new(move |info| {
            // We can't handle errors properly inside this closure.  And it's
            // probably not a good idea to `unwrap()` inside a panic handler.
            // So we just ignore the `Result`.
            let _ = TerminalBackend::force_restore();
            hook(info);
        }));

        self.event_loop(input_stream).await;

        let close_errs = self.close().await;

        self.restore_term()?;

        for err in close_errs {
            self.editor.exit_code = 1;
            eprintln!("Error: {}", err);
        }

        Ok(self.editor.exit_code)
    }

    pub async fn close(&mut self) -> Vec<anyhow::Error> {
        // [NOTE] we intentionally do not return early for errors because we
        //        want to try to run as much cleanup as we can, regardless of
        //        errors along the way
        let mut errs = Vec::new();

        if let Err(err) = self
            .jobs
            .finish(&mut self.editor, Some(&mut self.compositor))
            .await
        {
            log::error!("Error executing job: {}", err);
            errs.push(err);
        };

        if let Err(err) = self.editor.flush_writes().await {
            log::error!("Error writing: {}", err);
            errs.push(err);
        }

        if self.editor.close_language_servers(None).await.is_err() {
            log::error!("Timed out waiting for language servers to shutdown");
            errs.push(anyhow::format_err!(
                "Timed out waiting for language servers to shutdown"
            ));
        }

        errs
    }
}<|MERGE_RESOLUTION|>--- conflicted
+++ resolved
@@ -103,35 +103,6 @@
         theme_parent_dirs.extend(helix_loader::runtime_dirs().iter().cloned());
         let theme_loader = theme::Loader::new(&theme_parent_dirs);
 
-<<<<<<< HEAD
-        let true_color = config.editor.true_color || crate::true_color();
-        let theme = config
-            .theme
-            .as_ref()
-            .and_then(|theme| {
-                theme_loader
-                    .load(theme)
-                    .map_err(|e| {
-                        log::warn!("failed to load theme `{}` - {}", theme, e);
-                        e
-                    })
-                    .ok()
-                    .filter(|theme| {
-                        let colors_ok = true_color || theme.is_16_color();
-                        if !colors_ok {
-                            log::warn!(
-                                "loaded theme `{}` but cannot use it because true color \
-                                support is not enabled",
-                                theme.name()
-                            );
-                        }
-                        colors_ok
-                    })
-            })
-            .unwrap_or_else(|| theme_loader.default_theme(true_color));
-
-=======
->>>>>>> e74956fa
         #[cfg(not(feature = "integration"))]
         let backend = CrosstermBackend::new(stdout(), &config.editor);
 
@@ -431,15 +402,38 @@
         Ok(())
     }
 
-<<<<<<< HEAD
-    /// Refresh theme after config change
-    fn refresh_theme(&mut self, config: &Config) -> Result<(), Error> {
+    fn refresh_config(&mut self) {
+        let mut refresh_config = || -> Result<(), Error> {
+            let default_config = Config::load_default()
+                .map_err(|err| anyhow::anyhow!("Failed to load config: {}", err))?;
+            self.refresh_language_config()?;
+            // Refresh theme after config change
+            Self::load_configured_theme(&mut self.editor, &default_config);
+            self.terminal
+                .reconfigure(default_config.editor.clone().into())?;
+            // Store new config
+            self.config.store(Arc::new(default_config));
+            Ok(())
+        };
+
+        match refresh_config() {
+            Ok(_) => {
+                self.editor.set_status("Config refreshed");
+            }
+            Err(err) => {
+                self.editor.set_error(err.to_string());
+            }
+        }
+    }
+
+    /// Load the theme set in configuration
+    fn load_configured_theme(editor: &mut Editor, config: &Config) {
         let true_color = config.editor.true_color || crate::true_color();
         let theme = config
             .theme
             .as_ref()
             .and_then(|theme| {
-                self.editor
+                editor
                     .theme_loader
                     .load(theme)
                     .map_err(|e| {
@@ -458,55 +452,6 @@
                         }
                         colors_ok
                     })
-            })
-            .unwrap_or_else(|| self.editor.theme_loader.default_theme(true_color));
-
-        self.editor.set_theme(theme);
-        Ok(())
-    }
-
-=======
->>>>>>> e74956fa
-    fn refresh_config(&mut self) {
-        let mut refresh_config = || -> Result<(), Error> {
-            let default_config = Config::load_default()
-                .map_err(|err| anyhow::anyhow!("Failed to load config: {}", err))?;
-            self.refresh_language_config()?;
-            // Refresh theme after config change
-            Self::load_configured_theme(&mut self.editor, &default_config);
-            self.terminal
-                .reconfigure(default_config.editor.clone().into())?;
-            // Store new config
-            self.config.store(Arc::new(default_config));
-            Ok(())
-        };
-
-        match refresh_config() {
-            Ok(_) => {
-                self.editor.set_status("Config refreshed");
-            }
-            Err(err) => {
-                self.editor.set_error(err.to_string());
-            }
-        }
-    }
-
-    /// Load the theme set in configuration
-    fn load_configured_theme(editor: &mut Editor, config: &Config) {
-        let true_color = config.editor.true_color || crate::true_color();
-        let theme = config
-            .theme
-            .as_ref()
-            .and_then(|theme| {
-                editor
-                    .theme_loader
-                    .load(theme)
-                    .map_err(|e| {
-                        log::warn!("failed to load theme `{}` - {}", theme, e);
-                        e
-                    })
-                    .ok()
-                    .filter(|theme| (true_color || theme.is_16_color()))
             })
             .unwrap_or_else(|| editor.theme_loader.default_theme(true_color));
         editor.set_theme(theme);
