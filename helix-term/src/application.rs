use arc_swap::{access::Map, ArcSwap};
use futures_util::Stream;
use helix_core::{diagnostic::Severity, pos_at_coords, syntax, Range, Selection};
use helix_lsp::{
    jsonrpc,
    lsp::{self, notification::Notification},
    util::lsp_range_to_range,
    LanguageServerId, LspProgressMap,
};
use helix_stdx::path::get_relative_path;
use helix_view::{
    align_view,
    document::{DocumentOpenError, DocumentSavedEventResult},
    editor::{ConfigEvent, EditorEvent},
    graphics::Rect,
    theme,
    tree::Layout,
    Align, Editor,
};
use serde_json::json;
use termina::Terminal as _;
use tui::backend::Backend;

use crate::{
    args::Args,
    commands::ScriptingEngine,
    compositor::{Compositor, Event},
    config::Config,
    handlers,
    job::Jobs,
    keymap::Keymaps,
    ui::{self, overlay::overlaid},
};

use log::{debug, error, info, warn};
use std::{
    io::{stdin, IsTerminal},
    path::Path,
    sync::Arc,
};

<<<<<<< HEAD
=======
#[cfg_attr(windows, allow(unused_imports))]
>>>>>>> c599e4e7
use anyhow::{Context, Error};

#[cfg(not(windows))]
use {signal_hook::consts::signal, signal_hook_tokio::Signals};
#[cfg(windows)]
type Signals = futures_util::stream::Empty<()>;

<<<<<<< HEAD
#[cfg(not(feature = "integration"))]
use tui::backend::TerminaBackend;
=======
#[cfg(all(not(windows), not(feature = "integration")))]
use tui::backend::TerminaBackend;

#[cfg(all(windows, not(feature = "integration")))]
use tui::backend::CrosstermBackend;
>>>>>>> c599e4e7

#[cfg(feature = "integration")]
use tui::backend::TestBackend;

<<<<<<< HEAD
#[cfg(not(feature = "integration"))]
type TerminalBackend = TerminaBackend;

=======
#[cfg(all(not(windows), not(feature = "integration")))]
type TerminalBackend = TerminaBackend;
#[cfg(all(windows, not(feature = "integration")))]
type TerminalBackend = CrosstermBackend<std::io::Stdout>;
>>>>>>> c599e4e7
#[cfg(feature = "integration")]
type TerminalBackend = TestBackend;

#[cfg(not(windows))]
type TerminalEvent = termina::Event;
#[cfg(windows)]
type TerminalEvent = crossterm::event::Event;

type Terminal = tui::terminal::Terminal<TerminalBackend>;

pub struct Application {
    compositor: Compositor,
    terminal: Terminal,
    pub editor: Editor,

    config: Arc<ArcSwap<Config>>,

    signals: Signals,
    jobs: Jobs,
    lsp_progress: LspProgressMap,

    theme_mode: Option<theme::Mode>,
}

#[cfg(feature = "integration")]
fn setup_integration_logging() {
    let level = std::env::var("HELIX_LOG_LEVEL")
        .map(|lvl| lvl.parse().unwrap())
        .unwrap_or(log::LevelFilter::Info);

    // Separate file config so we can include year, month and day in file logs
    let _ = fern::Dispatch::new()
        .format(|out, message, record| {
            out.finish(format_args!(
                "{} {} [{}] {}",
                chrono::Local::now().format("%Y-%m-%dT%H:%M:%S%.3f"),
                record.target(),
                record.level(),
                message
            ))
        })
        .level(level)
        .chain(std::io::stdout())
        .apply();
}

impl Application {
    pub fn new(args: Args, config: Config, lang_loader: syntax::Loader) -> Result<Self, Error> {
        #[cfg(feature = "integration")]
        setup_integration_logging();

        use helix_view::editor::Action;

        let mut theme_parent_dirs = vec![helix_loader::config_dir()];
        theme_parent_dirs.extend(helix_loader::runtime_dirs().iter().cloned());
        let theme_loader = theme::Loader::new(&theme_parent_dirs);

<<<<<<< HEAD
        #[cfg(not(feature = "integration"))]
        let backend = TerminaBackend::new((&config.editor).into())
            .context("failed to create terminal backend")?;
=======
        #[cfg(all(not(windows), not(feature = "integration")))]
        let backend = TerminaBackend::new((&config.editor).into())
            .context("failed to create terminal backend")?;
        #[cfg(all(windows, not(feature = "integration")))]
        let backend = CrosstermBackend::new(std::io::stdout(), (&config.editor).into());
>>>>>>> c599e4e7

        #[cfg(feature = "integration")]
        let backend = TestBackend::new(120, 150);

        let theme_mode = backend.get_theme_mode();
        let terminal = Terminal::new(backend)?;
        let area = terminal.size();
        let mut compositor = Compositor::new(area);
        let config = Arc::new(ArcSwap::from_pointee(config));
        let handlers = handlers::setup(config.clone());
        let mut editor = Editor::new(
            area,
            Arc::new(theme_loader),
            Arc::new(ArcSwap::from_pointee(lang_loader)),
            Arc::new(Map::new(Arc::clone(&config), |config: &Config| {
                &config.editor
            })),
            handlers,
        );
        Self::load_configured_theme(
            &mut editor,
            &config.load(),
            terminal.backend().supports_true_color(),
<<<<<<< HEAD
=======
            theme_mode,
>>>>>>> c599e4e7
        );

        let keys = Box::new(Map::new(Arc::clone(&config), |config: &Config| {
            &config.keys
        }));
        let editor_view = Box::new(ui::EditorView::new(Keymaps::new(keys)));
        compositor.push(editor_view);

        let mut jobs = Jobs::new();
        {
            let syn_loader = editor.syn_loader.clone();

            let mut cx = crate::commands::Context {
                register: None,
                count: std::num::NonZeroUsize::new(1),
                editor: &mut editor,
                callback: Vec::new(),
                on_next_key_callback: None,
                jobs: &mut jobs,
            };

            crate::commands::ScriptingEngine::run_initialization_script(
                &mut cx,
                config.clone(),
                syn_loader,
                terminal.backend().terminal().event_reader(),
            );
        }

        if args.load_tutor {
            let path = helix_loader::runtime_file(Path::new("tutor"));
            editor.open(&path, Action::VerticalSplit)?;
            // Unset path to prevent accidentally saving to the original tutor file.
            doc_mut!(editor).set_path(None);
        } else if !args.files.is_empty() {
            let mut files_it = args.files.into_iter().peekable();

            // If the first file is a directory, skip it and open a picker
            if let Some((first, _)) = files_it.next_if(|(p, _)| p.is_dir()) {
                let picker = ui::file_picker(&editor, first);
                compositor.push(Box::new(overlaid(picker)));
            }

            // If there are any more files specified, open them
            if files_it.peek().is_some() {
                let mut nr_of_files = 0;
                for (file, pos) in files_it {
                    nr_of_files += 1;
                    if file.is_dir() {
                        return Err(anyhow::anyhow!(
                            "expected a path to file, but found a directory: {file:?}. (to open a directory pass it as first argument)"
                        ));
                    } else {
                        // If the user passes in either `--vsplit` or
                        // `--hsplit` as a command line argument, all the given
                        // files will be opened according to the selected
                        // option. If neither of those two arguments are passed
                        // in, just load the files normally.
                        let action = match args.split {
                            _ if nr_of_files == 1 => Action::VerticalSplit,
                            Some(Layout::Vertical) => Action::VerticalSplit,
                            Some(Layout::Horizontal) => Action::HorizontalSplit,
                            None => Action::Load,
                        };
                        let old_id = editor.document_id_by_path(&file);
                        let doc_id = match editor.open(&file, action) {
                            // Ignore irregular files during application init.
                            Err(DocumentOpenError::IrregularFile) => {
                                nr_of_files -= 1;
                                continue;
                            }
                            Err(err) => return Err(anyhow::anyhow!(err)),
                            // We can't open more than 1 buffer for 1 file, in this case we already have opened this file previously
                            Ok(doc_id) if old_id == Some(doc_id) => {
                                nr_of_files -= 1;
                                doc_id
                            }
                            Ok(doc_id) => doc_id,
                        };
                        // with Action::Load all documents have the same view
                        // NOTE: this isn't necessarily true anymore. If
                        // `--vsplit` or `--hsplit` are used, the file which is
                        // opened last is focused on.
                        let view_id = editor.tree.focus;
                        let doc = doc_mut!(editor, &doc_id);
                        let selection = pos
                            .into_iter()
                            .map(|coords| {
                                Range::point(pos_at_coords(doc.text().slice(..), coords, true))
                            })
                            .collect();
                        doc.set_selection(view_id, selection);
                    }
                }

                // if all files were invalid, replace with empty buffer
                if nr_of_files == 0 {
                    editor.new_file(Action::VerticalSplit);
                } else {
                    editor.set_status(format!(
                        "Loaded {} file{}.",
                        nr_of_files,
                        if nr_of_files == 1 { "" } else { "s" } // avoid "Loaded 1 files." grammo
                    ));
                    // align the view to center after all files are loaded,
                    // does not affect views without pos since it is at the top
                    let (view, doc) = current!(editor);
                    align_view(doc, view, Align::Center);
                }
            } else {
                editor.new_file(Action::VerticalSplit);
            }
        } else if stdin().is_terminal() || cfg!(feature = "integration") {
            editor.new_file(Action::VerticalSplit);
        } else {
            editor
                .new_file_from_stdin(Action::VerticalSplit)
                .unwrap_or_else(|_| editor.new_file(Action::VerticalSplit));
        }

        #[cfg(windows)]
        let signals = futures_util::stream::empty();
        #[cfg(not(windows))]
        let signals = Signals::new([
            signal::SIGTSTP,
            signal::SIGCONT,
            signal::SIGUSR1,
            signal::SIGTERM,
            signal::SIGINT,
        ])
        .context("build signal handler")?;

        let app = Self {
            compositor,
            terminal,
            editor,
            config,
            signals,
            jobs,
            lsp_progress: LspProgressMap::new(),
            theme_mode,
        };

        Ok(app)
    }

    async fn render(&mut self) {
        if self.compositor.full_redraw {
            self.terminal.clear().expect("Cannot clear the terminal");
            self.compositor.full_redraw = false;
        }

        let mut cx = crate::compositor::Context {
            editor: &mut self.editor,
            jobs: &mut self.jobs,
            scroll: None,
        };

        helix_event::start_frame();
        cx.editor.needs_redraw = false;

        let area = self
            .terminal
            .autoresize()
            .expect("Unable to determine terminal size");

        // TODO: need to recalculate view tree if necessary

        let surface = self.terminal.current_buffer_mut();

        self.compositor.render(area, surface, &mut cx);
        let (pos, kind) = self.compositor.cursor(area, &self.editor);
        // reset cursor cache
        self.editor.cursor_cache.reset();

        let pos = pos.map(|pos| (pos.col as u16, pos.row as u16));
        self.terminal.draw(pos, kind).unwrap();
    }

    pub async fn event_loop<S>(&mut self, input_stream: &mut S)
    where
<<<<<<< HEAD
        S: Stream<Item = std::io::Result<termina::Event>> + Unpin,
=======
        S: Stream<Item = std::io::Result<TerminalEvent>> + Unpin,
>>>>>>> c599e4e7
    {
        self.render().await;

        loop {
            if !self.event_loop_until_idle(input_stream).await {
                break;
            }
        }
    }

    pub async fn event_loop_until_idle<S>(&mut self, input_stream: &mut S) -> bool
    where
<<<<<<< HEAD
        S: Stream<Item = std::io::Result<termina::Event>> + Unpin,
=======
        S: Stream<Item = std::io::Result<TerminalEvent>> + Unpin,
>>>>>>> c599e4e7
    {
        loop {
            if self.editor.should_close() {
                return false;
            }

            use futures_util::StreamExt;

            tokio::select! {
                biased;

                Some(signal) = self.signals.next() => {
                    if !self.handle_signals(signal).await {
                        return false;
                    };
                }
                Some(event) = input_stream.next() => {
                    self.handle_terminal_events(event).await;
                }
                Some(callback) = self.jobs.callbacks.recv() => {
                    self.jobs.handle_callback(&mut self.editor, &mut self.compositor, Ok(Some(callback)));
                    self.render().await;
                }
                Some(msg) = self.jobs.status_messages.recv() => {
                    let severity = match msg.severity{
                        helix_event::status::Severity::Hint => Severity::Hint,
                        helix_event::status::Severity::Info => Severity::Info,
                        helix_event::status::Severity::Warning => Severity::Warning,
                        helix_event::status::Severity::Error => Severity::Error,
                    };
                    // TODO: show multiple status messages at once to avoid clobbering
                    self.editor.status_msg = Some((msg.message, severity));
                    helix_event::request_redraw();
                }
                Some(callback) = self.jobs.wait_futures.next() => {
                    self.jobs.handle_callback(&mut self.editor, &mut self.compositor, callback);
                    self.render().await;
                }
                Some(callback) = self.jobs.local_futures.next() => {
                    self.jobs.handle_local_callback(&mut self.editor, &mut self.compositor, callback);
                    self.render().await;
                }
                event = self.editor.wait_event() => {
                    let _idle_handled = self.handle_editor_event(event).await;

                    #[cfg(feature = "integration")]
                    {
                        if _idle_handled {
                            return true;
                        }
                    }
                }
            }

            // for integration tests only, reset the idle timer after every
            // event to signal when test events are done processing
            #[cfg(feature = "integration")]
            {
                self.editor.reset_idle_timer();
            }
        }
    }

    pub fn handle_config_events(&mut self, config_event: ConfigEvent) {
        let old_editor_config = self.editor.config();

        match config_event {
            ConfigEvent::Refresh => self.refresh_config(),

            // Since only the Application can make changes to Editor's config,
            // the Editor must send up a new copy of a modified config so that
            // the Application can apply it.
            ConfigEvent::Update(editor_config) => {
                let mut app_config = (*self.config.load().clone()).clone();
                app_config.editor = *editor_config;
                if let Err(err) = self.terminal.reconfigure((&app_config.editor).into()) {
                    self.editor.set_error(err.to_string());
                };
                self.config.store(Arc::new(app_config));
            }
            ConfigEvent::Change => {}
        }

        // Update all the relevant members in the editor after updating
        // the configuration.
        self.editor.refresh_config(&old_editor_config);

        // reset view position in case softwrap was enabled/disabled
        let scrolloff = self.editor.config().scrolloff;
        for (view, _) in self.editor.tree.views() {
            let doc = doc_mut!(self.editor, &view.doc);
            view.ensure_cursor_in_view(doc, scrolloff);
        }
    }

    fn refresh_config(&mut self) {
        let mut refresh_config = || -> Result<(), Error> {
            let default_config = Config::load_default()
                .map_err(|err| anyhow::anyhow!("Failed to load config: {}", err))?;

            // Update the syntax language loader before setting the theme. Setting the theme will
            // call `Loader::set_scopes` which must be done before the documents are re-parsed for
            // the sake of locals highlighting.
            let lang_loader = helix_core::config::user_lang_loader()?;
            self.editor.syn_loader.store(Arc::new(lang_loader));
            Self::load_configured_theme(
                &mut self.editor,
                &default_config,
                self.terminal.backend().supports_true_color(),
<<<<<<< HEAD
=======
                self.theme_mode,
>>>>>>> c599e4e7
            );

            // Re-parse any open documents with the new language config.
            let lang_loader = self.editor.syn_loader.load();
            for document in self.editor.documents.values_mut() {
                // Re-detect .editorconfig
                document.detect_editor_config();
                document.detect_language(&lang_loader);
                let diagnostics = Editor::doc_diagnostics(
                    &self.editor.language_servers,
                    &self.editor.diagnostics,
                    document,
                );
                document.replace_diagnostics(diagnostics, &[], None);
            }

            self.terminal.reconfigure((&default_config.editor).into())?;
            // Store new config
            self.config.store(Arc::new(default_config));
            Ok(())
        };

        match refresh_config() {
            Ok(_) => {
                self.editor.set_status("Config refreshed");
            }
            Err(err) => {
                self.editor.set_error(err.to_string());
            }
        }
    }

    /// Load the theme set in configuration
<<<<<<< HEAD
    fn load_configured_theme(editor: &mut Editor, config: &Config, terminal_true_color: bool) {
=======
    fn load_configured_theme(
        editor: &mut Editor,
        config: &Config,
        terminal_true_color: bool,
        mode: Option<theme::Mode>,
    ) {
>>>>>>> c599e4e7
        let true_color = terminal_true_color || config.editor.true_color || crate::true_color();
        let theme = config
            .theme
            .as_ref()
            .and_then(|theme_config| {
                let theme = theme_config.choose(mode);
                editor
                    .theme_loader
                    .load(theme)
                    .map_err(|e| {
                        log::warn!("failed to load theme `{}` - {}", theme, e);
                        e
                    })
                    .ok()
                    .filter(|theme| {
                        let colors_ok = true_color || theme.is_16_color();
                        if !colors_ok {
                            log::warn!(
                                "loaded theme `{}` but cannot use it because true color \
                                support is not enabled",
                                theme.name()
                            );
                        }
                        colors_ok
                    })
            })
            .unwrap_or_else(|| editor.theme_loader.default_theme(true_color));
        editor.set_theme(theme);
    }

    #[cfg(windows)]
    // no signal handling available on windows
    pub async fn handle_signals(&mut self, _signal: ()) -> bool {
        true
    }

    #[cfg(not(windows))]
    pub async fn handle_signals(&mut self, signal: i32) -> bool {
        match signal {
            signal::SIGTSTP => {
                self.restore_term().unwrap();

                // SAFETY:
                //
                // - helix must have permissions to send signals to all processes in its signal
                //   group, either by already having the requisite permission, or by having the
                //   user's UID / EUID / SUID match that of the receiving process(es).
                let res = unsafe {
                    // A pid of 0 sends the signal to the entire process group, allowing the user to
                    // regain control of their terminal if the editor was spawned under another process
                    // (e.g. when running `git commit`).
                    //
                    // We have to send SIGSTOP (not SIGTSTP) to the entire process group, because,
                    // as mentioned above, the terminal will get stuck if `helix` was spawned from
                    // an external process and that process waits for `helix` to complete. This may
                    // be an issue with signal-hook-tokio, but the author of signal-hook believes it
                    // could be a tokio issue instead:
                    // https://github.com/vorner/signal-hook/issues/132
                    libc::kill(0, signal::SIGSTOP)
                };

                if res != 0 {
                    let err = std::io::Error::last_os_error();
                    eprintln!("{}", err);
                    let res = err.raw_os_error().unwrap_or(1);
                    std::process::exit(res);
                }
            }
            signal::SIGCONT => {
                // Copy/Paste from same issue from neovim:
                // https://github.com/neovim/neovim/issues/12322
                // https://github.com/neovim/neovim/pull/13084
                for retries in 1..=10 {
                    match self.terminal.claim() {
                        Ok(()) => break,
                        Err(err) if retries == 10 => panic!("Failed to claim terminal: {}", err),
                        Err(_) => continue,
                    }
                }

                // redraw the terminal
                let area = self.terminal.size();
                self.compositor.resize(area);
                self.terminal.clear().expect("couldn't clear terminal");

                self.render().await;
            }
            signal::SIGUSR1 => {
                self.refresh_config();
                self.render().await;
            }
            signal::SIGTERM | signal::SIGINT => {
                self.restore_term().unwrap();
                return false;
            }
            _ => unreachable!(),
        }

        true
    }

    pub async fn handle_idle_timeout(&mut self) {
        let mut cx = crate::compositor::Context {
            editor: &mut self.editor,
            jobs: &mut self.jobs,
            scroll: None,
        };
        let should_render = self.compositor.handle_event(&Event::IdleTimeout, &mut cx);
        if should_render || self.editor.needs_redraw {
            self.render().await;
        }
    }

    pub fn handle_document_write(&mut self, doc_save_event: DocumentSavedEventResult) {
        let doc_save_event = match doc_save_event {
            Ok(event) => event,
            Err(err) => {
                self.editor.set_error(err.to_string());
                return;
            }
        };

        let doc = match self.editor.document_mut(doc_save_event.doc_id) {
            None => {
                warn!(
                    "received document saved event for non-existent doc id: {}",
                    doc_save_event.doc_id
                );

                return;
            }
            Some(doc) => doc,
        };

        debug!(
            "document {:?} saved with revision {}",
            doc.path(),
            doc_save_event.revision
        );

        doc.set_last_saved_revision(doc_save_event.revision, doc_save_event.save_time);

        let lines = doc_save_event.text.len_lines();
        let size = doc_save_event.text.len_bytes();

        enum Size {
            Bytes(u16),
            HumanReadable(f32, &'static str),
        }

        impl std::fmt::Display for Size {
            fn fmt(&self, f: &mut std::fmt::Formatter<'_>) -> std::fmt::Result {
                match self {
                    Self::Bytes(bytes) => write!(f, "{bytes}B"),
                    Self::HumanReadable(size, suffix) => write!(f, "{size:.1}{suffix}"),
                }
            }
        }

        let size = if size < 1024 {
            Size::Bytes(size as u16)
        } else {
            const SUFFIX: [&str; 4] = ["B", "KiB", "MiB", "GiB"];
            let mut size = size as f32;
            let mut i = 0;
            while i < SUFFIX.len() - 1 && size >= 1024.0 {
                size /= 1024.0;
                i += 1;
            }
            Size::HumanReadable(size, SUFFIX[i])
        };

        self.editor
            .set_doc_path(doc_save_event.doc_id, &doc_save_event.path);
        // TODO: fix being overwritten by lsp
        self.editor.set_status(format!(
            "'{}' written, {lines}L {size}",
            get_relative_path(&doc_save_event.path).to_string_lossy(),
        ));
    }

    #[inline(always)]
    pub async fn handle_editor_event(&mut self, event: EditorEvent) -> bool {
        log::debug!("received editor event: {:?}", event);

        match event {
            EditorEvent::DocumentSaved(event) => {
                self.handle_document_write(event);
                self.render().await;
            }
            EditorEvent::ConfigEvent(event) => {
                self.handle_config_events(event);
                self.render().await;
            }
            EditorEvent::LanguageServerMessage((id, call)) => {
                self.handle_language_server_message(call, id).await;
                // limit render calls for fast language server messages
                helix_event::request_redraw();
            }
            EditorEvent::DebuggerEvent((id, payload)) => {
                let needs_render = self.editor.handle_debugger_message(id, payload).await;
                if needs_render {
                    self.render().await;
                }
            }
            EditorEvent::Redraw => {
                self.render().await;
            }
            EditorEvent::IdleTimer => {
                self.editor.clear_idle_timer();
                self.handle_idle_timeout().await;

                #[cfg(feature = "integration")]
                {
                    return true;
                }
            }
        }

        false
    }

<<<<<<< HEAD
    pub async fn handle_terminal_events(&mut self, event: std::io::Result<termina::Event>) {
=======
    pub async fn handle_terminal_events(&mut self, event: std::io::Result<TerminalEvent>) {
        #[cfg(not(windows))]
        use termina::escape::csi;

>>>>>>> c599e4e7
        let mut cx = crate::compositor::Context {
            editor: &mut self.editor,
            jobs: &mut self.jobs,
            scroll: None,
        };
        // Handle key events
        let should_redraw = match event.unwrap() {
<<<<<<< HEAD
            termina::Event::WindowResized(termina::WindowSize { rows, cols, .. }) => {
=======
            #[cfg(not(windows))]
            termina::Event::WindowResized(termina::WindowSize { rows, cols, .. }) => {
                self.terminal
                    .resize(Rect::new(0, 0, cols, rows))
                    .expect("Unable to resize terminal");

                let area = self.terminal.size();

                self.compositor.resize(area);

                self.compositor
                    .handle_event(&Event::Resize(cols, rows), &mut cx)
            }
            #[cfg(not(windows))]
            // Ignore keyboard release events.
            termina::Event::Key(termina::event::KeyEvent {
                kind: termina::event::KeyEventKind::Release,
                ..
            }) => false,
            #[cfg(not(windows))]
            termina::Event::Csi(csi::Csi::Mode(csi::Mode::ReportTheme(mode))) => {
                Self::load_configured_theme(
                    &mut self.editor,
                    &self.config.load(),
                    self.terminal.backend().supports_true_color(),
                    Some(mode.into()),
                );
                true
            }
            #[cfg(windows)]
            TerminalEvent::Resize(width, height) => {
>>>>>>> c599e4e7
                self.terminal
                    .resize(Rect::new(0, 0, cols, rows))
                    .expect("Unable to resize terminal");

                let area = self.terminal.size();

                self.compositor.resize(area);

                self.compositor
                    .handle_event(&Event::Resize(cols, rows), &mut cx)
            }
            #[cfg(windows)]
            // Ignore keyboard release events.
<<<<<<< HEAD
            termina::Event::Key(termina::event::KeyEvent {
                kind: termina::event::KeyEventKind::Release,
=======
            crossterm::event::Event::Key(crossterm::event::KeyEvent {
                kind: crossterm::event::KeyEventKind::Release,
>>>>>>> c599e4e7
                ..
            }) => false,
            event => self.compositor.handle_event(&event.into(), &mut cx),
        };

        if should_redraw && !self.editor.should_close() {
            self.render().await;
        }
    }

    pub async fn handle_language_server_message(
        &mut self,
        call: helix_lsp::Call,
        server_id: LanguageServerId,
    ) {
        use helix_lsp::{Call, MethodCall, Notification};

        macro_rules! language_server {
            () => {
                match self.editor.language_server_by_id(server_id) {
                    Some(language_server) => language_server,
                    None => {
                        warn!("can't find language server with id `{}`", server_id);
                        return;
                    }
                }
            };
        }

        match call {
            Call::Notification(helix_lsp::jsonrpc::Notification { method, params, .. }) => {
                let notification = match Notification::parse(&method, params) {
                    Ok(notification) => notification,
                    Err(helix_lsp::Error::Unhandled) => {
                        info!("Ignoring Unhandled notification from Language Server");
                        return;
                    }
                    Err(err) => {
                        error!(
                            "Ignoring unknown notification from Language Server: {}",
                            err
                        );
                        return;
                    }
                };

                match notification {
                    Notification::Initialized => {
                        let language_server = language_server!();

                        // Trigger a workspace/didChangeConfiguration notification after initialization.
                        // This might not be required by the spec but Neovim does this as well, so it's
                        // probably a good idea for compatibility.
                        if let Some(config) = language_server.config() {
                            language_server.did_change_configuration(config.clone());
                        }

                        helix_event::dispatch(helix_view::events::LanguageServerInitialized {
                            editor: &mut self.editor,
                            server_id,
                        });
                    }
                    Notification::PublishDiagnostics(params) => {
                        let uri = match helix_core::Uri::try_from(params.uri) {
                            Ok(uri) => uri,
                            Err(err) => {
                                log::error!("{err}");
                                return;
                            }
                        };
                        let language_server = language_server!();
                        if !language_server.is_initialized() {
                            log::error!("Discarding publishDiagnostic notification sent by an uninitialized server: {}", language_server.name());
                            return;
                        }
                        let provider = helix_core::diagnostic::DiagnosticProvider::Lsp {
                            server_id,
                            identifier: None,
                        };
                        self.editor.handle_lsp_diagnostics(
                            &provider,
                            uri,
                            params.version,
                            params.diagnostics,
                        );
                    }
                    Notification::ShowMessage(params) => {
                        if self.config.load().editor.lsp.display_messages {
                            match params.typ {
                                lsp::MessageType::ERROR => self.editor.set_error(params.message),
                                lsp::MessageType::WARNING => {
                                    self.editor.set_warning(params.message)
                                }
                                _ => self.editor.set_status(params.message),
                            }
                        }
                    }
                    Notification::LogMessage(params) => {
                        log::info!("window/logMessage: {:?}", params);
                    }
                    Notification::ProgressMessage(params)
                        if !self
                            .compositor
                            .has_component(std::any::type_name::<ui::Prompt>()) =>
                    {
                        let editor_view = self
                            .compositor
                            .find::<ui::EditorView>()
                            .expect("expected at least one EditorView");
                        let lsp::ProgressParams {
                            token,
                            value: lsp::ProgressParamsValue::WorkDone(work),
                        } = params;
                        let (title, message, percentage) = match &work {
                            lsp::WorkDoneProgress::Begin(lsp::WorkDoneProgressBegin {
                                title,
                                message,
                                percentage,
                                ..
                            }) => (Some(title), message, percentage),
                            lsp::WorkDoneProgress::Report(lsp::WorkDoneProgressReport {
                                message,
                                percentage,
                                ..
                            }) => (None, message, percentage),
                            lsp::WorkDoneProgress::End(lsp::WorkDoneProgressEnd { message }) => {
                                if message.is_some() {
                                    (None, message, &None)
                                } else {
                                    self.lsp_progress.end_progress(server_id, &token);
                                    if !self.lsp_progress.is_progressing(server_id) {
                                        editor_view.spinners_mut().get_or_create(server_id).stop();
                                    }
                                    self.editor.clear_status();

                                    // we want to render to clear any leftover spinners or messages
                                    return;
                                }
                            }
                        };

                        if self.editor.config().lsp.display_progress_messages {
                            let title =
                                title.or_else(|| self.lsp_progress.title(server_id, &token));
                            if title.is_some() || percentage.is_some() || message.is_some() {
                                use std::fmt::Write as _;
                                let mut status = format!("{}: ", language_server!().name());
                                if let Some(percentage) = percentage {
                                    write!(status, "{percentage:>2}% ").unwrap();
                                }
                                if let Some(title) = title {
                                    status.push_str(title);
                                }
                                if title.is_some() && message.is_some() {
                                    status.push_str(" ⋅ ");
                                }
                                if let Some(message) = message {
                                    status.push_str(message);
                                }
                                self.editor.set_status(status);
                            }
                        }

                        match work {
                            lsp::WorkDoneProgress::Begin(begin_status) => {
                                self.lsp_progress
                                    .begin(server_id, token.clone(), begin_status);
                            }
                            lsp::WorkDoneProgress::Report(report_status) => {
                                self.lsp_progress
                                    .update(server_id, token.clone(), report_status);
                            }
                            lsp::WorkDoneProgress::End(_) => {
                                self.lsp_progress.end_progress(server_id, &token);
                                if !self.lsp_progress.is_progressing(server_id) {
                                    editor_view.spinners_mut().get_or_create(server_id).stop();
                                };
                            }
                        }
                    }
                    Notification::ProgressMessage(_params) => {
                        // do nothing
                    }
                    Notification::Exit => {
                        self.editor.set_status("Language server exited");

                        // LSPs may produce diagnostics for files that haven't been opened in helix,
                        // we need to clear those and remove the entries from the list if this leads to
                        // an empty diagnostic list for said files
                        for diags in self.editor.diagnostics.values_mut() {
                            diags.retain(|(_, provider)| {
                                provider.language_server_id() != Some(server_id)
                            });
                        }

                        self.editor.diagnostics.retain(|_, diags| !diags.is_empty());

                        // Clear any diagnostics for documents with this server open.
                        for doc in self.editor.documents_mut() {
                            doc.clear_diagnostics_for_language_server(server_id);
                        }

                        helix_event::dispatch(helix_view::events::LanguageServerExited {
                            editor: &mut self.editor,
                            server_id,
                        });

                        // Remove the language server from the registry.
                        self.editor.language_servers.remove_by_id(server_id);
                    }
                    Notification::Other(event_name, params) => {
                        let mut cx = crate::compositor::Context {
                            editor: &mut self.editor,
                            scroll: None,
                            jobs: &mut self.jobs,
                        };

                        ScriptingEngine::handle_lsp_call(
                            &mut cx,
                            server_id,
                            event_name,
                            jsonrpc::Id::Null,
                            params,
                        );
                    }
                }
            }
            Call::MethodCall(helix_lsp::jsonrpc::MethodCall {
                method, params, id, ..
            }) => {
                let reply = match MethodCall::parse(&method, params) {
                    Err(helix_lsp::Error::Unhandled) => {
                        error!(
                            "Language Server: Method {} not found in request {}",
                            method, id
                        );
                        Err(helix_lsp::jsonrpc::Error {
                            code: helix_lsp::jsonrpc::ErrorCode::MethodNotFound,
                            message: format!("Method not found: {}", method),
                            data: None,
                        })
                    }
                    Err(err) => {
                        log::error!(
                            "Language Server: Received malformed method call {} in request {}: {}",
                            method,
                            id,
                            err
                        );
                        Err(helix_lsp::jsonrpc::Error {
                            code: helix_lsp::jsonrpc::ErrorCode::ParseError,
                            message: format!("Malformed method call: {}", method),
                            data: None,
                        })
                    }
                    Ok(MethodCall::WorkDoneProgressCreate(params)) => {
                        self.lsp_progress.create(server_id, params.token);

                        let editor_view = self
                            .compositor
                            .find::<ui::EditorView>()
                            .expect("expected at least one EditorView");
                        let spinner = editor_view.spinners_mut().get_or_create(server_id);
                        if spinner.is_stopped() {
                            spinner.start();
                        }

                        Ok(serde_json::Value::Null)
                    }
                    Ok(MethodCall::ApplyWorkspaceEdit(params)) => {
                        let language_server = language_server!();
                        if language_server.is_initialized() {
                            let offset_encoding = language_server.offset_encoding();
                            let res = self
                                .editor
                                .apply_workspace_edit(offset_encoding, &params.edit);

                            Ok(json!(lsp::ApplyWorkspaceEditResponse {
                                applied: res.is_ok(),
                                failure_reason: res.as_ref().err().map(|err| err.kind.to_string()),
                                failed_change: res
                                    .as_ref()
                                    .err()
                                    .map(|err| err.failed_change_idx as u32),
                            }))
                        } else {
                            Err(helix_lsp::jsonrpc::Error {
                                code: helix_lsp::jsonrpc::ErrorCode::InvalidRequest,
                                message: "Server must be initialized to request workspace edits"
                                    .to_string(),
                                data: None,
                            })
                        }
                    }
                    Ok(MethodCall::WorkspaceFolders) => {
                        Ok(json!(&*language_server!().workspace_folders().await))
                    }
                    Ok(MethodCall::WorkspaceConfiguration(params)) => {
                        let language_server = language_server!();
                        let result: Vec<_> = params
                            .items
                            .iter()
                            .map(|item| {
                                let mut config = language_server.config()?;
                                if let Some(section) = item.section.as_ref() {
                                    // for some reason some lsps send an empty string (observed in 'vscode-eslint-language-server')
                                    if !section.is_empty() {
                                        for part in section.split('.') {
                                            config = config.get(part)?;
                                        }
                                    }
                                }
                                Some(config)
                            })
                            .collect();
                        Ok(json!(result))
                    }
                    Ok(MethodCall::RegisterCapability(params)) => {
                        if let Some(client) = self.editor.language_servers.get_by_id(server_id) {
                            for reg in params.registrations {
                                match reg.method.as_str() {
                                    lsp::notification::DidChangeWatchedFiles::METHOD => {
                                        let Some(options) = reg.register_options else {
                                            continue;
                                        };
                                        let ops: lsp::DidChangeWatchedFilesRegistrationOptions =
                                            match serde_json::from_value(options) {
                                                Ok(ops) => ops,
                                                Err(err) => {
                                                    log::warn!("Failed to deserialize DidChangeWatchedFilesRegistrationOptions: {err}");
                                                    continue;
                                                }
                                            };
                                        self.editor.language_servers.file_event_handler.register(
                                            client.id(),
                                            Arc::downgrade(client),
                                            reg.id,
                                            ops,
                                        )
                                    }
                                    _ => {
                                        // Language Servers based on the `vscode-languageserver-node` library often send
                                        // client/registerCapability even though we do not enable dynamic registration
                                        // for most capabilities. We should send a MethodNotFound JSONRPC error in this
                                        // case but that rejects the registration promise in the server which causes an
                                        // exit. So we work around this by ignoring the request and sending back an OK
                                        // response.
                                        log::warn!("Ignoring a client/registerCapability request because dynamic capability registration is not enabled. Please report this upstream to the language server");
                                    }
                                }
                            }
                        }

                        Ok(serde_json::Value::Null)
                    }
                    Ok(MethodCall::UnregisterCapability(params)) => {
                        for unreg in params.unregisterations {
                            match unreg.method.as_str() {
                                lsp::notification::DidChangeWatchedFiles::METHOD => {
                                    self.editor
                                        .language_servers
                                        .file_event_handler
                                        .unregister(server_id, unreg.id);
                                }
                                _ => {
                                    log::warn!("Received unregistration request for unsupported method: {}", unreg.method);
                                }
                            }
                        }
                        Ok(serde_json::Value::Null)
                    }
                    Ok(MethodCall::ShowDocument(params)) => {
                        let language_server = language_server!();
                        let offset_encoding = language_server.offset_encoding();

                        let result = self.handle_show_document(params, offset_encoding);
                        Ok(json!(result))
                    }
<<<<<<< HEAD
                    Ok(MethodCall::Other(event_name, params)) => {
                        let mut cx = crate::compositor::Context {
                            editor: &mut self.editor,
                            scroll: None,
                            jobs: &mut self.jobs,
                        };

                        let reply = ScriptingEngine::handle_lsp_call(
                            &mut cx,
                            server_id,
                            event_name,
                            id.clone(),
                            params,
                        );

                        if let Some(reply) = reply {
                            let language_server = language_server!();
                            if let Err(err) = language_server.reply(id.clone(), reply) {
                                log::error!(
                                    "Failed to send reply to server '{}' request {id}: {err}",
                                    language_server.name()
                                );
                            }
                        };
                        return;
=======
                    Ok(MethodCall::WorkspaceDiagnosticRefresh) => {
                        let language_server = language_server!().id();

                        let documents: Vec<_> = self
                            .editor
                            .documents
                            .values()
                            .filter(|x| x.supports_language_server(language_server))
                            .map(|x| x.id())
                            .collect();

                        for document in documents {
                            handlers::diagnostics::request_document_diagnostics(
                                &mut self.editor,
                                document,
                            );
                        }

                        Ok(serde_json::Value::Null)
>>>>>>> c599e4e7
                    }
                };

                let language_server = language_server!();
                if let Err(err) = language_server.reply(id.clone(), reply) {
                    log::error!(
                        "Failed to send reply to server '{}' request {id}: {err}",
                        language_server.name()
                    );
                }
            }

            Call::Invalid { id } => log::error!("LSP invalid method call id={:?}", id),
        }
    }

    fn handle_show_document(
        &mut self,
        params: lsp::ShowDocumentParams,
        offset_encoding: helix_lsp::OffsetEncoding,
    ) -> lsp::ShowDocumentResult {
        if let lsp::ShowDocumentParams {
            external: Some(true),
            uri,
            ..
        } = params
        {
            self.jobs.callback(crate::open_external_url_callback(uri));
            return lsp::ShowDocumentResult { success: true };
        };

        let lsp::ShowDocumentParams {
            uri,
            selection,
            take_focus,
            ..
        } = params;

        let uri = match helix_core::Uri::try_from(uri) {
            Ok(uri) => uri,
            Err(err) => {
                log::error!("{err}");
                return lsp::ShowDocumentResult { success: false };
            }
        };
        // If `Uri` gets another variant other than `Path` this may not be valid.
        let path = uri.as_path().expect("URIs are valid paths");

        let action = match take_focus {
            Some(true) => helix_view::editor::Action::Replace,
            _ => helix_view::editor::Action::VerticalSplit,
        };

        let doc_id = match self.editor.open(path, action) {
            Ok(id) => id,
            Err(err) => {
                log::error!("failed to open path: {:?}: {:?}", uri, err);
                return lsp::ShowDocumentResult { success: false };
            }
        };

        let doc = doc_mut!(self.editor, &doc_id);
        if let Some(range) = selection {
            // TODO: convert inside server
            if let Some(new_range) = lsp_range_to_range(doc.text(), range, offset_encoding) {
                let view = view_mut!(self.editor);

                // we flip the range so that the cursor sits on the start of the symbol
                // (for example start of the function).
                doc.set_selection(view.id, Selection::single(new_range.head, new_range.anchor));
                if action.align_view(view, doc.id()) {
                    align_view(doc, view, Align::Center);
                }
            } else {
                log::warn!("lsp position out of bounds - {:?}", range);
            };
        };
        lsp::ShowDocumentResult { success: true }
    }

    fn restore_term(&mut self) -> std::io::Result<()> {
        use helix_view::graphics::CursorKind;
        self.terminal
            .backend_mut()
            .show_cursor(CursorKind::Block)
            .ok();
        self.terminal.restore()
    }

<<<<<<< HEAD
    #[cfg(not(feature = "integration"))]
    pub fn event_stream(&self) -> impl Stream<Item = std::io::Result<termina::Event>> + Unpin {
        use termina::Terminal as _;
        let reader = self.terminal.backend().terminal().event_reader();
        termina::EventStream::new(reader, |event| !event.is_escape())
    }

    #[cfg(feature = "integration")]
    pub fn event_stream(&self) -> impl Stream<Item = std::io::Result<termina::Event>> + Unpin {
=======
    #[cfg(all(not(feature = "integration"), not(windows)))]
    pub fn event_stream(&self) -> impl Stream<Item = std::io::Result<TerminalEvent>> + Unpin {
        use termina::{escape::csi, Terminal as _};
        let reader = self.terminal.backend().terminal().event_reader();
        termina::EventStream::new(reader, |event| {
            // Accept either non-escape sequences or theme mode updates.
            !event.is_escape()
                || matches!(
                    event,
                    termina::Event::Csi(csi::Csi::Mode(csi::Mode::ReportTheme(_)))
                )
        })
    }

    #[cfg(all(not(feature = "integration"), windows))]
    pub fn event_stream(&self) -> impl Stream<Item = std::io::Result<TerminalEvent>> + Unpin {
        crossterm::event::EventStream::new()
    }

    #[cfg(feature = "integration")]
    pub fn event_stream(&self) -> impl Stream<Item = std::io::Result<TerminalEvent>> + Unpin {
>>>>>>> c599e4e7
        use std::{
            pin::Pin,
            task::{Context, Poll},
        };

        /// A dummy stream that never polls as ready.
        pub struct DummyEventStream;

        impl Stream for DummyEventStream {
<<<<<<< HEAD
            type Item = std::io::Result<termina::Event>;
=======
            type Item = std::io::Result<TerminalEvent>;
>>>>>>> c599e4e7

            fn poll_next(self: Pin<&mut Self>, _cx: &mut Context<'_>) -> Poll<Option<Self::Item>> {
                Poll::Pending
            }
        }

        DummyEventStream
    }

    pub async fn run<S>(&mut self, input_stream: &mut S) -> Result<i32, Error>
    where
<<<<<<< HEAD
        S: Stream<Item = std::io::Result<termina::Event>> + Unpin,
=======
        S: Stream<Item = std::io::Result<TerminalEvent>> + Unpin,
>>>>>>> c599e4e7
    {
        self.terminal.claim()?;

        self.event_loop(input_stream).await;

        let close_errs = self.close().await;

        self.restore_term()?;

        for err in close_errs {
            self.editor.exit_code = 1;
            eprintln!("Error: {}", err);
        }

        Ok(self.editor.exit_code)
    }

    pub async fn close(&mut self) -> Vec<anyhow::Error> {
        // [NOTE] we intentionally do not return early for errors because we
        //        want to try to run as much cleanup as we can, regardless of
        //        errors along the way
        let mut errs = Vec::new();

        if let Err(err) = self
            .jobs
            .finish(&mut self.editor, Some(&mut self.compositor))
            .await
        {
            log::error!("Error executing job: {}", err);
            errs.push(err);
        };

        if let Err(err) = self.editor.flush_writes().await {
            log::error!("Error writing: {}", err);
            errs.push(err);
        }

        if self.editor.close_language_servers(None).await.is_err() {
            log::error!("Timed out waiting for language servers to shutdown");
            errs.push(anyhow::format_err!(
                "Timed out waiting for language servers to shutdown"
            ));
        }

        errs
    }
}<|MERGE_RESOLUTION|>--- conflicted
+++ resolved
@@ -39,10 +39,7 @@
     sync::Arc,
 };
 
-<<<<<<< HEAD
-=======
 #[cfg_attr(windows, allow(unused_imports))]
->>>>>>> c599e4e7
 use anyhow::{Context, Error};
 
 #[cfg(not(windows))]
@@ -50,30 +47,19 @@
 #[cfg(windows)]
 type Signals = futures_util::stream::Empty<()>;
 
-<<<<<<< HEAD
-#[cfg(not(feature = "integration"))]
-use tui::backend::TerminaBackend;
-=======
 #[cfg(all(not(windows), not(feature = "integration")))]
 use tui::backend::TerminaBackend;
 
 #[cfg(all(windows, not(feature = "integration")))]
 use tui::backend::CrosstermBackend;
->>>>>>> c599e4e7
 
 #[cfg(feature = "integration")]
 use tui::backend::TestBackend;
 
-<<<<<<< HEAD
-#[cfg(not(feature = "integration"))]
-type TerminalBackend = TerminaBackend;
-
-=======
 #[cfg(all(not(windows), not(feature = "integration")))]
 type TerminalBackend = TerminaBackend;
 #[cfg(all(windows, not(feature = "integration")))]
 type TerminalBackend = CrosstermBackend<std::io::Stdout>;
->>>>>>> c599e4e7
 #[cfg(feature = "integration")]
 type TerminalBackend = TestBackend;
 
@@ -131,17 +117,11 @@
         theme_parent_dirs.extend(helix_loader::runtime_dirs().iter().cloned());
         let theme_loader = theme::Loader::new(&theme_parent_dirs);
 
-<<<<<<< HEAD
-        #[cfg(not(feature = "integration"))]
-        let backend = TerminaBackend::new((&config.editor).into())
-            .context("failed to create terminal backend")?;
-=======
         #[cfg(all(not(windows), not(feature = "integration")))]
         let backend = TerminaBackend::new((&config.editor).into())
             .context("failed to create terminal backend")?;
         #[cfg(all(windows, not(feature = "integration")))]
         let backend = CrosstermBackend::new(std::io::stdout(), (&config.editor).into());
->>>>>>> c599e4e7
 
         #[cfg(feature = "integration")]
         let backend = TestBackend::new(120, 150);
@@ -165,10 +145,7 @@
             &mut editor,
             &config.load(),
             terminal.backend().supports_true_color(),
-<<<<<<< HEAD
-=======
             theme_mode,
->>>>>>> c599e4e7
         );
 
         let keys = Box::new(Map::new(Arc::clone(&config), |config: &Config| {
@@ -350,11 +327,7 @@
 
     pub async fn event_loop<S>(&mut self, input_stream: &mut S)
     where
-<<<<<<< HEAD
-        S: Stream<Item = std::io::Result<termina::Event>> + Unpin,
-=======
         S: Stream<Item = std::io::Result<TerminalEvent>> + Unpin,
->>>>>>> c599e4e7
     {
         self.render().await;
 
@@ -367,11 +340,7 @@
 
     pub async fn event_loop_until_idle<S>(&mut self, input_stream: &mut S) -> bool
     where
-<<<<<<< HEAD
-        S: Stream<Item = std::io::Result<termina::Event>> + Unpin,
-=======
         S: Stream<Item = std::io::Result<TerminalEvent>> + Unpin,
->>>>>>> c599e4e7
     {
         loop {
             if self.editor.should_close() {
@@ -481,10 +450,7 @@
                 &mut self.editor,
                 &default_config,
                 self.terminal.backend().supports_true_color(),
-<<<<<<< HEAD
-=======
                 self.theme_mode,
->>>>>>> c599e4e7
             );
 
             // Re-parse any open documents with the new language config.
@@ -518,16 +484,12 @@
     }
 
     /// Load the theme set in configuration
-<<<<<<< HEAD
-    fn load_configured_theme(editor: &mut Editor, config: &Config, terminal_true_color: bool) {
-=======
     fn load_configured_theme(
         editor: &mut Editor,
         config: &Config,
         terminal_true_color: bool,
         mode: Option<theme::Mode>,
     ) {
->>>>>>> c599e4e7
         let true_color = terminal_true_color || config.editor.true_color || crate::true_color();
         let theme = config
             .theme
@@ -750,14 +712,10 @@
         false
     }
 
-<<<<<<< HEAD
-    pub async fn handle_terminal_events(&mut self, event: std::io::Result<termina::Event>) {
-=======
     pub async fn handle_terminal_events(&mut self, event: std::io::Result<TerminalEvent>) {
         #[cfg(not(windows))]
         use termina::escape::csi;
 
->>>>>>> c599e4e7
         let mut cx = crate::compositor::Context {
             editor: &mut self.editor,
             jobs: &mut self.jobs,
@@ -765,9 +723,6 @@
         };
         // Handle key events
         let should_redraw = match event.unwrap() {
-<<<<<<< HEAD
-            termina::Event::WindowResized(termina::WindowSize { rows, cols, .. }) => {
-=======
             #[cfg(not(windows))]
             termina::Event::WindowResized(termina::WindowSize { rows, cols, .. }) => {
                 self.terminal
@@ -799,7 +754,6 @@
             }
             #[cfg(windows)]
             TerminalEvent::Resize(width, height) => {
->>>>>>> c599e4e7
                 self.terminal
                     .resize(Rect::new(0, 0, cols, rows))
                     .expect("Unable to resize terminal");
@@ -813,13 +767,8 @@
             }
             #[cfg(windows)]
             // Ignore keyboard release events.
-<<<<<<< HEAD
-            termina::Event::Key(termina::event::KeyEvent {
-                kind: termina::event::KeyEventKind::Release,
-=======
             crossterm::event::Event::Key(crossterm::event::KeyEvent {
                 kind: crossterm::event::KeyEventKind::Release,
->>>>>>> c599e4e7
                 ..
             }) => false,
             event => self.compositor.handle_event(&event.into(), &mut cx),
@@ -1198,7 +1147,6 @@
                         let result = self.handle_show_document(params, offset_encoding);
                         Ok(json!(result))
                     }
-<<<<<<< HEAD
                     Ok(MethodCall::Other(event_name, params)) => {
                         let mut cx = crate::compositor::Context {
                             editor: &mut self.editor,
@@ -1224,7 +1172,7 @@
                             }
                         };
                         return;
-=======
+                    }
                     Ok(MethodCall::WorkspaceDiagnosticRefresh) => {
                         let language_server = language_server!().id();
 
@@ -1244,7 +1192,6 @@
                         }
 
                         Ok(serde_json::Value::Null)
->>>>>>> c599e4e7
                     }
                 };
 
@@ -1334,17 +1281,6 @@
         self.terminal.restore()
     }
 
-<<<<<<< HEAD
-    #[cfg(not(feature = "integration"))]
-    pub fn event_stream(&self) -> impl Stream<Item = std::io::Result<termina::Event>> + Unpin {
-        use termina::Terminal as _;
-        let reader = self.terminal.backend().terminal().event_reader();
-        termina::EventStream::new(reader, |event| !event.is_escape())
-    }
-
-    #[cfg(feature = "integration")]
-    pub fn event_stream(&self) -> impl Stream<Item = std::io::Result<termina::Event>> + Unpin {
-=======
     #[cfg(all(not(feature = "integration"), not(windows)))]
     pub fn event_stream(&self) -> impl Stream<Item = std::io::Result<TerminalEvent>> + Unpin {
         use termina::{escape::csi, Terminal as _};
@@ -1366,7 +1302,6 @@
 
     #[cfg(feature = "integration")]
     pub fn event_stream(&self) -> impl Stream<Item = std::io::Result<TerminalEvent>> + Unpin {
->>>>>>> c599e4e7
         use std::{
             pin::Pin,
             task::{Context, Poll},
@@ -1376,11 +1311,7 @@
         pub struct DummyEventStream;
 
         impl Stream for DummyEventStream {
-<<<<<<< HEAD
-            type Item = std::io::Result<termina::Event>;
-=======
             type Item = std::io::Result<TerminalEvent>;
->>>>>>> c599e4e7
 
             fn poll_next(self: Pin<&mut Self>, _cx: &mut Context<'_>) -> Poll<Option<Self::Item>> {
                 Poll::Pending
@@ -1392,11 +1323,7 @@
 
     pub async fn run<S>(&mut self, input_stream: &mut S) -> Result<i32, Error>
     where
-<<<<<<< HEAD
-        S: Stream<Item = std::io::Result<termina::Event>> + Unpin,
-=======
         S: Stream<Item = std::io::Result<TerminalEvent>> + Unpin,
->>>>>>> c599e4e7
     {
         self.terminal.claim()?;
 
