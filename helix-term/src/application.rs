use helix_core::{
    config::{default_syntax_loader, user_syntax_loader},
    pos_at_coords, syntax, Selection,
};
use helix_dap::{self as dap, Payload, Request};
use helix_lsp::{lsp, util::lsp_pos_to_pos, LspProgressMap};
use helix_view::{editor::Breakpoint, theme, Editor};
use serde_json::json;

use crate::{
    args::Args,
    commands::{align_view, apply_workspace_edit, fetch_stack_trace, Align},
    compositor::Compositor,
    config::Config,
    job::Jobs,
    ui::{self, overlay::overlayed},
};

use log::{error, warn};
use std::{
    io::{stdin, stdout, Write},
    sync::Arc,
    time::{Duration, Instant},
};

use anyhow::Error;

use crossterm::{
    event::{DisableMouseCapture, EnableMouseCapture, Event, EventStream},
    execute, terminal,
    tty::IsTty,
};
#[cfg(not(windows))]
use {
    signal_hook::{consts::signal, low_level},
    signal_hook_tokio::Signals,
};
#[cfg(windows)]
type Signals = futures_util::stream::Empty<()>;

pub struct Application {
    compositor: Compositor,
    editor: Editor,

    // TODO: share an ArcSwap with Editor?
    config: Config,

    #[allow(dead_code)]
    theme_loader: Arc<theme::Loader>,
    #[allow(dead_code)]
    syn_loader: Arc<syntax::Loader>,

    signals: Signals,
    jobs: Jobs,
    lsp_progress: LspProgressMap,
}

impl Application {
    pub fn new(args: Args) -> Result<Self, Error> {
        use helix_view::editor::Action;

<<<<<<< HEAD
        let config_dir = helix_core::config_dir();
        if !config_dir.exists() {
            std::fs::create_dir_all(&config_dir).ok();
        }

        let mut config = match std::fs::read_to_string(config_dir.join("config.toml")) {
            Ok(config) => toml::from_str(&config)
                .map(crate::keymap::merge_keys)
                .unwrap_or_else(|err| {
                    eprintln!("Bad config: {}", err);
                    eprintln!("Press <ENTER> to continue with default config");
                    use std::io::Read;
                    // This waits for an enter press.
                    let _ = std::io::stdin().read(&mut []);
                    Config::default()
                }),
            Err(err) if err.kind() == std::io::ErrorKind::NotFound => Config::default(),
            Err(err) => return Err(Error::new(err)),
        };

        let theme_loader =
            std::sync::Arc::new(theme::Loader::new(&config_dir, &helix_core::runtime_dir()));
=======
        let conf_dir = helix_loader::config_dir();

        let theme_loader =
            std::sync::Arc::new(theme::Loader::new(&conf_dir, &helix_loader::runtime_dir()));
>>>>>>> 0712eb3e

        let true_color = config.editor.true_color || crate::true_color();
        let theme = config
            .theme
            .as_ref()
            .and_then(|theme| {
                theme_loader
                    .load(theme)
                    .map_err(|e| {
                        log::warn!("failed to load theme `{}` - {}", theme, e);
                        e
                    })
                    .ok()
                    .filter(|theme| (true_color || theme.is_16_color()))
            })
            .unwrap_or_else(|| {
                if true_color {
                    theme_loader.default()
                } else {
                    theme_loader.base16_default()
                }
            });

        let syn_loader_conf = user_syntax_loader().unwrap_or_else(|err| {
            eprintln!("Bad language config: {}", err);
            eprintln!("Press <ENTER> to continue with default language config");
            use std::io::Read;
            // This waits for an enter press.
            let _ = std::io::stdin().read(&mut []);
            default_syntax_loader()
        });
        let syn_loader = std::sync::Arc::new(syntax::Loader::new(syn_loader_conf));

        let mut compositor = Compositor::new()?;
        let mut editor = Editor::new(
            compositor.size(),
            theme_loader.clone(),
            syn_loader.clone(),
            config.editor.clone(),
        );

        let editor_view = Box::new(ui::EditorView::new(std::mem::take(&mut config.keys)));
        compositor.push(editor_view);

        if args.load_tutor {
            let path = helix_loader::runtime_dir().join("tutor.txt");
            editor.open(path, Action::VerticalSplit)?;
            // Unset path to prevent accidentally saving to the original tutor file.
            doc_mut!(editor).set_path(None)?;
        } else if args.edit_config {
            let path = conf_dir.join("config.toml");
            editor.open(path, Action::VerticalSplit)?;
        } else if !args.files.is_empty() {
            let first = &args.files[0].0; // we know it's not empty
            if first.is_dir() {
                std::env::set_current_dir(&first)?;
                editor.new_file(Action::VerticalSplit);
                let picker = ui::file_picker(".".into(), &config.editor);
                compositor.push(Box::new(overlayed(picker)));
            } else {
                let nr_of_files = args.files.len();
                editor.open(first.to_path_buf(), Action::VerticalSplit)?;
                for (file, pos) in args.files {
                    if file.is_dir() {
                        return Err(anyhow::anyhow!(
                            "expected a path to file, found a directory. (to open a directory pass it as first argument)"
                        ));
                    } else {
                        let doc_id = editor.open(file, Action::Load)?;
                        // with Action::Load all documents have the same view
                        let view_id = editor.tree.focus;
                        let doc = editor.document_mut(doc_id).unwrap();
                        let pos = Selection::point(pos_at_coords(doc.text().slice(..), pos, true));
                        doc.set_selection(view_id, pos);
                    }
                }
                editor.set_status(format!("Loaded {} files.", nr_of_files));
                // align the view to center after all files are loaded,
                // does not affect views without pos since it is at the top
                let (view, doc) = current!(editor);
                align_view(doc, view, Align::Center);
            }
        } else if stdin().is_tty() {
            editor.new_file(Action::VerticalSplit);
        } else if cfg!(target_os = "macos") {
            // On Linux and Windows, we allow the output of a command to be piped into the new buffer.
            // This doesn't currently work on macOS because of the following issue:
            //   https://github.com/crossterm-rs/crossterm/issues/500
            anyhow::bail!("Piping into helix-term is currently not supported on macOS");
        } else {
            editor
                .new_file_from_stdin(Action::VerticalSplit)
                .unwrap_or_else(|_| editor.new_file(Action::VerticalSplit));
        }

        editor.set_theme(theme);

        #[cfg(windows)]
        let signals = futures_util::stream::empty();
        #[cfg(not(windows))]
        let signals = Signals::new(&[signal::SIGTSTP, signal::SIGCONT])?;

        let app = Self {
            compositor,
            editor,

            config,

            theme_loader,
            syn_loader,

            signals,
            jobs: Jobs::new(),
            lsp_progress: LspProgressMap::new(),
        };

        Ok(app)
    }

    fn render(&mut self) {
        let mut cx = crate::compositor::Context {
            editor: &mut self.editor,
            jobs: &mut self.jobs,
            scroll: None,
        };

        self.compositor.render(&mut cx);
    }

    pub async fn event_loop(&mut self) {
        let mut reader = EventStream::new();
        let mut last_render = Instant::now();
        let deadline = Duration::from_secs(1) / 60;

        self.render();

        loop {
            if self.editor.should_close() {
                break;
            }

            use futures_util::StreamExt;

            tokio::select! {
                biased;

                event = reader.next() => {
                    self.handle_terminal_events(event)
                }
                Some(signal) = self.signals.next() => {
                    self.handle_signals(signal).await;
                }
                Some((id, call)) = self.editor.language_servers.incoming.next() => {
                    self.handle_language_server_message(call, id).await;
                    // limit render calls for fast language server messages
                    let last = self.editor.language_servers.incoming.is_empty();
                    if last || last_render.elapsed() > deadline {
                        self.render();
                        last_render = Instant::now();
                    }
                }
                Some(payload) = self.editor.debugger_events.next() => {
                    self.handle_debugger_message(payload).await;
                }
                Some(callback) = self.jobs.futures.next() => {
                    self.jobs.handle_callback(&mut self.editor, &mut self.compositor, callback);
                    self.render();
                }
                Some(callback) = self.jobs.wait_futures.next() => {
                    self.jobs.handle_callback(&mut self.editor, &mut self.compositor, callback);
                    self.render();
                }
                _ = &mut self.editor.idle_timer => {
                    // idle timeout
                    self.editor.clear_idle_timer();
                    self.handle_idle_timeout();
                }
            }
        }
    }

    #[cfg(windows)]
    // no signal handling available on windows
    pub async fn handle_signals(&mut self, _signal: ()) {}

    #[cfg(not(windows))]
    pub async fn handle_signals(&mut self, signal: i32) {
        use helix_view::graphics::Rect;
        match signal {
            signal::SIGTSTP => {
                self.compositor.save_cursor();
                self.restore_term().unwrap();
                low_level::emulate_default_handler(signal::SIGTSTP).unwrap();
            }
            signal::SIGCONT => {
                self.claim_term().await.unwrap();
                // redraw the terminal
                let Rect { width, height, .. } = self.compositor.size();
                self.compositor.resize(width, height);
                self.compositor.load_cursor();
                self.render();
            }
            _ => unreachable!(),
        }
    }

    pub fn handle_idle_timeout(&mut self) {
        use crate::compositor::EventResult;
        let editor_view = self
            .compositor
            .find::<ui::EditorView>()
            .expect("expected at least one EditorView");

        let mut cx = crate::compositor::Context {
            editor: &mut self.editor,
            jobs: &mut self.jobs,
            scroll: None,
        };
        if let EventResult::Consumed(_) = editor_view.handle_idle_timeout(&mut cx) {
            self.render();
        }
    }

    pub fn handle_terminal_events(&mut self, event: Option<Result<Event, crossterm::ErrorKind>>) {
        let mut cx = crate::compositor::Context {
            editor: &mut self.editor,
            jobs: &mut self.jobs,
            scroll: None,
        };
        // Handle key events
        let should_redraw = match event {
            Some(Ok(Event::Resize(width, height))) => {
                self.compositor.resize(width, height);

                self.compositor
                    .handle_event(Event::Resize(width, height), &mut cx)
            }
            Some(Ok(event)) => self.compositor.handle_event(event, &mut cx),
            Some(Err(x)) => panic!("{}", x),
            None => panic!(),
        };

        if should_redraw && !self.editor.should_close() {
            self.render();
        }
    }

    pub async fn handle_debugger_message(&mut self, payload: helix_dap::Payload) {
        use crate::commands::dap::{breakpoints_changed, select_thread_id};
        use dap::requests::RunInTerminal;
        use helix_dap::{events, Event};

        let debugger = match self.editor.debugger.as_mut() {
            Some(debugger) => debugger,
            None => return,
        };
        match payload {
            Payload::Event(ev) => match *ev {
                Event::Stopped(events::Stopped {
                    thread_id,
                    description,
                    text,
                    reason,
                    all_threads_stopped,
                    ..
                }) => {
                    let all_threads_stopped = all_threads_stopped.unwrap_or_default();

                    if all_threads_stopped {
                        if let Ok(response) = debugger.request::<dap::requests::Threads>(()).await {
                            for thread in response.threads {
                                fetch_stack_trace(debugger, thread.id).await;
                            }
                            select_thread_id(
                                &mut self.editor,
                                thread_id.unwrap_or_default(),
                                false,
                            )
                            .await;
                        }
                    } else if let Some(thread_id) = thread_id {
                        debugger.thread_states.insert(thread_id, reason.clone()); // TODO: dap uses "type" || "reason" here

                        // whichever thread stops is made "current" (if no previously selected thread).
                        select_thread_id(&mut self.editor, thread_id, false).await;
                    }

                    let scope = match thread_id {
                        Some(id) => format!("Thread {}", id),
                        None => "Target".to_owned(),
                    };

                    let mut status = format!("{} stopped because of {}", scope, reason);
                    if let Some(desc) = description {
                        status.push_str(&format!(" {}", desc));
                    }
                    if let Some(text) = text {
                        status.push_str(&format!(" {}", text));
                    }
                    if all_threads_stopped {
                        status.push_str(" (all threads stopped)");
                    }

                    self.editor.set_status(status);
                }
                Event::Continued(events::Continued { thread_id, .. }) => {
                    debugger
                        .thread_states
                        .insert(thread_id, "running".to_owned());
                    if debugger.thread_id == Some(thread_id) {
                        debugger.resume_application();
                    }
                }
                Event::Thread(_) => {
                    // TODO: update thread_states, make threads request
                }
                Event::Breakpoint(events::Breakpoint { reason, breakpoint }) => {
                    match &reason[..] {
                        "new" => {
                            if let Some(source) = breakpoint.source {
                                self.editor
                                    .breakpoints
                                    .entry(source.path.unwrap()) // TODO: no unwraps
                                    .or_default()
                                    .push(Breakpoint {
                                        id: breakpoint.id,
                                        verified: breakpoint.verified,
                                        message: breakpoint.message,
                                        line: breakpoint.line.unwrap().saturating_sub(1), // TODO: no unwrap
                                        column: breakpoint.column,
                                        ..Default::default()
                                    });
                            }
                        }
                        "changed" => {
                            for breakpoints in self.editor.breakpoints.values_mut() {
                                if let Some(i) =
                                    breakpoints.iter().position(|b| b.id == breakpoint.id)
                                {
                                    breakpoints[i].verified = breakpoint.verified;
                                    breakpoints[i].message = breakpoint.message.clone();
                                    breakpoints[i].line =
                                        breakpoint.line.unwrap().saturating_sub(1); // TODO: no unwrap
                                    breakpoints[i].column = breakpoint.column;
                                }
                            }
                        }
                        "removed" => {
                            for breakpoints in self.editor.breakpoints.values_mut() {
                                if let Some(i) =
                                    breakpoints.iter().position(|b| b.id == breakpoint.id)
                                {
                                    breakpoints.remove(i);
                                }
                            }
                        }
                        reason => {
                            warn!("Unknown breakpoint event: {}", reason);
                        }
                    }
                }
                Event::Output(events::Output {
                    category, output, ..
                }) => {
                    let prefix = match category {
                        Some(category) => {
                            if &category == "telemetry" {
                                return;
                            }
                            format!("Debug ({}):", category)
                        }
                        None => "Debug:".to_owned(),
                    };

                    log::info!("{}", output);
                    self.editor.set_status(format!("{} {}", prefix, output));
                }
                Event::Initialized => {
                    // send existing breakpoints
                    for (path, breakpoints) in &mut self.editor.breakpoints {
                        // TODO: call futures in parallel, await all
                        let _ = breakpoints_changed(debugger, path.clone(), breakpoints);
                    }
                    // TODO: fetch breakpoints (in case we're attaching)

                    if debugger.configuration_done().await.is_ok() {
                        self.editor.set_status("Debugged application started");
                    }; // TODO: do we need to handle error?
                }
                ev => {
                    log::warn!("Unhandled event {:?}", ev);
                    return; // return early to skip render
                }
            },
            Payload::Response(_) => unreachable!(),
            Payload::Request(request) => match request.command.as_str() {
                RunInTerminal::COMMAND => {
                    let arguments: dap::requests::RunInTerminalArguments =
                        serde_json::from_value(request.arguments.unwrap_or_default()).unwrap();
                    // TODO: no unwrap

                    let process = std::process::Command::new("tmux")
                        .arg("split-window")
                        .arg(arguments.args.join(" "))
                        .spawn()
                        .unwrap();

                    let _ = debugger
                        .reply(
                            request.seq,
                            dap::requests::RunInTerminal::COMMAND,
                            serde_json::to_value(dap::requests::RunInTerminalResponse {
                                process_id: Some(process.id()),
                                shell_process_id: None,
                            })
                            .map_err(|e| e.into()),
                        )
                        .await;
                }
                _ => log::error!("DAP reverse request not implemented: {:?}", request),
            },
        }
        self.render();
    }

    pub async fn handle_language_server_message(
        &mut self,
        call: helix_lsp::Call,
        server_id: usize,
    ) {
        use helix_lsp::{Call, MethodCall, Notification};

        match call {
            Call::Notification(helix_lsp::jsonrpc::Notification { method, params, .. }) => {
                let notification = match Notification::parse(&method, params) {
                    Some(notification) => notification,
                    None => return,
                };

                match notification {
                    Notification::Initialized => {
                        let language_server =
                            match self.editor.language_servers.get_by_id(server_id) {
                                Some(language_server) => language_server,
                                None => {
                                    warn!("can't find language server with id `{}`", server_id);
                                    return;
                                }
                            };

                        // Trigger a workspace/didChangeConfiguration notification after initialization.
                        // This might not be required by the spec but Neovim does this as well, so it's
                        // probably a good idea for compatibility.
                        if let Some(config) = language_server.config() {
                            tokio::spawn(language_server.did_change_configuration(config.clone()));
                        }

                        let docs = self.editor.documents().filter(|doc| {
                            doc.language_server().map(|server| server.id()) == Some(server_id)
                        });

                        // trigger textDocument/didOpen for docs that are already open
                        for doc in docs {
                            let language_id =
                                doc.language_id().map(ToOwned::to_owned).unwrap_or_default();

                            tokio::spawn(language_server.text_document_did_open(
                                doc.url().unwrap(),
                                doc.version(),
                                doc.text(),
                                language_id,
                            ));
                        }
                    }
                    Notification::PublishDiagnostics(params) => {
                        let path = params.uri.to_file_path().unwrap();
                        let doc = self.editor.document_by_path_mut(&path);

                        if let Some(doc) = doc {
                            let lang_conf = doc.language_config();
                            let text = doc.text();

                            let diagnostics = params
                                .diagnostics
                                .into_iter()
                                .filter_map(|diagnostic| {
                                    use helix_core::{
                                        diagnostic::{Range, Severity::*},
                                        Diagnostic,
                                    };
                                    use lsp::DiagnosticSeverity;

                                    let language_server = doc.language_server().unwrap();

                                    // TODO: convert inside server
                                    let start = if let Some(start) = lsp_pos_to_pos(
                                        text,
                                        diagnostic.range.start,
                                        language_server.offset_encoding(),
                                    ) {
                                        start
                                    } else {
                                        log::warn!("lsp position out of bounds - {:?}", diagnostic);
                                        return None;
                                    };

                                    let end = if let Some(end) = lsp_pos_to_pos(
                                        text,
                                        diagnostic.range.end,
                                        language_server.offset_encoding(),
                                    ) {
                                        end
                                    } else {
                                        log::warn!("lsp position out of bounds - {:?}", diagnostic);
                                        return None;
                                    };

                                    let severity =
                                        diagnostic.severity.map(|severity| match severity {
                                            DiagnosticSeverity::ERROR => Error,
                                            DiagnosticSeverity::WARNING => Warning,
                                            DiagnosticSeverity::INFORMATION => Info,
                                            DiagnosticSeverity::HINT => Hint,
                                            severity => unreachable!(
                                                "unrecognized diagnostic severity: {:?}",
                                                severity
                                            ),
                                        });

                                    if let Some(lang_conf) = lang_conf {
                                        if let Some(severity) = severity {
                                            if severity < lang_conf.diagnostic_severity {
                                                return None;
                                            }
                                        }
                                    };

                                    Some(Diagnostic {
                                        range: Range { start, end },
                                        line: diagnostic.range.start.line as usize,
                                        message: diagnostic.message,
                                        severity,
                                        // code
                                        // source
                                    })
                                })
                                .collect();

                            doc.set_diagnostics(diagnostics);
                        }
                    }
                    Notification::ShowMessage(params) => {
                        log::warn!("unhandled window/showMessage: {:?}", params);
                    }
                    Notification::LogMessage(params) => {
                        log::info!("window/logMessage: {:?}", params);
                    }
                    Notification::ProgressMessage(params)
                        if !self
                            .compositor
                            .has_component(std::any::type_name::<ui::Prompt>()) =>
                    {
                        let editor_view = self
                            .compositor
                            .find::<ui::EditorView>()
                            .expect("expected at least one EditorView");
                        let lsp::ProgressParams { token, value } = params;

                        let lsp::ProgressParamsValue::WorkDone(work) = value;
                        let parts = match &work {
                            lsp::WorkDoneProgress::Begin(lsp::WorkDoneProgressBegin {
                                title,
                                message,
                                percentage,
                                ..
                            }) => (Some(title), message, percentage),
                            lsp::WorkDoneProgress::Report(lsp::WorkDoneProgressReport {
                                message,
                                percentage,
                                ..
                            }) => (None, message, percentage),
                            lsp::WorkDoneProgress::End(lsp::WorkDoneProgressEnd { message }) => {
                                if message.is_some() {
                                    (None, message, &None)
                                } else {
                                    self.lsp_progress.end_progress(server_id, &token);
                                    if !self.lsp_progress.is_progressing(server_id) {
                                        editor_view.spinners_mut().get_or_create(server_id).stop();
                                    }
                                    self.editor.clear_status();

                                    // we want to render to clear any leftover spinners or messages
                                    return;
                                }
                            }
                        };

                        let token_d: &dyn std::fmt::Display = match &token {
                            lsp::NumberOrString::Number(n) => n,
                            lsp::NumberOrString::String(s) => s,
                        };

                        let status = match parts {
                            (Some(title), Some(message), Some(percentage)) => {
                                format!("[{}] {}% {} - {}", token_d, percentage, title, message)
                            }
                            (Some(title), None, Some(percentage)) => {
                                format!("[{}] {}% {}", token_d, percentage, title)
                            }
                            (Some(title), Some(message), None) => {
                                format!("[{}] {} - {}", token_d, title, message)
                            }
                            (None, Some(message), Some(percentage)) => {
                                format!("[{}] {}% {}", token_d, percentage, message)
                            }
                            (Some(title), None, None) => {
                                format!("[{}] {}", token_d, title)
                            }
                            (None, Some(message), None) => {
                                format!("[{}] {}", token_d, message)
                            }
                            (None, None, Some(percentage)) => {
                                format!("[{}] {}%", token_d, percentage)
                            }
                            (None, None, None) => format!("[{}]", token_d),
                        };

                        if let lsp::WorkDoneProgress::End(_) = work {
                            self.lsp_progress.end_progress(server_id, &token);
                            if !self.lsp_progress.is_progressing(server_id) {
                                editor_view.spinners_mut().get_or_create(server_id).stop();
                            }
                        } else {
                            self.lsp_progress.update(server_id, token, work);
                        }

                        if self.config.lsp.display_messages {
                            self.editor.set_status(status);
                        }
                    }
                    Notification::ProgressMessage(_params) => {
                        // do nothing
                    }
                }
            }
            Call::MethodCall(helix_lsp::jsonrpc::MethodCall {
                method, params, id, ..
            }) => {
                let call = match MethodCall::parse(&method, params) {
                    Some(call) => call,
                    None => {
                        error!("Method not found {}", method);
                        return;
                    }
                };

                match call {
                    MethodCall::WorkDoneProgressCreate(params) => {
                        self.lsp_progress.create(server_id, params.token);

                        let editor_view = self
                            .compositor
                            .find::<ui::EditorView>()
                            .expect("expected at least one EditorView");
                        let spinner = editor_view.spinners_mut().get_or_create(server_id);
                        if spinner.is_stopped() {
                            spinner.start();
                        }
                        let language_server =
                            match self.editor.language_servers.get_by_id(server_id) {
                                Some(language_server) => language_server,
                                None => {
                                    warn!("can't find language server with id `{}`", server_id);
                                    return;
                                }
                            };

                        tokio::spawn(language_server.reply(id, Ok(serde_json::Value::Null)));
                    }
                    MethodCall::ApplyWorkspaceEdit(params) => {
                        apply_workspace_edit(
                            &mut self.editor,
                            helix_lsp::OffsetEncoding::Utf8,
                            &params.edit,
                        );

                        let language_server =
                            match self.editor.language_servers.get_by_id(server_id) {
                                Some(language_server) => language_server,
                                None => {
                                    warn!("can't find language server with id `{}`", server_id);
                                    return;
                                }
                            };

                        tokio::spawn(language_server.reply(
                            id,
                            Ok(json!(lsp::ApplyWorkspaceEditResponse {
                                applied: true,
                                failure_reason: None,
                                failed_change: None,
                            })),
                        ));
                    }
                    MethodCall::WorkspaceConfiguration(params) => {
                        let language_server =
                            match self.editor.language_servers.get_by_id(server_id) {
                                Some(language_server) => language_server,
                                None => {
                                    warn!("can't find language server with id `{}`", server_id);
                                    return;
                                }
                            };
                        let result: Vec<_> = params
                            .items
                            .iter()
                            .map(|item| {
                                let mut config = match &item.scope_uri {
                                    Some(scope) => {
                                        let path = scope.to_file_path().ok()?;
                                        let doc = self.editor.document_by_path(path)?;
                                        doc.language_config()?.config.as_ref()?
                                    }
                                    None => language_server.config()?,
                                };
                                if let Some(section) = item.section.as_ref() {
                                    for part in section.split('.') {
                                        config = config.get(part)?;
                                    }
                                }
                                Some(config)
                            })
                            .collect();
                        tokio::spawn(language_server.reply(id, Ok(json!(result))));
                    }
                }
            }
            e => unreachable!("{:?}", e),
        }
    }

    async fn claim_term(&mut self) -> Result<(), Error> {
        terminal::enable_raw_mode()?;
        let mut stdout = stdout();
        execute!(stdout, terminal::EnterAlternateScreen)?;
        if self.config.editor.mouse {
            execute!(stdout, EnableMouseCapture)?;
        }
        Ok(())
    }

    fn restore_term(&mut self) -> Result<(), Error> {
        let mut stdout = stdout();
        // reset cursor shape
        write!(stdout, "\x1B[2 q")?;
        // Ignore errors on disabling, this might trigger on windows if we call
        // disable without calling enable previously
        let _ = execute!(stdout, DisableMouseCapture);
        execute!(stdout, terminal::LeaveAlternateScreen)?;
        terminal::disable_raw_mode()?;
        Ok(())
    }

    pub async fn run(&mut self) -> Result<i32, Error> {
        self.claim_term().await?;

        // Exit the alternate screen and disable raw mode before panicking
        let hook = std::panic::take_hook();
        std::panic::set_hook(Box::new(move |info| {
            // We can't handle errors properly inside this closure.  And it's
            // probably not a good idea to `unwrap()` inside a panic handler.
            // So we just ignore the `Result`s.
            let _ = execute!(std::io::stdout(), DisableMouseCapture);
            let _ = execute!(std::io::stdout(), terminal::LeaveAlternateScreen);
            let _ = terminal::disable_raw_mode();
            hook(info);
        }));

        self.event_loop().await;

        self.jobs.finish().await;

        if self.editor.close_language_servers(None).await.is_err() {
            log::error!("Timed out waiting for language servers to shutdown");
        };

        self.restore_term()?;

        Ok(self.editor.exit_code)
    }
}<|MERGE_RESOLUTION|>--- conflicted
+++ resolved
@@ -59,8 +59,7 @@
     pub fn new(args: Args) -> Result<Self, Error> {
         use helix_view::editor::Action;
 
-<<<<<<< HEAD
-        let config_dir = helix_core::config_dir();
+        let config_dir = helix_loader::config_dir();
         if !config_dir.exists() {
             std::fs::create_dir_all(&config_dir).ok();
         }
@@ -80,14 +79,10 @@
             Err(err) => return Err(Error::new(err)),
         };
 
-        let theme_loader =
-            std::sync::Arc::new(theme::Loader::new(&config_dir, &helix_core::runtime_dir()));
-=======
-        let conf_dir = helix_loader::config_dir();
-
-        let theme_loader =
-            std::sync::Arc::new(theme::Loader::new(&conf_dir, &helix_loader::runtime_dir()));
->>>>>>> 0712eb3e
+        let theme_loader = std::sync::Arc::new(theme::Loader::new(
+            &config_dir,
+            &helix_loader::runtime_dir(),
+        ));
 
         let true_color = config.editor.true_color || crate::true_color();
         let theme = config
@@ -138,7 +133,7 @@
             // Unset path to prevent accidentally saving to the original tutor file.
             doc_mut!(editor).set_path(None)?;
         } else if args.edit_config {
-            let path = conf_dir.join("config.toml");
+            let path = config_dir.join("config.toml");
             editor.open(path, Action::VerticalSplit)?;
         } else if !args.files.is_empty() {
             let first = &args.files[0].0; // we know it's not empty
