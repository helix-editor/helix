--- conflicted
+++ resolved
@@ -157,21 +157,15 @@
                 compositor.push(Box::new(overlayed(picker)));
             } else {
                 let nr_of_files = args.files.len();
-<<<<<<< HEAD
-                editor.open(first.to_path_buf(), Action::VerticalSplit)?;
+                editor.open(first, Action::VerticalSplit)?;
                 // Because the line above already opens the first file, we can
                 // simply skip opening it a second time by using .skip(1) here.
                 for (file, pos) in args.files.into_iter().skip(1) {
-=======
-                editor.open(first, Action::VerticalSplit)?;
-                for (file, pos) in args.files {
->>>>>>> 23b5b1e2
                     if file.is_dir() {
                         return Err(anyhow::anyhow!(
                             "expected a path to file, found a directory. (to open a directory pass it as first argument)"
                         ));
                     } else {
-<<<<<<< HEAD
                         // If the user passes in either `--vsplit` or
                         // `--hsplit` as a command line argument, all the given
                         // files will be opened according to the selected
@@ -185,12 +179,9 @@
                             // neither vsplit nor hsplit were passed in, so just open files normally
                             Action::Load
                         };
-                        let doc_id = editor.open(file, action)?;
-=======
                         let doc_id = editor
-                            .open(&file, Action::Load)
+                            .open(&file, action)
                             .context(format!("open '{}'", file.to_string_lossy()))?;
->>>>>>> 23b5b1e2
                         // with Action::Load all documents have the same view
                         // NOTE: this isn't necessarily true anymore, if
                         // `--vsplit` or `--hsplit` are used, the file which is
