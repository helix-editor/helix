<<<<<<< HEAD
use crate::keymap::{default::{default, self}, merge_keys, Keymap};
use helix_view::document::Mode;
use serde::Deserialize;
use std::collections::HashMap;
use anyhow::{Error, anyhow};
=======
use crate::keymap::{default, keytrie::KeyTrie};
use helix_view::document::Mode;
use serde::Deserialize;
use std::{collections::HashMap, fmt::Display, io::Error as IOError};
use toml::de::Error as TomlError;
>>>>>>> e6c49adb

#[derive(Debug, Clone, PartialEq, Deserialize)]
#[serde(deny_unknown_fields)]
pub struct Config {
    pub theme: Option<String>,
    #[serde(default = "default::default")]
    pub keys: HashMap<Mode, KeyTrie>,
    #[serde(default)]
    pub editor: helix_view::editor::Config,
}

impl Config {
    pub fn merged() -> Result<Self, Error> {
        let config_string = std::fs::read_to_string(helix_loader::config_file())?;
        toml::from_str(&config_string)
            .map(|config: Config| config.merge_in_default_keymap()) 
            .map_err(|error| anyhow!("{}", error))
    }
}

impl Default for Config {
    fn default() -> Config {
        Config {
            theme: None,
            keys: default::default(),
            editor: helix_view::editor::Config::default(),
        }
    }
}
<<<<<<< HEAD
 
=======

#[derive(Debug)]
pub enum ConfigLoadError {
    BadConfig(TomlError),
    Error(IOError),
}

impl Display for ConfigLoadError {
    fn fmt(&self, f: &mut std::fmt::Formatter<'_>) -> std::fmt::Result {
        match self {
            ConfigLoadError::BadConfig(err) => err.fmt(f),
            ConfigLoadError::Error(err) => err.fmt(f),
        }
    }
}

impl Config {
    // REFACTOR? code similar to config assignment in main.rs,
    pub fn load_default() -> Result<Config, ConfigLoadError> {
        match std::fs::read_to_string(helix_loader::config_file()) {
            Ok(config) => toml::from_str(&config)
                .map(|config: Config| config.merge_in_default_keymap())
                .map_err(ConfigLoadError::BadConfig),
            Err(err) => Err(ConfigLoadError::Error(err)),
        }
    }

    pub fn merge_in_default_keymap(mut self) -> Config {
        let mut delta = std::mem::replace(&mut self.keys, default::default());
        for (mode, keys) in &mut self.keys {
            keys.merge_keytrie(delta.remove(mode).unwrap_or_default())
        }
        self
    }
}

>>>>>>> e6c49adb
#[cfg(test)]
mod tests {
    use crate::{
        commands::MappableCommand,
        config::Config,
        keymap::{
            default,
            keytrienode::KeyTrieNode,
            macros::*,
        },
    };
    use helix_core::hashmap;
    use helix_view::document::Mode;

    #[test]
    fn parses_keymap_from_toml() {
        let sample_keymaps = r#"
            [keys.insert]
            y = "move_line_down"
            S-C-a = "delete_selection"

            [keys.normal]
            A-F12 = "move_next_word_end"
        "#;

        let config = Config {
            keys: hashmap! {
                Mode::Insert => keytrie!({ "Insert mode"
                    "y" => move_line_down,
                    "S-C-a" => delete_selection,
                }),
                Mode::Normal => keytrie!({ "Normal mode"
                    "A-F12" => move_next_word_end,
                }),
            },
            ..Default::default()
        };
        for mode in config.keys.keys() {
            assert_eq!(
                config.keys.get(mode).unwrap().get_children(),
                toml::from_str::<Config>(sample_keymaps).unwrap().keys.get(mode).unwrap().get_children()
            );
        }
    }

    #[test]
    fn keys_resolve_to_correct_defaults() {
        let serde_default = toml::from_str::<Config>("").unwrap().keys;
        assert_eq!(serde_default, default::default());
        let default_keys = Config::default().keys;
        assert_eq!(default_keys, default::default());
    }

    #[test]
    fn user_config_merges_with_default() {
        let user_config = Config {
            keys: hashmap! {
                Mode::Normal => keytrie!({ "Normal mode"
                        "i" => normal_mode,
                        "无" => insert_mode,
                        "z" => jump_backward,
                        "g" => { "Merge into goto mode"
                            "$" => goto_line_end,
                            "g" => delete_char_forward,
                        },
                    })
                
            },
            ..Default::default()
        };
        let mut merged_config = user_config.clone().merge_in_default_keymap();
        assert_ne!(
            user_config,
            merged_config,
            "Merged user keymap with default should differ from user keymap."
        );

        let keymap_normal_root_key_trie = &merged_config.keys.get_mut(&Mode::Normal).unwrap();
        assert_eq!(
            keymap_normal_root_key_trie.traverse(&[key!('i')]).unwrap(),
            KeyTrieNode::MappableCommand(MappableCommand::normal_mode),
            "User supplied mappable command should ovveride default mappable command bound to the same key event."
        );
        assert_eq!(
            keymap_normal_root_key_trie.traverse(&[key!('无')]).unwrap(),
            KeyTrieNode::MappableCommand(MappableCommand::insert_mode),
            "User supplied mappable command of new key event should be present in merged keymap."
        );
        // Assumes that z is a node in the default keymap
        assert_eq!(
            keymap_normal_root_key_trie.traverse(&[key!('z')]).unwrap(),
            KeyTrieNode::MappableCommand(MappableCommand::jump_backward),
            "User supplied mappable command should replace a sub keytrie from default keymap bound to the same key event."
        );
        // Assumes that `g` is a sub key trie in default keymap
        assert_eq!(
            keymap_normal_root_key_trie.traverse(&[key!('g'), key!('$')]).unwrap(),
            KeyTrieNode::MappableCommand(MappableCommand::goto_line_end),
            "User supplied mappable command should be inserted under the correct sub keytrie."
        );
        // Assumes that `gg` is in default keymap
        assert_eq!(
            keymap_normal_root_key_trie.traverse(&[key!('g'), key!('g')]).unwrap(),
            KeyTrieNode::MappableCommand(MappableCommand::delete_char_forward),
            "User supplied mappable command should replace default even in sub keytries."
        );
        // Assumes that `ge` is in default keymap
        assert_eq!(
            keymap_normal_root_key_trie.traverse(&[key!('g'), key!('e')]).unwrap(),
            KeyTrieNode::MappableCommand(MappableCommand::goto_last_line),
            "Default mappable commands that aren't ovveridden should exist in merged keymap."
        );

        // Huh?
        assert!(merged_config.keys.get(&Mode::Normal).unwrap().get_children().len() > 1);
        assert!(merged_config.keys.get(&Mode::Insert).unwrap().get_children().len() > 0);
    }
}<|MERGE_RESOLUTION|>--- conflicted
+++ resolved
@@ -1,16 +1,8 @@
-<<<<<<< HEAD
-use crate::keymap::{default::{default, self}, merge_keys, Keymap};
+use crate::keymap::{default, keytrie::KeyTrie};
 use helix_view::document::Mode;
 use serde::Deserialize;
 use std::collections::HashMap;
 use anyhow::{Error, anyhow};
-=======
-use crate::keymap::{default, keytrie::KeyTrie};
-use helix_view::document::Mode;
-use serde::Deserialize;
-use std::{collections::HashMap, fmt::Display, io::Error as IOError};
-use toml::de::Error as TomlError;
->>>>>>> e6c49adb
 
 #[derive(Debug, Clone, PartialEq, Deserialize)]
 #[serde(deny_unknown_fields)]
@@ -29,6 +21,14 @@
             .map(|config: Config| config.merge_in_default_keymap()) 
             .map_err(|error| anyhow!("{}", error))
     }
+
+    pub fn merge_in_default_keymap(mut self) -> Config {
+        let mut delta = std::mem::replace(&mut self.keys, default::default());
+        for (mode, keys) in &mut self.keys {
+            keys.merge_keytrie(delta.remove(mode).unwrap_or_default())
+        }
+        self
+    }
 }
 
 impl Default for Config {
@@ -40,46 +40,7 @@
         }
     }
 }
-<<<<<<< HEAD
- 
-=======
 
-#[derive(Debug)]
-pub enum ConfigLoadError {
-    BadConfig(TomlError),
-    Error(IOError),
-}
-
-impl Display for ConfigLoadError {
-    fn fmt(&self, f: &mut std::fmt::Formatter<'_>) -> std::fmt::Result {
-        match self {
-            ConfigLoadError::BadConfig(err) => err.fmt(f),
-            ConfigLoadError::Error(err) => err.fmt(f),
-        }
-    }
-}
-
-impl Config {
-    // REFACTOR? code similar to config assignment in main.rs,
-    pub fn load_default() -> Result<Config, ConfigLoadError> {
-        match std::fs::read_to_string(helix_loader::config_file()) {
-            Ok(config) => toml::from_str(&config)
-                .map(|config: Config| config.merge_in_default_keymap())
-                .map_err(ConfigLoadError::BadConfig),
-            Err(err) => Err(ConfigLoadError::Error(err)),
-        }
-    }
-
-    pub fn merge_in_default_keymap(mut self) -> Config {
-        let mut delta = std::mem::replace(&mut self.keys, default::default());
-        for (mode, keys) in &mut self.keys {
-            keys.merge_keytrie(delta.remove(mode).unwrap_or_default())
-        }
-        self
-    }
-}
-
->>>>>>> e6c49adb
 #[cfg(test)]
 mod tests {
     use crate::{
@@ -96,10 +57,12 @@
 
     #[test]
     fn parses_keymap_from_toml() {
+        // NOTE: parsing can not gurantee same order as it is put
+        // into a hashmap first
         let sample_keymaps = r#"
             [keys.insert]
+            S-C-a = "delete_selection"
             y = "move_line_down"
-            S-C-a = "delete_selection"
 
             [keys.normal]
             A-F12 = "move_next_word_end"
