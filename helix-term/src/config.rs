use crate::keymap;
use crate::keymap::{merge_keys, KeyTrie};
use helix_loader::merge_toml_values;
<<<<<<< HEAD
use helix_view::document::{ConfigMode, Mode};
=======
use helix_view::{document::Mode, theme};
>>>>>>> 68c7e875
use serde::Deserialize;
use std::collections::{hash_map::Entry, HashMap};
use std::fmt::Display;
use std::fs;
use std::io::Error as IOError;
use toml::de::Error as TomlError;

#[derive(Debug, Clone, PartialEq)]
pub struct Config {
    pub theme: Option<theme::Config>,
    pub keys: HashMap<Mode, KeyTrie>,
    pub editor: helix_view::editor::Config,
}

#[derive(Debug, Clone, PartialEq, Deserialize)]
#[serde(deny_unknown_fields)]
pub struct ConfigRaw {
<<<<<<< HEAD
    pub theme: Option<String>,
    pub keys: Option<HashMap<ConfigMode, KeyTrie>>,
=======
    pub theme: Option<theme::Config>,
    pub keys: Option<HashMap<Mode, KeyTrie>>,
>>>>>>> 68c7e875
    pub editor: Option<toml::Value>,
}

fn convert_config_mode(mut conf_m: HashMap<ConfigMode, KeyTrie>) -> HashMap<Mode, KeyTrie> {
    let mut keys: HashMap<Mode, KeyTrie> = HashMap::new();
    if conf_m.contains_key(&ConfigMode::All) {
        let trie = conf_m.remove(&ConfigMode::All).unwrap();
        keys.insert(Mode::Normal, trie.clone());
        keys.insert(Mode::Select, trie.clone());
        keys.insert(Mode::Insert, trie);
    }

    for (key, trie) in conf_m {
        if let ConfigMode::Mode(mode) = key {
            match keys.entry(mode) {
                Entry::Occupied(entry) => {
                    let mut node = entry.remove();
                    node.merge_nodes(trie);
                    keys.insert(mode, node);
                }
                Entry::Vacant(entry) => {
                    entry.insert(trie);
                }
            }
        }
    }

    keys
}

impl Default for Config {
    fn default() -> Config {
        Config {
            theme: None,
            keys: keymap::default(),
            editor: helix_view::editor::Config::default(),
        }
    }
}

#[derive(Debug)]
pub enum ConfigLoadError {
    BadConfig(TomlError),
    Error(IOError),
}

impl Default for ConfigLoadError {
    fn default() -> Self {
        ConfigLoadError::Error(IOError::new(std::io::ErrorKind::NotFound, "place holder"))
    }
}

impl Display for ConfigLoadError {
    fn fmt(&self, f: &mut std::fmt::Formatter<'_>) -> std::fmt::Result {
        match self {
            ConfigLoadError::BadConfig(err) => err.fmt(f),
            ConfigLoadError::Error(err) => err.fmt(f),
        }
    }
}

impl Config {
    pub fn load(
        global: Result<String, ConfigLoadError>,
        local: Result<String, ConfigLoadError>,
    ) -> Result<Config, ConfigLoadError> {
        let global_config: Result<ConfigRaw, ConfigLoadError> =
            global.and_then(|file| toml::from_str(&file).map_err(ConfigLoadError::BadConfig));
        let local_config: Result<ConfigRaw, ConfigLoadError> =
            local.and_then(|file| toml::from_str(&file).map_err(ConfigLoadError::BadConfig));
        let res = match (global_config, local_config) {
            (Ok(global), Ok(local)) => {
                let mut keys = keymap::default();
                if let Some(global_keys) = global.keys {
                    merge_keys(&mut keys, convert_config_mode(global_keys));
                }
                if let Some(local_keys) = local.keys {
                    merge_keys(&mut keys, convert_config_mode(local_keys));
                }

                let editor = match (global.editor, local.editor) {
                    (None, None) => helix_view::editor::Config::default(),
                    (None, Some(val)) | (Some(val), None) => {
                        val.try_into().map_err(ConfigLoadError::BadConfig)?
                    }
                    (Some(global), Some(local)) => merge_toml_values(global, local, 3)
                        .try_into()
                        .map_err(ConfigLoadError::BadConfig)?,
                };

                Config {
                    theme: local.theme.or(global.theme),
                    keys,
                    editor,
                }
            }
            // if any configs are invalid return that first
            (_, Err(ConfigLoadError::BadConfig(err)))
            | (Err(ConfigLoadError::BadConfig(err)), _) => {
                return Err(ConfigLoadError::BadConfig(err))
            }
            (Ok(config), Err(_)) | (Err(_), Ok(config)) => {
                let mut keys = keymap::default();
                if let Some(keymap) = config.keys {
                    merge_keys(&mut keys, convert_config_mode(keymap));
                }
                Config {
                    theme: config.theme,
                    keys,
                    editor: config.editor.map_or_else(
                        || Ok(helix_view::editor::Config::default()),
                        |val| val.try_into().map_err(ConfigLoadError::BadConfig),
                    )?,
                }
            }

            // these are just two io errors return the one for the global config
            (Err(err), Err(_)) => return Err(err),
        };

        Ok(res)
    }

    pub fn load_default() -> Result<Config, ConfigLoadError> {
        let global_config =
            fs::read_to_string(helix_loader::config_file()).map_err(ConfigLoadError::Error);
        let local_config = fs::read_to_string(helix_loader::workspace_config_file())
            .map_err(ConfigLoadError::Error);
        Config::load(global_config, local_config)
    }
}

#[cfg(test)]
mod tests {
    use super::*;

    impl Config {
        fn load_test(config: &str) -> Config {
            Config::load(Ok(config.to_owned()), Err(ConfigLoadError::default())).unwrap()
        }
    }

    #[test]
    fn parsing_keymaps_config_file() {
        use crate::keymap;
        use helix_core::hashmap;
        use helix_view::document::Mode;

        let sample_keymaps = r#"
            [keys.insert]
            y = "move_line_down"
            S-C-a = "delete_selection"

            [keys.normal]
            A-F12 = "move_next_word_end"
        "#;

        let mut keys = keymap::default();
        merge_keys(
            &mut keys,
            hashmap! {
                Mode::Insert => keymap!({ "Insert mode"
                    "y" => move_line_down,
                    "S-C-a" => delete_selection,
                }),
                Mode::Normal => keymap!({ "Normal mode"
                    "A-F12" => move_next_word_end,
                }),
            },
        );

        assert_eq!(
            Config::load_test(sample_keymaps),
            Config {
                keys,
                ..Default::default()
            }
        );
    }

    #[test]
    fn parsing_keymaps_all_modes() {
        use crate::keymap;
        use helix_core::hashmap;
        use helix_view::document::Mode;

        let sample_keymaps = r#"
            [keys.normal]
            A-F12 = "move_next_word_end"

            [keys.all_modes]
            y = "move_line_up"

            [keys.select]
            y = "move_line_down"
            S-C-a = "delete_selection"

            [keys.insert]
            C-s = "goto_line_start"
        "#;

        let mut keys = keymap::default();
        merge_keys(
            &mut keys,
            hashmap! {
                Mode::Insert => keymap!({ "Insert mode"
                    "y" => move_line_up,
                    "C-s" => goto_line_start,
                }),
                Mode::Normal => keymap!({ "Normal mode"
                    "A-F12" => move_next_word_end,
                    "y" => move_line_up,
                }),
                Mode::Select => keymap!({ "Select mode"
                    "S-C-a" => delete_selection,
                    "y" => move_line_down,
                }),
            },
        );

        assert_eq!(
            Config::load_test(sample_keymaps),
            Config {
                keys,
                ..Default::default()
            }
        );
    }

    #[test]
    fn keys_resolve_to_correct_defaults() {
        // From serde default
        let default_keys = Config::load_test("").keys;
        assert_eq!(default_keys, keymap::default());

        // From the Default trait
        let default_keys = Config::default().keys;
        assert_eq!(default_keys, keymap::default());
    }
}<|MERGE_RESOLUTION|>--- conflicted
+++ resolved
@@ -1,11 +1,10 @@
 use crate::keymap;
 use crate::keymap::{merge_keys, KeyTrie};
 use helix_loader::merge_toml_values;
-<<<<<<< HEAD
-use helix_view::document::{ConfigMode, Mode};
-=======
-use helix_view::{document::Mode, theme};
->>>>>>> 68c7e875
+use helix_view::{
+    document::{ConfigMode, Mode},
+    theme,
+};
 use serde::Deserialize;
 use std::collections::{hash_map::Entry, HashMap};
 use std::fmt::Display;
@@ -23,13 +22,8 @@
 #[derive(Debug, Clone, PartialEq, Deserialize)]
 #[serde(deny_unknown_fields)]
 pub struct ConfigRaw {
-<<<<<<< HEAD
-    pub theme: Option<String>,
+    pub theme: Option<theme::Config>,
     pub keys: Option<HashMap<ConfigMode, KeyTrie>>,
-=======
-    pub theme: Option<theme::Config>,
-    pub keys: Option<HashMap<Mode, KeyTrie>>,
->>>>>>> 68c7e875
     pub editor: Option<toml::Value>,
 }
 
