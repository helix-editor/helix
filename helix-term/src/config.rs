--- conflicted
+++ resolved
@@ -15,9 +15,17 @@
 }
 
 impl Config {
+    /// Merge user config with system keymap
     pub fn merged() -> Result<Self, Error> {
-        let config_string = std::fs::read_to_string(helix_loader::config_file())?;
-        toml::from_str(&config_string)
+        let config_string = std::fs::read(helix_loader::config_file())?;
+        toml::from_slice(&config_string)
+            .map(|config: Config| config.merge_in_default_keymap()) 
+            .map_err(|error| anyhow!("{}", error))
+    }
+
+    /// Merge local config with user config and system keymap
+    pub fn merged_local_config() -> Result<Self, Error> {
+        helix_loader::merged_config()?.try_into()
             .map(|config: Config| config.merge_in_default_keymap()) 
             .map_err(|error| anyhow!("{}", error))
     }
@@ -39,79 +47,6 @@
             editor: helix_view::editor::Config::default(),
         }
     }
-<<<<<<< HEAD
-=======
-
-    pub fn load_default() -> Result<Config, ConfigLoadError> {
-        Config::load(helix_loader::config_file())
-    }
-
-    // Load a merged config from configuration and $PWD/.helix/config.toml
-    pub fn load_merged_config() -> Config {
-        let root_config: Config = std::fs::read_to_string(helix_loader::config_file())
-            .ok()
-            .and_then(|config| toml::from_str(&config).ok())
-            .unwrap_or_else(|| {
-                eprintln!("Bad config: {:?}", helix_loader::config_file());
-                Config::halt_and_confirm("default");
-                Config::default()
-            });
-
-        // Load each config file
-        let local_config_values = helix_loader::local_config_dirs()
-            .into_iter()
-            .map(|path| path.join("config.toml"))
-            .chain([helix_loader::config_file()])
-            .filter_map(|file| Config::load_config_toml_values(&root_config, file));
-
-        // Merge configs and return, or alert user of error and load default
-        match local_config_values.reduce(|a, b| helix_loader::merge_toml_values(b, a, 3)) {
-            Some(conf) => conf.try_into().unwrap_or_default(),
-            None => root_config,
-        }
-    }
-
-    // Load a specific config file if allowed by config
-    // Stay with toml::Values as they can be merged
-    pub fn load_config_toml_values(
-        root_config: &Config,
-        config_path: std::path::PathBuf,
-    ) -> Option<toml::Value> {
-        if !config_path.exists()
-            || (config_path != helix_loader::config_file()
-                && !root_config.editor.security.load_local_config)
-        {
-            return None;
-        }
-        log::debug!("Load config: {:?}", config_path);
-        let bytes = std::fs::read(&config_path);
-        let cfg: Option<toml::Value> = match bytes {
-            Ok(bytes) => {
-                let cfg = toml::from_slice(&bytes);
-                match cfg {
-                    Ok(cfg) => Some(cfg),
-                    Err(e) => {
-                        eprintln!("Toml parse error for {:?}: {}", &config_path, e);
-                        Config::halt_and_confirm("loaded");
-                        None
-                    }
-                }
-            }
-            Err(e) => {
-                eprintln!("Could not read {:?}: {}", &config_path, e);
-                Config::halt_and_confirm("loaded");
-                None
-            }
-        };
-        cfg
-    }
-
-    fn halt_and_confirm(config_type: &'static str) {
-        eprintln!("Press <ENTER> to continue with {} config", config_type);
-        let mut tmp = String::new();
-        let _ = std::io::stdin().read_line(&mut tmp);
-    }
->>>>>>> 84b4f121
 }
 
 #[cfg(test)]
