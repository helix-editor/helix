use completion::{CompletionEvent, CompletionHandler};
use helix_event::send_blocking;
use tokio::sync::mpsc::Sender;

use crate::handlers::lsp::SignatureHelpInvoked;
use crate::{DocumentId, Editor, ViewId};

pub mod completion;
pub mod dap;
pub mod diagnostics;
pub mod lsp;
pub mod word_index;

#[derive(Debug)]
pub enum AutoSaveEvent {
    DocumentChanged { save_after: u64 },
    LeftInsertMode,
}

#[derive(Debug)]
pub struct BlameEvent {
    /// The path for which we request blame
    pub path: std::path::PathBuf,
    /// Document for which the blame is requested
    pub doc_id: DocumentId,
    /// If this field is set, when we obtain the blame for the file we will
    /// show blame for this line in the status line
    pub line: Option<u32>,
}

pub struct Handlers {
    // only public because most of the actual implementation is in helix-term right now :/
    pub completions: CompletionHandler,
    pub signature_hints: Sender<lsp::SignatureHelpEvent>,
    pub auto_save: Sender<AutoSaveEvent>,
    pub document_colors: Sender<lsp::DocumentColorsEvent>,
<<<<<<< HEAD
    pub word_index: word_index::Handler,
=======
    pub blame: Sender<BlameEvent>,
>>>>>>> 5e21b7f1
}

impl Handlers {
    /// Manually trigger completion (c-x)
    pub fn trigger_completions(&self, trigger_pos: usize, doc: DocumentId, view: ViewId) {
        self.completions.event(CompletionEvent::ManualTrigger {
            cursor: trigger_pos,
            doc,
            view,
        });
    }

    pub fn trigger_signature_help(&self, invocation: SignatureHelpInvoked, editor: &Editor) {
        let event = match invocation {
            SignatureHelpInvoked::Automatic => {
                if !editor.config().lsp.auto_signature_help {
                    return;
                }
                lsp::SignatureHelpEvent::Trigger
            }
            SignatureHelpInvoked::Manual => lsp::SignatureHelpEvent::Invoked,
        };
        send_blocking(&self.signature_hints, event)
    }

    pub fn word_index(&self) -> &word_index::WordIndex {
        &self.word_index.index
    }
}

pub fn register_hooks(handlers: &Handlers) {
    lsp::register_hooks(handlers);
    word_index::register_hooks(handlers);
}<|MERGE_RESOLUTION|>--- conflicted
+++ resolved
@@ -34,11 +34,8 @@
     pub signature_hints: Sender<lsp::SignatureHelpEvent>,
     pub auto_save: Sender<AutoSaveEvent>,
     pub document_colors: Sender<lsp::DocumentColorsEvent>,
-<<<<<<< HEAD
     pub word_index: word_index::Handler,
-=======
     pub blame: Sender<BlameEvent>,
->>>>>>> 5e21b7f1
 }
 
 impl Handlers {
