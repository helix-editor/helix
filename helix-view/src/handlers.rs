use completion::{CompletionEvent, CompletionHandler};
use helix_event::send_blocking;
use tokio::sync::mpsc::Sender;

use crate::handlers::lsp::SignatureHelpInvoked;
use crate::{DocumentId, Editor, ViewId};

pub mod completion;
pub mod dap;
pub mod diagnostics;
pub mod lsp;
pub mod word_index;

#[derive(Debug)]
pub enum AutoSaveEvent {
    DocumentChanged { save_after: u64 },
    LeftInsertMode,
}

#[derive(Debug)]
pub struct BlameEvent {
    /// The path for which we request blame
    pub path: std::path::PathBuf,
    /// Document for which the blame is requested
    pub doc_id: DocumentId,
    /// If this field is set, when we obtain the blame for the file we will
    /// show blame for this line in the status line
    pub line: Option<u32>,
}

pub struct Handlers {
    // only public because most of the actual implementation is in helix-term right now :/
    pub completions: CompletionHandler,
    pub signature_hints: Sender<lsp::SignatureHelpEvent>,
    pub auto_save: Sender<AutoSaveEvent>,
    pub document_colors: Sender<lsp::DocumentColorsEvent>,
<<<<<<< HEAD
    pub blame: Sender<BlameEvent>,
=======
    pub word_index: word_index::Handler,
>>>>>>> 99cea8c2
}

impl Handlers {
    /// Manually trigger completion (c-x)
    pub fn trigger_completions(&self, trigger_pos: usize, doc: DocumentId, view: ViewId) {
        self.completions.event(CompletionEvent::ManualTrigger {
            cursor: trigger_pos,
            doc,
            view,
        });
    }

    pub fn trigger_signature_help(&self, invocation: SignatureHelpInvoked, editor: &Editor) {
        let event = match invocation {
            SignatureHelpInvoked::Automatic => {
                if !editor.config().lsp.auto_signature_help {
                    return;
                }
                lsp::SignatureHelpEvent::Trigger
            }
            SignatureHelpInvoked::Manual => lsp::SignatureHelpEvent::Invoked,
        };
        send_blocking(&self.signature_hints, event)
    }

    pub fn word_index(&self) -> &word_index::WordIndex {
        &self.word_index.index
    }
}

pub fn register_hooks(handlers: &Handlers) {
    lsp::register_hooks(handlers);
    word_index::register_hooks(handlers);
}<|MERGE_RESOLUTION|>--- conflicted
+++ resolved
@@ -34,11 +34,8 @@
     pub signature_hints: Sender<lsp::SignatureHelpEvent>,
     pub auto_save: Sender<AutoSaveEvent>,
     pub document_colors: Sender<lsp::DocumentColorsEvent>,
-<<<<<<< HEAD
     pub blame: Sender<BlameEvent>,
-=======
     pub word_index: word_index::Handler,
->>>>>>> 99cea8c2
 }
 
 impl Handlers {
