--- conflicted
+++ resolved
@@ -14,8 +14,6 @@
 
 #[cfg(feature = "term")]
 impl From<KeyModifiers> for termina::event::Modifiers {
-<<<<<<< HEAD
-=======
     fn from(key_modifiers: KeyModifiers) -> Self {
         use termina::event::Modifiers as CKeyModifiers;
 
@@ -64,7 +62,6 @@
 
 #[cfg(all(feature = "term", windows))]
 impl From<KeyModifiers> for crossterm::event::KeyModifiers {
->>>>>>> c599e4e7
     fn from(key_modifiers: KeyModifiers) -> Self {
         use termina::event::Modifiers as CKeyModifiers;
 
@@ -87,17 +84,10 @@
     }
 }
 
-<<<<<<< HEAD
-#[cfg(feature = "term")]
-impl From<termina::event::Modifiers> for KeyModifiers {
-    fn from(val: termina::event::Modifiers) -> Self {
-        use termina::event::Modifiers as CKeyModifiers;
-=======
 #[cfg(all(feature = "term", windows))]
 impl From<crossterm::event::KeyModifiers> for KeyModifiers {
     fn from(val: crossterm::event::KeyModifiers) -> Self {
         use crossterm::event::KeyModifiers as CKeyModifiers;
->>>>>>> c599e4e7
 
         let mut result = KeyModifiers::NONE;
 
@@ -150,8 +140,6 @@
 
 #[cfg(feature = "term")]
 impl From<MediaKeyCode> for termina::event::MediaKeyCode {
-<<<<<<< HEAD
-=======
     fn from(media_key_code: MediaKeyCode) -> Self {
         use termina::event::MediaKeyCode as CMediaKeyCode;
 
@@ -198,7 +186,6 @@
 
 #[cfg(all(feature = "term", windows))]
 impl From<MediaKeyCode> for crossterm::event::MediaKeyCode {
->>>>>>> c599e4e7
     fn from(media_key_code: MediaKeyCode) -> Self {
         use termina::event::MediaKeyCode as CMediaKeyCode;
 
@@ -220,17 +207,10 @@
     }
 }
 
-<<<<<<< HEAD
-#[cfg(feature = "term")]
-impl From<termina::event::MediaKeyCode> for MediaKeyCode {
-    fn from(val: termina::event::MediaKeyCode) -> Self {
-        use termina::event::MediaKeyCode as CMediaKeyCode;
-=======
 #[cfg(all(feature = "term", windows))]
 impl From<crossterm::event::MediaKeyCode> for MediaKeyCode {
     fn from(val: crossterm::event::MediaKeyCode) -> Self {
         use crossterm::event::MediaKeyCode as CMediaKeyCode;
->>>>>>> c599e4e7
 
         match val {
             CMediaKeyCode::Play => MediaKeyCode::Play,
@@ -284,8 +264,6 @@
 
 #[cfg(feature = "term")]
 impl From<ModifierKeyCode> for termina::event::ModifierKeyCode {
-<<<<<<< HEAD
-=======
     fn from(modifier_key_code: ModifierKeyCode) -> Self {
         use termina::event::ModifierKeyCode as CModifierKeyCode;
 
@@ -334,7 +312,6 @@
 
 #[cfg(all(feature = "term", windows))]
 impl From<ModifierKeyCode> for crossterm::event::ModifierKeyCode {
->>>>>>> c599e4e7
     fn from(modifier_key_code: ModifierKeyCode) -> Self {
         use termina::event::ModifierKeyCode as CModifierKeyCode;
 
@@ -357,17 +334,10 @@
     }
 }
 
-<<<<<<< HEAD
-#[cfg(feature = "term")]
-impl From<termina::event::ModifierKeyCode> for ModifierKeyCode {
-    fn from(val: termina::event::ModifierKeyCode) -> Self {
-        use termina::event::ModifierKeyCode as CModifierKeyCode;
-=======
 #[cfg(all(feature = "term", windows))]
 impl From<crossterm::event::ModifierKeyCode> for ModifierKeyCode {
     fn from(val: crossterm::event::ModifierKeyCode) -> Self {
         use crossterm::event::ModifierKeyCode as CModifierKeyCode;
->>>>>>> c599e4e7
 
         match val {
             CModifierKeyCode::LeftShift => ModifierKeyCode::LeftShift,
@@ -450,8 +420,6 @@
 
 #[cfg(feature = "term")]
 impl From<KeyCode> for termina::event::KeyCode {
-<<<<<<< HEAD
-=======
     fn from(key_code: KeyCode) -> Self {
         use termina::event::KeyCode as CKeyCode;
 
@@ -525,7 +493,6 @@
 
 #[cfg(all(feature = "term", windows))]
 impl From<KeyCode> for crossterm::event::KeyCode {
->>>>>>> c599e4e7
     fn from(key_code: KeyCode) -> Self {
         use termina::event::KeyCode as CKeyCode;
 
@@ -560,17 +527,10 @@
     }
 }
 
-<<<<<<< HEAD
-#[cfg(feature = "term")]
-impl From<termina::event::KeyCode> for KeyCode {
-    fn from(val: termina::event::KeyCode) -> Self {
-        use termina::event::KeyCode as CKeyCode;
-=======
 #[cfg(all(feature = "term", windows))]
 impl From<crossterm::event::KeyCode> for KeyCode {
     fn from(val: crossterm::event::KeyCode) -> Self {
         use crossterm::event::KeyCode as CKeyCode;
->>>>>>> c599e4e7
 
         match val {
             CKeyCode::Backspace => KeyCode::Backspace,
