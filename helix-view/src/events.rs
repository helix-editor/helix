--- conflicted
+++ resolved
@@ -24,11 +24,9 @@
     DiagnosticsDidChange<'a> { editor: &'a mut Editor, doc: DocumentId }
     // called **after** a document loses focus (but not when its closed)
     DocumentFocusLost<'a> { editor: &'a mut Editor, doc: DocumentId }
-<<<<<<< HEAD
     DocumentOpened<'a> { editor: &'a mut Editor, doc: DocumentId }
     DocumentClosed<'a> { editor: &'a mut Editor, doc: DocumentId }
     DocumentSaved<'a> { editor: &'a mut Editor, doc: DocumentId }
-=======
 
     LanguageServerInitialized<'a> {
         editor: &'a mut Editor,
@@ -38,5 +36,4 @@
         editor: &'a mut Editor,
         server_id: LanguageServerId
     }
->>>>>>> 388a3b78
 }