--- conflicted
+++ resolved
@@ -298,8 +298,8 @@
     const RGB_START: u32 = (u32::MAX << (8 + 8 + 8)) - 1 - (u32::MAX - Highlight::MAX);
 
     /// Interpret a Highlight with the RGB foreground
-<<<<<<< HEAD
-    const fn decode_rgb_highlight(rgb: usize) -> Option<(u8, u8, u8)> {
+    const fn decode_rgb_highlight(rgb: Highlight) -> Option<(u8, u8, u8)> {
+        let rgb = rgb.get();
         if rgb > Self::RGB_START {
             let [.., r, g, b] = rgb.to_be_bytes();
             Some((r, g, b))
@@ -310,21 +310,7 @@
 
     /// Create a Highlight that represents an RGB color
     pub const fn rgb_highlight(r: u8, g: u8, b: u8) -> Highlight {
-        Highlight(Self::RGB_START + 1 + ((r as usize) << 16) + ((g as usize) << 8) + b as usize)
-=======
-    fn decode_rgb_highlight(highlight: Highlight) -> Option<(u8, u8, u8)> {
-        (highlight.get() > Self::RGB_START).then(|| {
-            let [b, g, r, ..] = (highlight.get() + 1).to_ne_bytes();
-            (r, g, b)
-        })
-    }
-
-    /// Create a Highlight that represents an RGB color
-    pub fn rgb_highlight(r: u8, g: u8, b: u8) -> Highlight {
-        // -1 because highlight is "non-max": u32::MAX is reserved for the null pointer
-        // optimization.
-        Highlight::new(u32::from_ne_bytes([b, g, r, u8::MAX]) - 1)
->>>>>>> f4b488e3
+        Highlight::new(Self::RGB_START + 1 + ((r as u32) << 16) + ((g as u32) << 8) + b as u32)
     }
 
     #[inline]
