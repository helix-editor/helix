use std::{
    collections::{HashMap, HashSet},
    path::{Path, PathBuf},
    str,
};

use anyhow::{anyhow, Result};
use helix_core::{hashmap, syntax::Highlight};
use helix_loader::merge_toml_values;
use log::warn;
use once_cell::sync::Lazy;
use serde::{Deserialize, Deserializer};
use toml::{map::Map, Value};

use crate::graphics::UnderlineStyle;
pub use crate::graphics::{Color, Modifier, Style};

pub static DEFAULT_THEME_DATA: Lazy<Value> = Lazy::new(|| {
    let bytes = include_bytes!("../../theme.toml");
    toml::from_str(str::from_utf8(bytes).unwrap()).expect("Failed to parse base default theme")
});

pub static BASE16_DEFAULT_THEME_DATA: Lazy<Value> = Lazy::new(|| {
    let bytes = include_bytes!("../../base16_theme.toml");
    toml::from_str(str::from_utf8(bytes).unwrap()).expect("Failed to parse base 16 default theme")
});

pub static DEFAULT_THEME: Lazy<Theme> = Lazy::new(|| Theme {
    name: "default".into(),
    ..Theme::from(DEFAULT_THEME_DATA.clone())
});

pub static BASE16_DEFAULT_THEME: Lazy<Theme> = Lazy::new(|| Theme {
    name: "base16_default".into(),
    ..Theme::from(BASE16_DEFAULT_THEME_DATA.clone())
});

#[derive(Clone, Debug)]
pub struct Loader {
    /// Theme directories to search from highest to lowest priority
    theme_dirs: Vec<PathBuf>,

    /// Themes which are dynamically created at runtime
    dynamic_themes: HashMap<String, Theme>,
}
impl Loader {
    /// Creates a new loader that can load themes from multiple directories.
    ///
    /// The provided directories should be ordered from highest to lowest priority.
    /// The directories will have their "themes" subdirectory searched.
    pub fn new(dirs: &[PathBuf]) -> Self {
        Self {
            theme_dirs: dirs.iter().map(|p| p.join("themes")).collect(),
            dynamic_themes: HashMap::new(),
        }
    }

    pub fn dynamic_themes(&self) -> impl Iterator<Item = &String> {
        self.dynamic_themes.keys()
    }

    /// Loads a theme searching directories in priority order.
    pub fn load(&self, name: &str) -> Result<Theme> {
        match self.load_with_warnings(name) {
            Ok((theme, warnings)) => {
                for warning in warnings {
                    warn!("Theme '{}': {}", name, warning);
                }

                Ok(theme)
            }
            Err(_) => self
                .dynamic_themes
                .get(name)
                .ok_or_else(|| anyhow::anyhow!("Could not load theme: {}", name))
                .cloned(),
        }
    }

    pub fn add_dynamic_theme(&mut self, name: String, theme: Theme) {
        self.dynamic_themes.insert(name, theme);
    }

    /// Loads a theme searching directories in priority order, returning any warnings
    pub fn load_with_warnings(&self, name: &str) -> Result<(Theme, Vec<String>)> {
        if name == "default" {
            return Ok((self.default(), Vec::new()));
        }
        if name == "base16_default" {
            return Ok((self.base16_default(), Vec::new()));
        }

        let mut visited_paths = HashSet::new();
        let (theme, warnings) = self
            .load_theme(name, &mut visited_paths)
            .map(Theme::from_toml)?;

        let theme = Theme {
            name: name.into(),
            ..theme
        };
        Ok((theme, warnings))
    }

    /// Recursively load a theme, merging with any inherited parent themes.
    ///
    /// The paths that have been visited in the inheritance hierarchy are tracked
    /// to detect and avoid cycling.
    ///
    /// It is possible for one file to inherit from another file with the same name
    /// so long as the second file is in a themes directory with lower priority.
    /// However, it is not recommended that users do this as it will make tracing
    /// errors more difficult.
    fn load_theme(&self, name: &str, visited_paths: &mut HashSet<PathBuf>) -> Result<Value> {
        let path = self.path(name, visited_paths)?;

        let theme_toml = self.load_toml(path)?;

        let inherits = theme_toml.get("inherits");

        let theme_toml = if let Some(parent_theme_name) = inherits {
            let parent_theme_name = parent_theme_name.as_str().ok_or_else(|| {
                anyhow!("Expected 'inherits' to be a string: {}", parent_theme_name)
            })?;

            let parent_theme_toml = match parent_theme_name {
                // load default themes's toml from const.
                "default" => DEFAULT_THEME_DATA.clone(),
                "base16_default" => BASE16_DEFAULT_THEME_DATA.clone(),
                _ => self.load_theme(parent_theme_name, visited_paths)?,
            };

            self.merge_themes(parent_theme_toml, theme_toml)
        } else {
            theme_toml
        };

        Ok(theme_toml)
    }

    pub fn read_names(path: &Path) -> Vec<String> {
        std::fs::read_dir(path)
            .map(|entries| {
                entries
                    .filter_map(|entry| {
                        let entry = entry.ok()?;
                        let path = entry.path();
                        (path.extension()? == "toml")
                            .then(|| path.file_stem().unwrap().to_string_lossy().into_owned())
                    })
                    .collect()
            })
            .unwrap_or_default()
    }

    // merge one theme into the parent theme
    fn merge_themes(&self, parent_theme_toml: Value, theme_toml: Value) -> Value {
        let parent_palette = parent_theme_toml.get("palette");
        let palette = theme_toml.get("palette");

        // handle the table separately since it needs a `merge_depth` of 2
        // this would conflict with the rest of the theme merge strategy
        let palette_values = match (parent_palette, palette) {
            (Some(parent_palette), Some(palette)) => {
                merge_toml_values(parent_palette.clone(), palette.clone(), 2)
            }
            (Some(parent_palette), None) => parent_palette.clone(),
            (None, Some(palette)) => palette.clone(),
            (None, None) => Map::new().into(),
        };

        // add the palette correctly as nested table
        let mut palette = Map::new();
        palette.insert(String::from("palette"), palette_values);

        // merge the theme into the parent theme
        let theme = merge_toml_values(parent_theme_toml, theme_toml, 1);
        // merge the before specially handled palette into the theme
        merge_toml_values(theme, palette.into(), 1)
    }

    // Loads the theme data as `toml::Value`
    fn load_toml(&self, path: PathBuf) -> Result<Value> {
        let data = std::fs::read_to_string(path)?;
        let value = toml::from_str(&data)?;

        Ok(value)
    }

    /// Returns the path to the theme with the given name
    ///
    /// Ignores paths already visited and follows directory priority order.
    fn path(&self, name: &str, visited_paths: &mut HashSet<PathBuf>) -> Result<PathBuf> {
        let filename = format!("{}.toml", name);

        let mut cycle_found = false; // track if there was a path, but it was in a cycle
        self.theme_dirs
            .iter()
            .find_map(|dir| {
                let path = dir.join(&filename);
                if !path.exists() {
                    None
                } else if visited_paths.contains(&path) {
                    // Avoiding cycle, continuing to look in lower priority directories
                    cycle_found = true;
                    None
                } else {
                    visited_paths.insert(path.clone());
                    Some(path)
                }
            })
            .ok_or_else(|| {
                if cycle_found {
                    anyhow!("Cycle found in inheriting: {}", name)
                } else {
                    anyhow!("File not found for: {}", name)
                }
            })
    }

    pub fn default_theme(&self, true_color: bool) -> Theme {
        if true_color {
            self.default()
        } else {
            self.base16_default()
        }
    }

    /// Returns the default theme
    pub fn default(&self) -> Theme {
        DEFAULT_THEME.clone()
    }

    /// Returns the alternative 16-color default theme
    pub fn base16_default(&self) -> Theme {
        BASE16_DEFAULT_THEME.clone()
    }
}

#[derive(Clone, Debug, Default)]
pub struct Theme {
    name: String,

    // UI styles are stored in a HashMap
    styles: HashMap<String, Style>,
    // tree-sitter highlight styles are stored in a Vec to optimize lookups
    scopes: Vec<String>,
    highlights: Vec<Style>,
    rainbow_length: usize,
}

impl From<Value> for Theme {
    fn from(value: Value) -> Self {
        let (theme, warnings) = Theme::from_toml(value);
        for warning in warnings {
            warn!("{}", warning);
        }
        theme
    }
}

impl<'de> Deserialize<'de> for Theme {
    fn deserialize<D>(deserializer: D) -> Result<Self, D::Error>
    where
        D: Deserializer<'de>,
    {
        let values = Map::<String, Value>::deserialize(deserializer)?;
        let (theme, warnings) = Theme::from_keys(values);
        for warning in warnings {
            warn!("{}", warning);
        }
        Ok(theme)
    }
}

#[allow(clippy::type_complexity)]
fn build_theme_values(
    mut values: Map<String, Value>,
) -> (
    HashMap<String, Style>,
    Vec<String>,
    Vec<Style>,
    usize,
    Vec<String>,
) {
    let mut styles = HashMap::new();
    let mut scopes = Vec::new();
    let mut highlights = Vec::new();
    let mut rainbow_length = 0;

    let mut warnings = Vec::new();

    // TODO: alert user of parsing failures in editor
    let palette = values
        .remove("palette")
        .map(|value| {
            ThemePalette::try_from(value).unwrap_or_else(|err| {
                warnings.push(err);
                ThemePalette::default()
            })
        })
        .unwrap_or_default();
    // remove inherits from value to prevent errors
    let _ = values.remove("inherits");
    styles.reserve(values.len());
    scopes.reserve(values.len());
    highlights.reserve(values.len());

    for (i, style) in values
        .remove("rainbow")
        .and_then(|value| match palette.parse_style_array(value) {
            Ok(styles) => Some(styles),
            Err(err) => {
                warnings.push(err);
                None
            }
        })
        .unwrap_or_else(default_rainbow)
        .into_iter()
        .enumerate()
    {
        let name = format!("rainbow.{i}");
        styles.insert(name.clone(), style);
        scopes.push(name);
        highlights.push(style);
        rainbow_length += 1;
    }

    for (name, style_value) in values {
        let mut style = Style::default();
        if let Err(err) = palette.parse_style(&mut style, style_value) {
            warnings.push(format!("Failed to parse style for key {name:?}. {err}"));
        }

        // these are used both as UI and as highlights
        styles.insert(name.clone(), style);
        scopes.push(name);
        highlights.push(style);
    }

    (styles, scopes, highlights, rainbow_length, warnings)
}

fn default_rainbow() -> Vec<Style> {
    vec![
        Style::default().fg(Color::Red),
        Style::default().fg(Color::Yellow),
        Style::default().fg(Color::Green),
        Style::default().fg(Color::Blue),
        Style::default().fg(Color::Cyan),
        Style::default().fg(Color::Magenta),
    ]
}
impl Theme {
    /// To allow `Highlight` to represent arbitrary RGB colors without turning it into an enum,
    /// we interpret the last 256^3 numbers as RGB.
    const RGB_START: u32 = (u32::MAX << (8 + 8 + 8)) - 1 - (u32::MAX - Highlight::MAX);

    /// Interpret a Highlight with the RGB foreground
    fn decode_rgb_highlight(highlight: Highlight) -> Option<(u8, u8, u8)> {
        (highlight.get() > Self::RGB_START).then(|| {
            let [b, g, r, ..] = (highlight.get() + 1).to_le_bytes();
            (r, g, b)
        })
    }

    /// Create a Highlight that represents an RGB color
    pub fn rgb_highlight(r: u8, g: u8, b: u8) -> Highlight {
        // -1 because highlight is "non-max": u32::MAX is reserved for the null pointer
        // optimization.
        Highlight::new(u32::from_le_bytes([b, g, r, u8::MAX]) - 1)
    }

    #[inline]
    pub fn highlight(&self, highlight: Highlight) -> Style {
        if let Some((red, green, blue)) = Self::decode_rgb_highlight(highlight) {
            Style::new().fg(Color::Rgb(red, green, blue))
        } else {
            self.highlights[highlight.idx()]
        }
    }

    #[inline]
    pub fn scope(&self, highlight: Highlight) -> &str {
        &self.scopes[highlight.idx()]
    }

    pub fn name(&self) -> &str {
        &self.name
    }

    pub fn set_name(&mut self, name: String) {
        self.name = name;
    }

    pub fn get(&self, scope: &str) -> Style {
        self.try_get(scope).unwrap_or_default()
    }

    pub fn set(&mut self, scope: String, style: Style) {
        if self.styles.insert(scope.to_string(), style).is_some() {
            for (name, highlights) in self.scopes.iter().zip(self.highlights.iter_mut()) {
                if *name == scope {
                    *highlights = style;
                }
            }
        } else {
            self.scopes.push(scope);
            self.highlights.push(style);
        }
    }

    /// Get the style of a scope, falling back to dot separated broader
    /// scopes. For example if `ui.text.focus` is not defined in the theme,
    /// `ui.text` is tried and then `ui` is tried.
    pub fn try_get(&self, scope: &str) -> Option<Style> {
        std::iter::successors(Some(scope), |s| Some(s.rsplit_once('.')?.0))
            .find_map(|s| self.styles.get(s).copied())
    }

    /// Get the style of a scope, without falling back to dot separated broader
    /// scopes. For example if `ui.text.focus` is not defined in the theme, it
    /// will return `None`, even if `ui.text` is.
    pub fn try_get_exact(&self, scope: &str) -> Option<Style> {
        self.styles.get(scope).copied()
    }

    #[inline]
    pub fn scopes(&self) -> &[String] {
        &self.scopes
    }

    pub fn find_highlight_exact(&self, scope: &str) -> Option<Highlight> {
        self.scopes()
            .iter()
            .position(|s| s == scope)
            .map(|idx| Highlight::new(idx as u32))
    }

    pub fn find_highlight(&self, mut scope: &str) -> Option<Highlight> {
        loop {
            if let Some(highlight) = self.find_highlight_exact(scope) {
                return Some(highlight);
            }
            if let Some(new_end) = scope.rfind('.') {
                scope = &scope[..new_end];
            } else {
                return None;
            }
        }
    }

    pub fn is_16_color(&self) -> bool {
        self.styles.iter().all(|(_, style)| {
            [style.fg, style.bg]
                .into_iter()
                .all(|color| !matches!(color, Some(Color::Rgb(..))))
        })
    }

<<<<<<< HEAD
    pub fn from_toml(value: Value) -> (Self, Vec<String>) {
=======
    pub fn rainbow_length(&self) -> usize {
        self.rainbow_length
    }

    fn from_toml(value: Value) -> (Self, Vec<String>) {
>>>>>>> 758f80a4
        if let Value::Table(table) = value {
            Theme::from_keys(table)
        } else {
            warn!("Expected theme TOML value to be a table, found {:?}", value);
            Default::default()
        }
    }

    fn from_keys(toml_keys: Map<String, Value>) -> (Self, Vec<String>) {
        let (styles, scopes, highlights, rainbow_length, load_errors) =
            build_theme_values(toml_keys);

        let theme = Self {
            styles,
            scopes,
            highlights,
            rainbow_length,
            ..Default::default()
        };
        (theme, load_errors)
    }
}

pub struct ThemePalette {
    palette: HashMap<String, Color>,
}

impl Default for ThemePalette {
    fn default() -> Self {
        Self {
            palette: hashmap! {
                "default".to_string() => Color::Reset,
                "black".to_string() => Color::Black,
                "red".to_string() => Color::Red,
                "green".to_string() => Color::Green,
                "yellow".to_string() => Color::Yellow,
                "blue".to_string() => Color::Blue,
                "magenta".to_string() => Color::Magenta,
                "cyan".to_string() => Color::Cyan,
                "gray".to_string() => Color::Gray,
                "light-red".to_string() => Color::LightRed,
                "light-green".to_string() => Color::LightGreen,
                "light-yellow".to_string() => Color::LightYellow,
                "light-blue".to_string() => Color::LightBlue,
                "light-magenta".to_string() => Color::LightMagenta,
                "light-cyan".to_string() => Color::LightCyan,
                "light-gray".to_string() => Color::LightGray,
                "white".to_string() => Color::White,
            },
        }
    }
}

impl ThemePalette {
    pub fn new(palette: HashMap<String, Color>) -> Self {
        let ThemePalette {
            palette: mut default,
        } = ThemePalette::default();

        default.extend(palette);
        Self { palette: default }
    }

    pub fn string_to_rgb(s: &str) -> Result<Color, String> {
        if s.starts_with('#') {
            Self::hex_string_to_rgb(s)
        } else {
            Self::ansi_string_to_rgb(s)
        }
    }

    fn ansi_string_to_rgb(s: &str) -> Result<Color, String> {
        if let Ok(index) = s.parse::<u8>() {
            return Ok(Color::Indexed(index));
        }
        Err(format!("Malformed ANSI: {}", s))
    }

    fn hex_string_to_rgb(s: &str) -> Result<Color, String> {
        if s.len() >= 7 {
            if let (Ok(red), Ok(green), Ok(blue)) = (
                u8::from_str_radix(&s[1..3], 16),
                u8::from_str_radix(&s[3..5], 16),
                u8::from_str_radix(&s[5..7], 16),
            ) {
                return Ok(Color::Rgb(red, green, blue));
            }
        }

        Err(format!("Malformed hexcode: {}", s))
    }

    fn parse_value_as_str(value: &Value) -> Result<&str, String> {
        value
            .as_str()
            .ok_or(format!("Unrecognized value: {}", value))
    }

    pub fn parse_color(&self, value: Value) -> Result<Color, String> {
        let value = Self::parse_value_as_str(&value)?;

        self.palette
            .get(value)
            .copied()
            .ok_or("")
            .or_else(|_| Self::string_to_rgb(value))
    }

    pub fn parse_modifier(value: &Value) -> Result<Modifier, String> {
        value
            .as_str()
            .and_then(|s| s.parse().ok())
            .ok_or(format!("Invalid modifier: {}", value))
    }

    pub fn parse_underline_style(value: &Value) -> Result<UnderlineStyle, String> {
        value
            .as_str()
            .and_then(|s| s.parse().ok())
            .ok_or(format!("Invalid underline style: {}", value))
    }

    pub fn parse_style(&self, style: &mut Style, value: Value) -> Result<(), String> {
        if let Value::Table(entries) = value {
            for (name, mut value) in entries {
                match name.as_str() {
                    "fg" => *style = style.fg(self.parse_color(value)?),
                    "bg" => *style = style.bg(self.parse_color(value)?),
                    "underline" => {
                        let table = value.as_table_mut().ok_or("Underline must be table")?;
                        if let Some(value) = table.remove("color") {
                            *style = style.underline_color(self.parse_color(value)?);
                        }
                        if let Some(value) = table.remove("style") {
                            *style = style.underline_style(Self::parse_underline_style(&value)?);
                        }

                        if let Some(attr) = table.keys().next() {
                            return Err(format!("Invalid underline attribute: {attr}"));
                        }
                    }
                    "modifiers" => {
                        let modifiers = value.as_array().ok_or("Modifiers should be an array")?;

                        for modifier in modifiers {
                            if modifier.as_str() == Some("underlined") {
                                *style = style.underline_style(UnderlineStyle::Line);
                            } else {
                                *style = style.add_modifier(Self::parse_modifier(modifier)?);
                            }
                        }
                    }
                    _ => return Err(format!("Invalid style attribute: {}", name)),
                }
            }
        } else {
            *style = style.fg(self.parse_color(value)?);
        }
        Ok(())
    }

    fn parse_style_array(&self, value: Value) -> Result<Vec<Style>, String> {
        let mut styles = Vec::new();

        for v in value
            .as_array()
            .ok_or_else(|| format!("Could not parse value as an array: '{value}'"))?
        {
            let mut style = Style::default();
            self.parse_style(&mut style, v.clone())?;
            styles.push(style);
        }

        Ok(styles)
    }
}

impl TryFrom<Value> for ThemePalette {
    type Error = String;

    fn try_from(value: Value) -> Result<Self, Self::Error> {
        let map = match value {
            Value::Table(entries) => entries,
            _ => return Ok(Self::default()),
        };

        let mut palette = HashMap::with_capacity(map.len());
        for (name, value) in map {
            let value = Self::parse_value_as_str(&value)?;
            let color = Self::string_to_rgb(value)?;
            palette.insert(name, color);
        }

        Ok(Self::new(palette))
    }
}

#[cfg(test)]
mod tests {
    use super::*;

    #[test]
    fn test_parse_style_string() {
        let fg = Value::String("#ffffff".to_string());

        let mut style = Style::default();
        let palette = ThemePalette::default();
        palette.parse_style(&mut style, fg).unwrap();

        assert_eq!(style, Style::default().fg(Color::Rgb(255, 255, 255)));
    }

    #[test]
    fn test_palette() {
        use helix_core::hashmap;
        let fg = Value::String("my_color".to_string());

        let mut style = Style::default();
        let palette =
            ThemePalette::new(hashmap! { "my_color".to_string() => Color::Rgb(255, 255, 255) });
        palette.parse_style(&mut style, fg).unwrap();

        assert_eq!(style, Style::default().fg(Color::Rgb(255, 255, 255)));
    }

    #[test]
    fn test_parse_style_table() {
        let table = toml::toml! {
            "keyword" = {
                fg = "#ffffff",
                bg = "#000000",
                modifiers = ["bold"],
            }
        };

        let mut style = Style::default();
        let palette = ThemePalette::default();
        for (_name, value) in table {
            palette.parse_style(&mut style, value).unwrap();
        }

        assert_eq!(
            style,
            Style::default()
                .fg(Color::Rgb(255, 255, 255))
                .bg(Color::Rgb(0, 0, 0))
                .add_modifier(Modifier::BOLD)
        );
    }

    // tests for parsing an RGB `Highlight`

    #[test]
    fn convert_to_and_from() {
        let (r, g, b) = (0xFF, 0xFE, 0xFA);
        let highlight = Theme::rgb_highlight(r, g, b);
        assert_eq!(Theme::decode_rgb_highlight(highlight), Some((r, g, b)));
    }

    /// make sure we can store all the colors at the end
    #[test]
    fn full_numeric_range() {
        assert_eq!(Highlight::MAX - Theme::RGB_START, 256_u32.pow(3));
    }

    #[test]
    fn retrieve_color() {
        // color in the middle
        let (r, g, b) = (0x14, 0xAA, 0xF7);
        assert_eq!(
            Theme::default().highlight(Theme::rgb_highlight(r, g, b)),
            Style::new().fg(Color::Rgb(r, g, b))
        );
        // pure black
        let (r, g, b) = (0x00, 0x00, 0x00);
        assert_eq!(
            Theme::default().highlight(Theme::rgb_highlight(r, g, b)),
            Style::new().fg(Color::Rgb(r, g, b))
        );
        // pure white
        let (r, g, b) = (0xff, 0xff, 0xff);
        assert_eq!(
            Theme::default().highlight(Theme::rgb_highlight(r, g, b)),
            Style::new().fg(Color::Rgb(r, g, b))
        );
    }

    #[test]
    #[should_panic(expected = "index out of bounds: the len is 0 but the index is 4278190078")]
    fn out_of_bounds() {
        let highlight = Highlight::new(Theme::rgb_highlight(0, 0, 0).get() - 1);
        Theme::default().highlight(highlight);
    }
}<|MERGE_RESOLUTION|>--- conflicted
+++ resolved
@@ -458,15 +458,11 @@
         })
     }
 
-<<<<<<< HEAD
-    pub fn from_toml(value: Value) -> (Self, Vec<String>) {
-=======
     pub fn rainbow_length(&self) -> usize {
         self.rainbow_length
     }
 
-    fn from_toml(value: Value) -> (Self, Vec<String>) {
->>>>>>> 758f80a4
+    pub fn from_toml(value: Value) -> (Self, Vec<String>) {
         if let Value::Table(table) = value {
             Theme::from_keys(table)
         } else {
