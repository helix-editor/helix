--- conflicted
+++ resolved
@@ -69,7 +69,6 @@
         })
     }
 
-<<<<<<< HEAD
     /// Recursively load a theme, merging with any inherited parent themes.
     ///
     /// The paths that have been visited in the inheritance hierarchy are tracked
@@ -83,18 +82,7 @@
         let path = self
             .path(name, visited_paths)
             .ok_or_else(|| anyhow!("Theme: not found or recursively inheriting: {}", name))?;
-=======
-    // load the theme and its parent recursively and merge them
-    // `base_theme_name` is the theme from the config.toml,
-    // used to prevent some circular loading scenarios
-    fn load_theme(
-        &self,
-        name: &str,
-        base_theme_name: &str,
-        only_default_dir: bool,
-    ) -> Result<Value> {
-        let path = self.path(name, only_default_dir);
->>>>>>> ce0837db
+
         let theme_toml = self.load_toml(path)?;
 
         let inherits = theme_toml.get("inherits");
@@ -111,15 +99,7 @@
                 // load default themes's toml from const.
                 "default" => DEFAULT_THEME_DATA.clone(),
                 "base16_default" => BASE16_DEFAULT_THEME_DATA.clone(),
-<<<<<<< HEAD
                 _ => self.load_theme(parent_theme_name, visited_paths)?,
-=======
-                _ => self.load_theme(
-                    parent_theme_name,
-                    base_theme_name,
-                    base_theme_name == parent_theme_name,
-                )?,
->>>>>>> ce0837db
             };
 
             self.merge_themes(parent_theme_toml, theme_toml)
