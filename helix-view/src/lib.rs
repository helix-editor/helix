#[macro_use]
pub mod macros;

pub mod base64;
pub mod clipboard;
pub mod document;
pub mod editor;
<<<<<<< HEAD
pub mod env;
=======
>>>>>>> cf449217
pub mod events;
pub mod graphics;
pub mod gutter;
pub mod handlers;
pub mod info;
pub mod input;
pub mod keyboard;
pub mod register;
pub mod theme;
pub mod tree;
pub mod view;

pub mod extension;

use std::num::NonZeroUsize;

// uses NonZeroUsize so Option<DocumentId> use a byte rather than two
#[derive(Clone, Copy, PartialEq, Eq, PartialOrd, Ord, Hash, Debug)]
pub struct DocumentId(NonZeroUsize);

impl Default for DocumentId {
    fn default() -> DocumentId {
        // Safety: 1 is non-zero
        DocumentId(unsafe { NonZeroUsize::new_unchecked(1) })
    }
}

impl std::fmt::Display for DocumentId {
    fn fmt(&self, f: &mut std::fmt::Formatter<'_>) -> std::fmt::Result {
        f.write_fmt(format_args!("{}", self.0))
    }
}

slotmap::new_key_type! {
    pub struct ViewId;
}

pub enum Align {
    Top,
    Center,
    Bottom,
}

pub fn align_view(doc: &Document, view: &mut View, align: Align) {
    let doc_text = doc.text().slice(..);
    let cursor = doc.selection(view.id).primary().cursor(doc_text);
    let viewport = view.inner_area(doc);
    let last_line_height = viewport.height.saturating_sub(1);

    let relative = match align {
        Align::Center => last_line_height / 2,
        Align::Top => 0,
        Align::Bottom => last_line_height,
    };

    let text_fmt = doc.text_format(viewport.width, None);
    let annotations = view.text_annotations(doc, None);
    (view.offset.anchor, view.offset.vertical_offset) = char_idx_at_visual_offset(
        doc_text,
        cursor,
        -(relative as isize),
        0,
        &text_fmt,
        &annotations,
    );
}

pub use document::Document;
pub use editor::Editor;
use helix_core::char_idx_at_visual_offset;
pub use theme::Theme;
pub use view::View;<|MERGE_RESOLUTION|>--- conflicted
+++ resolved
@@ -5,10 +5,6 @@
 pub mod clipboard;
 pub mod document;
 pub mod editor;
-<<<<<<< HEAD
-pub mod env;
-=======
->>>>>>> cf449217
 pub mod events;
 pub mod graphics;
 pub mod gutter;
