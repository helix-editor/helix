use crate::{
    align_view,
    document::{DocumentSavedEventFuture, DocumentSavedEventResult, Mode, SavePoint},
    graphics::{CursorKind, Rect},
    info::Info,
    input::KeyEvent,
    register::Registers,
    theme::{self, Theme},
    tree::{self, Tree},
    view::ViewPosition,
    Align, Document, DocumentId, View, ViewId,
};
use dap::StackFrame;
use helix_vcs::DiffProviderRegistry;

use futures_util::stream::select_all::SelectAll;
use futures_util::{future, StreamExt};
use helix_lsp::Call;
use tokio_stream::wrappers::UnboundedReceiverStream;

use std::{
    borrow::Cow,
    cell::Cell,
    collections::{BTreeMap, HashMap},
    io::stdin,
    num::NonZeroUsize,
    path::{Path, PathBuf},
    pin::Pin,
    sync::Arc,
};

use tokio::{
    sync::{
        mpsc::{unbounded_channel, UnboundedReceiver, UnboundedSender},
        oneshot,
    },
    time::{sleep, Duration, Instant, Sleep},
};

use anyhow::{anyhow, bail, Error};

pub use helix_core::diagnostic::Severity;
use helix_core::{
    auto_pairs::AutoPairs,
<<<<<<< HEAD
    syntax::{self, AutoPairConfig, SoftWrap},
    Change, LineEnding, Position, Selection, NATIVE_LINE_ENDING,
=======
    syntax::{self, AutoPairConfig, IndentationHeuristic, SoftWrap},
    Change, LineEnding, NATIVE_LINE_ENDING,
>>>>>>> 06d7dc62
};
use helix_dap as dap;
use helix_lsp::lsp;

use serde::{ser::SerializeMap, Deserialize, Deserializer, Serialize, Serializer};

use arc_swap::access::{DynAccess, DynGuard};

fn deserialize_duration_millis<'de, D>(deserializer: D) -> Result<Duration, D::Error>
where
    D: serde::Deserializer<'de>,
{
    let millis = u64::deserialize(deserializer)?;
    Ok(Duration::from_millis(millis))
}

fn serialize_duration_millis<S>(duration: &Duration, serializer: S) -> Result<S::Ok, S::Error>
where
    S: Serializer,
{
    serializer.serialize_u64(
        duration
            .as_millis()
            .try_into()
            .map_err(|_| serde::ser::Error::custom("duration value overflowed u64"))?,
    )
}

#[derive(Debug, Clone, PartialEq, Eq, Serialize, Deserialize)]
#[serde(rename_all = "kebab-case", default, deny_unknown_fields)]
pub struct GutterConfig {
    /// Gutter Layout
    pub layout: Vec<GutterType>,
    /// Options specific to the "line-numbers" gutter
    pub line_numbers: GutterLineNumbersConfig,
}

impl Default for GutterConfig {
    fn default() -> Self {
        Self {
            layout: vec![
                GutterType::Diagnostics,
                GutterType::Spacer,
                GutterType::LineNumbers,
                GutterType::Spacer,
                GutterType::Diff,
            ],
            line_numbers: GutterLineNumbersConfig::default(),
        }
    }
}

impl From<Vec<GutterType>> for GutterConfig {
    fn from(x: Vec<GutterType>) -> Self {
        GutterConfig {
            layout: x,
            ..Default::default()
        }
    }
}

fn deserialize_gutter_seq_or_struct<'de, D>(deserializer: D) -> Result<GutterConfig, D::Error>
where
    D: Deserializer<'de>,
{
    struct GutterVisitor;

    impl<'de> serde::de::Visitor<'de> for GutterVisitor {
        type Value = GutterConfig;

        fn expecting(&self, formatter: &mut std::fmt::Formatter) -> std::fmt::Result {
            write!(
                formatter,
                "an array of gutter names or a detailed gutter configuration"
            )
        }

        fn visit_seq<S>(self, mut seq: S) -> Result<Self::Value, S::Error>
        where
            S: serde::de::SeqAccess<'de>,
        {
            let mut gutters = Vec::new();
            while let Some(gutter) = seq.next_element::<String>()? {
                gutters.push(
                    gutter
                        .parse::<GutterType>()
                        .map_err(serde::de::Error::custom)?,
                )
            }

            Ok(gutters.into())
        }

        fn visit_map<M>(self, map: M) -> Result<Self::Value, M::Error>
        where
            M: serde::de::MapAccess<'de>,
        {
            let deserializer = serde::de::value::MapAccessDeserializer::new(map);
            Deserialize::deserialize(deserializer)
        }
    }

    deserializer.deserialize_any(GutterVisitor)
}

#[derive(Debug, Clone, Copy, PartialEq, Eq, Serialize, Deserialize)]
#[serde(rename_all = "kebab-case", default, deny_unknown_fields)]
pub struct GutterLineNumbersConfig {
    /// Minimum number of characters to use for line number gutter. Defaults to 3.
    pub min_width: usize,
}

impl Default for GutterLineNumbersConfig {
    fn default() -> Self {
        Self { min_width: 3 }
    }
}

#[derive(Debug, Clone, PartialEq, Eq, Serialize, Deserialize)]
#[serde(rename_all = "kebab-case", default, deny_unknown_fields)]
pub struct FilePickerConfig {
    /// IgnoreOptions
    /// Enables ignoring hidden files.
    /// Whether to hide hidden files in file picker and global search results. Defaults to true.
    pub hidden: bool,
    /// Enables following symlinks.
    /// Whether to follow symbolic links in file picker and file or directory completions. Defaults to true.
    pub follow_symlinks: bool,
    /// Hides symlinks that point into the current directory. Defaults to true.
    pub deduplicate_links: bool,
    /// Enables reading ignore files from parent directories. Defaults to true.
    pub parents: bool,
    /// Enables reading `.ignore` files.
    /// Whether to hide files listed in .ignore in file picker and global search results. Defaults to true.
    pub ignore: bool,
    /// Enables reading `.gitignore` files.
    /// Whether to hide files listed in .gitignore in file picker and global search results. Defaults to true.
    pub git_ignore: bool,
    /// Enables reading global .gitignore, whose path is specified in git's config: `core.excludefile` option.
    /// Whether to hide files listed in global .gitignore in file picker and global search results. Defaults to true.
    pub git_global: bool,
    /// Enables reading `.git/info/exclude` files.
    /// Whether to hide files listed in .git/info/exclude in file picker and global search results. Defaults to true.
    pub git_exclude: bool,
    /// WalkBuilder options
    /// Maximum Depth to recurse directories in file picker and global search. Defaults to `None`.
    pub max_depth: Option<usize>,
}

impl Default for FilePickerConfig {
    fn default() -> Self {
        Self {
            hidden: true,
            follow_symlinks: true,
            deduplicate_links: true,
            parents: true,
            ignore: true,
            git_ignore: true,
            git_global: true,
            git_exclude: true,
            max_depth: None,
        }
    }
}

#[derive(Debug, Clone, PartialEq, Eq, Serialize, Deserialize)]
#[serde(rename_all = "kebab-case", default, deny_unknown_fields)]
pub struct Config {
    /// Padding to keep between the edge of the screen and the cursor when scrolling. Defaults to 5.
    pub scrolloff: usize,
    /// Number of lines to scroll at once. Defaults to 3
    pub scroll_lines: isize,
    /// Mouse support. Defaults to true.
    pub mouse: bool,
    /// Shell to use for shell commands. Defaults to ["cmd", "/C"] on Windows and ["sh", "-c"] otherwise.
    pub shell: Vec<String>,
    /// Line number mode.
    pub line_number: LineNumber,
    /// Highlight the lines cursors are currently on. Defaults to false.
    pub cursorline: bool,
    /// Highlight the columns cursors are currently on. Defaults to false.
    pub cursorcolumn: bool,
    #[serde(deserialize_with = "deserialize_gutter_seq_or_struct")]
    pub gutters: GutterConfig,
    /// Middle click paste support. Defaults to true.
    pub middle_click_paste: bool,
    /// Automatic insertion of pairs to parentheses, brackets,
    /// etc. Optionally, this can be a list of 2-tuples to specify a
    /// global list of characters to pair. Defaults to true.
    pub auto_pairs: AutoPairConfig,
    /// Automatic auto-completion, automatically pop up without user trigger. Defaults to true.
    pub auto_completion: bool,
    /// Automatic formatting on save. Defaults to true.
    pub auto_format: bool,
    /// Automatic save on focus lost. Defaults to false.
    pub auto_save: bool,
    /// Set a global text_width
    pub text_width: usize,
    /// Time in milliseconds since last keypress before idle timers trigger.
    /// Used for autocompletion, set to 0 for instant. Defaults to 250ms.
    #[serde(
        serialize_with = "serialize_duration_millis",
        deserialize_with = "deserialize_duration_millis"
    )]
    pub idle_timeout: Duration,
    /// Whether to insert the completion suggestion on hover. Defaults to true.
    pub preview_completion_insert: bool,
    pub completion_trigger_len: u8,
    /// Whether to instruct the LSP to replace the entire word when applying a completion
    /// or to only insert new text
    pub completion_replace: bool,
    /// Whether to display infoboxes. Defaults to true.
    pub auto_info: bool,
    pub file_picker: FilePickerConfig,
    /// Configuration of the statusline elements
    pub statusline: StatusLineConfig,
    /// Shape for cursor in each mode
    pub cursor_shape: CursorShapeConfig,
    /// Set to `true` to override automatic detection of terminal truecolor support in the event of a false negative. Defaults to `false`.
    pub true_color: bool,
    /// Set to `true` to override automatic detection of terminal undercurl support in the event of a false negative. Defaults to `false`.
    pub undercurl: bool,
    /// Search configuration.
    #[serde(default)]
    pub search: SearchConfig,
    pub lsp: LspConfig,
    pub terminal: Option<TerminalConfig>,
    /// Column numbers at which to draw the rulers. Defaults to `[]`, meaning no rulers.
    pub rulers: Vec<u16>,
    #[serde(default)]
    pub whitespace: WhitespaceConfig,
    /// Persistently display open buffers along the top
    pub bufferline: BufferLine,
    /// Vertical indent width guides.
    pub indent_guides: IndentGuidesConfig,
    /// Whether to color modes with different colors. Defaults to `false`.
    pub color_modes: bool,
    pub soft_wrap: SoftWrap,
    /// Workspace specific lsp ceiling dirs
    pub workspace_lsp_roots: Vec<PathBuf>,
    /// Which line ending to choose for new documents. Defaults to `native`. i.e. `crlf` on Windows, otherwise `lf`.
    pub default_line_ending: LineEndingConfig,
    /// Whether to automatically insert a trailing line-ending on write if missing. Defaults to `true`.
    pub insert_final_newline: bool,
    /// Enables smart tab
    pub smart_tab: Option<SmartTabConfig>,
<<<<<<< HEAD
    /// Draw border around popups.
    pub popup_border: PopupBorderConfig,
=======
    /// Which indent heuristic to use when a new line is inserted
    #[serde(default)]
    pub indent_heuristic: IndentationHeuristic,
>>>>>>> 06d7dc62
}

#[derive(Debug, Clone, PartialEq, Deserialize, Serialize, Eq, PartialOrd, Ord)]
#[serde(rename_all = "kebab-case", default)]
pub struct SmartTabConfig {
    pub enable: bool,
    pub supersede_menu: bool,
}

impl Default for SmartTabConfig {
    fn default() -> Self {
        SmartTabConfig {
            enable: true,
            supersede_menu: false,
        }
    }
}

#[derive(Debug, Default, Clone, PartialEq, Eq, Serialize, Deserialize)]
#[serde(default, rename_all = "kebab-case", deny_unknown_fields)]
pub struct TerminalConfig {
    pub command: String,
    #[serde(default)]
    #[serde(skip_serializing_if = "Vec::is_empty")]
    pub args: Vec<String>,
}

#[cfg(windows)]
pub fn get_terminal_provider() -> Option<TerminalConfig> {
    use crate::env::binary_exists;

    if binary_exists("wt") {
        return Some(TerminalConfig {
            command: "wt".to_string(),
            args: vec![
                "new-tab".to_string(),
                "--title".to_string(),
                "DEBUG".to_string(),
                "cmd".to_string(),
                "/C".to_string(),
            ],
        });
    }

    Some(TerminalConfig {
        command: "conhost".to_string(),
        args: vec!["cmd".to_string(), "/C".to_string()],
    })
}

#[cfg(not(any(windows, target_os = "wasm32")))]
pub fn get_terminal_provider() -> Option<TerminalConfig> {
    use crate::env::{binary_exists, env_var_is_set};

    if env_var_is_set("TMUX") && binary_exists("tmux") {
        return Some(TerminalConfig {
            command: "tmux".to_string(),
            args: vec!["split-window".to_string()],
        });
    }

    if env_var_is_set("WEZTERM_UNIX_SOCKET") && binary_exists("wezterm") {
        return Some(TerminalConfig {
            command: "wezterm".to_string(),
            args: vec!["cli".to_string(), "split-pane".to_string()],
        });
    }

    None
}

#[derive(Debug, Clone, PartialEq, Eq, Serialize, Deserialize)]
#[serde(default, rename_all = "kebab-case", deny_unknown_fields)]
pub struct LspConfig {
    /// Enables LSP
    pub enable: bool,
    /// Display LSP progress messages below statusline
    pub display_messages: bool,
    /// Enable automatic pop up of signature help (parameter hints)
    pub auto_signature_help: bool,
    /// Display docs under signature help popup
    pub display_signature_help_docs: bool,
    /// Display inlay hints
    pub display_inlay_hints: bool,
    /// Whether to enable snippet support
    pub snippets: bool,
    /// Whether to include declaration in the goto reference query
    pub goto_reference_include_declaration: bool,
}

impl Default for LspConfig {
    fn default() -> Self {
        Self {
            enable: true,
            display_messages: false,
            auto_signature_help: true,
            display_signature_help_docs: true,
            display_inlay_hints: false,
            snippets: true,
            goto_reference_include_declaration: true,
        }
    }
}

#[derive(Debug, Clone, PartialEq, Eq, Serialize, Deserialize)]
#[serde(rename_all = "kebab-case", default, deny_unknown_fields)]
pub struct SearchConfig {
    /// Smart case: Case insensitive searching unless pattern contains upper case characters. Defaults to true.
    pub smart_case: bool,
    /// Whether the search should wrap after depleting the matches. Default to true.
    pub wrap_around: bool,
}

#[derive(Debug, Clone, PartialEq, Eq, Serialize, Deserialize)]
#[serde(rename_all = "kebab-case", default, deny_unknown_fields)]
pub struct StatusLineConfig {
    pub left: Vec<StatusLineElement>,
    pub center: Vec<StatusLineElement>,
    pub right: Vec<StatusLineElement>,
    pub separator: String,
    pub mode: ModeConfig,
}

impl Default for StatusLineConfig {
    fn default() -> Self {
        use StatusLineElement as E;

        Self {
            left: vec![
                E::Mode,
                E::Spinner,
                E::FileName,
                E::ReadOnlyIndicator,
                E::FileModificationIndicator,
            ],
            center: vec![],
            right: vec![
                E::Diagnostics,
                E::Selections,
                E::Register,
                E::Position,
                E::FileEncoding,
            ],
            separator: String::from("│"),
            mode: ModeConfig::default(),
        }
    }
}

#[derive(Debug, Clone, PartialEq, Eq, Serialize, Deserialize)]
#[serde(rename_all = "kebab-case", default, deny_unknown_fields)]
pub struct ModeConfig {
    pub normal: String,
    pub insert: String,
    pub select: String,
}

impl Default for ModeConfig {
    fn default() -> Self {
        Self {
            normal: String::from("NOR"),
            insert: String::from("INS"),
            select: String::from("SEL"),
        }
    }
}

#[derive(Debug, Copy, Clone, PartialEq, Eq, Serialize, Deserialize)]
#[serde(rename_all = "kebab-case")]
pub enum StatusLineElement {
    /// The editor mode (Normal, Insert, Visual/Selection)
    Mode,

    /// The LSP activity spinner
    Spinner,

    /// The file basename (the leaf of the open file's path)
    FileBaseName,

    /// The relative file path
    FileName,

    // The file modification indicator
    FileModificationIndicator,

    /// An indicator that shows `"[readonly]"` when a file cannot be written
    ReadOnlyIndicator,

    /// The file encoding
    FileEncoding,

    /// The file line endings (CRLF or LF)
    FileLineEnding,

    /// The file type (language ID or "text")
    FileType,

    /// A summary of the number of errors and warnings
    Diagnostics,

    /// A summary of the number of errors and warnings on file and workspace
    WorkspaceDiagnostics,

    /// The number of selections (cursors)
    Selections,

    /// The number of characters currently in primary selection
    PrimarySelectionLength,

    /// The cursor position
    Position,

    /// The separator string
    Separator,

    /// The cursor position as a percent of the total file
    PositionPercentage,

    /// The total line numbers of the current file
    TotalLineNumbers,

    /// A single space
    Spacer,

    /// Current version control information
    VersionControl,

    /// Indicator for selected register
    Register,
}

// Cursor shape is read and used on every rendered frame and so needs
// to be fast. Therefore we avoid a hashmap and use an enum indexed array.
#[derive(Debug, Clone, PartialEq, Eq)]
pub struct CursorShapeConfig([CursorKind; 3]);

impl CursorShapeConfig {
    pub fn from_mode(&self, mode: Mode) -> CursorKind {
        self.get(mode as usize).copied().unwrap_or_default()
    }
}

impl<'de> Deserialize<'de> for CursorShapeConfig {
    fn deserialize<D>(deserializer: D) -> Result<Self, D::Error>
    where
        D: Deserializer<'de>,
    {
        let m = HashMap::<Mode, CursorKind>::deserialize(deserializer)?;
        let into_cursor = |mode: Mode| m.get(&mode).copied().unwrap_or_default();
        Ok(CursorShapeConfig([
            into_cursor(Mode::Normal),
            into_cursor(Mode::Select),
            into_cursor(Mode::Insert),
        ]))
    }
}

impl Serialize for CursorShapeConfig {
    fn serialize<S>(&self, serializer: S) -> Result<S::Ok, S::Error>
    where
        S: serde::Serializer,
    {
        let mut map = serializer.serialize_map(Some(self.len()))?;
        let modes = [Mode::Normal, Mode::Select, Mode::Insert];
        for mode in modes {
            map.serialize_entry(&mode, &self.from_mode(mode))?;
        }
        map.end()
    }
}

impl std::ops::Deref for CursorShapeConfig {
    type Target = [CursorKind; 3];

    fn deref(&self) -> &Self::Target {
        &self.0
    }
}

impl Default for CursorShapeConfig {
    fn default() -> Self {
        Self([CursorKind::Block; 3])
    }
}

/// bufferline render modes
#[derive(Debug, Default, Clone, PartialEq, Eq, Serialize, Deserialize)]
#[serde(rename_all = "kebab-case")]
pub enum BufferLine {
    /// Don't render bufferline
    #[default]
    Never,
    /// Always render
    Always,
    /// Only if multiple buffers are open
    Multiple,
}

#[derive(Debug, Copy, Clone, PartialEq, Eq, Serialize, Deserialize)]
#[serde(rename_all = "kebab-case")]
pub enum LineNumber {
    /// Show absolute line number
    Absolute,

    /// If focused and in normal/select mode, show relative line number to the primary cursor.
    /// If unfocused or in insert mode, show absolute line number.
    Relative,
}

impl std::str::FromStr for LineNumber {
    type Err = anyhow::Error;

    fn from_str(s: &str) -> Result<Self, Self::Err> {
        match s.to_lowercase().as_str() {
            "absolute" | "abs" => Ok(Self::Absolute),
            "relative" | "rel" => Ok(Self::Relative),
            _ => anyhow::bail!("Line number can only be `absolute` or `relative`."),
        }
    }
}

#[derive(Debug, Copy, Clone, PartialEq, Eq, Serialize, Deserialize)]
#[serde(rename_all = "kebab-case")]
pub enum GutterType {
    /// Show diagnostics and other features like breakpoints
    Diagnostics,
    /// Show line numbers
    LineNumbers,
    /// Show one blank space
    Spacer,
    /// Highlight local changes
    Diff,
}

impl std::str::FromStr for GutterType {
    type Err = anyhow::Error;

    fn from_str(s: &str) -> Result<Self, Self::Err> {
        match s.to_lowercase().as_str() {
            "diagnostics" => Ok(Self::Diagnostics),
            "spacer" => Ok(Self::Spacer),
            "line-numbers" => Ok(Self::LineNumbers),
            "diff" => Ok(Self::Diff),
            _ => anyhow::bail!(
                "Gutter type can only be `diagnostics`, `spacer`, `line-numbers` or `diff`."
            ),
        }
    }
}

#[derive(Debug, Clone, PartialEq, Eq, Serialize, Deserialize)]
#[serde(default)]
pub struct WhitespaceConfig {
    pub render: WhitespaceRender,
    pub characters: WhitespaceCharacters,
}

impl Default for WhitespaceConfig {
    fn default() -> Self {
        Self {
            render: WhitespaceRender::Basic(WhitespaceRenderValue::None),
            characters: WhitespaceCharacters::default(),
        }
    }
}

#[derive(Debug, Copy, Clone, PartialEq, Eq, Serialize, Deserialize)]
#[serde(untagged, rename_all = "kebab-case")]
pub enum WhitespaceRender {
    Basic(WhitespaceRenderValue),
    Specific {
        default: Option<WhitespaceRenderValue>,
        space: Option<WhitespaceRenderValue>,
        nbsp: Option<WhitespaceRenderValue>,
        tab: Option<WhitespaceRenderValue>,
        newline: Option<WhitespaceRenderValue>,
    },
}

#[derive(Debug, Copy, Clone, PartialEq, Eq, Serialize, Deserialize)]
#[serde(rename_all = "kebab-case")]
pub enum WhitespaceRenderValue {
    None,
    // TODO
    // Selection,
    All,
}

impl WhitespaceRender {
    pub fn space(&self) -> WhitespaceRenderValue {
        match *self {
            Self::Basic(val) => val,
            Self::Specific { default, space, .. } => {
                space.or(default).unwrap_or(WhitespaceRenderValue::None)
            }
        }
    }
    pub fn nbsp(&self) -> WhitespaceRenderValue {
        match *self {
            Self::Basic(val) => val,
            Self::Specific { default, nbsp, .. } => {
                nbsp.or(default).unwrap_or(WhitespaceRenderValue::None)
            }
        }
    }
    pub fn tab(&self) -> WhitespaceRenderValue {
        match *self {
            Self::Basic(val) => val,
            Self::Specific { default, tab, .. } => {
                tab.or(default).unwrap_or(WhitespaceRenderValue::None)
            }
        }
    }
    pub fn newline(&self) -> WhitespaceRenderValue {
        match *self {
            Self::Basic(val) => val,
            Self::Specific {
                default, newline, ..
            } => newline.or(default).unwrap_or(WhitespaceRenderValue::None),
        }
    }
}

#[derive(Debug, Clone, PartialEq, Eq, Serialize, Deserialize)]
#[serde(default)]
pub struct WhitespaceCharacters {
    pub space: char,
    pub nbsp: char,
    pub tab: char,
    pub tabpad: char,
    pub newline: char,
}

impl Default for WhitespaceCharacters {
    fn default() -> Self {
        Self {
            space: '·',   // U+00B7
            nbsp: '⍽',    // U+237D
            tab: '→',     // U+2192
            newline: '⏎', // U+23CE
            tabpad: ' ',
        }
    }
}

#[derive(Debug, Clone, PartialEq, Eq, Serialize, Deserialize)]
#[serde(default, rename_all = "kebab-case")]
pub struct IndentGuidesConfig {
    pub render: bool,
    pub character: char,
    pub skip_levels: u8,
}

impl Default for IndentGuidesConfig {
    fn default() -> Self {
        Self {
            skip_levels: 0,
            render: false,
            character: '│',
        }
    }
}

/// Line ending configuration.
#[derive(Default, Debug, Copy, Clone, PartialEq, Eq, Serialize, Deserialize)]
#[serde(rename_all = "lowercase")]
pub enum LineEndingConfig {
    /// The platform's native line ending.
    ///
    /// `crlf` on Windows, otherwise `lf`.
    #[default]
    Native,
    /// Line feed.
    LF,
    /// Carriage return followed by line feed.
    Crlf,
    /// Form feed.
    #[cfg(feature = "unicode-lines")]
    FF,
    /// Carriage return.
    #[cfg(feature = "unicode-lines")]
    CR,
    /// Next line.
    #[cfg(feature = "unicode-lines")]
    Nel,
}

impl From<LineEndingConfig> for LineEnding {
    fn from(line_ending: LineEndingConfig) -> Self {
        match line_ending {
            LineEndingConfig::Native => NATIVE_LINE_ENDING,
            LineEndingConfig::LF => LineEnding::LF,
            LineEndingConfig::Crlf => LineEnding::Crlf,
            #[cfg(feature = "unicode-lines")]
            LineEndingConfig::FF => LineEnding::FF,
            #[cfg(feature = "unicode-lines")]
            LineEndingConfig::CR => LineEnding::CR,
            #[cfg(feature = "unicode-lines")]
            LineEndingConfig::Nel => LineEnding::Nel,
        }
    }
}

#[derive(Debug, Clone, PartialEq, Eq, Serialize, Deserialize)]
#[serde(rename_all = "kebab-case")]
pub enum PopupBorderConfig {
    None,
    All,
    Popup,
    Menu,
}

impl Default for Config {
    fn default() -> Self {
        Self {
            scrolloff: 5,
            scroll_lines: 3,
            mouse: true,
            shell: if cfg!(windows) {
                vec!["cmd".to_owned(), "/C".to_owned()]
            } else {
                vec!["sh".to_owned(), "-c".to_owned()]
            },
            line_number: LineNumber::Absolute,
            cursorline: false,
            cursorcolumn: false,
            gutters: GutterConfig::default(),
            middle_click_paste: true,
            auto_pairs: AutoPairConfig::default(),
            auto_completion: true,
            auto_format: true,
            auto_save: false,
            idle_timeout: Duration::from_millis(250),
            preview_completion_insert: true,
            completion_trigger_len: 2,
            auto_info: true,
            file_picker: FilePickerConfig::default(),
            statusline: StatusLineConfig::default(),
            cursor_shape: CursorShapeConfig::default(),
            true_color: false,
            undercurl: false,
            search: SearchConfig::default(),
            lsp: LspConfig::default(),
            terminal: get_terminal_provider(),
            rulers: Vec::new(),
            whitespace: WhitespaceConfig::default(),
            bufferline: BufferLine::default(),
            indent_guides: IndentGuidesConfig::default(),
            color_modes: false,
            soft_wrap: SoftWrap {
                enable: Some(false),
                ..SoftWrap::default()
            },
            text_width: 80,
            completion_replace: false,
            workspace_lsp_roots: Vec::new(),
            default_line_ending: LineEndingConfig::default(),
            insert_final_newline: true,
            smart_tab: Some(SmartTabConfig::default()),
<<<<<<< HEAD
            popup_border: PopupBorderConfig::None,
=======
            indent_heuristic: IndentationHeuristic::default(),
>>>>>>> 06d7dc62
        }
    }
}

impl Default for SearchConfig {
    fn default() -> Self {
        Self {
            wrap_around: true,
            smart_case: true,
        }
    }
}

#[derive(Debug, Clone, Default)]
pub struct Breakpoint {
    pub id: Option<usize>,
    pub verified: bool,
    pub message: Option<String>,

    pub line: usize,
    pub column: Option<usize>,
    pub condition: Option<String>,
    pub hit_condition: Option<String>,
    pub log_message: Option<String>,
}

use futures_util::stream::{Flatten, Once};

pub struct Editor {
    /// Current editing mode.
    pub mode: Mode,
    pub tree: Tree,
    pub next_document_id: DocumentId,
    pub documents: BTreeMap<DocumentId, Document>,

    // We Flatten<> to resolve the inner DocumentSavedEventFuture. For that we need a stream of streams, hence the Once<>.
    // https://stackoverflow.com/a/66875668
    pub saves: HashMap<DocumentId, UnboundedSender<Once<DocumentSavedEventFuture>>>,
    pub save_queue: SelectAll<Flatten<UnboundedReceiverStream<Once<DocumentSavedEventFuture>>>>,
    pub write_count: usize,

    pub count: Option<std::num::NonZeroUsize>,
    pub selected_register: Option<char>,
    pub registers: Registers,
    pub macro_recording: Option<(char, Vec<KeyEvent>)>,
    pub macro_replaying: Vec<char>,
    pub language_servers: helix_lsp::Registry,
    pub diagnostics: BTreeMap<lsp::Url, Vec<(lsp::Diagnostic, usize)>>,
    pub diff_providers: DiffProviderRegistry,

    pub debugger: Option<dap::Client>,
    pub debugger_events: SelectAll<UnboundedReceiverStream<dap::Payload>>,
    pub breakpoints: HashMap<PathBuf, Vec<Breakpoint>>,

    pub syn_loader: Arc<syntax::Loader>,
    pub theme_loader: Arc<theme::Loader>,
    /// last_theme is used for theme previews. We store the current theme here,
    /// and if previewing is cancelled, we can return to it.
    pub last_theme: Option<Theme>,
    /// The currently applied editor theme. While previewing a theme, the previewed theme
    /// is set here.
    pub theme: Theme,

    /// The primary Selection prior to starting a goto_line_number preview. This is
    /// restored when the preview is aborted, or added to the jumplist when it is
    /// confirmed.
    pub last_selection: Option<Selection>,

    pub status_msg: Option<(Cow<'static, str>, Severity)>,
    pub autoinfo: Option<Info>,

    pub config: Arc<dyn DynAccess<Config>>,
    pub auto_pairs: Option<AutoPairs>,

    pub idle_timer: Pin<Box<Sleep>>,
    redraw_timer: Pin<Box<Sleep>>,
    last_motion: Option<Motion>,
    pub last_completion: Option<CompleteAction>,

    pub exit_code: i32,

    pub config_events: (UnboundedSender<ConfigEvent>, UnboundedReceiver<ConfigEvent>),
    pub needs_redraw: bool,
    /// Cached position of the cursor calculated during rendering.
    /// The content of `cursor_cache` is returned by `Editor::cursor` if
    /// set to `Some(_)`. The value will be cleared after it's used.
    /// If `cursor_cache` is `None` then the `Editor::cursor` function will
    /// calculate the cursor position.
    ///
    /// `Some(None)` represents a cursor position outside of the visible area.
    /// This will just cause `Editor::cursor` to return `None`.
    ///
    /// This cache is only a performance optimization to
    /// avoid calculating the cursor position multiple
    /// times during rendering and should not be set by other functions.
    pub cursor_cache: Cell<Option<Option<Position>>>,
    /// When a new completion request is sent to the server old
    /// unfinished request must be dropped. Each completion
    /// request is associated with a channel that cancels
    /// when the channel is dropped. That channel is stored
    /// here. When a new completion request is sent this
    /// field is set and any old requests are automatically
    /// canceled as a result
    pub completion_request_handle: Option<oneshot::Sender<()>>,
}

pub type Motion = Box<dyn Fn(&mut Editor)>;

#[derive(Debug)]
pub enum EditorEvent {
    DocumentSaved(DocumentSavedEventResult),
    ConfigEvent(ConfigEvent),
    LanguageServerMessage((usize, Call)),
    DebuggerEvent(dap::Payload),
    IdleTimer,
    Redraw,
}

#[derive(Debug, Clone)]
pub enum ConfigEvent {
    Refresh,
    Update(Box<Config>),
}

enum ThemeAction {
    Set,
    Preview,
}

#[derive(Debug, Clone)]
pub enum CompleteAction {
    Applied {
        trigger_offset: usize,
        changes: Vec<Change>,
    },
    /// A savepoint of the currently selected completion. The savepoint
    /// MUST be restored before sending any event to the LSP
    Selected { savepoint: Arc<SavePoint> },
}

#[derive(Debug, Copy, Clone)]
pub enum Action {
    Load,
    Replace,
    HorizontalSplit,
    VerticalSplit,
}

impl Action {
    /// Whether to align the view to the cursor after executing this action
    pub fn align_view(&self, view: &View, new_doc: DocumentId) -> bool {
        !matches!((self, view.doc == new_doc), (Action::Load, false))
    }
}

/// Error thrown on failed document closed
pub enum CloseError {
    /// Document doesn't exist
    DoesNotExist,
    /// Buffer is modified
    BufferModified(String),
    /// Document failed to save
    SaveError(anyhow::Error),
}

impl Editor {
    pub fn new(
        mut area: Rect,
        theme_loader: Arc<theme::Loader>,
        syn_loader: Arc<syntax::Loader>,
        config: Arc<dyn DynAccess<Config>>,
    ) -> Self {
        let language_servers = helix_lsp::Registry::new(syn_loader.clone());
        let conf = config.load();
        let auto_pairs = (&conf.auto_pairs).into();

        // HAXX: offset the render area height by 1 to account for prompt/commandline
        area.height -= 1;

        Self {
            mode: Mode::Normal,
            tree: Tree::new(area),
            next_document_id: DocumentId::default(),
            documents: BTreeMap::new(),
            saves: HashMap::new(),
            save_queue: SelectAll::new(),
            write_count: 0,
            count: None,
            selected_register: None,
            macro_recording: None,
            macro_replaying: Vec::new(),
            theme: theme_loader.default(),
            language_servers,
            diagnostics: BTreeMap::new(),
            diff_providers: DiffProviderRegistry::default(),
            debugger: None,
            debugger_events: SelectAll::new(),
            breakpoints: HashMap::new(),
            syn_loader,
            theme_loader,
            last_theme: None,
            last_selection: None,
            registers: Registers::default(),
            status_msg: None,
            autoinfo: None,
            idle_timer: Box::pin(sleep(conf.idle_timeout)),
            redraw_timer: Box::pin(sleep(Duration::MAX)),
            last_motion: None,
            last_completion: None,
            config,
            auto_pairs,
            exit_code: 0,
            config_events: unbounded_channel(),
            needs_redraw: false,
            cursor_cache: Cell::new(None),
            completion_request_handle: None,
        }
    }

    pub fn popup_border(&self) -> bool {
        self.config().popup_border == PopupBorderConfig::All
            || self.config().popup_border == PopupBorderConfig::Popup
    }

    pub fn menu_border(&self) -> bool {
        self.config().popup_border == PopupBorderConfig::All
            || self.config().popup_border == PopupBorderConfig::Menu
    }

    pub fn apply_motion<F: Fn(&mut Self) + 'static>(&mut self, motion: F) {
        motion(self);
        self.last_motion = Some(Box::new(motion));
    }

    pub fn repeat_last_motion(&mut self, count: usize) {
        if let Some(motion) = self.last_motion.take() {
            for _ in 0..count {
                motion(self);
            }
            self.last_motion = Some(motion);
        }
    }
    /// Current editing mode for the [`Editor`].
    pub fn mode(&self) -> Mode {
        self.mode
    }

    pub fn config(&self) -> DynGuard<Config> {
        self.config.load()
    }

    /// Call if the config has changed to let the editor update all
    /// relevant members.
    pub fn refresh_config(&mut self) {
        let config = self.config();
        self.auto_pairs = (&config.auto_pairs).into();
        self.reset_idle_timer();
        self._refresh();
    }

    pub fn clear_idle_timer(&mut self) {
        // equivalent to internal Instant::far_future() (30 years)
        self.idle_timer
            .as_mut()
            .reset(Instant::now() + Duration::from_secs(86400 * 365 * 30));
    }

    pub fn reset_idle_timer(&mut self) {
        let config = self.config();
        self.idle_timer
            .as_mut()
            .reset(Instant::now() + config.idle_timeout);
    }

    pub fn clear_status(&mut self) {
        self.status_msg = None;
    }

    #[inline]
    pub fn set_status<T: Into<Cow<'static, str>>>(&mut self, status: T) {
        let status = status.into();
        log::debug!("editor status: {}", status);
        self.status_msg = Some((status, Severity::Info));
    }

    #[inline]
    pub fn set_error<T: Into<Cow<'static, str>>>(&mut self, error: T) {
        let error = error.into();
        log::error!("editor error: {}", error);
        self.status_msg = Some((error, Severity::Error));
    }

    #[inline]
    pub fn get_status(&self) -> Option<(&Cow<'static, str>, &Severity)> {
        self.status_msg.as_ref().map(|(status, sev)| (status, sev))
    }

    /// Returns true if the current status is an error
    #[inline]
    pub fn is_err(&self) -> bool {
        self.status_msg
            .as_ref()
            .map(|(_, sev)| *sev == Severity::Error)
            .unwrap_or(false)
    }

    pub fn unset_theme_preview(&mut self) {
        if let Some(last_theme) = self.last_theme.take() {
            self.set_theme(last_theme);
        }
        // None likely occurs when the user types ":theme" and then exits before previewing
    }

    pub fn set_theme_preview(&mut self, theme: Theme) {
        self.set_theme_impl(theme, ThemeAction::Preview);
    }

    pub fn set_theme(&mut self, theme: Theme) {
        self.set_theme_impl(theme, ThemeAction::Set);
    }

    fn set_theme_impl(&mut self, theme: Theme, preview: ThemeAction) {
        // `ui.selection` is the only scope required to be able to render a theme.
        if theme.find_scope_index_exact("ui.selection").is_none() {
            self.set_error("Invalid theme: `ui.selection` required");
            return;
        }

        let scopes = theme.scopes();
        self.syn_loader.set_scopes(scopes.to_vec());

        match preview {
            ThemeAction::Preview => {
                let last_theme = std::mem::replace(&mut self.theme, theme);
                // only insert on first preview: this will be the last theme the user has saved
                self.last_theme.get_or_insert(last_theme);
            }
            ThemeAction::Set => {
                self.last_theme = None;
                self.theme = theme;
            }
        }

        self._refresh();
    }

    #[inline]
    pub fn language_server_by_id(&self, language_server_id: usize) -> Option<&helix_lsp::Client> {
        self.language_servers.get_by_id(language_server_id)
    }

    /// Refreshes the language server for a given document
    pub fn refresh_language_servers(&mut self, doc_id: DocumentId) {
        self.launch_language_servers(doc_id)
    }

    /// Launch a language server for a given document
    fn launch_language_servers(&mut self, doc_id: DocumentId) {
        if !self.config().lsp.enable {
            return;
        }
        // if doc doesn't have a URL it's a scratch buffer, ignore it
        let Some(doc) = self.documents.get_mut(&doc_id) else {
            return;
        };
        let Some(doc_url) = doc.url() else {
            return;
        };
        let (lang, path) = (doc.language.clone(), doc.path().cloned());
        let config = doc.config.load();
        let root_dirs = &config.workspace_lsp_roots;

        // store only successfully started language servers
        let language_servers = lang.as_ref().map_or_else(HashMap::default, |language| {
            self.language_servers
                .get(language, path.as_ref(), root_dirs, config.lsp.snippets)
                .filter_map(|(lang, client)| match client {
                    Ok(client) => Some((lang, client)),
                    Err(err) => {
                        log::error!(
                            "Failed to initialize the language servers for `{}` - `{}` {{ {} }}",
                            language.scope(),
                            lang,
                            err
                        );
                        None
                    }
                })
                .collect::<HashMap<_, _>>()
        });

        if language_servers.is_empty() {
            return;
        }

        let language_id = doc.language_id().map(ToOwned::to_owned).unwrap_or_default();

        // only spawn new language servers if the servers aren't the same
        let doc_language_servers_not_in_registry =
            doc.language_servers.iter().filter(|(name, doc_ls)| {
                language_servers
                    .get(*name)
                    .map_or(true, |ls| ls.id() != doc_ls.id())
            });

        for (_, language_server) in doc_language_servers_not_in_registry {
            tokio::spawn(language_server.text_document_did_close(doc.identifier()));
        }

        let language_servers_not_in_doc = language_servers.iter().filter(|(name, ls)| {
            doc.language_servers
                .get(*name)
                .map_or(true, |doc_ls| ls.id() != doc_ls.id())
        });

        for (_, language_server) in language_servers_not_in_doc {
            // TODO: this now races with on_init code if the init happens too quickly
            tokio::spawn(language_server.text_document_did_open(
                doc_url.clone(),
                doc.version(),
                doc.text(),
                language_id.clone(),
            ));
        }

        doc.language_servers = language_servers;
    }

    fn _refresh(&mut self) {
        let config = self.config();

        // Reset the inlay hints annotations *before* updating the views, that way we ensure they
        // will disappear during the `.sync_change(doc)` call below.
        //
        // We can't simply check this config when rendering because inlay hints are only parts of
        // the possible annotations, and others could still be active, so we need to selectively
        // drop the inlay hints.
        if !config.lsp.display_inlay_hints {
            for doc in self.documents_mut() {
                doc.reset_all_inlay_hints();
            }
        }

        for (view, _) in self.tree.views_mut() {
            let doc = doc_mut!(self, &view.doc);
            view.sync_changes(doc);
            view.gutters = config.gutters.clone();
            view.ensure_cursor_in_view(doc, config.scrolloff)
        }
    }

    fn replace_document_in_view(&mut self, current_view: ViewId, doc_id: DocumentId) {
        let view = self.tree.get_mut(current_view);
        view.doc = doc_id;
        view.offset = ViewPosition::default();

        let doc = doc_mut!(self, &doc_id);
        doc.ensure_view_init(view.id);
        view.sync_changes(doc);
        doc.mark_as_focused();

        align_view(doc, view, Align::Center);
    }

    pub fn switch(&mut self, id: DocumentId, action: Action) {
        use crate::tree::Layout;

        if !self.documents.contains_key(&id) {
            log::error!("cannot switch to document that does not exist (anymore)");
            return;
        }

        self.enter_normal_mode();

        match action {
            Action::Replace => {
                let (view, doc) = current_ref!(self);
                // If the current view is an empty scratch buffer and is not displayed in any other views, delete it.
                // Boolean value is determined before the call to `view_mut` because the operation requires a borrow
                // of `self.tree`, which is mutably borrowed when `view_mut` is called.
                let remove_empty_scratch = !doc.is_modified()
                    // If the buffer has no path and is not modified, it is an empty scratch buffer.
                    && doc.path().is_none()
                    // If the buffer we are changing to is not this buffer
                    && id != doc.id
                    // Ensure the buffer is not displayed in any other splits.
                    && !self
                        .tree
                        .traverse()
                        .any(|(_, v)| v.doc == doc.id && v.id != view.id);

                let (view, doc) = current!(self);
                let view_id = view.id;

                // Append any outstanding changes to history in the old document.
                doc.append_changes_to_history(view);

                if remove_empty_scratch {
                    // Copy `doc.id` into a variable before calling `self.documents.remove`, which requires a mutable
                    // borrow, invalidating direct access to `doc.id`.
                    let id = doc.id;
                    self.documents.remove(&id);

                    // Remove the scratch buffer from any jumplists
                    for (view, _) in self.tree.views_mut() {
                        view.remove_document(&id);
                    }
                } else {
                    let jump = (view.doc, doc.selection(view.id).clone());
                    view.jumps.push(jump);
                    // Set last accessed doc if it is a different document
                    if doc.id != id {
                        view.add_to_history(view.doc);
                        // Set last modified doc if modified and last modified doc is different
                        if std::mem::take(&mut doc.modified_since_accessed)
                            && view.last_modified_docs[0] != Some(view.doc)
                        {
                            view.last_modified_docs = [Some(view.doc), view.last_modified_docs[0]];
                        }
                    }
                }

                self.replace_document_in_view(view_id, id);

                return;
            }
            Action::Load => {
                let view_id = view!(self).id;
                let doc = doc_mut!(self, &id);
                doc.ensure_view_init(view_id);
                doc.mark_as_focused();
                return;
            }
            Action::HorizontalSplit | Action::VerticalSplit => {
                // copy the current view, unless there is no view yet
                let view = self
                    .tree
                    .try_get(self.tree.focus)
                    .filter(|v| id == v.doc) // Different Document
                    .cloned()
                    .unwrap_or_else(|| View::new(id, self.config().gutters.clone()));
                let view_id = self.tree.split(
                    view,
                    match action {
                        Action::HorizontalSplit => Layout::Horizontal,
                        Action::VerticalSplit => Layout::Vertical,
                        _ => unreachable!(),
                    },
                );
                // initialize selection for view
                let doc = doc_mut!(self, &id);
                doc.ensure_view_init(view_id);
                doc.mark_as_focused();
            }
        }

        self._refresh();
    }

    /// Generate an id for a new document and register it.
    fn new_document(&mut self, mut doc: Document) -> DocumentId {
        let id = self.next_document_id;
        // Safety: adding 1 from 1 is fine, probably impossible to reach usize max
        self.next_document_id =
            DocumentId(unsafe { NonZeroUsize::new_unchecked(self.next_document_id.0.get() + 1) });
        doc.id = id;
        self.documents.insert(id, doc);

        let (save_sender, save_receiver) = tokio::sync::mpsc::unbounded_channel();
        self.saves.insert(id, save_sender);

        let stream = UnboundedReceiverStream::new(save_receiver).flatten();
        self.save_queue.push(stream);

        id
    }

    fn new_file_from_document(&mut self, action: Action, doc: Document) -> DocumentId {
        let id = self.new_document(doc);
        self.switch(id, action);
        id
    }

    pub fn new_file(&mut self, action: Action) -> DocumentId {
        self.new_file_from_document(action, Document::default(self.config.clone()))
    }

    pub fn new_file_from_stdin(&mut self, action: Action) -> Result<DocumentId, Error> {
        let (stdin, encoding, has_bom) = crate::document::read_to_string(&mut stdin(), None)?;
        let doc = Document::from(
            helix_core::Rope::default(),
            Some((encoding, has_bom)),
            self.config.clone(),
        );
        let doc_id = self.new_file_from_document(action, doc);
        let doc = doc_mut!(self, &doc_id);
        let view = view_mut!(self);
        doc.ensure_view_init(view.id);
        let transaction =
            helix_core::Transaction::insert(doc.text(), doc.selection(view.id), stdin.into())
                .with_selection(Selection::point(0));
        doc.apply(&transaction, view.id);
        doc.append_changes_to_history(view);
        Ok(doc_id)
    }

    // ??? possible use for integration tests
    pub fn open(&mut self, path: &Path, action: Action) -> Result<DocumentId, Error> {
        let path = helix_core::path::get_canonicalized_path(path);
        let id = self.document_by_path(&path).map(|doc| doc.id);

        let id = if let Some(id) = id {
            id
        } else {
            let mut doc = Document::open(
                &path,
                None,
                Some(self.syn_loader.clone()),
                self.config.clone(),
            )?;

            if let Some(diff_base) = self.diff_providers.get_diff_base(&path) {
                doc.set_diff_base(diff_base);
            }
            doc.set_version_control_head(self.diff_providers.get_current_head_name(&path));

            let id = self.new_document(doc);
            self.launch_language_servers(id);

            id
        };

        self.switch(id, action);
        Ok(id)
    }

    pub fn close(&mut self, id: ViewId) {
        // Remove selections for the closed view on all documents.
        for doc in self.documents_mut() {
            doc.remove_view(id);
        }
        self.tree.remove(id);
        self._refresh();
    }

    pub fn close_document(&mut self, doc_id: DocumentId, force: bool) -> Result<(), CloseError> {
        let doc = match self.documents.get_mut(&doc_id) {
            Some(doc) => doc,
            None => return Err(CloseError::DoesNotExist),
        };
        if !force && doc.is_modified() {
            return Err(CloseError::BufferModified(doc.display_name().into_owned()));
        }

        // This will also disallow any follow-up writes
        self.saves.remove(&doc_id);

        for language_server in doc.language_servers() {
            // TODO: track error
            tokio::spawn(language_server.text_document_did_close(doc.identifier()));
        }

        enum Action {
            Close(ViewId),
            ReplaceDoc(ViewId, DocumentId),
        }

        let actions: Vec<Action> = self
            .tree
            .views_mut()
            .filter_map(|(view, _focus)| {
                view.remove_document(&doc_id);

                if view.doc == doc_id {
                    // something was previously open in the view, switch to previous doc
                    if let Some(prev_doc) = view.docs_access_history.pop() {
                        Some(Action::ReplaceDoc(view.id, prev_doc))
                    } else {
                        // only the document that is being closed was in the view, close it
                        Some(Action::Close(view.id))
                    }
                } else {
                    None
                }
            })
            .collect();

        for action in actions {
            match action {
                Action::Close(view_id) => {
                    self.close(view_id);
                }
                Action::ReplaceDoc(view_id, doc_id) => {
                    self.replace_document_in_view(view_id, doc_id);
                }
            }
        }

        self.documents.remove(&doc_id);

        // If the document we removed was visible in all views, we will have no more views. We don't
        // want to close the editor just for a simple buffer close, so we need to create a new view
        // containing either an existing document, or a brand new document.
        if self.tree.views().next().is_none() {
            let doc_id = self
                .documents
                .iter()
                .map(|(&doc_id, _)| doc_id)
                .next()
                .unwrap_or_else(|| self.new_document(Document::default(self.config.clone())));
            let view = View::new(doc_id, self.config().gutters.clone());
            let view_id = self.tree.insert(view);
            let doc = doc_mut!(self, &doc_id);
            doc.ensure_view_init(view_id);
            doc.mark_as_focused();
        }

        self._refresh();

        Ok(())
    }

    pub fn save<P: Into<PathBuf>>(
        &mut self,
        doc_id: DocumentId,
        path: Option<P>,
        force: bool,
    ) -> anyhow::Result<()> {
        // convert a channel of futures to pipe into main queue one by one
        // via stream.then() ? then push into main future

        let path = path.map(|path| path.into());
        let doc = doc_mut!(self, &doc_id);
        let doc_save_future = doc.save(path, force)?;

        // When a file is written to, notify the file event handler.
        // Note: This can be removed once proper file watching is implemented.
        let handler = self.language_servers.file_event_handler.clone();
        let future = async move {
            let res = doc_save_future.await;
            if let Ok(event) = &res {
                handler.file_changed(event.path.clone());
            }
            res
        };

        use futures_util::stream;

        self.saves
            .get(&doc_id)
            .ok_or_else(|| anyhow::format_err!("saves are closed for this document!"))?
            .send(stream::once(Box::pin(future)))
            .map_err(|err| anyhow!("failed to send save event: {}", err))?;

        self.write_count += 1;

        Ok(())
    }

    pub fn resize(&mut self, area: Rect) {
        if self.tree.resize(area) {
            self._refresh();
        };
    }

    pub fn focus(&mut self, view_id: ViewId) {
        let prev_id = std::mem::replace(&mut self.tree.focus, view_id);

        // if leaving the view: mode should reset and the cursor should be
        // within view
        if prev_id != view_id {
            self.enter_normal_mode();
            self.ensure_cursor_in_view(view_id);

            // Update jumplist selections with new document changes.
            for (view, _focused) in self.tree.views_mut() {
                let doc = doc_mut!(self, &view.doc);
                view.sync_changes(doc);
            }
        }

        let view = view!(self, view_id);
        let doc = doc_mut!(self, &view.doc);
        doc.mark_as_focused();
    }

    pub fn focus_next(&mut self) {
        self.focus(self.tree.next());
    }

    pub fn focus_prev(&mut self) {
        self.focus(self.tree.prev());
    }

    pub fn focus_direction(&mut self, direction: tree::Direction) {
        let current_view = self.tree.focus;
        if let Some(id) = self.tree.find_split_in_direction(current_view, direction) {
            self.focus(id)
        }
    }

    pub fn swap_split_in_direction(&mut self, direction: tree::Direction) {
        self.tree.swap_split_in_direction(direction);
    }

    pub fn transpose_view(&mut self) {
        self.tree.transpose();
    }

    pub fn should_close(&self) -> bool {
        self.tree.is_empty()
    }

    pub fn ensure_cursor_in_view(&mut self, id: ViewId) {
        let config = self.config();
        let view = self.tree.get_mut(id);
        let doc = &self.documents[&view.doc];
        view.ensure_cursor_in_view(doc, config.scrolloff)
    }

    #[inline]
    pub fn document(&self, id: DocumentId) -> Option<&Document> {
        self.documents.get(&id)
    }

    #[inline]
    pub fn document_mut(&mut self, id: DocumentId) -> Option<&mut Document> {
        self.documents.get_mut(&id)
    }

    #[inline]
    pub fn documents(&self) -> impl Iterator<Item = &Document> {
        self.documents.values()
    }

    #[inline]
    pub fn documents_mut(&mut self) -> impl Iterator<Item = &mut Document> {
        self.documents.values_mut()
    }

    pub fn document_by_path<P: AsRef<Path>>(&self, path: P) -> Option<&Document> {
        self.documents()
            .find(|doc| doc.path().map(|p| p == path.as_ref()).unwrap_or(false))
    }

    pub fn document_by_path_mut<P: AsRef<Path>>(&mut self, path: P) -> Option<&mut Document> {
        self.documents_mut()
            .find(|doc| doc.path().map(|p| p == path.as_ref()).unwrap_or(false))
    }

    /// Gets the primary cursor position in screen coordinates,
    /// or `None` if the primary cursor is not visible on screen.
    pub fn cursor(&self) -> (Option<Position>, CursorKind) {
        let config = self.config();
        let (view, doc) = current_ref!(self);
        let cursor = doc
            .selection(view.id)
            .primary()
            .cursor(doc.text().slice(..));
        let pos = self
            .cursor_cache
            .get()
            .unwrap_or_else(|| view.screen_coords_at_pos(doc, doc.text().slice(..), cursor));
        if let Some(mut pos) = pos {
            let inner = view.inner_area(doc);
            pos.col += inner.x as usize;
            pos.row += inner.y as usize;
            let cursorkind = config.cursor_shape.from_mode(self.mode);
            (Some(pos), cursorkind)
        } else {
            (None, CursorKind::default())
        }
    }

    /// Closes language servers with timeout. The default timeout is 10000 ms, use
    /// `timeout` parameter to override this.
    pub async fn close_language_servers(
        &self,
        timeout: Option<u64>,
    ) -> Result<(), tokio::time::error::Elapsed> {
        // Remove all language servers from the file event handler.
        // Note: this is non-blocking.
        for client in self.language_servers.iter_clients() {
            self.language_servers
                .file_event_handler
                .remove_client(client.id());
        }

        tokio::time::timeout(
            Duration::from_millis(timeout.unwrap_or(3000)),
            future::join_all(
                self.language_servers
                    .iter_clients()
                    .map(|client| client.force_shutdown()),
            ),
        )
        .await
        .map(|_| ())
    }

    pub async fn wait_event(&mut self) -> EditorEvent {
        // the loop only runs once or twice and would be better implemented with a recursion + const generic
        // however due to limitations with async functions that can not be implemented right now
        loop {
            tokio::select! {
                biased;

                Some(event) = self.save_queue.next() => {
                    self.write_count -= 1;
                    return EditorEvent::DocumentSaved(event)
                }
                Some(config_event) = self.config_events.1.recv() => {
                    return EditorEvent::ConfigEvent(config_event)
                }
                Some(message) = self.language_servers.incoming.next() => {
                    return EditorEvent::LanguageServerMessage(message)
                }
                Some(event) = self.debugger_events.next() => {
                    return EditorEvent::DebuggerEvent(event)
                }

                _ = helix_event::redraw_requested() => {
                    if  !self.needs_redraw{
                        self.needs_redraw = true;
                        let timeout = Instant::now() + Duration::from_millis(33);
                        if timeout < self.idle_timer.deadline() && timeout < self.redraw_timer.deadline(){
                            self.redraw_timer.as_mut().reset(timeout)
                        }
                    }
                }

                _ = &mut self.redraw_timer  => {
                    self.redraw_timer.as_mut().reset(Instant::now() + Duration::from_secs(86400 * 365 * 30));
                    return EditorEvent::Redraw
                }
                _ = &mut self.idle_timer  => {
                    return EditorEvent::IdleTimer
                }
            }
        }
    }

    pub async fn flush_writes(&mut self) -> anyhow::Result<()> {
        while self.write_count > 0 {
            if let Some(save_event) = self.save_queue.next().await {
                self.write_count -= 1;

                let save_event = match save_event {
                    Ok(event) => event,
                    Err(err) => {
                        self.set_error(err.to_string());
                        bail!(err);
                    }
                };

                let doc = doc_mut!(self, &save_event.doc_id);
                doc.set_last_saved_revision(save_event.revision);
            }
        }

        Ok(())
    }

    /// Switches the editor into normal mode.
    pub fn enter_normal_mode(&mut self) {
        use helix_core::{graphemes, Range};

        if self.mode == Mode::Normal {
            return;
        }

        self.mode = Mode::Normal;
        let (view, doc) = current!(self);

        try_restore_indent(doc, view);

        // if leaving append mode, move cursor back by 1
        if doc.restore_cursor {
            let text = doc.text().slice(..);
            let selection = doc.selection(view.id).clone().transform(|range| {
                Range::new(
                    range.from(),
                    graphemes::prev_grapheme_boundary(text, range.to()),
                )
            });

            doc.set_selection(view.id, selection);
            doc.restore_cursor = false;
        }
    }

    pub fn current_stack_frame(&self) -> Option<&StackFrame> {
        self.debugger
            .as_ref()
            .and_then(|debugger| debugger.current_stack_frame())
    }
}

fn try_restore_indent(doc: &mut Document, view: &mut View) {
    use helix_core::{
        chars::char_is_whitespace, line_ending::line_end_char_index, Operation, Transaction,
    };

    fn inserted_a_new_blank_line(changes: &[Operation], pos: usize, line_end_pos: usize) -> bool {
        if let [Operation::Retain(move_pos), Operation::Insert(ref inserted_str), Operation::Retain(_)] =
            changes
        {
            move_pos + inserted_str.len() == pos
                && inserted_str.starts_with('\n')
                && inserted_str.chars().skip(1).all(char_is_whitespace)
                && pos == line_end_pos // ensure no characters exists after current position
        } else {
            false
        }
    }

    let doc_changes = doc.changes().changes();
    let text = doc.text().slice(..);
    let range = doc.selection(view.id).primary();
    let pos = range.cursor(text);
    let line_end_pos = line_end_char_index(&text, range.cursor_line(text));

    if inserted_a_new_blank_line(doc_changes, pos, line_end_pos) {
        // Removes tailing whitespaces.
        let transaction =
            Transaction::change_by_selection(doc.text(), doc.selection(view.id), |range| {
                let line_start_pos = text.line_to_char(range.cursor_line(text));
                (line_start_pos, pos, None)
            });
        doc.apply(&transaction, view.id);
    }
}<|MERGE_RESOLUTION|>--- conflicted
+++ resolved
@@ -42,13 +42,8 @@
 pub use helix_core::diagnostic::Severity;
 use helix_core::{
     auto_pairs::AutoPairs,
-<<<<<<< HEAD
-    syntax::{self, AutoPairConfig, SoftWrap},
+    syntax::{self, AutoPairConfig, IndentationHeuristic, SoftWrap},
     Change, LineEnding, Position, Selection, NATIVE_LINE_ENDING,
-=======
-    syntax::{self, AutoPairConfig, IndentationHeuristic, SoftWrap},
-    Change, LineEnding, NATIVE_LINE_ENDING,
->>>>>>> 06d7dc62
 };
 use helix_dap as dap;
 use helix_lsp::lsp;
@@ -295,14 +290,11 @@
     pub insert_final_newline: bool,
     /// Enables smart tab
     pub smart_tab: Option<SmartTabConfig>,
-<<<<<<< HEAD
     /// Draw border around popups.
     pub popup_border: PopupBorderConfig,
-=======
     /// Which indent heuristic to use when a new line is inserted
     #[serde(default)]
     pub indent_heuristic: IndentationHeuristic,
->>>>>>> 06d7dc62
 }
 
 #[derive(Debug, Clone, PartialEq, Deserialize, Serialize, Eq, PartialOrd, Ord)]
@@ -862,11 +854,8 @@
             default_line_ending: LineEndingConfig::default(),
             insert_final_newline: true,
             smart_tab: Some(SmartTabConfig::default()),
-<<<<<<< HEAD
             popup_border: PopupBorderConfig::None,
-=======
             indent_heuristic: IndentationHeuristic::default(),
->>>>>>> 06d7dc62
         }
     }
 }
