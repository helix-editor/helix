--- conflicted
+++ resolved
@@ -162,13 +162,10 @@
     pub whitespace: WhitespaceConfig,
     /// Vertical indent width guides.
     pub indent_guides: IndentGuidesConfig,
-<<<<<<< HEAD
     /// User supplied digraphs for use with the `insert_diagraphs` command
     pub digraphs: DigraphStore,
-=======
     /// Whether to color modes with different colors. Defaults to `false`.
     pub color_modes: bool,
->>>>>>> 290b3ebb
 }
 
 #[derive(Debug, Default, Clone, PartialEq, Serialize, Deserialize)]
@@ -422,11 +419,8 @@
             rulers: Vec::new(),
             whitespace: WhitespaceConfig::default(),
             indent_guides: IndentGuidesConfig::default(),
-<<<<<<< HEAD
             digraphs: Default::default(),
-=======
             color_modes: false,
->>>>>>> 290b3ebb
         }
     }
 }
