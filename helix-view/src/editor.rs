use crate::{
    Document, DocumentId, View, ViewId,
    annotations::diagnostics::{DiagnosticFilter, InlineDiagnosticsConfig},
    clipboard::ClipboardProvider,
    document::{
        DocumentOpenError, DocumentSavedEventFuture, DocumentSavedEventResult, Mode, SavePoint,
    },
    events::{DocumentDidClose, DocumentDidOpen, DocumentFocusLost},
    graphics::{CursorKind, Rect},
    handlers::Handlers,
    info::Info,
    input::KeyEvent,
    register::Registers,
    theme::{self, Theme},
    tree::{self, Tree},
};
use dap::StackFrame;
use helix_event::dispatch;
use helix_vcs::DiffProviderRegistry;

use futures_util::stream::select_all::SelectAll;
use futures_util::{StreamExt, future};
use helix_lsp::{Call, LanguageServerId};
use tokio_stream::wrappers::UnboundedReceiverStream;

use std::{
    borrow::Cow,
    cell::Cell,
    collections::{BTreeMap, HashMap, HashSet},
    fs,
    io::{self, stdin},
    num::NonZeroUsize,
    path::{Path, PathBuf},
    pin::Pin,
    sync::Arc,
};

use tokio::{
    sync::mpsc::{UnboundedReceiver, UnboundedSender, unbounded_channel},
    time::{Duration, Instant, Sleep, sleep},
};

use anyhow::{Error, anyhow, bail};

pub use helix_core::diagnostic::Severity;
use helix_core::{
    Change, LineEnding, NATIVE_LINE_ENDING, Position, Range, Selection, Uri,
    auto_pairs::AutoPairs,
    diagnostic::DiagnosticProvider,
<<<<<<< HEAD
    syntax::{
        self,
        config::{AutoPairConfig, IndentationHeuristic, LanguageServerFeature, SoftWrap},
    },
    Change, LineEnding, Position, Range, Selection, Uri, NATIVE_LINE_ENDING,
=======
    syntax::{self, AutoPairConfig, IndentationHeuristic, LanguageServerFeature, SoftWrap},
>>>>>>> 6eaaa889
};
use helix_dap as dap;
use helix_lsp::lsp;
use helix_stdx::path::canonicalize;

use serde::{Deserialize, Deserializer, Serialize, Serializer, ser::SerializeMap};

use arc_swap::{
    ArcSwap,
    access::{DynAccess, DynGuard},
};

pub const DEFAULT_AUTO_SAVE_DELAY: u64 = 3000;

fn deserialize_duration_millis<'de, D>(deserializer: D) -> Result<Duration, D::Error>
where
    D: serde::Deserializer<'de>,
{
    let millis = u64::deserialize(deserializer)?;
    Ok(Duration::from_millis(millis))
}

fn serialize_duration_millis<S>(duration: &Duration, serializer: S) -> Result<S::Ok, S::Error>
where
    S: Serializer,
{
    serializer.serialize_u64(
        duration
            .as_millis()
            .try_into()
            .map_err(|_| serde::ser::Error::custom("duration value overflowed u64"))?,
    )
}

#[derive(Debug, Clone, PartialEq, Eq, Serialize, Deserialize)]
#[serde(rename_all = "kebab-case", default, deny_unknown_fields)]
pub struct GutterConfig {
    /// Gutter Layout
    pub layout: Vec<GutterType>,
    /// Options specific to the "line-numbers" gutter
    pub line_numbers: GutterLineNumbersConfig,
}

impl Default for GutterConfig {
    fn default() -> Self {
        Self {
            layout: vec![
                GutterType::Diagnostics,
                GutterType::Spacer,
                GutterType::LineNumbers,
                GutterType::Spacer,
                GutterType::Diff,
            ],
            line_numbers: GutterLineNumbersConfig::default(),
        }
    }
}

impl From<Vec<GutterType>> for GutterConfig {
    fn from(x: Vec<GutterType>) -> Self {
        GutterConfig {
            layout: x,
            ..Default::default()
        }
    }
}

fn deserialize_gutter_seq_or_struct<'de, D>(deserializer: D) -> Result<GutterConfig, D::Error>
where
    D: Deserializer<'de>,
{
    struct GutterVisitor;

    impl<'de> serde::de::Visitor<'de> for GutterVisitor {
        type Value = GutterConfig;

        fn expecting(&self, formatter: &mut std::fmt::Formatter) -> std::fmt::Result {
            write!(
                formatter,
                "an array of gutter names or a detailed gutter configuration"
            )
        }

        fn visit_seq<S>(self, mut seq: S) -> Result<Self::Value, S::Error>
        where
            S: serde::de::SeqAccess<'de>,
        {
            let mut gutters = Vec::new();
            while let Some(gutter) = seq.next_element::<String>()? {
                gutters.push(
                    gutter
                        .parse::<GutterType>()
                        .map_err(serde::de::Error::custom)?,
                )
            }

            Ok(gutters.into())
        }

        fn visit_map<M>(self, map: M) -> Result<Self::Value, M::Error>
        where
            M: serde::de::MapAccess<'de>,
        {
            let deserializer = serde::de::value::MapAccessDeserializer::new(map);
            Deserialize::deserialize(deserializer)
        }
    }

    deserializer.deserialize_any(GutterVisitor)
}

#[derive(Debug, Clone, Copy, PartialEq, Eq, Serialize, Deserialize)]
#[serde(rename_all = "kebab-case", default, deny_unknown_fields)]
pub struct GutterLineNumbersConfig {
    /// Minimum number of characters to use for line number gutter. Defaults to 3.
    pub min_width: usize,
}

impl Default for GutterLineNumbersConfig {
    fn default() -> Self {
        Self { min_width: 3 }
    }
}

#[derive(Debug, Clone, PartialEq, Eq, Serialize, Deserialize)]
#[serde(rename_all = "kebab-case", default, deny_unknown_fields)]
pub struct FilePickerConfig {
    /// IgnoreOptions
    /// Enables ignoring hidden files.
    /// Whether to hide hidden files in file picker and global search results. Defaults to true.
    pub hidden: bool,
    /// Enables following symlinks.
    /// Whether to follow symbolic links in file picker and file or directory completions. Defaults to true.
    pub follow_symlinks: bool,
    /// Hides symlinks that point into the current directory. Defaults to true.
    pub deduplicate_links: bool,
    /// Enables reading ignore files from parent directories. Defaults to true.
    pub parents: bool,
    /// Enables reading `.ignore` files.
    /// Whether to hide files listed in .ignore in file picker and global search results. Defaults to true.
    pub ignore: bool,
    /// Enables reading `.gitignore` files.
    /// Whether to hide files listed in .gitignore in file picker and global search results. Defaults to true.
    pub git_ignore: bool,
    /// Enables reading global .gitignore, whose path is specified in git's config: `core.excludefile` option.
    /// Whether to hide files listed in global .gitignore in file picker and global search results. Defaults to true.
    pub git_global: bool,
    /// Enables reading `.git/info/exclude` files.
    /// Whether to hide files listed in .git/info/exclude in file picker and global search results. Defaults to true.
    pub git_exclude: bool,
    /// WalkBuilder options
    /// Maximum Depth to recurse directories in file picker and global search. Defaults to `None`.
    pub max_depth: Option<usize>,
}

impl Default for FilePickerConfig {
    fn default() -> Self {
        Self {
            hidden: true,
            follow_symlinks: true,
            deduplicate_links: true,
            parents: true,
            ignore: true,
            git_ignore: true,
            git_global: true,
            git_exclude: true,
            max_depth: None,
        }
    }
}

fn serialize_alphabet<S>(alphabet: &[char], serializer: S) -> Result<S::Ok, S::Error>
where
    S: Serializer,
{
    let alphabet: String = alphabet.iter().collect();
    serializer.serialize_str(&alphabet)
}

fn deserialize_alphabet<'de, D>(deserializer: D) -> Result<Vec<char>, D::Error>
where
    D: Deserializer<'de>,
{
    use serde::de::Error;

    let str = String::deserialize(deserializer)?;
    let chars: Vec<_> = str.chars().collect();
    let unique_chars: HashSet<_> = chars.iter().copied().collect();
    if unique_chars.len() != chars.len() {
        return Err(<D::Error as Error>::custom(
            "jump-label-alphabet must contain unique characters",
        ));
    }
    Ok(chars)
}

#[derive(Debug, Clone, PartialEq, Eq, Serialize, Deserialize)]
#[serde(rename_all = "kebab-case", default, deny_unknown_fields)]
pub struct Config {
    /// Whether to enable the welcome screen
    pub welcome_screen: bool,
    /// Padding to keep between the edge of the screen and the cursor when scrolling. Defaults to 5.
    pub scrolloff: usize,
    /// Number of lines to scroll at once. Defaults to 3
    pub scroll_lines: isize,
    /// Mouse support. Defaults to true.
    pub mouse: bool,
    /// Shell to use for shell commands. Defaults to ["cmd", "/C"] on Windows and ["sh", "-c"] otherwise.
    pub shell: Vec<String>,
    /// Line number mode.
    pub line_number: LineNumber,
    /// Highlight the lines cursors are currently on. Defaults to false.
    pub cursorline: bool,
    /// Highlight the columns cursors are currently on. Defaults to false.
    pub cursorcolumn: bool,
    #[serde(deserialize_with = "deserialize_gutter_seq_or_struct")]
    pub gutters: GutterConfig,
    /// Middle click paste support. Defaults to true.
    pub middle_click_paste: bool,
    /// Automatic insertion of pairs to parentheses, brackets,
    /// etc. Optionally, this can be a list of 2-tuples to specify a
    /// global list of characters to pair. Defaults to true.
    pub auto_pairs: AutoPairConfig,
    /// Automatic auto-completion, automatically pop up without user trigger. Defaults to true.
    pub auto_completion: bool,
    /// Enable filepath completion.
    /// Show files and directories if an existing path at the cursor was recognized,
    /// either absolute or relative to the current opened document or current working directory (if the buffer is not yet saved).
    /// Defaults to true.
    pub path_completion: bool,
    /// Automatic formatting on save. Defaults to true.
    pub auto_format: bool,
    /// Default register used for yank/paste. Defaults to '"'
    pub default_yank_register: char,
    /// Automatic save on focus lost and/or after delay.
    /// Time delay in milliseconds since last edit after which auto save timer triggers.
    /// Time delay defaults to false with 3000ms delay. Focus lost defaults to false.
    #[serde(deserialize_with = "deserialize_auto_save")]
    pub auto_save: AutoSave,
    /// Set a global text_width
    pub text_width: usize,
    /// Time in milliseconds since last keypress before idle timers trigger.
    /// Used for various UI timeouts. Defaults to 250ms.
    #[serde(
        serialize_with = "serialize_duration_millis",
        deserialize_with = "deserialize_duration_millis"
    )]
    pub idle_timeout: Duration,
    /// Time in milliseconds after typing a word character before auto completions
    /// are shown, set to 5 for instant. Defaults to 250ms.
    #[serde(
        serialize_with = "serialize_duration_millis",
        deserialize_with = "deserialize_duration_millis"
    )]
    pub completion_timeout: Duration,
    /// Whether to insert the completion suggestion on hover. Defaults to true.
    pub preview_completion_insert: bool,
    pub completion_trigger_len: u8,
    /// Whether to instruct the LSP to replace the entire word when applying a completion
    /// or to only insert new text
    pub completion_replace: bool,
    /// `true` if helix should automatically add a line comment token if you're currently in a comment
    /// and press `enter`.
    pub continue_comments: bool,
    /// Whether to display infoboxes. Defaults to true.
    pub auto_info: bool,
    pub file_picker: FilePickerConfig,
    /// Configuration of the bufferline
    pub bufferline: BufferLineConfig,
    /// Configuration of the statusline elements
    pub statusline: StatusLineConfig,
    /// Shape for cursor in each mode
    pub cursor_shape: CursorShapeConfig,
    /// Set to `true` to override automatic detection of terminal truecolor support in the event of a false negative. Defaults to `false`.
    pub true_color: bool,
    /// Set to `true` to override automatic detection of terminal undercurl support in the event of a false negative. Defaults to `false`.
    pub undercurl: bool,
    /// Search configuration.
    #[serde(default)]
    pub search: SearchConfig,
    pub lsp: LspConfig,
    pub terminal: Option<TerminalConfig>,
    /// Column numbers at which to draw the rulers. Defaults to `[]`, meaning no rulers.
    pub rulers: Vec<u16>,
    #[serde(default)]
    pub whitespace: WhitespaceConfig,
    /// Vertical indent width guides.
    pub indent_guides: IndentGuidesConfig,
    /// Whether to color modes with different colors. Defaults to `false`.
    pub color_modes: bool,
    pub soft_wrap: SoftWrap,
    /// Workspace specific lsp ceiling dirs
    pub workspace_lsp_roots: Vec<PathBuf>,
    /// Which line ending to choose for new documents. Defaults to `native`. i.e. `crlf` on Windows, otherwise `lf`.
    pub default_line_ending: LineEndingConfig,
    /// Whether to automatically insert a trailing line-ending on write if missing. Defaults to `true`.
    pub insert_final_newline: bool,
    /// Whether to automatically remove all trailing line-endings after the final one on write.
    /// Defaults to `false`.
    pub trim_final_newlines: bool,
    /// Whether to automatically remove all whitespace characters preceding line-endings on write.
    /// Defaults to `false`.
    pub trim_trailing_whitespace: bool,
    /// Enables smart tab
    pub smart_tab: Option<SmartTabConfig>,
    /// Draw border around popups.
    pub popup_border: PopupBorderConfig,
    /// Draw rounded border corners
    pub rounded_corners: bool,
    /// Which indent heuristic to use when a new line is inserted
    #[serde(default)]
    pub indent_heuristic: IndentationHeuristic,
    /// labels characters used in jumpmode
    #[serde(
        serialize_with = "serialize_alphabet",
        deserialize_with = "deserialize_alphabet"
    )]
    pub jump_label_alphabet: Vec<char>,
    /// Display diagnostic below the line they occur.
    pub inline_diagnostics: InlineDiagnosticsConfig,
    pub end_of_line_diagnostics: DiagnosticFilter,
    // Set to override the default clipboard provider
    pub clipboard_provider: ClipboardProvider,
    /// Whether to read settings from [EditorConfig](https://editorconfig.org) files. Defaults to
    /// `true`.
    pub editor_config: bool,
}

#[derive(Debug, Clone, PartialEq, Deserialize, Serialize, Eq, PartialOrd, Ord)]
#[serde(default, rename_all = "kebab-case", deny_unknown_fields)]
pub struct SmartTabConfig {
    pub enable: bool,
    pub supersede_menu: bool,
}

impl Default for SmartTabConfig {
    fn default() -> Self {
        SmartTabConfig {
            enable: true,
            supersede_menu: false,
        }
    }
}

#[derive(Debug, Default, Clone, PartialEq, Eq, Serialize, Deserialize)]
#[serde(default, rename_all = "kebab-case", deny_unknown_fields)]
pub struct TerminalConfig {
    pub command: String,
    #[serde(default)]
    #[serde(skip_serializing_if = "Vec::is_empty")]
    pub args: Vec<String>,
}

#[cfg(windows)]
pub fn get_terminal_provider() -> Option<TerminalConfig> {
    use helix_stdx::env::binary_exists;

    if binary_exists("wt") {
        return Some(TerminalConfig {
            command: "wt".to_string(),
            args: vec![
                "new-tab".to_string(),
                "--title".to_string(),
                "DEBUG".to_string(),
                "cmd".to_string(),
                "/C".to_string(),
            ],
        });
    }

    Some(TerminalConfig {
        command: "conhost".to_string(),
        args: vec!["cmd".to_string(), "/C".to_string()],
    })
}

#[cfg(not(any(windows, target_arch = "wasm32")))]
pub fn get_terminal_provider() -> Option<TerminalConfig> {
    use helix_stdx::env::{binary_exists, env_var_is_set};

    if env_var_is_set("TMUX") && binary_exists("tmux") {
        return Some(TerminalConfig {
            command: "tmux".to_string(),
            args: vec!["split-window".to_string()],
        });
    }

    if env_var_is_set("WEZTERM_UNIX_SOCKET") && binary_exists("wezterm") {
        return Some(TerminalConfig {
            command: "wezterm".to_string(),
            args: vec!["cli".to_string(), "split-pane".to_string()],
        });
    }

    None
}

#[derive(Debug, Clone, PartialEq, Eq, Serialize, Deserialize)]
#[serde(default, rename_all = "kebab-case", deny_unknown_fields)]
pub struct LspConfig {
    /// Enables LSP
    pub enable: bool,
    /// Display LSP messagess from $/progress below statusline
    pub display_progress_messages: bool,
    /// Display LSP messages from window/showMessage below statusline
    pub display_messages: bool,
    /// Enable automatic pop up of signature help (parameter hints)
    pub auto_signature_help: bool,
    /// Display docs under signature help popup
    pub display_signature_help_docs: bool,
    /// Display inlay hints
    pub display_inlay_hints: bool,
    /// Display document color swatches
    pub display_color_swatches: bool,
    /// Color swatches string. Defaults to `"■"`.
    pub color_swatches_string: String,
    /// Whether to enable snippet support
    pub snippets: bool,
    /// Whether to include declaration in the goto reference query
    pub goto_reference_include_declaration: bool,
}

impl Default for LspConfig {
    fn default() -> Self {
        Self {
            enable: true,
            display_progress_messages: false,
            display_messages: true,
            auto_signature_help: true,
            display_signature_help_docs: true,
            display_inlay_hints: false,
            snippets: true,
            goto_reference_include_declaration: true,
            display_color_swatches: true,
            color_swatches_string: "■".to_owned(),
        }
    }
}

#[derive(Debug, Clone, PartialEq, Eq, Serialize, Deserialize)]
#[serde(rename_all = "kebab-case", default, deny_unknown_fields)]
pub struct SearchConfig {
    /// Smart case: Case insensitive searching unless pattern contains upper case characters. Defaults to true.
    pub smart_case: bool,
    /// Whether the search should wrap after depleting the matches. Default to true.
    pub wrap_around: bool,
}

/// bufferline render modes
#[derive(Debug, Default, Clone, PartialEq, Eq, Serialize, Deserialize)]
#[serde(rename_all = "kebab-case")]
pub enum BufferLineRenderMode {
    /// Don't render bufferline
    #[default]
    Never,
    /// Always render
    Always,
    /// Only if multiple buffers are open
    Multiple,
}

#[derive(Debug, Clone, PartialEq, Eq, Serialize, Deserialize)]
#[serde(rename_all = "kebab-case", default, deny_unknown_fields)]
pub struct BufferLineConfig {
    pub render_mode: BufferLineRenderMode,
    pub separator: String,
}

impl Default for BufferLineConfig {
    fn default() -> Self {
        Self {
            render_mode: BufferLineRenderMode::default(),
            separator: String::from("│"),
        }
    }
}

#[derive(Debug, Clone, PartialEq, Eq, Serialize, Deserialize)]
#[serde(rename_all = "kebab-case", default, deny_unknown_fields)]
pub struct StatusLineConfig {
    pub left: Vec<StatusLineElement>,
    pub center: Vec<StatusLineElement>,
    pub right: Vec<StatusLineElement>,
    pub separator: String,
    pub mode: ModeConfig,
    pub diagnostics: Vec<Severity>,
    pub workspace_diagnostics: Vec<Severity>,
}

impl Default for StatusLineConfig {
    fn default() -> Self {
        use StatusLineElement as E;

        Self {
            left: vec![
                E::Mode,
                E::Spinner,
                E::FileName,
                E::ReadOnlyIndicator,
                E::FileModificationIndicator,
            ],
            center: vec![],
            right: vec![
                E::Diagnostics,
                E::Selections,
                E::Register,
                E::Position,
                E::FileEncoding,
            ],
            separator: String::from("│"),
            mode: ModeConfig::default(),
            diagnostics: vec![Severity::Warning, Severity::Error],
            workspace_diagnostics: vec![Severity::Warning, Severity::Error],
        }
    }
}

#[derive(Debug, Clone, PartialEq, Eq, Serialize, Deserialize)]
#[serde(rename_all = "kebab-case", default, deny_unknown_fields)]
pub struct ModeConfig {
    pub normal: String,
    pub insert: String,
    pub select: String,
}

impl Default for ModeConfig {
    fn default() -> Self {
        Self {
            normal: String::from("NOR"),
            insert: String::from("INS"),
            select: String::from("SEL"),
        }
    }
}

#[derive(Debug, Copy, Clone, PartialEq, Eq, Serialize, Deserialize)]
#[serde(rename_all = "kebab-case")]
pub enum StatusLineElement {
    /// The editor mode (Normal, Insert, Visual/Selection)
    Mode,

    /// The LSP activity spinner
    Spinner,

    /// The file basename (the leaf of the open file's path)
    FileBaseName,

    /// The relative file path
    FileName,

    /// The file absolute path
    FileAbsolutePath,

    // The file modification indicator
    FileModificationIndicator,

    /// An indicator that shows `"[readonly]"` when a file cannot be written
    ReadOnlyIndicator,

    /// The file encoding
    FileEncoding,

    /// The file line endings (CRLF or LF)
    FileLineEnding,

    /// The file type (language ID or "text")
    FileType,

    /// A summary of the number of errors and warnings
    Diagnostics,

    /// A summary of the number of errors and warnings on file and workspace
    WorkspaceDiagnostics,

    /// The number of selections (cursors)
    Selections,

    /// The number of characters currently in primary selection
    PrimarySelectionLength,

    /// The cursor position
    Position,

    /// The separator string
    Separator,

    /// The cursor position as a percent of the total file
    PositionPercentage,

    /// The total line numbers of the current file
    TotalLineNumbers,

    /// A single space
    Spacer,

    /// Current version control information
    VersionControl,

    /// Indicator for selected register
    Register,
}

// Cursor shape is read and used on every rendered frame and so needs
// to be fast. Therefore we avoid a hashmap and use an enum indexed array.
#[derive(Debug, Clone, PartialEq, Eq)]
pub struct CursorShapeConfig([CursorKind; 3]);

impl CursorShapeConfig {
    pub fn from_mode(&self, mode: Mode) -> CursorKind {
        self.get(mode as usize).copied().unwrap_or_default()
    }
}

impl<'de> Deserialize<'de> for CursorShapeConfig {
    fn deserialize<D>(deserializer: D) -> Result<Self, D::Error>
    where
        D: Deserializer<'de>,
    {
        let m = HashMap::<Mode, CursorKind>::deserialize(deserializer)?;
        let into_cursor = |mode: Mode| m.get(&mode).copied().unwrap_or_default();
        Ok(CursorShapeConfig([
            into_cursor(Mode::Normal),
            into_cursor(Mode::Select),
            into_cursor(Mode::Insert),
        ]))
    }
}

impl Serialize for CursorShapeConfig {
    fn serialize<S>(&self, serializer: S) -> Result<S::Ok, S::Error>
    where
        S: serde::Serializer,
    {
        let mut map = serializer.serialize_map(Some(self.len()))?;
        let modes = [Mode::Normal, Mode::Select, Mode::Insert];
        for mode in modes {
            map.serialize_entry(&mode, &self.from_mode(mode))?;
        }
        map.end()
    }
}

impl std::ops::Deref for CursorShapeConfig {
    type Target = [CursorKind; 3];

    fn deref(&self) -> &Self::Target {
        &self.0
    }
}

impl Default for CursorShapeConfig {
    fn default() -> Self {
        Self([CursorKind::Block; 3])
    }
}

#[derive(Debug, Copy, Clone, PartialEq, Eq, Serialize, Deserialize)]
#[serde(rename_all = "kebab-case")]
pub enum LineNumber {
    /// Show absolute line number
    Absolute,

    /// If focused and in normal/select mode, show relative line number to the primary cursor.
    /// If unfocused or in insert mode, show absolute line number.
    Relative,
}

impl std::str::FromStr for LineNumber {
    type Err = anyhow::Error;

    fn from_str(s: &str) -> Result<Self, Self::Err> {
        match s.to_lowercase().as_str() {
            "absolute" | "abs" => Ok(Self::Absolute),
            "relative" | "rel" => Ok(Self::Relative),
            _ => anyhow::bail!("Line number can only be `absolute` or `relative`."),
        }
    }
}

#[derive(Debug, Copy, Clone, PartialEq, Eq, Serialize, Deserialize)]
#[serde(rename_all = "kebab-case")]
pub enum GutterType {
    /// Show diagnostics and other features like breakpoints
    Diagnostics,
    /// Show line numbers
    LineNumbers,
    /// Show one blank space
    Spacer,
    /// Highlight local changes
    Diff,
}

impl std::str::FromStr for GutterType {
    type Err = anyhow::Error;

    fn from_str(s: &str) -> Result<Self, Self::Err> {
        match s.to_lowercase().as_str() {
            "diagnostics" => Ok(Self::Diagnostics),
            "spacer" => Ok(Self::Spacer),
            "line-numbers" => Ok(Self::LineNumbers),
            "diff" => Ok(Self::Diff),
            _ => anyhow::bail!(
                "Gutter type can only be `diagnostics`, `spacer`, `line-numbers` or `diff`."
            ),
        }
    }
}

#[derive(Debug, Clone, PartialEq, Eq, Serialize, Deserialize)]
#[serde(default)]
pub struct WhitespaceConfig {
    pub render: WhitespaceRender,
    pub characters: WhitespaceCharacters,
}

impl Default for WhitespaceConfig {
    fn default() -> Self {
        Self {
            render: WhitespaceRender::Basic(WhitespaceRenderValue::None),
            characters: WhitespaceCharacters::default(),
        }
    }
}

#[derive(Debug, Copy, Clone, PartialEq, Eq, Serialize, Deserialize)]
#[serde(untagged, rename_all = "kebab-case")]
pub enum WhitespaceRender {
    Basic(WhitespaceRenderValue),
    Specific {
        default: Option<WhitespaceRenderValue>,
        space: Option<WhitespaceRenderValue>,
        nbsp: Option<WhitespaceRenderValue>,
        nnbsp: Option<WhitespaceRenderValue>,
        tab: Option<WhitespaceRenderValue>,
        newline: Option<WhitespaceRenderValue>,
    },
}

#[derive(Debug, Copy, Clone, PartialEq, Eq, Serialize, Deserialize)]
#[serde(rename_all = "kebab-case")]
pub enum WhitespaceRenderValue {
    None,
    // TODO
    // Selection,
    All,
}

impl WhitespaceRender {
    pub fn space(&self) -> WhitespaceRenderValue {
        match *self {
            Self::Basic(val) => val,
            Self::Specific { default, space, .. } => {
                space.or(default).unwrap_or(WhitespaceRenderValue::None)
            }
        }
    }
    pub fn nbsp(&self) -> WhitespaceRenderValue {
        match *self {
            Self::Basic(val) => val,
            Self::Specific { default, nbsp, .. } => {
                nbsp.or(default).unwrap_or(WhitespaceRenderValue::None)
            }
        }
    }
    pub fn nnbsp(&self) -> WhitespaceRenderValue {
        match *self {
            Self::Basic(val) => val,
            Self::Specific { default, nnbsp, .. } => {
                nnbsp.or(default).unwrap_or(WhitespaceRenderValue::None)
            }
        }
    }
    pub fn tab(&self) -> WhitespaceRenderValue {
        match *self {
            Self::Basic(val) => val,
            Self::Specific { default, tab, .. } => {
                tab.or(default).unwrap_or(WhitespaceRenderValue::None)
            }
        }
    }
    pub fn newline(&self) -> WhitespaceRenderValue {
        match *self {
            Self::Basic(val) => val,
            Self::Specific {
                default, newline, ..
            } => newline.or(default).unwrap_or(WhitespaceRenderValue::None),
        }
    }
}

#[derive(Debug, Default, Clone, PartialEq, Eq, Deserialize, Serialize)]
#[serde(rename_all = "kebab-case")]
pub struct AutoSave {
    /// Auto save after a delay in milliseconds. Defaults to disabled.
    #[serde(default)]
    pub after_delay: AutoSaveAfterDelay,
    /// Auto save on focus lost. Defaults to false.
    #[serde(default)]
    pub focus_lost: bool,
}

#[derive(Debug, Clone, PartialEq, Eq, Deserialize, Serialize)]
#[serde(deny_unknown_fields)]
pub struct AutoSaveAfterDelay {
    #[serde(default)]
    /// Enable auto save after delay. Defaults to false.
    pub enable: bool,
    #[serde(default = "default_auto_save_delay")]
    /// Time delay in milliseconds. Defaults to [DEFAULT_AUTO_SAVE_DELAY].
    pub timeout: u64,
}

impl Default for AutoSaveAfterDelay {
    fn default() -> Self {
        Self {
            enable: false,
            timeout: DEFAULT_AUTO_SAVE_DELAY,
        }
    }
}

fn default_auto_save_delay() -> u64 {
    DEFAULT_AUTO_SAVE_DELAY
}

fn deserialize_auto_save<'de, D>(deserializer: D) -> Result<AutoSave, D::Error>
where
    D: serde::Deserializer<'de>,
{
    #[derive(Deserialize, Serialize)]
    #[serde(untagged, deny_unknown_fields, rename_all = "kebab-case")]
    enum AutoSaveToml {
        EnableFocusLost(bool),
        AutoSave(AutoSave),
    }

    match AutoSaveToml::deserialize(deserializer)? {
        AutoSaveToml::EnableFocusLost(focus_lost) => Ok(AutoSave {
            focus_lost,
            ..Default::default()
        }),
        AutoSaveToml::AutoSave(auto_save) => Ok(auto_save),
    }
}

#[derive(Debug, Clone, PartialEq, Eq, Serialize, Deserialize)]
#[serde(default)]
pub struct WhitespaceCharacters {
    pub space: char,
    pub nbsp: char,
    pub nnbsp: char,
    pub tab: char,
    pub tabpad: char,
    pub newline: char,
}

impl Default for WhitespaceCharacters {
    fn default() -> Self {
        Self {
            space: '·',   // U+00B7
            nbsp: '⍽',    // U+237D
            nnbsp: '␣',   // U+2423
            tab: '→',     // U+2192
            newline: '⏎', // U+23CE
            tabpad: ' ',
        }
    }
}

#[derive(Debug, Clone, PartialEq, Eq, Serialize, Deserialize)]
#[serde(default, rename_all = "kebab-case")]
pub struct IndentGuidesConfig {
    pub render: bool,
    pub character: char,
    pub skip_levels: u8,
}

impl Default for IndentGuidesConfig {
    fn default() -> Self {
        Self {
            skip_levels: 0,
            render: false,
            character: '│',
        }
    }
}

/// Line ending configuration.
#[derive(Default, Debug, Copy, Clone, PartialEq, Eq, Serialize, Deserialize)]
#[serde(rename_all = "lowercase")]
pub enum LineEndingConfig {
    /// The platform's native line ending.
    ///
    /// `crlf` on Windows, otherwise `lf`.
    #[default]
    Native,
    /// Line feed.
    LF,
    /// Carriage return followed by line feed.
    Crlf,
    /// Form feed.
    #[cfg(feature = "unicode-lines")]
    FF,
    /// Carriage return.
    #[cfg(feature = "unicode-lines")]
    CR,
    /// Next line.
    #[cfg(feature = "unicode-lines")]
    Nel,
}

impl From<LineEndingConfig> for LineEnding {
    fn from(line_ending: LineEndingConfig) -> Self {
        match line_ending {
            LineEndingConfig::Native => NATIVE_LINE_ENDING,
            LineEndingConfig::LF => LineEnding::LF,
            LineEndingConfig::Crlf => LineEnding::Crlf,
            #[cfg(feature = "unicode-lines")]
            LineEndingConfig::FF => LineEnding::FF,
            #[cfg(feature = "unicode-lines")]
            LineEndingConfig::CR => LineEnding::CR,
            #[cfg(feature = "unicode-lines")]
            LineEndingConfig::Nel => LineEnding::Nel,
        }
    }
}

#[derive(Debug, Clone, PartialEq, Eq, Serialize, Deserialize)]
#[serde(rename_all = "kebab-case")]
pub enum PopupBorderConfig {
    None,
    All,
    Popup,
    Menu,
}

impl Default for Config {
    fn default() -> Self {
        Self {
            welcome_screen: true,
            scrolloff: 5,
            scroll_lines: 3,
            mouse: true,
            shell: if cfg!(windows) {
                vec!["cmd".to_owned(), "/C".to_owned()]
            } else {
                vec!["sh".to_owned(), "-c".to_owned()]
            },
            line_number: LineNumber::Absolute,
            cursorline: false,
            cursorcolumn: false,
            gutters: GutterConfig::default(),
            middle_click_paste: true,
            auto_pairs: AutoPairConfig::default(),
            auto_completion: true,
            path_completion: true,
            auto_format: true,
            default_yank_register: '"',
            auto_save: AutoSave::default(),
            idle_timeout: Duration::from_millis(250),
            completion_timeout: Duration::from_millis(250),
            preview_completion_insert: true,
            completion_trigger_len: 2,
            auto_info: true,
            file_picker: FilePickerConfig::default(),
            bufferline: BufferLineConfig::default(),
            statusline: StatusLineConfig::default(),
            cursor_shape: CursorShapeConfig::default(),
            true_color: false,
            undercurl: false,
            search: SearchConfig::default(),
            lsp: LspConfig::default(),
            terminal: get_terminal_provider(),
            rulers: Vec::new(),
            whitespace: WhitespaceConfig::default(),
            indent_guides: IndentGuidesConfig::default(),
            color_modes: false,
            soft_wrap: SoftWrap {
                enable: Some(false),
                ..SoftWrap::default()
            },
            text_width: 80,
            completion_replace: false,
            continue_comments: true,
            workspace_lsp_roots: Vec::new(),
            default_line_ending: LineEndingConfig::default(),
            insert_final_newline: true,
            trim_final_newlines: false,
            trim_trailing_whitespace: false,
            smart_tab: Some(SmartTabConfig::default()),
            popup_border: PopupBorderConfig::None,
            rounded_corners: false,
            indent_heuristic: IndentationHeuristic::default(),
            jump_label_alphabet: ('a'..='z').collect(),
            inline_diagnostics: InlineDiagnosticsConfig::default(),
            end_of_line_diagnostics: DiagnosticFilter::Disable,
            clipboard_provider: ClipboardProvider::default(),
            editor_config: true,
        }
    }
}

impl Default for SearchConfig {
    fn default() -> Self {
        Self {
            wrap_around: true,
            smart_case: true,
        }
    }
}

#[derive(Debug, Clone, Default)]
pub struct Breakpoint {
    pub id: Option<usize>,
    pub verified: bool,
    pub message: Option<String>,

    pub line: usize,
    pub column: Option<usize>,
    pub condition: Option<String>,
    pub hit_condition: Option<String>,
    pub log_message: Option<String>,
}

use futures_util::stream::{Flatten, Once};

type Diagnostics = BTreeMap<Uri, Vec<(lsp::Diagnostic, DiagnosticProvider)>>;

pub struct Editor {
    /// Current editing mode.
    pub mode: Mode,
    pub tree: Tree,
    pub next_document_id: DocumentId,
    pub documents: BTreeMap<DocumentId, Document>,

    // We Flatten<> to resolve the inner DocumentSavedEventFuture. For that we need a stream of streams, hence the Once<>.
    // https://stackoverflow.com/a/66875668
    pub saves: HashMap<DocumentId, UnboundedSender<Once<DocumentSavedEventFuture>>>,
    pub save_queue: SelectAll<Flatten<UnboundedReceiverStream<Once<DocumentSavedEventFuture>>>>,
    pub write_count: usize,

    pub count: Option<std::num::NonZeroUsize>,
    pub selected_register: Option<char>,
    pub registers: Registers,
    pub macro_recording: Option<(char, Vec<KeyEvent>)>,
    pub macro_replaying: Vec<char>,
    pub language_servers: helix_lsp::Registry,
    pub diagnostics: Diagnostics,
    pub diff_providers: DiffProviderRegistry,

    pub debugger: Option<dap::Client>,
    pub debugger_events: SelectAll<UnboundedReceiverStream<dap::Payload>>,
    pub breakpoints: HashMap<PathBuf, Vec<Breakpoint>>,

    pub syn_loader: Arc<ArcSwap<syntax::Loader>>,
    pub theme_loader: Arc<theme::Loader>,
    /// last_theme is used for theme previews. We store the current theme here,
    /// and if previewing is cancelled, we can return to it.
    pub last_theme: Option<Theme>,
    /// The currently applied editor theme. While previewing a theme, the previewed theme
    /// is set here.
    pub theme: Theme,

    /// The primary Selection prior to starting a goto_line_number preview. This is
    /// restored when the preview is aborted, or added to the jumplist when it is
    /// confirmed.
    pub last_selection: Option<Selection>,

    pub status_msg: Option<(Cow<'static, str>, Severity)>,
    pub autoinfo: Option<Info>,

    pub config: Arc<dyn DynAccess<Config>>,
    pub auto_pairs: Option<AutoPairs>,

    pub idle_timer: Pin<Box<Sleep>>,
    redraw_timer: Pin<Box<Sleep>>,
    last_motion: Option<Motion>,
    pub last_completion: Option<CompleteAction>,
    last_cwd: Option<PathBuf>,

    pub exit_code: i32,

    pub config_events: (UnboundedSender<ConfigEvent>, UnboundedReceiver<ConfigEvent>),
    pub needs_redraw: bool,
    /// Cached position of the cursor calculated during rendering.
    /// The content of `cursor_cache` is returned by `Editor::cursor` if
    /// set to `Some(_)`. The value will be cleared after it's used.
    /// If `cursor_cache` is `None` then the `Editor::cursor` function will
    /// calculate the cursor position.
    ///
    /// `Some(None)` represents a cursor position outside of the visible area.
    /// This will just cause `Editor::cursor` to return `None`.
    ///
    /// This cache is only a performance optimization to
    /// avoid calculating the cursor position multiple
    /// times during rendering and should not be set by other functions.
    pub handlers: Handlers,

    pub mouse_down_range: Option<Range>,
    pub cursor_cache: CursorCache,
}

pub type Motion = Box<dyn Fn(&mut Editor)>;

#[derive(Debug)]
pub enum EditorEvent {
    DocumentSaved(DocumentSavedEventResult),
    ConfigEvent(ConfigEvent),
    LanguageServerMessage((LanguageServerId, Call)),
    DebuggerEvent(dap::Payload),
    IdleTimer,
    Redraw,
}

#[derive(Debug, Clone)]
pub enum ConfigEvent {
    Refresh,
    Update(Box<Config>),
}

enum ThemeAction {
    Set,
    Preview,
}

#[derive(Debug, Clone)]
pub enum CompleteAction {
    Triggered,
    /// A savepoint of the currently selected completion. The savepoint
    /// MUST be restored before sending any event to the LSP
    Selected {
        savepoint: Arc<SavePoint>,
    },
    Applied {
        trigger_offset: usize,
        changes: Vec<Change>,
        placeholder: bool,
    },
}

#[derive(Debug, Copy, Clone)]
pub enum Action {
    Load,
    Replace,
    HorizontalSplit,
    VerticalSplit,
}

impl Action {
    /// Whether to align the view to the cursor after executing this action
    pub fn align_view(&self, view: &View, new_doc: DocumentId) -> bool {
        !matches!((self, view.doc == new_doc), (Action::Load, false))
    }
}

/// Error thrown on failed document closed
pub enum CloseError {
    /// Document doesn't exist
    DoesNotExist,
    /// Buffer is modified
    BufferModified(String),
    /// Document failed to save
    SaveError(anyhow::Error),
}

impl Editor {
    pub fn new(
        mut area: Rect,
        theme_loader: Arc<theme::Loader>,
        syn_loader: Arc<ArcSwap<syntax::Loader>>,
        config: Arc<dyn DynAccess<Config>>,
        handlers: Handlers,
    ) -> Self {
        let language_servers = helix_lsp::Registry::new(syn_loader.clone());
        let conf = config.load();
        let auto_pairs = (&conf.auto_pairs).into();

        // HAXX: offset the render area height by 1 to account for prompt/commandline
        area.height -= 1;

        Self {
            mode: Mode::Normal,
            tree: Tree::new(area),
            next_document_id: DocumentId::default(),
            documents: BTreeMap::new(),
            saves: HashMap::new(),
            save_queue: SelectAll::new(),
            write_count: 0,
            count: None,
            selected_register: None,
            macro_recording: None,
            macro_replaying: Vec::new(),
            theme: theme_loader.default(),
            language_servers,
            diagnostics: Diagnostics::new(),
            diff_providers: DiffProviderRegistry::default(),
            debugger: None,
            debugger_events: SelectAll::new(),
            breakpoints: HashMap::new(),
            syn_loader,
            theme_loader,
            last_theme: None,
            last_selection: None,
            registers: Registers::new(Box::new(arc_swap::access::Map::new(
                Arc::clone(&config),
                |config: &Config| &config.clipboard_provider,
            ))),
            status_msg: None,
            autoinfo: None,
            idle_timer: Box::pin(sleep(conf.idle_timeout)),
            redraw_timer: Box::pin(sleep(Duration::MAX)),
            last_motion: None,
            last_completion: None,
            last_cwd: None,
            config,
            auto_pairs,
            exit_code: 0,
            config_events: unbounded_channel(),
            needs_redraw: false,
            handlers,
            mouse_down_range: None,
            cursor_cache: CursorCache::default(),
        }
    }

    pub fn popup_border(&self) -> bool {
        self.config().popup_border == PopupBorderConfig::All
            || self.config().popup_border == PopupBorderConfig::Popup
    }

    pub fn menu_border(&self) -> bool {
        self.config().popup_border == PopupBorderConfig::All
            || self.config().popup_border == PopupBorderConfig::Menu
    }

    pub fn apply_motion<F: Fn(&mut Self) + 'static>(&mut self, motion: F) {
        motion(self);
        self.last_motion = Some(Box::new(motion));
    }

    pub fn repeat_last_motion(&mut self, count: usize) {
        if let Some(motion) = self.last_motion.take() {
            for _ in 0..count {
                motion(self);
            }
            self.last_motion = Some(motion);
        }
    }
    /// Current editing mode for the [`Editor`].
    pub fn mode(&self) -> Mode {
        self.mode
    }

    pub fn config(&self) -> DynGuard<Config> {
        self.config.load()
    }

    /// Call if the config has changed to let the editor update all
    /// relevant members.
    pub fn refresh_config(&mut self) {
        let config = self.config();
        self.auto_pairs = (&config.auto_pairs).into();
        self.reset_idle_timer();
        self._refresh();
    }

    pub fn clear_idle_timer(&mut self) {
        // equivalent to internal Instant::far_future() (30 years)
        self.idle_timer
            .as_mut()
            .reset(Instant::now() + Duration::from_secs(86400 * 365 * 30));
    }

    pub fn reset_idle_timer(&mut self) {
        let config = self.config();
        self.idle_timer
            .as_mut()
            .reset(Instant::now() + config.idle_timeout);
    }

    pub fn clear_status(&mut self) {
        self.status_msg = None;
    }

    #[inline]
    pub fn set_status<T: Into<Cow<'static, str>>>(&mut self, status: T) {
        let status = status.into();
        log::debug!("editor status: {}", status);
        self.status_msg = Some((status, Severity::Info));
    }

    #[inline]
    pub fn set_error<T: Into<Cow<'static, str>>>(&mut self, error: T) {
        let error = error.into();
        log::debug!("editor error: {}", error);
        self.status_msg = Some((error, Severity::Error));
    }

    #[inline]
    pub fn set_warning<T: Into<Cow<'static, str>>>(&mut self, warning: T) {
        let warning = warning.into();
        log::warn!("editor warning: {}", warning);
        self.status_msg = Some((warning, Severity::Warning));
    }

    #[inline]
    pub fn get_status(&self) -> Option<(&Cow<'static, str>, &Severity)> {
        self.status_msg.as_ref().map(|(status, sev)| (status, sev))
    }

    /// Returns true if the current status is an error
    #[inline]
    pub fn is_err(&self) -> bool {
        self.status_msg
            .as_ref()
            .map(|(_, sev)| *sev == Severity::Error)
            .unwrap_or(false)
    }

    pub fn unset_theme_preview(&mut self) {
        if let Some(last_theme) = self.last_theme.take() {
            self.set_theme(last_theme);
        }
        // None likely occurs when the user types ":theme" and then exits before previewing
    }

    pub fn set_theme_preview(&mut self, theme: Theme) {
        self.set_theme_impl(theme, ThemeAction::Preview);
    }

    pub fn set_theme(&mut self, theme: Theme) {
        self.set_theme_impl(theme, ThemeAction::Set);
    }

    fn set_theme_impl(&mut self, theme: Theme, preview: ThemeAction) {
        // `ui.selection` is the only scope required to be able to render a theme.
        if theme.find_highlight_exact("ui.selection").is_none() {
            self.set_error("Invalid theme: `ui.selection` required");
            return;
        }

        let scopes = theme.scopes();
        (*self.syn_loader).load().set_scopes(scopes.to_vec());

        match preview {
            ThemeAction::Preview => {
                let last_theme = std::mem::replace(&mut self.theme, theme);
                // only insert on first preview: this will be the last theme the user has saved
                self.last_theme.get_or_insert(last_theme);
            }
            ThemeAction::Set => {
                self.last_theme = None;
                self.theme = theme;
            }
        }

        self._refresh();
    }

    #[inline]
    pub fn language_server_by_id(
        &self,
        language_server_id: LanguageServerId,
    ) -> Option<&helix_lsp::Client> {
        self.language_servers
            .get_by_id(language_server_id)
            .map(|client| &**client)
    }

    /// Refreshes the language server for a given document
    pub fn refresh_language_servers(&mut self, doc_id: DocumentId) {
        self.launch_language_servers(doc_id)
    }

    /// moves/renames a path, invoking any event handlers (currently only lsp)
    /// and calling `set_doc_path` if the file is open in the editor
    pub fn move_path(&mut self, old_path: &Path, new_path: &Path) -> io::Result<()> {
        let new_path = canonicalize(new_path);
        // sanity check
        if old_path == new_path {
            return Ok(());
        }
        let is_dir = old_path.is_dir();
        let language_servers: Vec<_> = self
            .language_servers
            .iter_clients()
            .filter(|client| client.is_initialized())
            .cloned()
            .collect();
        for language_server in language_servers {
            let Some(request) = language_server.will_rename(old_path, &new_path, is_dir) else {
                continue;
            };
            let edit = match helix_lsp::block_on(request) {
                Ok(edit) => edit.unwrap_or_default(),
                Err(err) => {
                    log::error!("invalid willRename response: {err:?}");
                    continue;
                }
            };
            if let Err(err) = self.apply_workspace_edit(language_server.offset_encoding(), &edit) {
                log::error!("failed to apply workspace edit: {err:?}")
            }
        }
        fs::rename(old_path, &new_path)?;
        if let Some(doc) = self.document_by_path(old_path) {
            self.set_doc_path(doc.id(), &new_path);
        }
        let is_dir = new_path.is_dir();
        for ls in self.language_servers.iter_clients() {
            // A new language server might have been started in `set_doc_path` and won't
            // be initialized yet. Skip the `did_rename` notification for this server.
            if !ls.is_initialized() {
                continue;
            }
            ls.did_rename(old_path, &new_path, is_dir);
        }
        self.language_servers
            .file_event_handler
            .file_changed(old_path.to_owned());
        self.language_servers
            .file_event_handler
            .file_changed(new_path);
        Ok(())
    }

    pub fn set_doc_path(&mut self, doc_id: DocumentId, path: &Path) {
        let doc = doc_mut!(self, &doc_id);
        let old_path = doc.path();

        if let Some(old_path) = old_path {
            // sanity check, should not occur but some callers (like an LSP) may
            // create bogus calls
            if old_path == path {
                return;
            }
            // if we are open in LSPs send did_close notification
            for language_server in doc.language_servers() {
                language_server.text_document_did_close(doc.identifier());
            }
        }
        // we need to clear the list of language servers here so that
        // refresh_doc_language/refresh_language_servers doesn't resend
        // text_document_did_close. Since we called `text_document_did_close`
        // we have fully unregistered this document from its LS
        doc.language_servers.clear();
        doc.set_path(Some(path));
        doc.detect_editor_config();
        self.refresh_doc_language(doc_id)
    }

    pub fn refresh_doc_language(&mut self, doc_id: DocumentId) {
        let loader = self.syn_loader.load();
        let doc = doc_mut!(self, &doc_id);
        doc.detect_language(&loader);
        doc.detect_editor_config();
        doc.detect_indent_and_line_ending();
        self.refresh_language_servers(doc_id);
        let doc = doc_mut!(self, &doc_id);
        let diagnostics = Editor::doc_diagnostics(&self.language_servers, &self.diagnostics, doc);
        doc.replace_diagnostics(diagnostics, &[], None);
        doc.reset_all_inlay_hints();
    }

    /// Launch a language server for a given document
    fn launch_language_servers(&mut self, doc_id: DocumentId) {
        if !self.config().lsp.enable {
            return;
        }
        // if doc doesn't have a URL it's a scratch buffer, ignore it
        let Some(doc) = self.documents.get_mut(&doc_id) else {
            return;
        };
        let Some(doc_url) = doc.url() else {
            return;
        };
        let (lang, path) = (doc.language.clone(), doc.path().cloned());
        let config = doc.config.load();
        let root_dirs = &config.workspace_lsp_roots;

        // store only successfully started language servers
        let language_servers = lang.as_ref().map_or_else(HashMap::default, |language| {
            self.language_servers
                .get(language, path.as_ref(), root_dirs, config.lsp.snippets)
                .filter_map(|(lang, client)| match client {
                    Ok(client) => Some((lang, client)),
                    Err(err) => {
                        if let helix_lsp::Error::ExecutableNotFound(err) = err {
                            // Silence by default since some language servers might just not be installed
                            log::debug!(
                                "Language server not found for `{}` {} {}", language.scope, lang, err,
                            );
                        } else {
                            log::error!(
                                "Failed to initialize the language servers for `{}` - `{}` {{ {} }}",
                                language.scope,
                                lang,
                                err
                            );
                        }
                        None
                    }
                })
                .collect::<HashMap<_, _>>()
        });

        if language_servers.is_empty() && doc.language_servers.is_empty() {
            return;
        }

        let language_id = doc.language_id().map(ToOwned::to_owned).unwrap_or_default();

        // only spawn new language servers if the servers aren't the same
        let doc_language_servers_not_in_registry =
            doc.language_servers.iter().filter(|(name, doc_ls)| {
                language_servers
                    .get(*name)
                    .map_or(true, |ls| ls.id() != doc_ls.id())
            });

        for (_, language_server) in doc_language_servers_not_in_registry {
            language_server.text_document_did_close(doc.identifier());
        }

        let language_servers_not_in_doc = language_servers.iter().filter(|(name, ls)| {
            doc.language_servers
                .get(*name)
                .map_or(true, |doc_ls| ls.id() != doc_ls.id())
        });

        for (_, language_server) in language_servers_not_in_doc {
            // TODO: this now races with on_init code if the init happens too quickly
            language_server.text_document_did_open(
                doc_url.clone(),
                doc.version(),
                doc.text(),
                language_id.clone(),
            );
        }

        doc.language_servers = language_servers;
    }

    fn _refresh(&mut self) {
        let config = self.config();

        // Reset the inlay hints annotations *before* updating the views, that way we ensure they
        // will disappear during the `.sync_change(doc)` call below.
        //
        // We can't simply check this config when rendering because inlay hints are only parts of
        // the possible annotations, and others could still be active, so we need to selectively
        // drop the inlay hints.
        if !config.lsp.display_inlay_hints {
            for doc in self.documents_mut() {
                doc.reset_all_inlay_hints();
            }
        }

        for (view, _) in self.tree.views_mut() {
            let doc = doc_mut!(self, &view.doc);
            view.sync_changes(doc);
            view.gutters = config.gutters.clone();
            view.ensure_cursor_in_view(doc, config.scrolloff)
        }
    }

    fn replace_document_in_view(&mut self, current_view: ViewId, doc_id: DocumentId) {
        let scrolloff = self.config().scrolloff;
        let view = self.tree.get_mut(current_view);

        view.doc = doc_id;
        let doc = doc_mut!(self, &doc_id);

        doc.ensure_view_init(view.id);
        view.sync_changes(doc);
        doc.mark_as_focused();

        view.ensure_cursor_in_view(doc, scrolloff)
    }

    pub fn switch(&mut self, id: DocumentId, action: Action) {
        use crate::tree::Layout;

        if !self.documents.contains_key(&id) {
            log::error!("cannot switch to document that does not exist (anymore)");
            return;
        }

        if !matches!(action, Action::Load) {
            self.enter_normal_mode();
        }

        let focust_lost = match action {
            Action::Replace => {
                let (view, doc) = current_ref!(self);
                // If the current view is an empty scratch buffer and is not displayed in any other views, delete it.
                // Boolean value is determined before the call to `view_mut` because the operation requires a borrow
                // of `self.tree`, which is mutably borrowed when `view_mut` is called.
                let remove_empty_scratch = !doc.is_modified()
                    // If the buffer has no path and is not modified, it is an empty scratch buffer.
                    && doc.path().is_none()
                    // If the buffer we are changing to is not this buffer
                    && id != doc.id
                    // Ensure the buffer is not displayed in any other splits.
                    && !self
                        .tree
                        .traverse()
                        .any(|(_, v)| v.doc == doc.id && v.id != view.id);

                let (view, doc) = current!(self);
                let view_id = view.id;

                // Append any outstanding changes to history in the old document.
                doc.append_changes_to_history(view);

                if remove_empty_scratch {
                    // Copy `doc.id` into a variable before calling `self.documents.remove`, which requires a mutable
                    // borrow, invalidating direct access to `doc.id`.
                    let id = doc.id;
                    self.documents.remove(&id);

                    // Remove the scratch buffer from any jumplists
                    for (view, _) in self.tree.views_mut() {
                        view.remove_document(&id);
                    }
                } else {
                    let jump = (view.doc, doc.selection(view.id).clone());
                    view.jumps.push(jump);
                    // Set last accessed doc if it is a different document
                    if doc.id != id {
                        view.add_to_history(view.doc);
                        // Set last modified doc if modified and last modified doc is different
                        if std::mem::take(&mut doc.modified_since_accessed)
                            && view.last_modified_docs[0] != Some(view.doc)
                        {
                            view.last_modified_docs = [Some(view.doc), view.last_modified_docs[0]];
                        }
                    }
                }

                self.replace_document_in_view(view_id, id);

                dispatch(DocumentFocusLost {
                    editor: self,
                    doc: id,
                });
                return;
            }
            Action::Load => {
                let view_id = view!(self).id;
                let doc = doc_mut!(self, &id);
                doc.ensure_view_init(view_id);
                doc.mark_as_focused();
                return;
            }
            Action::HorizontalSplit | Action::VerticalSplit => {
                let focus_lost = self.tree.try_get(self.tree.focus).map(|view| view.doc);
                // copy the current view, unless there is no view yet
                let view = self
                    .tree
                    .try_get(self.tree.focus)
                    .filter(|v| id == v.doc) // Different Document
                    .cloned()
                    .unwrap_or_else(|| View::new(id, self.config().gutters.clone()));
                let view_id = self.tree.split(
                    view,
                    match action {
                        Action::HorizontalSplit => Layout::Horizontal,
                        Action::VerticalSplit => Layout::Vertical,
                        _ => unreachable!(),
                    },
                );
                // initialize selection for view
                let doc = doc_mut!(self, &id);
                doc.ensure_view_init(view_id);
                doc.mark_as_focused();
                focus_lost
            }
        };

        self._refresh();
        if let Some(focus_lost) = focust_lost {
            dispatch(DocumentFocusLost {
                editor: self,
                doc: focus_lost,
            });
        }
    }

    /// Generate an id for a new document and register it.
    fn new_document(&mut self, mut doc: Document) -> DocumentId {
        let id = self.next_document_id;
        // Safety: adding 1 from 1 is fine, probably impossible to reach usize max
        self.next_document_id =
            DocumentId(unsafe { NonZeroUsize::new_unchecked(self.next_document_id.0.get() + 1) });
        doc.id = id;
        self.documents.insert(id, doc);

        let (save_sender, save_receiver) = tokio::sync::mpsc::unbounded_channel();
        self.saves.insert(id, save_sender);

        let stream = UnboundedReceiverStream::new(save_receiver).flatten();
        self.save_queue.push(stream);

        id
    }

    fn new_file_from_document(&mut self, action: Action, doc: Document) -> DocumentId {
        let id = self.new_document(doc);
        self.switch(id, action);
        id
    }

    pub fn new_file(&mut self, action: Action) -> DocumentId {
        self.new_file_from_document(
            action,
            Document::default(self.config.clone(), self.syn_loader.clone()),
        )
    }

    /// Use when Helix is opened with no arguments passed
    pub fn new_file_welcome(&mut self) -> DocumentId {
        self.new_file_from_document(
            Action::VerticalSplit,
            Document::default(self.config.clone(), self.syn_loader.clone()).with_welcome(),
        )
    }

    pub fn new_file_from_stdin(&mut self, action: Action) -> Result<DocumentId, Error> {
        let (stdin, encoding, has_bom) = crate::document::read_to_string(&mut stdin(), None)?;
        let doc = Document::from(
            helix_core::Rope::default(),
            Some((encoding, has_bom)),
            self.config.clone(),
            self.syn_loader.clone(),
        );
        let doc_id = self.new_file_from_document(action, doc);
        let doc = doc_mut!(self, &doc_id);
        let view = view_mut!(self);
        doc.ensure_view_init(view.id);
        let transaction =
            helix_core::Transaction::insert(doc.text(), doc.selection(view.id), stdin.into())
                .with_selection(Selection::point(0));
        doc.apply(&transaction, view.id);
        doc.append_changes_to_history(view);
        Ok(doc_id)
    }

    pub fn document_id_by_path(&self, path: &Path) -> Option<DocumentId> {
        self.document_by_path(path).map(|doc| doc.id)
    }

    // ??? possible use for integration tests
    pub fn open(&mut self, path: &Path, action: Action) -> Result<DocumentId, DocumentOpenError> {
        let path = helix_stdx::path::canonicalize(path);
        let id = self.document_id_by_path(&path);

        let id = if let Some(id) = id {
            id
        } else {
            let mut doc = Document::open(
                &path,
                None,
                true,
                self.config.clone(),
                self.syn_loader.clone(),
            )?;

            let diagnostics =
                Editor::doc_diagnostics(&self.language_servers, &self.diagnostics, &doc);
            doc.replace_diagnostics(diagnostics, &[], None);

            if let Some(diff_base) = self.diff_providers.get_diff_base(&path) {
                doc.set_diff_base(diff_base);
            }
            doc.set_version_control_head(self.diff_providers.get_current_head_name(&path));

            let id = self.new_document(doc);
            self.launch_language_servers(id);

            helix_event::dispatch(DocumentDidOpen {
                editor: self,
                doc: id,
            });

            id
        };

        self.switch(id, action);

        Ok(id)
    }

    pub fn close(&mut self, id: ViewId) {
        // Remove selections for the closed view on all documents.
        for doc in self.documents_mut() {
            doc.remove_view(id);
        }
        self.tree.remove(id);
        self._refresh();
    }

    pub fn close_document(&mut self, doc_id: DocumentId, force: bool) -> Result<(), CloseError> {
        let doc = match self.documents.get(&doc_id) {
            Some(doc) => doc,
            None => return Err(CloseError::DoesNotExist),
        };
        if !force && doc.is_modified() {
            return Err(CloseError::BufferModified(doc.display_name().into_owned()));
        }

        // This will also disallow any follow-up writes
        self.saves.remove(&doc_id);

        enum Action {
            Close(ViewId),
            ReplaceDoc(ViewId, DocumentId),
        }

        let actions: Vec<Action> = self
            .tree
            .views_mut()
            .filter_map(|(view, _focus)| {
                view.remove_document(&doc_id);

                if view.doc == doc_id {
                    // something was previously open in the view, switch to previous doc
                    if let Some(prev_doc) = view.docs_access_history.pop() {
                        Some(Action::ReplaceDoc(view.id, prev_doc))
                    } else {
                        // only the document that is being closed was in the view, close it
                        Some(Action::Close(view.id))
                    }
                } else {
                    None
                }
            })
            .collect();

        for action in actions {
            match action {
                Action::Close(view_id) => {
                    self.close(view_id);
                }
                Action::ReplaceDoc(view_id, doc_id) => {
                    self.replace_document_in_view(view_id, doc_id);
                }
            }
        }

        let doc = self.documents.remove(&doc_id).unwrap();

        // If the document we removed was visible in all views, we will have no more views. We don't
        // want to close the editor just for a simple buffer close, so we need to create a new view
        // containing either an existing document, or a brand new document.
        if self.tree.views().next().is_none() {
            let doc_id = self
                .documents
                .iter()
                .map(|(&doc_id, _)| doc_id)
                .next()
                .unwrap_or_else(|| {
                    self.new_document(Document::default(
                        self.config.clone(),
                        self.syn_loader.clone(),
                    ))
                });
            let view = View::new(doc_id, self.config().gutters.clone());
            let view_id = self.tree.insert(view);
            let doc = doc_mut!(self, &doc_id);
            doc.ensure_view_init(view_id);
            doc.mark_as_focused();
        }

        self._refresh();

        helix_event::dispatch(DocumentDidClose { editor: self, doc });

        Ok(())
    }

    pub fn save<P: Into<PathBuf>>(
        &mut self,
        doc_id: DocumentId,
        path: Option<P>,
        force: bool,
    ) -> anyhow::Result<()> {
        // convert a channel of futures to pipe into main queue one by one
        // via stream.then() ? then push into main future

        let path = path.map(|path| path.into());
        let doc = doc_mut!(self, &doc_id);
        let doc_save_future = doc.save(path, force)?;

        // When a file is written to, notify the file event handler.
        // Note: This can be removed once proper file watching is implemented.
        let handler = self.language_servers.file_event_handler.clone();
        let future = async move {
            let res = doc_save_future.await;
            if let Ok(event) = &res {
                handler.file_changed(event.path.clone());
            }
            res
        };

        use futures_util::stream;

        self.saves
            .get(&doc_id)
            .ok_or_else(|| anyhow::format_err!("saves are closed for this document!"))?
            .send(stream::once(Box::pin(future)))
            .map_err(|err| anyhow!("failed to send save event: {}", err))?;

        self.write_count += 1;

        Ok(())
    }

    pub fn resize(&mut self, area: Rect) {
        if self.tree.resize(area) {
            self._refresh();
        };
    }

    pub fn focus(&mut self, view_id: ViewId) {
        let prev_id = std::mem::replace(&mut self.tree.focus, view_id);

        // if leaving the view: mode should reset and the cursor should be
        // within view
        if prev_id != view_id {
            self.enter_normal_mode();
            self.ensure_cursor_in_view(view_id);

            // Update jumplist selections with new document changes.
            for (view, _focused) in self.tree.views_mut() {
                let doc = doc_mut!(self, &view.doc);
                view.sync_changes(doc);
            }
            let view = view!(self, view_id);
            let doc = doc_mut!(self, &view.doc);
            doc.mark_as_focused();
            let focus_lost = self.tree.get(prev_id).doc;
            dispatch(DocumentFocusLost {
                editor: self,
                doc: focus_lost,
            });
        }
    }

    pub fn focus_next(&mut self) {
        self.focus(self.tree.next());
    }

    pub fn focus_prev(&mut self) {
        self.focus(self.tree.prev());
    }

    pub fn focus_direction(&mut self, direction: tree::Direction) {
        let current_view = self.tree.focus;
        if let Some(id) = self.tree.find_split_in_direction(current_view, direction) {
            self.focus(id)
        }
    }

    pub fn swap_split_in_direction(&mut self, direction: tree::Direction) {
        self.tree.swap_split_in_direction(direction);
    }

    pub fn transpose_view(&mut self) {
        self.tree.transpose();
    }

    pub fn should_close(&self) -> bool {
        self.tree.is_empty()
    }

    pub fn ensure_cursor_in_view(&mut self, id: ViewId) {
        let config = self.config();
        let view = self.tree.get(id);
        let doc = doc_mut!(self, &view.doc);
        view.ensure_cursor_in_view(doc, config.scrolloff)
    }

    #[inline]
    pub fn document(&self, id: DocumentId) -> Option<&Document> {
        self.documents.get(&id)
    }

    #[inline]
    pub fn document_mut(&mut self, id: DocumentId) -> Option<&mut Document> {
        self.documents.get_mut(&id)
    }

    #[inline]
    pub fn documents(&self) -> impl Iterator<Item = &Document> {
        self.documents.values()
    }

    #[inline]
    pub fn documents_mut(&mut self) -> impl Iterator<Item = &mut Document> {
        self.documents.values_mut()
    }

    pub fn document_by_path<P: AsRef<Path>>(&self, path: P) -> Option<&Document> {
        self.documents()
            .find(|doc| doc.path().map(|p| p == path.as_ref()).unwrap_or(false))
    }

    pub fn document_by_path_mut<P: AsRef<Path>>(&mut self, path: P) -> Option<&mut Document> {
        self.documents_mut()
            .find(|doc| doc.path().map(|p| p == path.as_ref()).unwrap_or(false))
    }

    /// Returns all supported diagnostics for the document
    pub fn doc_diagnostics<'a>(
        language_servers: &'a helix_lsp::Registry,
        diagnostics: &'a Diagnostics,
        document: &Document,
    ) -> impl Iterator<Item = helix_core::Diagnostic> + 'a {
        Editor::doc_diagnostics_with_filter(language_servers, diagnostics, document, |_, _| true)
    }

    /// Returns all supported diagnostics for the document
    /// filtered by `filter` which is invocated with the raw `lsp::Diagnostic` and the language server id it came from
    pub fn doc_diagnostics_with_filter<'a>(
        language_servers: &'a helix_lsp::Registry,
        diagnostics: &'a Diagnostics,
        document: &Document,
        filter: impl Fn(&lsp::Diagnostic, &DiagnosticProvider) -> bool + 'a,
    ) -> impl Iterator<Item = helix_core::Diagnostic> + 'a {
        let text = document.text().clone();
        let language_config = document.language.clone();
        document
            .uri()
            .and_then(|uri| diagnostics.get(&uri))
            .map(|diags| {
                diags.iter().filter_map(move |(diagnostic, provider)| {
                    let server_id = provider.language_server_id()?;
                    let ls = language_servers.get_by_id(server_id)?;
                    language_config
                        .as_ref()
                        .and_then(|c| {
                            c.language_servers.iter().find(|features| {
                                features.name == ls.name()
                                    && features.has_feature(LanguageServerFeature::Diagnostics)
                            })
                        })
                        .and_then(|_| {
                            if filter(diagnostic, provider) {
                                Document::lsp_diagnostic_to_diagnostic(
                                    &text,
                                    language_config.as_deref(),
                                    diagnostic,
                                    provider.clone(),
                                    ls.offset_encoding(),
                                )
                            } else {
                                None
                            }
                        })
                })
            })
            .into_iter()
            .flatten()
    }

    /// Gets the primary cursor position in screen coordinates,
    /// or `None` if the primary cursor is not visible on screen.
    pub fn cursor(&self) -> (Option<Position>, CursorKind) {
        let config = self.config();
        let (view, doc) = current_ref!(self);
        if let Some(mut pos) = self.cursor_cache.get(view, doc) {
            let inner = view.inner_area(doc);
            pos.col += inner.x as usize;
            pos.row += inner.y as usize;
            let cursorkind = config.cursor_shape.from_mode(self.mode);
            (Some(pos), cursorkind)
        } else {
            (None, CursorKind::default())
        }
    }

    /// Closes language servers with timeout. The default timeout is 10000 ms, use
    /// `timeout` parameter to override this.
    pub async fn close_language_servers(
        &self,
        timeout: Option<u64>,
    ) -> Result<(), tokio::time::error::Elapsed> {
        // Remove all language servers from the file event handler.
        // Note: this is non-blocking.
        for client in self.language_servers.iter_clients() {
            self.language_servers
                .file_event_handler
                .remove_client(client.id());
        }

        tokio::time::timeout(
            Duration::from_millis(timeout.unwrap_or(3000)),
            future::join_all(
                self.language_servers
                    .iter_clients()
                    .map(|client| client.force_shutdown()),
            ),
        )
        .await
        .map(|_| ())
    }

    pub async fn wait_event(&mut self) -> EditorEvent {
        // the loop only runs once or twice and would be better implemented with a recursion + const generic
        // however due to limitations with async functions that can not be implemented right now
        loop {
            tokio::select! {
                biased;

                Some(event) = self.save_queue.next() => {
                    self.write_count -= 1;
                    return EditorEvent::DocumentSaved(event)
                }
                Some(config_event) = self.config_events.1.recv() => {
                    return EditorEvent::ConfigEvent(config_event)
                }
                Some(message) = self.language_servers.incoming.next() => {
                    return EditorEvent::LanguageServerMessage(message)
                }
                Some(event) = self.debugger_events.next() => {
                    return EditorEvent::DebuggerEvent(event)
                }

                _ = helix_event::redraw_requested() => {
                    if  !self.needs_redraw{
                        self.needs_redraw = true;
                        let timeout = Instant::now() + Duration::from_millis(33);
                        if timeout < self.idle_timer.deadline() && timeout < self.redraw_timer.deadline(){
                            self.redraw_timer.as_mut().reset(timeout)
                        }
                    }
                }

                _ = &mut self.redraw_timer  => {
                    self.redraw_timer.as_mut().reset(Instant::now() + Duration::from_secs(86400 * 365 * 30));
                    return EditorEvent::Redraw
                }
                _ = &mut self.idle_timer  => {
                    return EditorEvent::IdleTimer
                }
            }
        }
    }

    pub async fn flush_writes(&mut self) -> anyhow::Result<()> {
        while self.write_count > 0 {
            if let Some(save_event) = self.save_queue.next().await {
                self.write_count -= 1;

                let save_event = match save_event {
                    Ok(event) => event,
                    Err(err) => {
                        self.set_error(err.to_string());
                        bail!(err);
                    }
                };

                let doc = doc_mut!(self, &save_event.doc_id);
                doc.set_last_saved_revision(save_event.revision, save_event.save_time);
            }
        }

        Ok(())
    }

    /// Switches the editor into normal mode.
    pub fn enter_normal_mode(&mut self) {
        use helix_core::graphemes;

        if self.mode == Mode::Normal {
            return;
        }

        self.mode = Mode::Normal;
        let (view, doc) = current!(self);

        try_restore_indent(doc, view);

        // if leaving append mode, move cursor back by 1
        if doc.restore_cursor {
            let text = doc.text().slice(..);
            let selection = doc.selection(view.id).clone().transform(|range| {
                let mut head = range.to();
                if range.head > range.anchor {
                    head = graphemes::prev_grapheme_boundary(text, head);
                }

                Range::new(range.from(), head)
            });

            doc.set_selection(view.id, selection);
            doc.restore_cursor = false;
        }
    }

    pub fn current_stack_frame(&self) -> Option<&StackFrame> {
        self.debugger
            .as_ref()
            .and_then(|debugger| debugger.current_stack_frame())
    }

    /// Returns the id of a view that this doc contains a selection for,
    /// making sure it is synced with the current changes
    /// if possible or there are no selections returns current_view
    /// otherwise uses an arbitrary view
    pub fn get_synced_view_id(&mut self, id: DocumentId) -> ViewId {
        let current_view = view_mut!(self);
        let doc = self.documents.get_mut(&id).unwrap();
        if doc.selections().contains_key(&current_view.id) {
            // only need to sync current view if this is not the current doc
            if current_view.doc != id {
                current_view.sync_changes(doc);
            }
            current_view.id
        } else if let Some(view_id) = doc.selections().keys().next() {
            let view_id = *view_id;
            let view = self.tree.get_mut(view_id);
            view.sync_changes(doc);
            view_id
        } else {
            doc.ensure_view_init(current_view.id);
            current_view.id
        }
    }

    pub fn set_cwd(&mut self, path: &Path) -> std::io::Result<()> {
        self.last_cwd = helix_stdx::env::set_current_working_dir(path)?;
        self.clear_doc_relative_paths();
        Ok(())
    }

    pub fn get_last_cwd(&mut self) -> Option<&Path> {
        self.last_cwd.as_deref()
    }
}

fn try_restore_indent(doc: &mut Document, view: &mut View) {
    use helix_core::{
<<<<<<< HEAD
        chars::char_is_whitespace,
        line_ending::{line_end_char_index, str_is_line_ending},
        unicode::segmentation::UnicodeSegmentation,
        Operation, Transaction,
=======
        Operation, Transaction, chars::char_is_whitespace, line_ending::line_end_char_index,
>>>>>>> 6eaaa889
    };

    fn inserted_a_new_blank_line(changes: &[Operation], pos: usize, line_end_pos: usize) -> bool {
        if let [
            Operation::Retain(move_pos),
            Operation::Insert(ref inserted_str),
            Operation::Retain(_),
        ] = changes
        {
            let mut graphemes = inserted_str.graphemes(true);
            move_pos + inserted_str.len() == pos
                && graphemes.next().is_some_and(str_is_line_ending)
                && graphemes.all(|g| g.chars().all(char_is_whitespace))
                && pos == line_end_pos // ensure no characters exists after current position
        } else {
            false
        }
    }

    let doc_changes = doc.changes().changes();
    let text = doc.text().slice(..);
    let range = doc.selection(view.id).primary();
    let pos = range.cursor(text);
    let line_end_pos = line_end_char_index(&text, range.cursor_line(text));

    if inserted_a_new_blank_line(doc_changes, pos, line_end_pos) {
        // Removes tailing whitespaces.
        let transaction =
            Transaction::change_by_selection(doc.text(), doc.selection(view.id), |range| {
                let line_start_pos = text.line_to_char(range.cursor_line(text));
                (line_start_pos, pos, None)
            });
        doc.apply(&transaction, view.id);
    }
}

#[derive(Default)]
pub struct CursorCache(Cell<Option<Option<Position>>>);

impl CursorCache {
    pub fn get(&self, view: &View, doc: &Document) -> Option<Position> {
        if let Some(pos) = self.0.get() {
            return pos;
        }

        let text = doc.text().slice(..);
        let cursor = doc.selection(view.id).primary().cursor(text);
        let res = view.screen_coords_at_pos(doc, text, cursor);
        self.set(res);
        res
    }

    pub fn set(&self, cursor_pos: Option<Position>) {
        self.0.set(Some(cursor_pos))
    }

    pub fn reset(&self) {
        self.0.set(None)
    }
}<|MERGE_RESOLUTION|>--- conflicted
+++ resolved
@@ -47,15 +47,10 @@
     Change, LineEnding, NATIVE_LINE_ENDING, Position, Range, Selection, Uri,
     auto_pairs::AutoPairs,
     diagnostic::DiagnosticProvider,
-<<<<<<< HEAD
     syntax::{
         self,
         config::{AutoPairConfig, IndentationHeuristic, LanguageServerFeature, SoftWrap},
     },
-    Change, LineEnding, Position, Range, Selection, Uri, NATIVE_LINE_ENDING,
-=======
-    syntax::{self, AutoPairConfig, IndentationHeuristic, LanguageServerFeature, SoftWrap},
->>>>>>> 6eaaa889
 };
 use helix_dap as dap;
 use helix_lsp::lsp;
@@ -2300,14 +2295,10 @@
 
 fn try_restore_indent(doc: &mut Document, view: &mut View) {
     use helix_core::{
-<<<<<<< HEAD
         chars::char_is_whitespace,
         line_ending::{line_end_char_index, str_is_line_ending},
         unicode::segmentation::UnicodeSegmentation,
         Operation, Transaction,
-=======
-        Operation, Transaction, chars::char_is_whitespace, line_ending::line_end_char_index,
->>>>>>> 6eaaa889
     };
 
     fn inserted_a_new_blank_line(changes: &[Operation], pos: usize, line_end_pos: usize) -> bool {
