use crate::{
    Document, DocumentId, View, ViewId,
    annotations::diagnostics::{DiagnosticFilter, InlineDiagnosticsConfig},
    clipboard::ClipboardProvider,
    document::{
        DocumentOpenError, DocumentSavedEventFuture, DocumentSavedEventResult, Mode, SavePoint,
    },
    events::{DocumentDidClose, DocumentDidOpen, DocumentFocusLost},
    graphics::{CursorKind, Rect},
    handlers::Handlers,
    info::Info,
    input::KeyEvent,
    register::Registers,
    theme::{self, Theme},
<<<<<<< HEAD
    tree::{self, Tree},
=======
    tree::{self, Dimension, Resize, Tree},
    Document, DocumentId, View, ViewId,
>>>>>>> 7bb4ed20
};
use dap::StackFrame;
use helix_event::dispatch;
use helix_vcs::DiffProviderRegistry;

use futures_util::stream::select_all::SelectAll;
use futures_util::{StreamExt, future};
use helix_lsp::{Call, LanguageServerId};
use tokio_stream::wrappers::UnboundedReceiverStream;

use std::{
    borrow::Cow,
    cell::Cell,
    collections::{BTreeMap, HashMap, HashSet},
    fs,
    io::{self, stdin},
    num::NonZeroUsize,
    path::{Path, PathBuf},
    pin::Pin,
    sync::Arc,
};

use tokio::{
    sync::mpsc::{UnboundedReceiver, UnboundedSender, unbounded_channel},
    time::{Duration, Instant, Sleep, sleep},
};

use anyhow::{Error, anyhow, bail};

pub use helix_core::diagnostic::Severity;
use helix_core::{
    Change, LineEnding, NATIVE_LINE_ENDING, Position, Range, Selection, Uri,
    auto_pairs::AutoPairs,
    diagnostic::DiagnosticProvider,
    syntax::{
        self,
        config::{AutoPairConfig, IndentationHeuristic, LanguageServerFeature, SoftWrap},
    },
};
use helix_dap as dap;
use helix_lsp::lsp;
use helix_stdx::path::canonicalize;

use serde::{Deserialize, Deserializer, Serialize, Serializer, ser::SerializeMap};

use arc_swap::{
    ArcSwap,
    access::{DynAccess, DynGuard},
};

pub const DEFAULT_AUTO_SAVE_DELAY: u64 = 3000;

fn deserialize_duration_millis<'de, D>(deserializer: D) -> Result<Duration, D::Error>
where
    D: serde::Deserializer<'de>,
{
    let millis = u64::deserialize(deserializer)?;
    Ok(Duration::from_millis(millis))
}

fn serialize_duration_millis<S>(duration: &Duration, serializer: S) -> Result<S::Ok, S::Error>
where
    S: Serializer,
{
    serializer.serialize_u64(
        duration
            .as_millis()
            .try_into()
            .map_err(|_| serde::ser::Error::custom("duration value overflowed u64"))?,
    )
}

#[derive(Debug, Clone, PartialEq, Eq, Serialize, Deserialize)]
#[serde(rename_all = "kebab-case", default, deny_unknown_fields)]
pub struct GutterConfig {
    /// Gutter Layout
    pub layout: Vec<GutterType>,
    /// Options specific to the "line-numbers" gutter
    pub line_numbers: GutterLineNumbersConfig,
}

impl Default for GutterConfig {
    fn default() -> Self {
        Self {
            layout: vec![
                GutterType::Diagnostics,
                GutterType::Spacer,
                GutterType::LineNumbers,
                GutterType::Spacer,
                GutterType::Diff,
            ],
            line_numbers: GutterLineNumbersConfig::default(),
        }
    }
}

impl From<Vec<GutterType>> for GutterConfig {
    fn from(x: Vec<GutterType>) -> Self {
        GutterConfig {
            layout: x,
            ..Default::default()
        }
    }
}

fn deserialize_gutter_seq_or_struct<'de, D>(deserializer: D) -> Result<GutterConfig, D::Error>
where
    D: Deserializer<'de>,
{
    struct GutterVisitor;

    impl<'de> serde::de::Visitor<'de> for GutterVisitor {
        type Value = GutterConfig;

        fn expecting(&self, formatter: &mut std::fmt::Formatter) -> std::fmt::Result {
            write!(
                formatter,
                "an array of gutter names or a detailed gutter configuration"
            )
        }

        fn visit_seq<S>(self, mut seq: S) -> Result<Self::Value, S::Error>
        where
            S: serde::de::SeqAccess<'de>,
        {
            let mut gutters = Vec::new();
            while let Some(gutter) = seq.next_element::<String>()? {
                gutters.push(
                    gutter
                        .parse::<GutterType>()
                        .map_err(serde::de::Error::custom)?,
                )
            }

            Ok(gutters.into())
        }

        fn visit_map<M>(self, map: M) -> Result<Self::Value, M::Error>
        where
            M: serde::de::MapAccess<'de>,
        {
            let deserializer = serde::de::value::MapAccessDeserializer::new(map);
            Deserialize::deserialize(deserializer)
        }
    }

    deserializer.deserialize_any(GutterVisitor)
}

#[derive(Debug, Clone, Copy, PartialEq, Eq, Serialize, Deserialize)]
#[serde(rename_all = "kebab-case", default, deny_unknown_fields)]
pub struct GutterLineNumbersConfig {
    /// Minimum number of characters to use for line number gutter. Defaults to 3.
    pub min_width: usize,
}

impl Default for GutterLineNumbersConfig {
    fn default() -> Self {
        Self { min_width: 3 }
    }
}

#[derive(Debug, Clone, PartialEq, Eq, Serialize, Deserialize)]
#[serde(rename_all = "kebab-case", default, deny_unknown_fields)]
pub struct FilePickerConfig {
    /// IgnoreOptions
    /// Enables ignoring hidden files.
    /// Whether to hide hidden files in file picker and global search results. Defaults to true.
    pub hidden: bool,
    /// Enables following symlinks.
    /// Whether to follow symbolic links in file picker and file or directory completions. Defaults to true.
    pub follow_symlinks: bool,
    /// Hides symlinks that point into the current directory. Defaults to true.
    pub deduplicate_links: bool,
    /// Enables reading ignore files from parent directories. Defaults to true.
    pub parents: bool,
    /// Enables reading `.ignore` files.
    /// Whether to hide files listed in .ignore in file picker and global search results. Defaults to true.
    pub ignore: bool,
    /// Enables reading `.gitignore` files.
    /// Whether to hide files listed in .gitignore in file picker and global search results. Defaults to true.
    pub git_ignore: bool,
    /// Enables reading global .gitignore, whose path is specified in git's config: `core.excludefile` option.
    /// Whether to hide files listed in global .gitignore in file picker and global search results. Defaults to true.
    pub git_global: bool,
    /// Enables reading `.git/info/exclude` files.
    /// Whether to hide files listed in .git/info/exclude in file picker and global search results. Defaults to true.
    pub git_exclude: bool,
    /// WalkBuilder options
    /// Maximum Depth to recurse directories in file picker and global search. Defaults to `None`.
    pub max_depth: Option<usize>,
}

impl Default for FilePickerConfig {
    fn default() -> Self {
        Self {
            hidden: true,
            follow_symlinks: true,
            deduplicate_links: true,
            parents: true,
            ignore: true,
            git_ignore: true,
            git_global: true,
            git_exclude: true,
            max_depth: None,
        }
    }
}

fn serialize_alphabet<S>(alphabet: &[char], serializer: S) -> Result<S::Ok, S::Error>
where
    S: Serializer,
{
    let alphabet: String = alphabet.iter().collect();
    serializer.serialize_str(&alphabet)
}

fn deserialize_alphabet<'de, D>(deserializer: D) -> Result<Vec<char>, D::Error>
where
    D: Deserializer<'de>,
{
    use serde::de::Error;

    let str = String::deserialize(deserializer)?;
    let chars: Vec<_> = str.chars().collect();
    let unique_chars: HashSet<_> = chars.iter().copied().collect();
    if unique_chars.len() != chars.len() {
        return Err(<D::Error as Error>::custom(
            "jump-label-alphabet must contain unique characters",
        ));
    }
    Ok(chars)
}

#[derive(Debug, Clone, PartialEq, Eq, Serialize, Deserialize)]
#[serde(rename_all = "kebab-case", default, deny_unknown_fields)]
pub struct Config {
    /// Whether to enable the welcome screen
    pub welcome_screen: bool,
    /// Padding to keep between the edge of the screen and the cursor when scrolling. Defaults to 5.
    pub scrolloff: usize,
    /// Number of lines to scroll at once. Defaults to 3
    pub scroll_lines: isize,
    /// Mouse support. Defaults to true.
    pub mouse: bool,
    /// Shell to use for shell commands. Defaults to ["cmd", "/C"] on Windows and ["sh", "-c"] otherwise.
    pub shell: Vec<String>,
    /// Line number mode.
    pub line_number: LineNumber,
    /// Highlight the lines cursors are currently on. Defaults to false.
    pub cursorline: bool,
    /// Highlight the columns cursors are currently on. Defaults to false.
    pub cursorcolumn: bool,
    #[serde(deserialize_with = "deserialize_gutter_seq_or_struct")]
    pub gutters: GutterConfig,
    /// Middle click paste support. Defaults to true.
    pub middle_click_paste: bool,
    /// Automatic insertion of pairs to parentheses, brackets,
    /// etc. Optionally, this can be a list of 2-tuples to specify a
    /// global list of characters to pair. Defaults to true.
    pub auto_pairs: AutoPairConfig,
    /// Automatic auto-completion, automatically pop up without user trigger. Defaults to true.
    pub auto_completion: bool,
    /// Enable filepath completion.
    /// Show files and directories if an existing path at the cursor was recognized,
    /// either absolute or relative to the current opened document or current working directory (if the buffer is not yet saved).
    /// Defaults to true.
    pub path_completion: bool,
    /// Automatic formatting on save. Defaults to true.
    pub auto_format: bool,
    /// Default register used for yank/paste. Defaults to '"'
    pub default_yank_register: char,
    /// Automatic save on focus lost and/or after delay.
    /// Time delay in milliseconds since last edit after which auto save timer triggers.
    /// Time delay defaults to false with 3000ms delay. Focus lost defaults to false.
    #[serde(deserialize_with = "deserialize_auto_save")]
    pub auto_save: AutoSave,
    /// Set a global text_width
    pub text_width: usize,
    /// Time in milliseconds since last keypress before idle timers trigger.
    /// Used for various UI timeouts. Defaults to 250ms.
    #[serde(
        serialize_with = "serialize_duration_millis",
        deserialize_with = "deserialize_duration_millis"
    )]
    pub idle_timeout: Duration,
    /// Time in milliseconds after typing a word character before auto completions
    /// are shown, set to 5 for instant. Defaults to 250ms.
    #[serde(
        serialize_with = "serialize_duration_millis",
        deserialize_with = "deserialize_duration_millis"
    )]
    pub completion_timeout: Duration,
    /// Whether to insert the completion suggestion on hover. Defaults to true.
    pub preview_completion_insert: bool,
    pub completion_trigger_len: u8,
    /// Whether to instruct the LSP to replace the entire word when applying a completion
    /// or to only insert new text
    pub completion_replace: bool,
    /// `true` if helix should automatically add a line comment token if you're currently in a comment
    /// and press `enter`.
    pub continue_comments: bool,
    /// Whether to display infoboxes. Defaults to true.
    pub auto_info: bool,
    pub file_picker: FilePickerConfig,
    /// Configuration of the bufferline
    pub bufferline: BufferLineConfig,
    /// Configuration of the statusline elements
    pub statusline: StatusLineConfig,
    /// Shape for cursor in each mode
    pub cursor_shape: CursorShapeConfig,
    /// Set to `true` to override automatic detection of terminal truecolor support in the event of a false negative. Defaults to `false`.
    pub true_color: bool,
    /// Set to `true` to override automatic detection of terminal undercurl support in the event of a false negative. Defaults to `false`.
    pub undercurl: bool,
    /// Search configuration.
    #[serde(default)]
    pub search: SearchConfig,
    pub lsp: LspConfig,
    pub terminal: Option<TerminalConfig>,
    /// Column numbers at which to draw the rulers. Defaults to `[]`, meaning no rulers.
    pub rulers: Vec<u16>,
    #[serde(default)]
    pub whitespace: WhitespaceConfig,
    /// Vertical indent width guides.
    pub indent_guides: IndentGuidesConfig,
    /// Whether to color modes with different colors. Defaults to `false`.
    pub color_modes: bool,
    pub soft_wrap: SoftWrap,
    /// Workspace specific lsp ceiling dirs
    pub workspace_lsp_roots: Vec<PathBuf>,
    /// Which line ending to choose for new documents. Defaults to `native`. i.e. `crlf` on Windows, otherwise `lf`.
    pub default_line_ending: LineEndingConfig,
    /// Whether to automatically insert a trailing line-ending on write if missing. Defaults to `true`.
    pub insert_final_newline: bool,
    /// Whether to automatically remove all trailing line-endings after the final one on write.
    /// Defaults to `false`.
    pub trim_final_newlines: bool,
    /// Whether to automatically remove all whitespace characters preceding line-endings on write.
    /// Defaults to `false`.
    pub trim_trailing_whitespace: bool,
    /// Enables smart tab
    pub smart_tab: Option<SmartTabConfig>,
    /// Draw border around popups.
    pub popup_border: PopupBorderConfig,
    /// Draw rounded border corners
    pub rounded_corners: bool,
    /// Which indent heuristic to use when a new line is inserted
    #[serde(default)]
    pub indent_heuristic: IndentationHeuristic,
    /// labels characters used in jumpmode
    #[serde(
        serialize_with = "serialize_alphabet",
        deserialize_with = "deserialize_alphabet"
    )]
    pub jump_label_alphabet: Vec<char>,
    /// Display diagnostic below the line they occur.
    pub inline_diagnostics: InlineDiagnosticsConfig,
    pub end_of_line_diagnostics: DiagnosticFilter,
    // Set to override the default clipboard provider
    pub clipboard_provider: ClipboardProvider,
    /// Whether to read settings from [EditorConfig](https://editorconfig.org) files. Defaults to
    /// `true`.
    pub editor_config: bool,
}

#[derive(Debug, Clone, PartialEq, Deserialize, Serialize, Eq, PartialOrd, Ord)]
#[serde(default, rename_all = "kebab-case", deny_unknown_fields)]
pub struct SmartTabConfig {
    pub enable: bool,
    pub supersede_menu: bool,
}

impl Default for SmartTabConfig {
    fn default() -> Self {
        SmartTabConfig {
            enable: true,
            supersede_menu: false,
        }
    }
}

#[derive(Debug, Default, Clone, PartialEq, Eq, Serialize, Deserialize)]
#[serde(default, rename_all = "kebab-case", deny_unknown_fields)]
pub struct TerminalConfig {
    pub command: String,
    #[serde(default)]
    #[serde(skip_serializing_if = "Vec::is_empty")]
    pub args: Vec<String>,
}

#[cfg(windows)]
pub fn get_terminal_provider() -> Option<TerminalConfig> {
    use helix_stdx::env::binary_exists;

    if binary_exists("wt") {
        return Some(TerminalConfig {
            command: "wt".to_string(),
            args: vec![
                "new-tab".to_string(),
                "--title".to_string(),
                "DEBUG".to_string(),
                "cmd".to_string(),
                "/C".to_string(),
            ],
        });
    }

    Some(TerminalConfig {
        command: "conhost".to_string(),
        args: vec!["cmd".to_string(), "/C".to_string()],
    })
}

#[cfg(not(any(windows, target_arch = "wasm32")))]
pub fn get_terminal_provider() -> Option<TerminalConfig> {
    use helix_stdx::env::{binary_exists, env_var_is_set};

    if env_var_is_set("TMUX") && binary_exists("tmux") {
        return Some(TerminalConfig {
            command: "tmux".to_string(),
            args: vec!["split-window".to_string()],
        });
    }

    if env_var_is_set("WEZTERM_UNIX_SOCKET") && binary_exists("wezterm") {
        return Some(TerminalConfig {
            command: "wezterm".to_string(),
            args: vec!["cli".to_string(), "split-pane".to_string()],
        });
    }

    None
}

#[derive(Debug, Clone, PartialEq, Eq, Serialize, Deserialize)]
#[serde(default, rename_all = "kebab-case", deny_unknown_fields)]
pub struct LspConfig {
    /// Enables LSP
    pub enable: bool,
    /// Display LSP messagess from $/progress below statusline
    pub display_progress_messages: bool,
    /// Display LSP messages from window/showMessage below statusline
    pub display_messages: bool,
    /// Enable automatic pop up of signature help (parameter hints)
    pub auto_signature_help: bool,
    /// Display docs under signature help popup
    pub display_signature_help_docs: bool,
    /// Display inlay hints
    pub display_inlay_hints: bool,
    /// Display document color swatches
    pub display_color_swatches: bool,
    /// Color swatches string. Defaults to `"■"`.
    pub color_swatches_string: String,
    /// Whether to enable snippet support
    pub snippets: bool,
    /// Whether to include declaration in the goto reference query
    pub goto_reference_include_declaration: bool,
}

impl Default for LspConfig {
    fn default() -> Self {
        Self {
            enable: true,
            display_progress_messages: false,
            display_messages: true,
            auto_signature_help: true,
            display_signature_help_docs: true,
            display_inlay_hints: false,
            snippets: true,
            goto_reference_include_declaration: true,
            display_color_swatches: true,
            color_swatches_string: "■".to_owned(),
        }
    }
}

#[derive(Debug, Clone, PartialEq, Eq, Serialize, Deserialize)]
#[serde(rename_all = "kebab-case", default, deny_unknown_fields)]
pub struct SearchConfig {
    /// Smart case: Case insensitive searching unless pattern contains upper case characters. Defaults to true.
    pub smart_case: bool,
    /// Whether the search should wrap after depleting the matches. Default to true.
    pub wrap_around: bool,
}

/// bufferline render modes
#[derive(Debug, Default, Clone, PartialEq, Eq, Serialize, Deserialize)]
#[serde(rename_all = "kebab-case")]
pub enum BufferLineRenderMode {
    /// Don't render bufferline
    #[default]
    Never,
    /// Always render
    Always,
    /// Only if multiple buffers are open
    Multiple,
}

#[derive(Debug, Clone, PartialEq, Eq, Serialize, Deserialize)]
#[serde(rename_all = "kebab-case", default, deny_unknown_fields)]
pub struct BufferLineConfig {
    pub render_mode: BufferLineRenderMode,
    pub separator: String,
}

impl Default for BufferLineConfig {
    fn default() -> Self {
        Self {
            render_mode: BufferLineRenderMode::default(),
            separator: String::from("│"),
        }
    }
}

#[derive(Debug, Clone, PartialEq, Eq, Serialize, Deserialize)]
#[serde(rename_all = "kebab-case", default, deny_unknown_fields)]
pub struct StatusLineConfig {
    pub left: Vec<StatusLineElement>,
    pub center: Vec<StatusLineElement>,
    pub right: Vec<StatusLineElement>,
    pub separator: String,
    pub mode: ModeConfig,
    pub diagnostics: Vec<Severity>,
    pub workspace_diagnostics: Vec<Severity>,
}

impl Default for StatusLineConfig {
    fn default() -> Self {
        use StatusLineElement as E;

        Self {
            left: vec![
                E::Mode,
                E::Spinner,
                E::FileName,
                E::ReadOnlyIndicator,
                E::FileModificationIndicator,
            ],
            center: vec![],
            right: vec![
                E::Diagnostics,
                E::Selections,
                E::Register,
                E::Position,
                E::FileEncoding,
            ],
            separator: String::from("│"),
            mode: ModeConfig::default(),
            diagnostics: vec![Severity::Warning, Severity::Error],
            workspace_diagnostics: vec![Severity::Warning, Severity::Error],
        }
    }
}

#[derive(Debug, Clone, PartialEq, Eq, Serialize, Deserialize)]
#[serde(rename_all = "kebab-case", default, deny_unknown_fields)]
pub struct ModeConfig {
    pub normal: String,
    pub insert: String,
    pub select: String,
}

impl Default for ModeConfig {
    fn default() -> Self {
        Self {
            normal: String::from("NOR"),
            insert: String::from("INS"),
            select: String::from("SEL"),
        }
    }
}

#[derive(Debug, Copy, Clone, PartialEq, Eq, Serialize, Deserialize)]
#[serde(rename_all = "kebab-case")]
pub enum StatusLineElement {
    /// The editor mode (Normal, Insert, Visual/Selection)
    Mode,

    /// The LSP activity spinner
    Spinner,

    /// The file basename (the leaf of the open file's path)
    FileBaseName,

    /// The relative file path
    FileName,

    /// The file absolute path
    FileAbsolutePath,

    // The file modification indicator
    FileModificationIndicator,

    /// An indicator that shows `"[readonly]"` when a file cannot be written
    ReadOnlyIndicator,

    /// The file encoding
    FileEncoding,

    /// The file line endings (CRLF or LF)
    FileLineEnding,

    /// The file indentation style
    FileIndentStyle,

    /// The file type (language ID or "text")
    FileType,

    /// A summary of the number of errors and warnings
    Diagnostics,

    /// A summary of the number of errors and warnings on file and workspace
    WorkspaceDiagnostics,

    /// The number of selections (cursors)
    Selections,

    /// The number of characters currently in primary selection
    PrimarySelectionLength,

    /// The cursor position
    Position,

    /// The separator string
    Separator,

    /// The cursor position as a percent of the total file
    PositionPercentage,

    /// The total line numbers of the current file
    TotalLineNumbers,

    /// A single space
    Spacer,

    /// Current version control information
    VersionControl,

    /// Indicator for selected register
    Register,
}

// Cursor shape is read and used on every rendered frame and so needs
// to be fast. Therefore we avoid a hashmap and use an enum indexed array.
#[derive(Debug, Clone, PartialEq, Eq)]
pub struct CursorShapeConfig([CursorKind; 3]);

impl CursorShapeConfig {
    pub fn from_mode(&self, mode: Mode) -> CursorKind {
        self.get(mode as usize).copied().unwrap_or_default()
    }
}

impl<'de> Deserialize<'de> for CursorShapeConfig {
    fn deserialize<D>(deserializer: D) -> Result<Self, D::Error>
    where
        D: Deserializer<'de>,
    {
        let m = HashMap::<Mode, CursorKind>::deserialize(deserializer)?;
        let into_cursor = |mode: Mode| m.get(&mode).copied().unwrap_or_default();
        Ok(CursorShapeConfig([
            into_cursor(Mode::Normal),
            into_cursor(Mode::Select),
            into_cursor(Mode::Insert),
        ]))
    }
}

impl Serialize for CursorShapeConfig {
    fn serialize<S>(&self, serializer: S) -> Result<S::Ok, S::Error>
    where
        S: serde::Serializer,
    {
        let mut map = serializer.serialize_map(Some(self.len()))?;
        let modes = [Mode::Normal, Mode::Select, Mode::Insert];
        for mode in modes {
            map.serialize_entry(&mode, &self.from_mode(mode))?;
        }
        map.end()
    }
}

impl std::ops::Deref for CursorShapeConfig {
    type Target = [CursorKind; 3];

    fn deref(&self) -> &Self::Target {
        &self.0
    }
}

impl Default for CursorShapeConfig {
    fn default() -> Self {
        Self([CursorKind::Block; 3])
    }
}

#[derive(Debug, Copy, Clone, PartialEq, Eq, Serialize, Deserialize)]
#[serde(rename_all = "kebab-case")]
pub enum LineNumber {
    /// Show absolute line number
    Absolute,

    /// If focused and in normal/select mode, show relative line number to the primary cursor.
    /// If unfocused or in insert mode, show absolute line number.
    Relative,
}

impl std::str::FromStr for LineNumber {
    type Err = anyhow::Error;

    fn from_str(s: &str) -> Result<Self, Self::Err> {
        match s.to_lowercase().as_str() {
            "absolute" | "abs" => Ok(Self::Absolute),
            "relative" | "rel" => Ok(Self::Relative),
            _ => anyhow::bail!("Line number can only be `absolute` or `relative`."),
        }
    }
}

#[derive(Debug, Copy, Clone, PartialEq, Eq, Serialize, Deserialize)]
#[serde(rename_all = "kebab-case")]
pub enum GutterType {
    /// Show diagnostics and other features like breakpoints
    Diagnostics,
    /// Show line numbers
    LineNumbers,
    /// Show one blank space
    Spacer,
    /// Highlight local changes
    Diff,
}

impl std::str::FromStr for GutterType {
    type Err = anyhow::Error;

    fn from_str(s: &str) -> Result<Self, Self::Err> {
        match s.to_lowercase().as_str() {
            "diagnostics" => Ok(Self::Diagnostics),
            "spacer" => Ok(Self::Spacer),
            "line-numbers" => Ok(Self::LineNumbers),
            "diff" => Ok(Self::Diff),
            _ => anyhow::bail!(
                "Gutter type can only be `diagnostics`, `spacer`, `line-numbers` or `diff`."
            ),
        }
    }
}

#[derive(Debug, Clone, PartialEq, Eq, Serialize, Deserialize)]
#[serde(default)]
pub struct WhitespaceConfig {
    pub render: WhitespaceRender,
    pub characters: WhitespaceCharacters,
}

impl Default for WhitespaceConfig {
    fn default() -> Self {
        Self {
            render: WhitespaceRender::Basic(WhitespaceRenderValue::None),
            characters: WhitespaceCharacters::default(),
        }
    }
}

#[derive(Debug, Copy, Clone, PartialEq, Eq, Serialize, Deserialize)]
#[serde(untagged, rename_all = "kebab-case")]
pub enum WhitespaceRender {
    Basic(WhitespaceRenderValue),
    Specific {
        default: Option<WhitespaceRenderValue>,
        space: Option<WhitespaceRenderValue>,
        nbsp: Option<WhitespaceRenderValue>,
        nnbsp: Option<WhitespaceRenderValue>,
        tab: Option<WhitespaceRenderValue>,
        newline: Option<WhitespaceRenderValue>,
    },
}

#[derive(Debug, Copy, Clone, PartialEq, Eq, Serialize, Deserialize)]
#[serde(rename_all = "kebab-case")]
pub enum WhitespaceRenderValue {
    None,
    // TODO
    // Selection,
    All,
}

impl WhitespaceRender {
    pub fn space(&self) -> WhitespaceRenderValue {
        match *self {
            Self::Basic(val) => val,
            Self::Specific { default, space, .. } => {
                space.or(default).unwrap_or(WhitespaceRenderValue::None)
            }
        }
    }
    pub fn nbsp(&self) -> WhitespaceRenderValue {
        match *self {
            Self::Basic(val) => val,
            Self::Specific { default, nbsp, .. } => {
                nbsp.or(default).unwrap_or(WhitespaceRenderValue::None)
            }
        }
    }
    pub fn nnbsp(&self) -> WhitespaceRenderValue {
        match *self {
            Self::Basic(val) => val,
            Self::Specific { default, nnbsp, .. } => {
                nnbsp.or(default).unwrap_or(WhitespaceRenderValue::None)
            }
        }
    }
    pub fn tab(&self) -> WhitespaceRenderValue {
        match *self {
            Self::Basic(val) => val,
            Self::Specific { default, tab, .. } => {
                tab.or(default).unwrap_or(WhitespaceRenderValue::None)
            }
        }
    }
    pub fn newline(&self) -> WhitespaceRenderValue {
        match *self {
            Self::Basic(val) => val,
            Self::Specific {
                default, newline, ..
            } => newline.or(default).unwrap_or(WhitespaceRenderValue::None),
        }
    }
}

#[derive(Debug, Default, Clone, PartialEq, Eq, Deserialize, Serialize)]
#[serde(rename_all = "kebab-case")]
pub struct AutoSave {
    /// Auto save after a delay in milliseconds. Defaults to disabled.
    #[serde(default)]
    pub after_delay: AutoSaveAfterDelay,
    /// Auto save on focus lost. Defaults to false.
    #[serde(default)]
    pub focus_lost: bool,
}

#[derive(Debug, Clone, PartialEq, Eq, Deserialize, Serialize)]
#[serde(deny_unknown_fields)]
pub struct AutoSaveAfterDelay {
    #[serde(default)]
    /// Enable auto save after delay. Defaults to false.
    pub enable: bool,
    #[serde(default = "default_auto_save_delay")]
    /// Time delay in milliseconds. Defaults to [DEFAULT_AUTO_SAVE_DELAY].
    pub timeout: u64,
}

impl Default for AutoSaveAfterDelay {
    fn default() -> Self {
        Self {
            enable: false,
            timeout: DEFAULT_AUTO_SAVE_DELAY,
        }
    }
}

fn default_auto_save_delay() -> u64 {
    DEFAULT_AUTO_SAVE_DELAY
}

fn deserialize_auto_save<'de, D>(deserializer: D) -> Result<AutoSave, D::Error>
where
    D: serde::Deserializer<'de>,
{
    #[derive(Deserialize, Serialize)]
    #[serde(untagged, deny_unknown_fields, rename_all = "kebab-case")]
    enum AutoSaveToml {
        EnableFocusLost(bool),
        AutoSave(AutoSave),
    }

    match AutoSaveToml::deserialize(deserializer)? {
        AutoSaveToml::EnableFocusLost(focus_lost) => Ok(AutoSave {
            focus_lost,
            ..Default::default()
        }),
        AutoSaveToml::AutoSave(auto_save) => Ok(auto_save),
    }
}

#[derive(Debug, Clone, PartialEq, Eq, Serialize, Deserialize)]
#[serde(default)]
pub struct WhitespaceCharacters {
    pub space: char,
    pub nbsp: char,
    pub nnbsp: char,
    pub tab: char,
    pub tabpad: char,
    pub newline: char,
}

impl Default for WhitespaceCharacters {
    fn default() -> Self {
        Self {
            space: '·',   // U+00B7
            nbsp: '⍽',    // U+237D
            nnbsp: '␣',   // U+2423
            tab: '→',     // U+2192
            newline: '⏎', // U+23CE
            tabpad: ' ',
        }
    }
}

#[derive(Debug, Clone, PartialEq, Eq, Serialize, Deserialize)]
#[serde(default, rename_all = "kebab-case")]
pub struct IndentGuidesConfig {
    pub render: bool,
    pub character: char,
    pub skip_levels: u8,
}

impl Default for IndentGuidesConfig {
    fn default() -> Self {
        Self {
            skip_levels: 0,
            render: false,
            character: '│',
        }
    }
}

/// Line ending configuration.
#[derive(Default, Debug, Copy, Clone, PartialEq, Eq, Serialize, Deserialize)]
#[serde(rename_all = "lowercase")]
pub enum LineEndingConfig {
    /// The platform's native line ending.
    ///
    /// `crlf` on Windows, otherwise `lf`.
    #[default]
    Native,
    /// Line feed.
    LF,
    /// Carriage return followed by line feed.
    Crlf,
    /// Form feed.
    #[cfg(feature = "unicode-lines")]
    FF,
    /// Carriage return.
    #[cfg(feature = "unicode-lines")]
    CR,
    /// Next line.
    #[cfg(feature = "unicode-lines")]
    Nel,
}

impl From<LineEndingConfig> for LineEnding {
    fn from(line_ending: LineEndingConfig) -> Self {
        match line_ending {
            LineEndingConfig::Native => NATIVE_LINE_ENDING,
            LineEndingConfig::LF => LineEnding::LF,
            LineEndingConfig::Crlf => LineEnding::Crlf,
            #[cfg(feature = "unicode-lines")]
            LineEndingConfig::FF => LineEnding::FF,
            #[cfg(feature = "unicode-lines")]
            LineEndingConfig::CR => LineEnding::CR,
            #[cfg(feature = "unicode-lines")]
            LineEndingConfig::Nel => LineEnding::Nel,
        }
    }
}

#[derive(Debug, Clone, PartialEq, Eq, Serialize, Deserialize)]
#[serde(rename_all = "kebab-case")]
pub enum PopupBorderConfig {
    None,
    All,
    Popup,
    Menu,
}

impl Default for Config {
    fn default() -> Self {
        Self {
            welcome_screen: true,
            scrolloff: 5,
            scroll_lines: 3,
            mouse: true,
            shell: if cfg!(windows) {
                vec!["cmd".to_owned(), "/C".to_owned()]
            } else {
                vec!["sh".to_owned(), "-c".to_owned()]
            },
            line_number: LineNumber::Absolute,
            cursorline: false,
            cursorcolumn: false,
            gutters: GutterConfig::default(),
            middle_click_paste: true,
            auto_pairs: AutoPairConfig::default(),
            auto_completion: true,
            path_completion: true,
            auto_format: true,
            default_yank_register: '"',
            auto_save: AutoSave::default(),
            idle_timeout: Duration::from_millis(250),
            completion_timeout: Duration::from_millis(250),
            preview_completion_insert: true,
            completion_trigger_len: 2,
            auto_info: true,
            file_picker: FilePickerConfig::default(),
            bufferline: BufferLineConfig::default(),
            statusline: StatusLineConfig::default(),
            cursor_shape: CursorShapeConfig::default(),
            true_color: false,
            undercurl: false,
            search: SearchConfig::default(),
            lsp: LspConfig::default(),
            terminal: get_terminal_provider(),
            rulers: Vec::new(),
            whitespace: WhitespaceConfig::default(),
            indent_guides: IndentGuidesConfig::default(),
            color_modes: false,
            soft_wrap: SoftWrap {
                enable: Some(false),
                ..SoftWrap::default()
            },
            text_width: 80,
            completion_replace: false,
            continue_comments: true,
            workspace_lsp_roots: Vec::new(),
            default_line_ending: LineEndingConfig::default(),
            insert_final_newline: true,
            trim_final_newlines: false,
            trim_trailing_whitespace: false,
            smart_tab: Some(SmartTabConfig::default()),
            popup_border: PopupBorderConfig::None,
            rounded_corners: false,
            indent_heuristic: IndentationHeuristic::default(),
            jump_label_alphabet: ('a'..='z').collect(),
            inline_diagnostics: InlineDiagnosticsConfig::default(),
            end_of_line_diagnostics: DiagnosticFilter::Disable,
            clipboard_provider: ClipboardProvider::default(),
            editor_config: true,
        }
    }
}

impl Default for SearchConfig {
    fn default() -> Self {
        Self {
            wrap_around: true,
            smart_case: true,
        }
    }
}

#[derive(Debug, Clone, Default)]
pub struct Breakpoint {
    pub id: Option<usize>,
    pub verified: bool,
    pub message: Option<String>,

    pub line: usize,
    pub column: Option<usize>,
    pub condition: Option<String>,
    pub hit_condition: Option<String>,
    pub log_message: Option<String>,
}

use futures_util::stream::{Flatten, Once};

type Diagnostics = BTreeMap<Uri, Vec<(lsp::Diagnostic, DiagnosticProvider)>>;

pub struct Editor {
    /// Current editing mode.
    pub mode: Mode,
    pub tree: Tree,
    pub next_document_id: DocumentId,
    pub documents: BTreeMap<DocumentId, Document>,

    // We Flatten<> to resolve the inner DocumentSavedEventFuture. For that we need a stream of streams, hence the Once<>.
    // https://stackoverflow.com/a/66875668
    pub saves: HashMap<DocumentId, UnboundedSender<Once<DocumentSavedEventFuture>>>,
    pub save_queue: SelectAll<Flatten<UnboundedReceiverStream<Once<DocumentSavedEventFuture>>>>,
    pub write_count: usize,

    pub count: Option<std::num::NonZeroUsize>,
    pub selected_register: Option<char>,
    pub registers: Registers,
    pub macro_recording: Option<(char, Vec<KeyEvent>)>,
    pub macro_replaying: Vec<char>,
    pub language_servers: helix_lsp::Registry,
    pub diagnostics: Diagnostics,
    pub diff_providers: DiffProviderRegistry,

    pub debugger: Option<dap::Client>,
    pub debugger_events: SelectAll<UnboundedReceiverStream<dap::Payload>>,
    pub breakpoints: HashMap<PathBuf, Vec<Breakpoint>>,

    pub syn_loader: Arc<ArcSwap<syntax::Loader>>,
    pub theme_loader: Arc<theme::Loader>,
    /// last_theme is used for theme previews. We store the current theme here,
    /// and if previewing is cancelled, we can return to it.
    pub last_theme: Option<Theme>,
    /// The currently applied editor theme. While previewing a theme, the previewed theme
    /// is set here.
    pub theme: Theme,

    /// The primary Selection prior to starting a goto_line_number preview. This is
    /// restored when the preview is aborted, or added to the jumplist when it is
    /// confirmed.
    pub last_selection: Option<Selection>,

    pub status_msg: Option<(Cow<'static, str>, Severity)>,
    pub autoinfo: Option<Info>,

    pub config: Arc<dyn DynAccess<Config>>,
    pub auto_pairs: Option<AutoPairs>,

    pub idle_timer: Pin<Box<Sleep>>,
    redraw_timer: Pin<Box<Sleep>>,
    last_motion: Option<Motion>,
    pub last_completion: Option<CompleteAction>,
    last_cwd: Option<PathBuf>,

    pub exit_code: i32,

    pub config_events: (UnboundedSender<ConfigEvent>, UnboundedReceiver<ConfigEvent>),
    pub needs_redraw: bool,
    /// Cached position of the cursor calculated during rendering.
    /// The content of `cursor_cache` is returned by `Editor::cursor` if
    /// set to `Some(_)`. The value will be cleared after it's used.
    /// If `cursor_cache` is `None` then the `Editor::cursor` function will
    /// calculate the cursor position.
    ///
    /// `Some(None)` represents a cursor position outside of the visible area.
    /// This will just cause `Editor::cursor` to return `None`.
    ///
    /// This cache is only a performance optimization to
    /// avoid calculating the cursor position multiple
    /// times during rendering and should not be set by other functions.
    pub handlers: Handlers,

    pub mouse_down_range: Option<Range>,
    pub cursor_cache: CursorCache,
}

pub type Motion = Box<dyn Fn(&mut Editor)>;

#[derive(Debug)]
pub enum EditorEvent {
    DocumentSaved(DocumentSavedEventResult),
    ConfigEvent(ConfigEvent),
    LanguageServerMessage((LanguageServerId, Call)),
    DebuggerEvent(dap::Payload),
    IdleTimer,
    Redraw,
}

#[derive(Debug, Clone)]
pub enum ConfigEvent {
    Refresh,
    Update(Box<Config>),
}

enum ThemeAction {
    Set,
    Preview,
}

#[derive(Debug, Clone)]
pub enum CompleteAction {
    Triggered,
    /// A savepoint of the currently selected completion. The savepoint
    /// MUST be restored before sending any event to the LSP
    Selected {
        savepoint: Arc<SavePoint>,
    },
    Applied {
        trigger_offset: usize,
        changes: Vec<Change>,
        placeholder: bool,
    },
}

#[derive(Debug, Copy, Clone)]
pub enum Action {
    Load,
    Replace,
    HorizontalSplit,
    VerticalSplit,
}

impl Action {
    /// Whether to align the view to the cursor after executing this action
    pub fn align_view(&self, view: &View, new_doc: DocumentId) -> bool {
        !matches!((self, view.doc == new_doc), (Action::Load, false))
    }
}

/// Error thrown on failed document closed
pub enum CloseError {
    /// Document doesn't exist
    DoesNotExist,
    /// Buffer is modified
    BufferModified(String),
    /// Document failed to save
    SaveError(anyhow::Error),
}

impl Editor {
    pub fn new(
        mut area: Rect,
        theme_loader: Arc<theme::Loader>,
        syn_loader: Arc<ArcSwap<syntax::Loader>>,
        config: Arc<dyn DynAccess<Config>>,
        handlers: Handlers,
    ) -> Self {
        let language_servers = helix_lsp::Registry::new(syn_loader.clone());
        let conf = config.load();
        let auto_pairs = (&conf.auto_pairs).into();

        // HAXX: offset the render area height by 1 to account for prompt/commandline
        area.height -= 1;

        Self {
            mode: Mode::Normal,
            tree: Tree::new(area),
            next_document_id: DocumentId::default(),
            documents: BTreeMap::new(),
            saves: HashMap::new(),
            save_queue: SelectAll::new(),
            write_count: 0,
            count: None,
            selected_register: None,
            macro_recording: None,
            macro_replaying: Vec::new(),
            theme: theme_loader.default(),
            language_servers,
            diagnostics: Diagnostics::new(),
            diff_providers: DiffProviderRegistry::default(),
            debugger: None,
            debugger_events: SelectAll::new(),
            breakpoints: HashMap::new(),
            syn_loader,
            theme_loader,
            last_theme: None,
            last_selection: None,
            registers: Registers::new(Box::new(arc_swap::access::Map::new(
                Arc::clone(&config),
                |config: &Config| &config.clipboard_provider,
            ))),
            status_msg: None,
            autoinfo: None,
            idle_timer: Box::pin(sleep(conf.idle_timeout)),
            redraw_timer: Box::pin(sleep(Duration::MAX)),
            last_motion: None,
            last_completion: None,
            last_cwd: None,
            config,
            auto_pairs,
            exit_code: 0,
            config_events: unbounded_channel(),
            needs_redraw: false,
            handlers,
            mouse_down_range: None,
            cursor_cache: CursorCache::default(),
        }
    }

    pub fn popup_border(&self) -> bool {
        self.config().popup_border == PopupBorderConfig::All
            || self.config().popup_border == PopupBorderConfig::Popup
    }

    pub fn menu_border(&self) -> bool {
        self.config().popup_border == PopupBorderConfig::All
            || self.config().popup_border == PopupBorderConfig::Menu
    }

    pub fn apply_motion<F: Fn(&mut Self) + 'static>(&mut self, motion: F) {
        motion(self);
        self.last_motion = Some(Box::new(motion));
    }

    pub fn repeat_last_motion(&mut self, count: usize) {
        if let Some(motion) = self.last_motion.take() {
            for _ in 0..count {
                motion(self);
            }
            self.last_motion = Some(motion);
        }
    }
    /// Current editing mode for the [`Editor`].
    pub fn mode(&self) -> Mode {
        self.mode
    }

    pub fn config(&self) -> DynGuard<Config> {
        self.config.load()
    }

    /// Call if the config has changed to let the editor update all
    /// relevant members.
    pub fn refresh_config(&mut self) {
        let config = self.config();
        self.auto_pairs = (&config.auto_pairs).into();
        self.reset_idle_timer();
        self._refresh();
    }

    pub fn clear_idle_timer(&mut self) {
        // equivalent to internal Instant::far_future() (30 years)
        self.idle_timer
            .as_mut()
            .reset(Instant::now() + Duration::from_secs(86400 * 365 * 30));
    }

    pub fn reset_idle_timer(&mut self) {
        let config = self.config();
        self.idle_timer
            .as_mut()
            .reset(Instant::now() + config.idle_timeout);
    }

    pub fn clear_status(&mut self) {
        self.status_msg = None;
    }

    #[inline]
    pub fn set_status<T: Into<Cow<'static, str>>>(&mut self, status: T) {
        let status = status.into();
        log::debug!("editor status: {}", status);
        self.status_msg = Some((status, Severity::Info));
    }

    #[inline]
    pub fn set_error<T: Into<Cow<'static, str>>>(&mut self, error: T) {
        let error = error.into();
        log::debug!("editor error: {}", error);
        self.status_msg = Some((error, Severity::Error));
    }

    #[inline]
    pub fn set_warning<T: Into<Cow<'static, str>>>(&mut self, warning: T) {
        let warning = warning.into();
        log::warn!("editor warning: {}", warning);
        self.status_msg = Some((warning, Severity::Warning));
    }

    #[inline]
    pub fn get_status(&self) -> Option<(&Cow<'static, str>, &Severity)> {
        self.status_msg.as_ref().map(|(status, sev)| (status, sev))
    }

    /// Returns true if the current status is an error
    #[inline]
    pub fn is_err(&self) -> bool {
        self.status_msg
            .as_ref()
            .map(|(_, sev)| *sev == Severity::Error)
            .unwrap_or(false)
    }

    pub fn unset_theme_preview(&mut self) {
        if let Some(last_theme) = self.last_theme.take() {
            self.set_theme(last_theme);
        }
        // None likely occurs when the user types ":theme" and then exits before previewing
    }

    pub fn set_theme_preview(&mut self, theme: Theme) {
        self.set_theme_impl(theme, ThemeAction::Preview);
    }

    pub fn set_theme(&mut self, theme: Theme) {
        self.set_theme_impl(theme, ThemeAction::Set);
    }

    fn set_theme_impl(&mut self, theme: Theme, preview: ThemeAction) {
        // `ui.selection` is the only scope required to be able to render a theme.
        if theme.find_highlight_exact("ui.selection").is_none() {
            self.set_error("Invalid theme: `ui.selection` required");
            return;
        }

        let scopes = theme.scopes();
        (*self.syn_loader).load().set_scopes(scopes.to_vec());

        match preview {
            ThemeAction::Preview => {
                let last_theme = std::mem::replace(&mut self.theme, theme);
                // only insert on first preview: this will be the last theme the user has saved
                self.last_theme.get_or_insert(last_theme);
            }
            ThemeAction::Set => {
                self.last_theme = None;
                self.theme = theme;
            }
        }

        self._refresh();
    }

    #[inline]
    pub fn language_server_by_id(
        &self,
        language_server_id: LanguageServerId,
    ) -> Option<&helix_lsp::Client> {
        self.language_servers
            .get_by_id(language_server_id)
            .map(|client| &**client)
    }

    /// Refreshes the language server for a given document
    pub fn refresh_language_servers(&mut self, doc_id: DocumentId) {
        self.launch_language_servers(doc_id)
    }

    /// moves/renames a path, invoking any event handlers (currently only lsp)
    /// and calling `set_doc_path` if the file is open in the editor
    pub fn move_path(&mut self, old_path: &Path, new_path: &Path) -> io::Result<()> {
        let new_path = canonicalize(new_path);
        // sanity check
        if old_path == new_path {
            return Ok(());
        }
        let is_dir = old_path.is_dir();
        let language_servers: Vec<_> = self
            .language_servers
            .iter_clients()
            .filter(|client| client.is_initialized())
            .cloned()
            .collect();
        for language_server in language_servers {
            let Some(request) = language_server.will_rename(old_path, &new_path, is_dir) else {
                continue;
            };
            let edit = match helix_lsp::block_on(request) {
                Ok(edit) => edit.unwrap_or_default(),
                Err(err) => {
                    log::error!("invalid willRename response: {err:?}");
                    continue;
                }
            };
            if let Err(err) = self.apply_workspace_edit(language_server.offset_encoding(), &edit) {
                log::error!("failed to apply workspace edit: {err:?}")
            }
        }
        fs::rename(old_path, &new_path)?;
        if let Some(doc) = self.document_by_path(old_path) {
            self.set_doc_path(doc.id(), &new_path);
        }
        let is_dir = new_path.is_dir();
        for ls in self.language_servers.iter_clients() {
            // A new language server might have been started in `set_doc_path` and won't
            // be initialized yet. Skip the `did_rename` notification for this server.
            if !ls.is_initialized() {
                continue;
            }
            ls.did_rename(old_path, &new_path, is_dir);
        }
        self.language_servers
            .file_event_handler
            .file_changed(old_path.to_owned());
        self.language_servers
            .file_event_handler
            .file_changed(new_path);
        Ok(())
    }

    pub fn set_doc_path(&mut self, doc_id: DocumentId, path: &Path) {
        let doc = doc_mut!(self, &doc_id);
        let old_path = doc.path();

        if let Some(old_path) = old_path {
            // sanity check, should not occur but some callers (like an LSP) may
            // create bogus calls
            if old_path == path {
                return;
            }
            // if we are open in LSPs send did_close notification
            for language_server in doc.language_servers() {
                language_server.text_document_did_close(doc.identifier());
            }
        }
        // we need to clear the list of language servers here so that
        // refresh_doc_language/refresh_language_servers doesn't resend
        // text_document_did_close. Since we called `text_document_did_close`
        // we have fully unregistered this document from its LS
        doc.language_servers.clear();
        doc.set_path(Some(path));
        doc.detect_editor_config();
        self.refresh_doc_language(doc_id)
    }

    pub fn refresh_doc_language(&mut self, doc_id: DocumentId) {
        let loader = self.syn_loader.load();
        let doc = doc_mut!(self, &doc_id);
        doc.detect_language(&loader);
        doc.detect_editor_config();
        doc.detect_indent_and_line_ending();
        self.refresh_language_servers(doc_id);
        let doc = doc_mut!(self, &doc_id);
        let diagnostics = Editor::doc_diagnostics(&self.language_servers, &self.diagnostics, doc);
        doc.replace_diagnostics(diagnostics, &[], None);
        doc.reset_all_inlay_hints();
    }

    /// Launch a language server for a given document
    fn launch_language_servers(&mut self, doc_id: DocumentId) {
        if !self.config().lsp.enable {
            return;
        }
        // if doc doesn't have a URL it's a scratch buffer, ignore it
        let Some(doc) = self.documents.get_mut(&doc_id) else {
            return;
        };
        let Some(doc_url) = doc.url() else {
            return;
        };
        let (lang, path) = (doc.language.clone(), doc.path().cloned());
        let config = doc.config.load();
        let root_dirs = &config.workspace_lsp_roots;

        // store only successfully started language servers
        let language_servers = lang.as_ref().map_or_else(HashMap::default, |language| {
            self.language_servers
                .get(language, path.as_ref(), root_dirs, config.lsp.snippets)
                .filter_map(|(lang, client)| match client {
                    Ok(client) => Some((lang, client)),
                    Err(err) => {
                        if let helix_lsp::Error::ExecutableNotFound(err) = err {
                            // Silence by default since some language servers might just not be installed
                            log::debug!(
                                "Language server not found for `{}` {} {}", language.scope, lang, err,
                            );
                        } else {
                            log::error!(
                                "Failed to initialize the language servers for `{}` - `{}` {{ {} }}",
                                language.scope,
                                lang,
                                err
                            );
                        }
                        None
                    }
                })
                .collect::<HashMap<_, _>>()
        });

        if language_servers.is_empty() && doc.language_servers.is_empty() {
            return;
        }

        let language_id = doc.language_id().map(ToOwned::to_owned).unwrap_or_default();

        // only spawn new language servers if the servers aren't the same
        let doc_language_servers_not_in_registry =
            doc.language_servers.iter().filter(|(name, doc_ls)| {
                language_servers
                    .get(*name)
                    .map_or(true, |ls| ls.id() != doc_ls.id())
            });

        for (_, language_server) in doc_language_servers_not_in_registry {
            language_server.text_document_did_close(doc.identifier());
        }

        let language_servers_not_in_doc = language_servers.iter().filter(|(name, ls)| {
            doc.language_servers
                .get(*name)
                .map_or(true, |doc_ls| ls.id() != doc_ls.id())
        });

        for (_, language_server) in language_servers_not_in_doc {
            // TODO: this now races with on_init code if the init happens too quickly
            language_server.text_document_did_open(
                doc_url.clone(),
                doc.version(),
                doc.text(),
                language_id.clone(),
            );
        }

        doc.language_servers = language_servers;
    }

    fn _refresh(&mut self) {
        let config = self.config();

        // Reset the inlay hints annotations *before* updating the views, that way we ensure they
        // will disappear during the `.sync_change(doc)` call below.
        //
        // We can't simply check this config when rendering because inlay hints are only parts of
        // the possible annotations, and others could still be active, so we need to selectively
        // drop the inlay hints.
        if !config.lsp.display_inlay_hints {
            for doc in self.documents_mut() {
                doc.reset_all_inlay_hints();
            }
        }

        for (view, _) in self.tree.views_mut() {
            let doc = doc_mut!(self, &view.doc);
            view.sync_changes(doc);
            view.gutters = config.gutters.clone();
            view.ensure_cursor_in_view(doc, config.scrolloff)
        }
    }

    fn replace_document_in_view(&mut self, current_view: ViewId, doc_id: DocumentId) {
        let scrolloff = self.config().scrolloff;
        let view = self.tree.get_mut(current_view);

        view.doc = doc_id;
        let doc = doc_mut!(self, &doc_id);

        doc.ensure_view_init(view.id);
        view.sync_changes(doc);
        doc.mark_as_focused();

        view.ensure_cursor_in_view(doc, scrolloff)
    }

    pub fn switch(&mut self, id: DocumentId, action: Action) {
        use crate::tree::Layout;

        if !self.documents.contains_key(&id) {
            log::error!("cannot switch to document that does not exist (anymore)");
            return;
        }

        if !matches!(action, Action::Load) {
            self.enter_normal_mode();
        }

        let focust_lost = match action {
            Action::Replace => {
                let (view, doc) = current_ref!(self);
                // If the current view is an empty scratch buffer and is not displayed in any other views, delete it.
                // Boolean value is determined before the call to `view_mut` because the operation requires a borrow
                // of `self.tree`, which is mutably borrowed when `view_mut` is called.
                let remove_empty_scratch = !doc.is_modified()
                    // If the buffer has no path and is not modified, it is an empty scratch buffer.
                    && doc.path().is_none()
                    // If the buffer we are changing to is not this buffer
                    && id != doc.id
                    // Ensure the buffer is not displayed in any other splits.
                    && !self
                        .tree
                        .traverse()
                        .any(|(_, v)| v.doc == doc.id && v.id != view.id);

                let (view, doc) = current!(self);
                let view_id = view.id;

                // Append any outstanding changes to history in the old document.
                doc.append_changes_to_history(view);

                if remove_empty_scratch {
                    // Copy `doc.id` into a variable before calling `self.documents.remove`, which requires a mutable
                    // borrow, invalidating direct access to `doc.id`.
                    let id = doc.id;
                    self.documents.remove(&id);

                    // Remove the scratch buffer from any jumplists
                    for (view, _) in self.tree.views_mut() {
                        view.remove_document(&id);
                    }
                } else {
                    let jump = (view.doc, doc.selection(view.id).clone());
                    view.jumps.push(jump);
                    // Set last accessed doc if it is a different document
                    if doc.id != id {
                        view.add_to_history(view.doc);
                        // Set last modified doc if modified and last modified doc is different
                        if std::mem::take(&mut doc.modified_since_accessed)
                            && view.last_modified_docs[0] != Some(view.doc)
                        {
                            view.last_modified_docs = [Some(view.doc), view.last_modified_docs[0]];
                        }
                    }
                }

                self.replace_document_in_view(view_id, id);

                dispatch(DocumentFocusLost {
                    editor: self,
                    doc: id,
                });
                return;
            }
            Action::Load => {
                let view_id = view!(self).id;
                let doc = doc_mut!(self, &id);
                doc.ensure_view_init(view_id);
                doc.mark_as_focused();
                return;
            }
            Action::HorizontalSplit | Action::VerticalSplit => {
                let focus_lost = self.tree.try_get(self.tree.focus).map(|view| view.doc);
                // copy the current view, unless there is no view yet
                let view = self
                    .tree
                    .try_get(self.tree.focus)
                    .filter(|v| id == v.doc) // Different Document
                    .cloned()
                    .unwrap_or_else(|| View::new(id, self.config().gutters.clone()));
                let view_id = self.tree.split(
                    view,
                    match action {
                        Action::HorizontalSplit => Layout::Horizontal,
                        Action::VerticalSplit => Layout::Vertical,
                        _ => unreachable!(),
                    },
                );
                // initialize selection for view
                let doc = doc_mut!(self, &id);
                doc.ensure_view_init(view_id);
                doc.mark_as_focused();
                focus_lost
            }
        };

        self._refresh();
        if let Some(focus_lost) = focust_lost {
            dispatch(DocumentFocusLost {
                editor: self,
                doc: focus_lost,
            });
        }
    }

    /// Generate an id for a new document and register it.
    fn new_document(&mut self, mut doc: Document) -> DocumentId {
        let id = self.next_document_id;
        // Safety: adding 1 from 1 is fine, probably impossible to reach usize max
        self.next_document_id =
            DocumentId(unsafe { NonZeroUsize::new_unchecked(self.next_document_id.0.get() + 1) });
        doc.id = id;
        self.documents.insert(id, doc);

        let (save_sender, save_receiver) = tokio::sync::mpsc::unbounded_channel();
        self.saves.insert(id, save_sender);

        let stream = UnboundedReceiverStream::new(save_receiver).flatten();
        self.save_queue.push(stream);

        id
    }

    fn new_file_from_document(&mut self, action: Action, doc: Document) -> DocumentId {
        let id = self.new_document(doc);
        self.switch(id, action);
        id
    }

    pub fn new_file(&mut self, action: Action) -> DocumentId {
        self.new_file_from_document(
            action,
            Document::default(self.config.clone(), self.syn_loader.clone()),
        )
    }

    /// Use when Helix is opened with no arguments passed
    pub fn new_file_welcome(&mut self) -> DocumentId {
        self.new_file_from_document(
            Action::VerticalSplit,
            Document::default(self.config.clone(), self.syn_loader.clone()).with_welcome(),
        )
    }

    pub fn new_file_from_stdin(&mut self, action: Action) -> Result<DocumentId, Error> {
        let (stdin, encoding, has_bom) = crate::document::read_to_string(&mut stdin(), None)?;
        let doc = Document::from(
            helix_core::Rope::default(),
            Some((encoding, has_bom)),
            self.config.clone(),
            self.syn_loader.clone(),
        );
        let doc_id = self.new_file_from_document(action, doc);
        let doc = doc_mut!(self, &doc_id);
        let view = view_mut!(self);
        doc.ensure_view_init(view.id);
        let transaction =
            helix_core::Transaction::insert(doc.text(), doc.selection(view.id), stdin.into())
                .with_selection(Selection::point(0));
        doc.apply(&transaction, view.id);
        doc.append_changes_to_history(view);
        Ok(doc_id)
    }

    pub fn document_id_by_path(&self, path: &Path) -> Option<DocumentId> {
        self.document_by_path(path).map(|doc| doc.id)
    }

    // ??? possible use for integration tests
    pub fn open(&mut self, path: &Path, action: Action) -> Result<DocumentId, DocumentOpenError> {
        let path = helix_stdx::path::canonicalize(path);
        let id = self.document_id_by_path(&path);

        let id = if let Some(id) = id {
            id
        } else {
            let mut doc = Document::open(
                &path,
                None,
                true,
                self.config.clone(),
                self.syn_loader.clone(),
            )?;

            let diagnostics =
                Editor::doc_diagnostics(&self.language_servers, &self.diagnostics, &doc);
            doc.replace_diagnostics(diagnostics, &[], None);

            if let Some(diff_base) = self.diff_providers.get_diff_base(&path) {
                doc.set_diff_base(diff_base);
            }
            doc.set_version_control_head(self.diff_providers.get_current_head_name(&path));

            let id = self.new_document(doc);
            self.launch_language_servers(id);

            helix_event::dispatch(DocumentDidOpen {
                editor: self,
                doc: id,
            });

            id
        };

        self.switch(id, action);

        Ok(id)
    }

    pub fn close(&mut self, id: ViewId) {
        // Remove selections for the closed view on all documents.
        for doc in self.documents_mut() {
            doc.remove_view(id);
        }
        self.tree.remove(id);
        self._refresh();
    }

    pub fn close_document(&mut self, doc_id: DocumentId, force: bool) -> Result<(), CloseError> {
        let doc = match self.documents.get(&doc_id) {
            Some(doc) => doc,
            None => return Err(CloseError::DoesNotExist),
        };
        if !force && doc.is_modified() {
            return Err(CloseError::BufferModified(doc.display_name().into_owned()));
        }

        // This will also disallow any follow-up writes
        self.saves.remove(&doc_id);

        enum Action {
            Close(ViewId),
            ReplaceDoc(ViewId, DocumentId),
        }

        let actions: Vec<Action> = self
            .tree
            .views_mut()
            .filter_map(|(view, _focus)| {
                view.remove_document(&doc_id);

                if view.doc == doc_id {
                    // something was previously open in the view, switch to previous doc
                    if let Some(prev_doc) = view.docs_access_history.pop() {
                        Some(Action::ReplaceDoc(view.id, prev_doc))
                    } else {
                        // only the document that is being closed was in the view, close it
                        Some(Action::Close(view.id))
                    }
                } else {
                    None
                }
            })
            .collect();

        for action in actions {
            match action {
                Action::Close(view_id) => {
                    self.close(view_id);
                }
                Action::ReplaceDoc(view_id, doc_id) => {
                    self.replace_document_in_view(view_id, doc_id);
                }
            }
        }

        let doc = self.documents.remove(&doc_id).unwrap();

        // If the document we removed was visible in all views, we will have no more views. We don't
        // want to close the editor just for a simple buffer close, so we need to create a new view
        // containing either an existing document, or a brand new document.
        if self.tree.views().next().is_none() {
            let doc_id = self
                .documents
                .iter()
                .map(|(&doc_id, _)| doc_id)
                .next()
                .unwrap_or_else(|| {
                    self.new_document(Document::default(
                        self.config.clone(),
                        self.syn_loader.clone(),
                    ))
                });
            let view = View::new(doc_id, self.config().gutters.clone());
            let view_id = self.tree.insert(view);
            let doc = doc_mut!(self, &doc_id);
            doc.ensure_view_init(view_id);
            doc.mark_as_focused();
        }

        self._refresh();

        helix_event::dispatch(DocumentDidClose { editor: self, doc });

        Ok(())
    }

    pub fn save<P: Into<PathBuf>>(
        &mut self,
        doc_id: DocumentId,
        path: Option<P>,
        force: bool,
    ) -> anyhow::Result<()> {
        // convert a channel of futures to pipe into main queue one by one
        // via stream.then() ? then push into main future

        let path = path.map(|path| path.into());
        let doc = doc_mut!(self, &doc_id);
        let doc_save_future = doc.save(path, force)?;

        // When a file is written to, notify the file event handler.
        // Note: This can be removed once proper file watching is implemented.
        let handler = self.language_servers.file_event_handler.clone();
        let future = async move {
            let res = doc_save_future.await;
            if let Ok(event) = &res {
                handler.file_changed(event.path.clone());
            }
            res
        };

        use futures_util::stream;

        self.saves
            .get(&doc_id)
            .ok_or_else(|| anyhow::format_err!("saves are closed for this document!"))?
            .send(stream::once(Box::pin(future)))
            .map_err(|err| anyhow!("failed to send save event: {}", err))?;

        self.write_count += 1;

        Ok(())
    }

    pub fn resize(&mut self, area: Rect) {
        if self.tree.resize(area) {
            self._refresh();
        };
    }

    pub fn focus(&mut self, view_id: ViewId) {
        let prev_id = std::mem::replace(&mut self.tree.focus, view_id);

        // if leaving the view: mode should reset and the cursor should be
        // within view
        if prev_id != view_id {
            self.enter_normal_mode();
            self.ensure_cursor_in_view(view_id);

            // Update jumplist selections with new document changes.
            for (view, _focused) in self.tree.views_mut() {
                let doc = doc_mut!(self, &view.doc);
                view.sync_changes(doc);
            }
            let view = view!(self, view_id);
            let doc = doc_mut!(self, &view.doc);
            doc.mark_as_focused();
            let focus_lost = self.tree.get(prev_id).doc;
            dispatch(DocumentFocusLost {
                editor: self,
                doc: focus_lost,
            });
        }
    }

    pub fn focus_next(&mut self) {
        self.focus(self.tree.next());
    }

    pub fn focus_prev(&mut self) {
        self.focus(self.tree.prev());
    }

    pub fn focus_direction(&mut self, direction: tree::Direction) {
        let current_view = self.tree.focus;
        if let Some(id) = self.tree.find_split_in_direction(current_view, direction) {
            self.focus(id)
        }
    }

    pub fn swap_split_in_direction(&mut self, direction: tree::Direction) {
        self.tree.swap_split_in_direction(direction);
    }

    pub fn transpose_view(&mut self) {
        self.tree.transpose();
    }

    pub fn resize_buffer(&mut self, resize_type: Resize, dimension: Dimension) {
        self.tree.resize_buffer(resize_type, dimension);
    }

    pub fn toggle_focus_window(&mut self) {
        self.tree.toggle_focus_window();
    }

    pub fn should_close(&self) -> bool {
        self.tree.is_empty()
    }

    pub fn ensure_cursor_in_view(&mut self, id: ViewId) {
        let config = self.config();
        let view = self.tree.get(id);
        let doc = doc_mut!(self, &view.doc);
        view.ensure_cursor_in_view(doc, config.scrolloff)
    }

    #[inline]
    pub fn document(&self, id: DocumentId) -> Option<&Document> {
        self.documents.get(&id)
    }

    #[inline]
    pub fn document_mut(&mut self, id: DocumentId) -> Option<&mut Document> {
        self.documents.get_mut(&id)
    }

    #[inline]
    pub fn documents(&self) -> impl Iterator<Item = &Document> {
        self.documents.values()
    }

    #[inline]
    pub fn documents_mut(&mut self) -> impl Iterator<Item = &mut Document> {
        self.documents.values_mut()
    }

    pub fn document_by_path<P: AsRef<Path>>(&self, path: P) -> Option<&Document> {
        self.documents()
            .find(|doc| doc.path().map(|p| p == path.as_ref()).unwrap_or(false))
    }

    pub fn document_by_path_mut<P: AsRef<Path>>(&mut self, path: P) -> Option<&mut Document> {
        self.documents_mut()
            .find(|doc| doc.path().map(|p| p == path.as_ref()).unwrap_or(false))
    }

    /// Returns all supported diagnostics for the document
    pub fn doc_diagnostics<'a>(
        language_servers: &'a helix_lsp::Registry,
        diagnostics: &'a Diagnostics,
        document: &Document,
    ) -> impl Iterator<Item = helix_core::Diagnostic> + 'a {
        Editor::doc_diagnostics_with_filter(language_servers, diagnostics, document, |_, _| true)
    }

    /// Returns all supported diagnostics for the document
    /// filtered by `filter` which is invocated with the raw `lsp::Diagnostic` and the language server id it came from
    pub fn doc_diagnostics_with_filter<'a>(
        language_servers: &'a helix_lsp::Registry,
        diagnostics: &'a Diagnostics,
        document: &Document,
        filter: impl Fn(&lsp::Diagnostic, &DiagnosticProvider) -> bool + 'a,
    ) -> impl Iterator<Item = helix_core::Diagnostic> + 'a {
        let text = document.text().clone();
        let language_config = document.language.clone();
        document
            .uri()
            .and_then(|uri| diagnostics.get(&uri))
            .map(|diags| {
                diags.iter().filter_map(move |(diagnostic, provider)| {
                    let server_id = provider.language_server_id()?;
                    let ls = language_servers.get_by_id(server_id)?;
                    language_config
                        .as_ref()
                        .and_then(|c| {
                            c.language_servers.iter().find(|features| {
                                features.name == ls.name()
                                    && features.has_feature(LanguageServerFeature::Diagnostics)
                            })
                        })
                        .and_then(|_| {
                            if filter(diagnostic, provider) {
                                Document::lsp_diagnostic_to_diagnostic(
                                    &text,
                                    language_config.as_deref(),
                                    diagnostic,
                                    provider.clone(),
                                    ls.offset_encoding(),
                                )
                            } else {
                                None
                            }
                        })
                })
            })
            .into_iter()
            .flatten()
    }

    /// Gets the primary cursor position in screen coordinates,
    /// or `None` if the primary cursor is not visible on screen.
    pub fn cursor(&self) -> (Option<Position>, CursorKind) {
        let config = self.config();
        let (view, doc) = current_ref!(self);
        if let Some(mut pos) = self.cursor_cache.get(view, doc) {
            let inner = view.inner_area(doc);
            pos.col += inner.x as usize;
            pos.row += inner.y as usize;
            let cursorkind = config.cursor_shape.from_mode(self.mode);
            (Some(pos), cursorkind)
        } else {
            (None, CursorKind::default())
        }
    }

    /// Closes language servers with timeout. The default timeout is 10000 ms, use
    /// `timeout` parameter to override this.
    pub async fn close_language_servers(
        &self,
        timeout: Option<u64>,
    ) -> Result<(), tokio::time::error::Elapsed> {
        // Remove all language servers from the file event handler.
        // Note: this is non-blocking.
        for client in self.language_servers.iter_clients() {
            self.language_servers
                .file_event_handler
                .remove_client(client.id());
        }

        tokio::time::timeout(
            Duration::from_millis(timeout.unwrap_or(3000)),
            future::join_all(
                self.language_servers
                    .iter_clients()
                    .map(|client| client.force_shutdown()),
            ),
        )
        .await
        .map(|_| ())
    }

    pub async fn wait_event(&mut self) -> EditorEvent {
        // the loop only runs once or twice and would be better implemented with a recursion + const generic
        // however due to limitations with async functions that can not be implemented right now
        loop {
            tokio::select! {
                biased;

                Some(event) = self.save_queue.next() => {
                    self.write_count -= 1;
                    return EditorEvent::DocumentSaved(event)
                }
                Some(config_event) = self.config_events.1.recv() => {
                    return EditorEvent::ConfigEvent(config_event)
                }
                Some(message) = self.language_servers.incoming.next() => {
                    return EditorEvent::LanguageServerMessage(message)
                }
                Some(event) = self.debugger_events.next() => {
                    return EditorEvent::DebuggerEvent(event)
                }

                _ = helix_event::redraw_requested() => {
                    if  !self.needs_redraw{
                        self.needs_redraw = true;
                        let timeout = Instant::now() + Duration::from_millis(33);
                        if timeout < self.idle_timer.deadline() && timeout < self.redraw_timer.deadline(){
                            self.redraw_timer.as_mut().reset(timeout)
                        }
                    }
                }

                _ = &mut self.redraw_timer  => {
                    self.redraw_timer.as_mut().reset(Instant::now() + Duration::from_secs(86400 * 365 * 30));
                    return EditorEvent::Redraw
                }
                _ = &mut self.idle_timer  => {
                    return EditorEvent::IdleTimer
                }
            }
        }
    }

    pub async fn flush_writes(&mut self) -> anyhow::Result<()> {
        while self.write_count > 0 {
            if let Some(save_event) = self.save_queue.next().await {
                self.write_count -= 1;

                let save_event = match save_event {
                    Ok(event) => event,
                    Err(err) => {
                        self.set_error(err.to_string());
                        bail!(err);
                    }
                };

                let doc = doc_mut!(self, &save_event.doc_id);
                doc.set_last_saved_revision(save_event.revision, save_event.save_time);
            }
        }

        Ok(())
    }

    /// Switches the editor into normal mode.
    pub fn enter_normal_mode(&mut self) {
        use helix_core::graphemes;

        if self.mode == Mode::Normal {
            return;
        }

        self.mode = Mode::Normal;
        let (view, doc) = current!(self);

        try_restore_indent(doc, view);

        // if leaving append mode, move cursor back by 1
        if doc.restore_cursor {
            let text = doc.text().slice(..);
            let selection = doc.selection(view.id).clone().transform(|range| {
                let mut head = range.to();
                if range.head > range.anchor {
                    head = graphemes::prev_grapheme_boundary(text, head);
                }

                Range::new(range.from(), head)
            });

            doc.set_selection(view.id, selection);
            doc.restore_cursor = false;
        }
    }

    pub fn current_stack_frame(&self) -> Option<&StackFrame> {
        self.debugger
            .as_ref()
            .and_then(|debugger| debugger.current_stack_frame())
    }

    /// Returns the id of a view that this doc contains a selection for,
    /// making sure it is synced with the current changes
    /// if possible or there are no selections returns current_view
    /// otherwise uses an arbitrary view
    pub fn get_synced_view_id(&mut self, id: DocumentId) -> ViewId {
        let current_view = view_mut!(self);
        let doc = self.documents.get_mut(&id).unwrap();
        if doc.selections().contains_key(&current_view.id) {
            // only need to sync current view if this is not the current doc
            if current_view.doc != id {
                current_view.sync_changes(doc);
            }
            current_view.id
        } else if let Some(view_id) = doc.selections().keys().next() {
            let view_id = *view_id;
            let view = self.tree.get_mut(view_id);
            view.sync_changes(doc);
            view_id
        } else {
            doc.ensure_view_init(current_view.id);
            current_view.id
        }
    }

    pub fn set_cwd(&mut self, path: &Path) -> std::io::Result<()> {
        self.last_cwd = helix_stdx::env::set_current_working_dir(path)?;
        self.clear_doc_relative_paths();
        Ok(())
    }

    pub fn get_last_cwd(&mut self) -> Option<&Path> {
        self.last_cwd.as_deref()
    }
}

fn try_restore_indent(doc: &mut Document, view: &mut View) {
    use helix_core::{
        chars::char_is_whitespace,
        line_ending::{line_end_char_index, str_is_line_ending},
        unicode::segmentation::UnicodeSegmentation,
        Operation, Transaction,
    };

    fn inserted_a_new_blank_line(changes: &[Operation], pos: usize, line_end_pos: usize) -> bool {
        if let [
            Operation::Retain(move_pos),
            Operation::Insert(ref inserted_str),
            Operation::Retain(_),
        ] = changes
        {
            let mut graphemes = inserted_str.graphemes(true);
            move_pos + inserted_str.len() == pos
                && graphemes.next().is_some_and(str_is_line_ending)
                && graphemes.all(|g| g.chars().all(char_is_whitespace))
                && pos == line_end_pos // ensure no characters exists after current position
        } else {
            false
        }
    }

    let doc_changes = doc.changes().changes();
    let text = doc.text().slice(..);
    let range = doc.selection(view.id).primary();
    let pos = range.cursor(text);
    let line_end_pos = line_end_char_index(&text, range.cursor_line(text));

    if inserted_a_new_blank_line(doc_changes, pos, line_end_pos) {
        // Removes tailing whitespaces.
        let transaction =
            Transaction::change_by_selection(doc.text(), doc.selection(view.id), |range| {
                let line_start_pos = text.line_to_char(range.cursor_line(text));
                (line_start_pos, pos, None)
            });
        doc.apply(&transaction, view.id);
    }
}

#[derive(Default)]
pub struct CursorCache(Cell<Option<Option<Position>>>);

impl CursorCache {
    pub fn get(&self, view: &View, doc: &Document) -> Option<Position> {
        if let Some(pos) = self.0.get() {
            return pos;
        }

        let text = doc.text().slice(..);
        let cursor = doc.selection(view.id).primary().cursor(text);
        let res = view.screen_coords_at_pos(doc, text, cursor);
        self.set(res);
        res
    }

    pub fn set(&self, cursor_pos: Option<Position>) {
        self.0.set(Some(cursor_pos))
    }

    pub fn reset(&self) {
        self.0.set(None)
    }
}<|MERGE_RESOLUTION|>--- conflicted
+++ resolved
@@ -12,12 +12,7 @@
     input::KeyEvent,
     register::Registers,
     theme::{self, Theme},
-<<<<<<< HEAD
-    tree::{self, Tree},
-=======
     tree::{self, Dimension, Resize, Tree},
-    Document, DocumentId, View, ViewId,
->>>>>>> 7bb4ed20
 };
 use dap::StackFrame;
 use helix_event::dispatch;
