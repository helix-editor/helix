use crate::{
    Document, DocumentId, View, ViewId,
    annotations::diagnostics::{DiagnosticFilter, InlineDiagnosticsConfig},
    clipboard::ClipboardProvider,
    document::{
        DocumentOpenError, DocumentSavedEventFuture, DocumentSavedEventResult, Mode, SavePoint,
    },
    events::{DocumentDidClose, DocumentDidOpen, DocumentFocusLost},
    graphics::{CursorKind, Rect},
    handlers::Handlers,
    info::Info,
    input::KeyEvent,
    register::Registers,
    theme::{self, Theme},
    tree::{self, Dimension, Resize, Tree},
};
use helix_event::dispatch;
use helix_vcs::DiffProviderRegistry;

use futures_util::stream::select_all::SelectAll;
use futures_util::{StreamExt, future};
use helix_lsp::{Call, LanguageServerId};
use tokio_stream::wrappers::UnboundedReceiverStream;

use std::{
    borrow::Cow,
    cell::Cell,
    collections::{BTreeMap, HashMap, HashSet},
    fs,
    io::{self, stdin},
    num::{NonZeroU8, NonZeroUsize},
    path::{Path, PathBuf},
    pin::Pin,
    sync::Arc,
};

use tokio::{
    sync::mpsc::{UnboundedReceiver, UnboundedSender, unbounded_channel},
    time::{Duration, Instant, Sleep, sleep},
};

use anyhow::{Error, anyhow, bail};

pub use helix_core::diagnostic::Severity;
use helix_core::{
    Change, LineEnding, NATIVE_LINE_ENDING, Position, Range, Selection, Uri,
    auto_pairs::AutoPairs,
    diagnostic::DiagnosticProvider,
    syntax::{
        self,
        config::{AutoPairConfig, IndentationHeuristic, LanguageServerFeature, SoftWrap},
    },
};
use helix_dap::{self as dap, registry::DebugAdapterId};
use helix_lsp::lsp;
use helix_stdx::path::canonicalize;

use serde::{Deserialize, Deserializer, Serialize, Serializer, ser::SerializeMap};

use arc_swap::{
    ArcSwap,
    access::{DynAccess, DynGuard},
};

pub const DEFAULT_AUTO_SAVE_DELAY: u64 = 3000;

fn deserialize_duration_millis<'de, D>(deserializer: D) -> Result<Duration, D::Error>
where
    D: serde::Deserializer<'de>,
{
    let millis = u64::deserialize(deserializer)?;
    Ok(Duration::from_millis(millis))
}

fn serialize_duration_millis<S>(duration: &Duration, serializer: S) -> Result<S::Ok, S::Error>
where
    S: Serializer,
{
    serializer.serialize_u64(
        duration
            .as_millis()
            .try_into()
            .map_err(|_| serde::ser::Error::custom("duration value overflowed u64"))?,
    )
}

#[derive(Debug, Clone, PartialEq, Eq, Serialize, Deserialize)]
#[serde(rename_all = "kebab-case", default, deny_unknown_fields)]
pub struct GutterConfig {
    /// Gutter Layout
    pub layout: Vec<GutterType>,
    /// Options specific to the "line-numbers" gutter
    pub line_numbers: GutterLineNumbersConfig,
}

impl Default for GutterConfig {
    fn default() -> Self {
        Self {
            layout: vec![
                GutterType::Diagnostics,
                GutterType::Spacer,
                GutterType::LineNumbers,
                GutterType::Spacer,
                GutterType::Diff,
            ],
            line_numbers: GutterLineNumbersConfig::default(),
        }
    }
}

impl From<Vec<GutterType>> for GutterConfig {
    fn from(x: Vec<GutterType>) -> Self {
        GutterConfig {
            layout: x,
            ..Default::default()
        }
    }
}

fn deserialize_gutter_seq_or_struct<'de, D>(deserializer: D) -> Result<GutterConfig, D::Error>
where
    D: Deserializer<'de>,
{
    struct GutterVisitor;

    impl<'de> serde::de::Visitor<'de> for GutterVisitor {
        type Value = GutterConfig;

        fn expecting(&self, formatter: &mut std::fmt::Formatter) -> std::fmt::Result {
            write!(
                formatter,
                "an array of gutter names or a detailed gutter configuration"
            )
        }

        fn visit_seq<S>(self, mut seq: S) -> Result<Self::Value, S::Error>
        where
            S: serde::de::SeqAccess<'de>,
        {
            let mut gutters = Vec::new();
            while let Some(gutter) = seq.next_element::<String>()? {
                gutters.push(
                    gutter
                        .parse::<GutterType>()
                        .map_err(serde::de::Error::custom)?,
                )
            }

            Ok(gutters.into())
        }

        fn visit_map<M>(self, map: M) -> Result<Self::Value, M::Error>
        where
            M: serde::de::MapAccess<'de>,
        {
            let deserializer = serde::de::value::MapAccessDeserializer::new(map);
            Deserialize::deserialize(deserializer)
        }
    }

    deserializer.deserialize_any(GutterVisitor)
}

#[derive(Debug, Clone, Copy, PartialEq, Eq, Serialize, Deserialize)]
#[serde(rename_all = "kebab-case", default, deny_unknown_fields)]
pub struct GutterLineNumbersConfig {
    /// Minimum number of characters to use for line number gutter. Defaults to 3.
    pub min_width: usize,
}

impl Default for GutterLineNumbersConfig {
    fn default() -> Self {
        Self { min_width: 3 }
    }
}

#[derive(Debug, Clone, PartialEq, Eq, Serialize, Deserialize)]
#[serde(rename_all = "kebab-case", default, deny_unknown_fields)]
pub struct FilePickerConfig {
    /// IgnoreOptions
    /// Enables ignoring hidden files.
    /// Whether to hide hidden files in file picker and global search results. Defaults to true.
    pub hidden: bool,
    /// Enables following symlinks.
    /// Whether to follow symbolic links in file picker and file or directory completions. Defaults to true.
    pub follow_symlinks: bool,
    /// Hides symlinks that point into the current directory. Defaults to true.
    pub deduplicate_links: bool,
    /// Enables reading ignore files from parent directories. Defaults to true.
    pub parents: bool,
    /// Enables reading `.ignore` files.
    /// Whether to hide files listed in .ignore in file picker and global search results. Defaults to true.
    pub ignore: bool,
    /// Enables reading `.gitignore` files.
    /// Whether to hide files listed in .gitignore in file picker and global search results. Defaults to true.
    pub git_ignore: bool,
    /// Enables reading global .gitignore, whose path is specified in git's config: `core.excludefile` option.
    /// Whether to hide files listed in global .gitignore in file picker and global search results. Defaults to true.
    pub git_global: bool,
    /// Enables reading `.git/info/exclude` files.
    /// Whether to hide files listed in .git/info/exclude in file picker and global search results. Defaults to true.
    pub git_exclude: bool,
    /// WalkBuilder options
    /// Maximum Depth to recurse directories in file picker and global search. Defaults to `None`.
    pub max_depth: Option<usize>,
}

impl Default for FilePickerConfig {
    fn default() -> Self {
        Self {
            hidden: true,
            follow_symlinks: true,
            deduplicate_links: true,
            parents: true,
            ignore: true,
            git_ignore: true,
            git_global: true,
            git_exclude: true,
            max_depth: None,
        }
    }
}

fn serialize_alphabet<S>(alphabet: &[char], serializer: S) -> Result<S::Ok, S::Error>
where
    S: Serializer,
{
    let alphabet: String = alphabet.iter().collect();
    serializer.serialize_str(&alphabet)
}

fn deserialize_alphabet<'de, D>(deserializer: D) -> Result<Vec<char>, D::Error>
where
    D: Deserializer<'de>,
{
    use serde::de::Error;

    let str = String::deserialize(deserializer)?;
    let chars: Vec<_> = str.chars().collect();
    let unique_chars: HashSet<_> = chars.iter().copied().collect();
    if unique_chars.len() != chars.len() {
        return Err(<D::Error as Error>::custom(
            "jump-label-alphabet must contain unique characters",
        ));
    }
    Ok(chars)
}

#[derive(Debug, Clone, PartialEq, Serialize, Deserialize)]
#[serde(rename_all = "kebab-case", default, deny_unknown_fields)]
pub struct Config {
    /// Whether to enable the welcome screen
    pub welcome_screen: bool,
    /// Padding to keep between the edge of the screen and the cursor when scrolling. Defaults to 5.
    pub scrolloff: usize,
    /// Number of lines to scroll at once. Defaults to 3
    pub scroll_lines: isize,
    /// Mouse support. Defaults to true.
    pub mouse: bool,
    /// Shell to use for shell commands. Defaults to ["cmd", "/C"] on Windows and ["sh", "-c"] otherwise.
    pub shell: Vec<String>,
    /// Line number mode.
    pub line_number: LineNumber,
    /// Highlight the lines cursors are currently on. Defaults to false.
    pub cursorline: bool,
    /// Highlight the columns cursors are currently on. Defaults to false.
    pub cursorcolumn: bool,
    #[serde(deserialize_with = "deserialize_gutter_seq_or_struct")]
    pub gutters: GutterConfig,
    /// Middle click paste support. Defaults to true.
    pub middle_click_paste: bool,
    /// Automatic insertion of pairs to parentheses, brackets,
    /// etc. Optionally, this can be a list of 2-tuples to specify a
    /// global list of characters to pair. Defaults to true.
    pub auto_pairs: AutoPairConfig,
    /// Automatic auto-completion, automatically pop up without user trigger. Defaults to true.
    pub auto_completion: bool,
    /// Enable filepath completion.
    /// Show files and directories if an existing path at the cursor was recognized,
    /// either absolute or relative to the current opened document or current working directory (if the buffer is not yet saved).
    /// Defaults to true.
    pub path_completion: bool,
    /// Configures completion of words from open buffers.
    /// Defaults to enabled with a trigger length of 7.
    pub word_completion: WordCompletion,
    /// Automatic formatting on save. Defaults to true.
    pub auto_format: bool,
    /// Default register used for yank/paste. Defaults to '"'
    pub default_yank_register: char,
    /// Automatic save on focus lost and/or after delay.
    /// Time delay in milliseconds since last edit after which auto save timer triggers.
    /// Time delay defaults to false with 3000ms delay. Focus lost defaults to false.
    #[serde(deserialize_with = "deserialize_auto_save")]
    pub auto_save: AutoSave,
    /// Set a global text_width
    pub text_width: usize,
    /// Time in milliseconds since last keypress before idle timers trigger.
    /// Used for various UI timeouts. Defaults to 250ms.
    #[serde(
        serialize_with = "serialize_duration_millis",
        deserialize_with = "deserialize_duration_millis"
    )]
    pub idle_timeout: Duration,
    /// Time in milliseconds after typing a word character before auto completions
    /// are shown, set to 5 for instant. Defaults to 250ms.
    #[serde(
        serialize_with = "serialize_duration_millis",
        deserialize_with = "deserialize_duration_millis"
    )]
    pub completion_timeout: Duration,
    /// Whether to insert the completion suggestion on hover. Defaults to true.
    pub preview_completion_insert: bool,
    pub completion_trigger_len: u8,
    /// Whether to instruct the LSP to replace the entire word when applying a completion
    /// or to only insert new text
    pub completion_replace: bool,
    /// `true` if helix should automatically add a line comment token if you're currently in a comment
    /// and press `enter`.
    pub continue_comments: bool,
    /// Whether to display infoboxes. Defaults to true.
    pub auto_info: bool,
    pub file_picker: FilePickerConfig,
    /// Configuration of the bufferline
    pub bufferline: BufferLineConfig,
    /// Configuration of the statusline elements
    pub statusline: StatusLineConfig,
    /// Shape for cursor in each mode
    pub cursor_shape: CursorShapeConfig,
    /// Set to `true` to override automatic detection of terminal truecolor support in the event of a false negative. Defaults to `false`.
    pub true_color: bool,
    /// Set to `true` to override automatic detection of terminal undercurl support in the event of a false negative. Defaults to `false`.
    pub undercurl: bool,
    /// Search configuration.
    #[serde(default)]
    pub search: SearchConfig,
    pub lsp: LspConfig,
    pub terminal: Option<TerminalConfig>,
    /// Column numbers at which to draw the rulers. Defaults to `[]`, meaning no rulers.
    pub rulers: Vec<u16>,
    #[serde(default)]
    pub whitespace: WhitespaceConfig,
    /// Vertical indent width guides.
    pub indent_guides: IndentGuidesConfig,
    /// Whether to color modes with different colors. Defaults to `false`.
    pub color_modes: bool,
    pub soft_wrap: SoftWrap,
    /// Workspace specific lsp ceiling dirs
    pub workspace_lsp_roots: Vec<PathBuf>,
    /// Which line ending to choose for new documents. Defaults to `native`. i.e. `crlf` on Windows, otherwise `lf`.
    pub default_line_ending: LineEndingConfig,
    /// Whether to automatically insert a trailing line-ending on write if missing. Defaults to `true`.
    pub insert_final_newline: bool,
    /// Whether to use atomic operations to write documents to disk.
    /// This prevents data loss if the editor is interrupted while writing the file, but may
    /// confuse some file watching/hot reloading programs. Defaults to `true`.
    pub atomic_save: bool,
    /// Whether to automatically remove all trailing line-endings after the final one on write.
    /// Defaults to `false`.
    pub trim_final_newlines: bool,
    /// Whether to automatically remove all whitespace characters preceding line-endings on write.
    /// Defaults to `false`.
    pub trim_trailing_whitespace: bool,
    /// Enables smart tab
    pub smart_tab: Option<SmartTabConfig>,
    /// Draw border around popups.
    pub popup_border: PopupBorderConfig,
    /// Draw rounded border corners
    pub rounded_corners: bool,
    /// Which indent heuristic to use when a new line is inserted
    #[serde(default)]
    pub indent_heuristic: IndentationHeuristic,
    /// labels characters used in jumpmode
    #[serde(
        serialize_with = "serialize_alphabet",
        deserialize_with = "deserialize_alphabet"
    )]
    pub jump_label_alphabet: Vec<char>,
    /// Display diagnostic below the line they occur.
    pub inline_diagnostics: InlineDiagnosticsConfig,
    pub end_of_line_diagnostics: DiagnosticFilter,
    // Set to override the default clipboard provider
    pub clipboard_provider: ClipboardProvider,
    /// Whether to read settings from [EditorConfig](https://editorconfig.org) files. Defaults to
    /// `true`.
    pub editor_config: bool,
<<<<<<< HEAD
    /// Maximum width for panel resizing. Set to 0 for dynamic limit based on terminal width. Defaults to 50.
    pub max_panel_width: usize,
    /// Maximum height for panel resizing. Set to 0 for dynamic limit based on terminal height. Defaults to 50.
    pub max_panel_height: usize,
    /// Maximum panel width as percentage of terminal width (0.0-1.0). Used when max_panel_width is 0. Defaults to 0.8.
    pub max_panel_width_percent: f32,
    /// Maximum panel height as percentage of terminal height (0.0-1.0). Used when max_panel_height is 0. Defaults to 0.8.
    pub max_panel_height_percent: f32,
=======
    /// Whether to render rainbow colors for matching brackets. Defaults to `false`.
    pub rainbow_brackets: bool,
>>>>>>> 2d5a19f0
}

#[derive(Debug, Clone, PartialEq, Deserialize, Serialize, Eq, PartialOrd, Ord)]
#[serde(default, rename_all = "kebab-case", deny_unknown_fields)]
pub struct SmartTabConfig {
    pub enable: bool,
    pub supersede_menu: bool,
}

impl Default for SmartTabConfig {
    fn default() -> Self {
        SmartTabConfig {
            enable: true,
            supersede_menu: false,
        }
    }
}

#[derive(Debug, Default, Clone, PartialEq, Eq, Serialize, Deserialize)]
#[serde(default, rename_all = "kebab-case", deny_unknown_fields)]
pub struct TerminalConfig {
    pub command: String,
    #[serde(default)]
    #[serde(skip_serializing_if = "Vec::is_empty")]
    pub args: Vec<String>,
}

#[cfg(windows)]
pub fn get_terminal_provider() -> Option<TerminalConfig> {
    use helix_stdx::env::binary_exists;

    if binary_exists("wt") {
        return Some(TerminalConfig {
            command: "wt".to_string(),
            args: vec![
                "new-tab".to_string(),
                "--title".to_string(),
                "DEBUG".to_string(),
                "cmd".to_string(),
                "/C".to_string(),
            ],
        });
    }

    Some(TerminalConfig {
        command: "conhost".to_string(),
        args: vec!["cmd".to_string(), "/C".to_string()],
    })
}

#[cfg(not(any(windows, target_arch = "wasm32")))]
pub fn get_terminal_provider() -> Option<TerminalConfig> {
    use helix_stdx::env::{binary_exists, env_var_is_set};

    if env_var_is_set("TMUX") && binary_exists("tmux") {
        return Some(TerminalConfig {
            command: "tmux".to_string(),
            args: vec!["split-window".to_string()],
        });
    }

    if env_var_is_set("WEZTERM_UNIX_SOCKET") && binary_exists("wezterm") {
        return Some(TerminalConfig {
            command: "wezterm".to_string(),
            args: vec!["cli".to_string(), "split-pane".to_string()],
        });
    }

    None
}

#[derive(Debug, Clone, PartialEq, Eq, Serialize, Deserialize)]
#[serde(default, rename_all = "kebab-case", deny_unknown_fields)]
pub struct LspConfig {
    /// Enables LSP
    pub enable: bool,
    /// Display LSP messagess from $/progress below statusline
    pub display_progress_messages: bool,
    /// Display LSP messages from window/showMessage below statusline
    pub display_messages: bool,
    /// Enable automatic pop up of signature help (parameter hints)
    pub auto_signature_help: bool,
    /// Display docs under signature help popup
    pub display_signature_help_docs: bool,
    /// Display inlay hints
    pub display_inlay_hints: bool,
    /// Maximum displayed length of inlay hints (excluding the added trailing `…`).
    /// If it's `None`, there's no limit
    pub inlay_hints_length_limit: Option<NonZeroU8>,
    /// Display document color swatches
    pub display_color_swatches: bool,
    /// Color swatches string. Defaults to `"■"`.
    pub color_swatches_string: String,
    /// Whether to enable snippet support
    pub snippets: bool,
    /// Whether to include declaration in the goto reference query
    pub goto_reference_include_declaration: bool,
}

impl Default for LspConfig {
    fn default() -> Self {
        Self {
            enable: true,
            display_progress_messages: false,
            display_messages: true,
            auto_signature_help: true,
            display_signature_help_docs: true,
            display_inlay_hints: false,
            inlay_hints_length_limit: None,
            snippets: true,
            goto_reference_include_declaration: true,
            display_color_swatches: true,
            color_swatches_string: "■".to_owned(),
        }
    }
}

#[derive(Debug, Clone, PartialEq, Eq, Serialize, Deserialize)]
#[serde(rename_all = "kebab-case", default, deny_unknown_fields)]
pub struct SearchConfig {
    /// Smart case: Case insensitive searching unless pattern contains upper case characters. Defaults to true.
    pub smart_case: bool,
    /// Whether the search should wrap after depleting the matches. Default to true.
    pub wrap_around: bool,
}

/// bufferline render modes
#[derive(Debug, Default, Clone, PartialEq, Eq, Serialize, Deserialize)]
#[serde(rename_all = "kebab-case")]
pub enum BufferLineRenderMode {
    /// Don't render bufferline
    #[default]
    Never,
    /// Always render
    Always,
    /// Only if multiple buffers are open
    Multiple,
}

#[derive(Debug, Clone, PartialEq, Eq, Serialize, Deserialize)]
#[serde(rename_all = "kebab-case", default, deny_unknown_fields)]
pub struct BufferLineConfig {
    pub render_mode: BufferLineRenderMode,
    pub separator: String,
}

impl Default for BufferLineConfig {
    fn default() -> Self {
        Self {
            render_mode: BufferLineRenderMode::default(),
            separator: String::from("│"),
        }
    }
}

#[derive(Debug, Clone, PartialEq, Eq, Serialize, Deserialize)]
#[serde(rename_all = "kebab-case", default, deny_unknown_fields)]
pub struct StatusLineConfig {
    pub left: Vec<StatusLineElement>,
    pub center: Vec<StatusLineElement>,
    pub right: Vec<StatusLineElement>,
    pub separator: String,
    pub mode: ModeConfig,
    pub diagnostics: Vec<Severity>,
    pub workspace_diagnostics: Vec<Severity>,
}

impl Default for StatusLineConfig {
    fn default() -> Self {
        use StatusLineElement as E;

        Self {
            left: vec![
                E::Mode,
                E::Spinner,
                E::FileName,
                E::ReadOnlyIndicator,
                E::FileModificationIndicator,
            ],
            center: vec![],
            right: vec![
                E::Diagnostics,
                E::Selections,
                E::Register,
                E::Position,
                E::FileEncoding,
            ],
            separator: String::from("│"),
            mode: ModeConfig::default(),
            diagnostics: vec![Severity::Warning, Severity::Error],
            workspace_diagnostics: vec![Severity::Warning, Severity::Error],
        }
    }
}

#[derive(Debug, Clone, PartialEq, Eq, Serialize, Deserialize)]
#[serde(rename_all = "kebab-case", default, deny_unknown_fields)]
pub struct ModeConfig {
    pub normal: String,
    pub insert: String,
    pub select: String,
}

impl Default for ModeConfig {
    fn default() -> Self {
        Self {
            normal: String::from("NOR"),
            insert: String::from("INS"),
            select: String::from("SEL"),
        }
    }
}

#[derive(Debug, Copy, Clone, PartialEq, Eq, Serialize, Deserialize)]
#[serde(rename_all = "kebab-case")]
pub enum StatusLineElement {
    /// The editor mode (Normal, Insert, Visual/Selection)
    Mode,

    /// The LSP activity spinner
    Spinner,

    /// The file basename (the leaf of the open file's path)
    FileBaseName,

    /// The relative file path
    FileName,

    /// The file absolute path
    FileAbsolutePath,

    // The file modification indicator
    FileModificationIndicator,

    /// An indicator that shows `"[readonly]"` when a file cannot be written
    ReadOnlyIndicator,

    /// The file encoding
    FileEncoding,

    /// The file line endings (CRLF or LF)
    FileLineEnding,

    /// The file indentation style
    FileIndentStyle,

    /// The file type (language ID or "text")
    FileType,

    /// A summary of the number of errors and warnings
    Diagnostics,

    /// A summary of the number of errors and warnings on file and workspace
    WorkspaceDiagnostics,

    /// The number of selections (cursors)
    Selections,

    /// The number of characters currently in primary selection
    PrimarySelectionLength,

    /// The cursor position
    Position,

    /// The separator string
    Separator,

    /// The cursor position as a percent of the total file
    PositionPercentage,

    /// The total line numbers of the current file
    TotalLineNumbers,

    /// A single space
    Spacer,

    /// Current version control information
    VersionControl,

    /// Indicator for selected register
    Register,

    /// The base of current working directory
    CurrentWorkingDirectory,
}

// Cursor shape is read and used on every rendered frame and so needs
// to be fast. Therefore we avoid a hashmap and use an enum indexed array.
#[derive(Debug, Clone, PartialEq, Eq)]
pub struct CursorShapeConfig([CursorKind; 3]);

impl CursorShapeConfig {
    pub fn from_mode(&self, mode: Mode) -> CursorKind {
        self.get(mode as usize).copied().unwrap_or_default()
    }
}

impl<'de> Deserialize<'de> for CursorShapeConfig {
    fn deserialize<D>(deserializer: D) -> Result<Self, D::Error>
    where
        D: Deserializer<'de>,
    {
        let m = HashMap::<Mode, CursorKind>::deserialize(deserializer)?;
        let into_cursor = |mode: Mode| m.get(&mode).copied().unwrap_or_default();
        Ok(CursorShapeConfig([
            into_cursor(Mode::Normal),
            into_cursor(Mode::Select),
            into_cursor(Mode::Insert),
        ]))
    }
}

impl Serialize for CursorShapeConfig {
    fn serialize<S>(&self, serializer: S) -> Result<S::Ok, S::Error>
    where
        S: serde::Serializer,
    {
        let mut map = serializer.serialize_map(Some(self.len()))?;
        let modes = [Mode::Normal, Mode::Select, Mode::Insert];
        for mode in modes {
            map.serialize_entry(&mode, &self.from_mode(mode))?;
        }
        map.end()
    }
}

impl std::ops::Deref for CursorShapeConfig {
    type Target = [CursorKind; 3];

    fn deref(&self) -> &Self::Target {
        &self.0
    }
}

impl Default for CursorShapeConfig {
    fn default() -> Self {
        Self([CursorKind::Block; 3])
    }
}

#[derive(Debug, Copy, Clone, PartialEq, Eq, Serialize, Deserialize)]
#[serde(rename_all = "kebab-case")]
pub enum LineNumber {
    /// Show absolute line number
    Absolute,

    /// If focused and in normal/select mode, show relative line number to the primary cursor.
    /// If unfocused or in insert mode, show absolute line number.
    Relative,
}

impl std::str::FromStr for LineNumber {
    type Err = anyhow::Error;

    fn from_str(s: &str) -> Result<Self, Self::Err> {
        match s.to_lowercase().as_str() {
            "absolute" | "abs" => Ok(Self::Absolute),
            "relative" | "rel" => Ok(Self::Relative),
            _ => anyhow::bail!("Line number can only be `absolute` or `relative`."),
        }
    }
}

#[derive(Debug, Copy, Clone, PartialEq, Eq, Serialize, Deserialize)]
#[serde(rename_all = "kebab-case")]
pub enum GutterType {
    /// Show diagnostics and other features like breakpoints
    Diagnostics,
    /// Show line numbers
    LineNumbers,
    /// Show one blank space
    Spacer,
    /// Highlight local changes
    Diff,
}

impl std::str::FromStr for GutterType {
    type Err = anyhow::Error;

    fn from_str(s: &str) -> Result<Self, Self::Err> {
        match s.to_lowercase().as_str() {
            "diagnostics" => Ok(Self::Diagnostics),
            "spacer" => Ok(Self::Spacer),
            "line-numbers" => Ok(Self::LineNumbers),
            "diff" => Ok(Self::Diff),
            _ => anyhow::bail!(
                "Gutter type can only be `diagnostics`, `spacer`, `line-numbers` or `diff`."
            ),
        }
    }
}

#[derive(Debug, Clone, PartialEq, Eq, Serialize, Deserialize)]
#[serde(default)]
pub struct WhitespaceConfig {
    pub render: WhitespaceRender,
    pub characters: WhitespaceCharacters,
}

impl Default for WhitespaceConfig {
    fn default() -> Self {
        Self {
            render: WhitespaceRender::Basic(WhitespaceRenderValue::None),
            characters: WhitespaceCharacters::default(),
        }
    }
}

#[derive(Debug, Copy, Clone, PartialEq, Eq, Serialize, Deserialize)]
#[serde(untagged, rename_all = "kebab-case")]
pub enum WhitespaceRender {
    Basic(WhitespaceRenderValue),
    Specific {
        default: Option<WhitespaceRenderValue>,
        space: Option<WhitespaceRenderValue>,
        nbsp: Option<WhitespaceRenderValue>,
        nnbsp: Option<WhitespaceRenderValue>,
        tab: Option<WhitespaceRenderValue>,
        newline: Option<WhitespaceRenderValue>,
    },
}

#[derive(Debug, Copy, Clone, PartialEq, Eq, Serialize, Deserialize)]
#[serde(rename_all = "kebab-case")]
pub enum WhitespaceRenderValue {
    None,
    // TODO
    // Selection,
    All,
}

impl WhitespaceRender {
    pub fn space(&self) -> WhitespaceRenderValue {
        match *self {
            Self::Basic(val) => val,
            Self::Specific { default, space, .. } => {
                space.or(default).unwrap_or(WhitespaceRenderValue::None)
            }
        }
    }
    pub fn nbsp(&self) -> WhitespaceRenderValue {
        match *self {
            Self::Basic(val) => val,
            Self::Specific { default, nbsp, .. } => {
                nbsp.or(default).unwrap_or(WhitespaceRenderValue::None)
            }
        }
    }
    pub fn nnbsp(&self) -> WhitespaceRenderValue {
        match *self {
            Self::Basic(val) => val,
            Self::Specific { default, nnbsp, .. } => {
                nnbsp.or(default).unwrap_or(WhitespaceRenderValue::None)
            }
        }
    }
    pub fn tab(&self) -> WhitespaceRenderValue {
        match *self {
            Self::Basic(val) => val,
            Self::Specific { default, tab, .. } => {
                tab.or(default).unwrap_or(WhitespaceRenderValue::None)
            }
        }
    }
    pub fn newline(&self) -> WhitespaceRenderValue {
        match *self {
            Self::Basic(val) => val,
            Self::Specific {
                default, newline, ..
            } => newline.or(default).unwrap_or(WhitespaceRenderValue::None),
        }
    }
}

#[derive(Debug, Default, Clone, PartialEq, Eq, Deserialize, Serialize)]
#[serde(rename_all = "kebab-case")]
pub struct AutoSave {
    /// Auto save after a delay in milliseconds. Defaults to disabled.
    #[serde(default)]
    pub after_delay: AutoSaveAfterDelay,
    /// Auto save on focus lost. Defaults to false.
    #[serde(default)]
    pub focus_lost: bool,
}

#[derive(Debug, Clone, PartialEq, Eq, Deserialize, Serialize)]
#[serde(deny_unknown_fields)]
pub struct AutoSaveAfterDelay {
    #[serde(default)]
    /// Enable auto save after delay. Defaults to false.
    pub enable: bool,
    #[serde(default = "default_auto_save_delay")]
    /// Time delay in milliseconds. Defaults to [DEFAULT_AUTO_SAVE_DELAY].
    pub timeout: u64,
}

impl Default for AutoSaveAfterDelay {
    fn default() -> Self {
        Self {
            enable: false,
            timeout: DEFAULT_AUTO_SAVE_DELAY,
        }
    }
}

fn default_auto_save_delay() -> u64 {
    DEFAULT_AUTO_SAVE_DELAY
}

fn deserialize_auto_save<'de, D>(deserializer: D) -> Result<AutoSave, D::Error>
where
    D: serde::Deserializer<'de>,
{
    #[derive(Deserialize, Serialize)]
    #[serde(untagged, deny_unknown_fields, rename_all = "kebab-case")]
    enum AutoSaveToml {
        EnableFocusLost(bool),
        AutoSave(AutoSave),
    }

    match AutoSaveToml::deserialize(deserializer)? {
        AutoSaveToml::EnableFocusLost(focus_lost) => Ok(AutoSave {
            focus_lost,
            ..Default::default()
        }),
        AutoSaveToml::AutoSave(auto_save) => Ok(auto_save),
    }
}

#[derive(Debug, Clone, PartialEq, Eq, Serialize, Deserialize)]
#[serde(default)]
pub struct WhitespaceCharacters {
    pub space: char,
    pub nbsp: char,
    pub nnbsp: char,
    pub tab: char,
    pub tabpad: char,
    pub newline: char,
}

impl Default for WhitespaceCharacters {
    fn default() -> Self {
        Self {
            space: '·',   // U+00B7
            nbsp: '⍽',    // U+237D
            nnbsp: '␣',   // U+2423
            tab: '→',     // U+2192
            newline: '⏎', // U+23CE
            tabpad: ' ',
        }
    }
}

#[derive(Debug, Clone, PartialEq, Eq, Serialize, Deserialize)]
#[serde(default, rename_all = "kebab-case")]
pub struct IndentGuidesConfig {
    pub render: bool,
    pub character: char,
    pub skip_levels: u8,
}

impl Default for IndentGuidesConfig {
    fn default() -> Self {
        Self {
            skip_levels: 0,
            render: false,
            character: '│',
        }
    }
}

/// Line ending configuration.
#[derive(Default, Debug, Copy, Clone, PartialEq, Eq, Serialize, Deserialize)]
#[serde(rename_all = "lowercase")]
pub enum LineEndingConfig {
    /// The platform's native line ending.
    ///
    /// `crlf` on Windows, otherwise `lf`.
    #[default]
    Native,
    /// Line feed.
    LF,
    /// Carriage return followed by line feed.
    Crlf,
    /// Form feed.
    #[cfg(feature = "unicode-lines")]
    FF,
    /// Carriage return.
    #[cfg(feature = "unicode-lines")]
    CR,
    /// Next line.
    #[cfg(feature = "unicode-lines")]
    Nel,
}

impl From<LineEndingConfig> for LineEnding {
    fn from(line_ending: LineEndingConfig) -> Self {
        match line_ending {
            LineEndingConfig::Native => NATIVE_LINE_ENDING,
            LineEndingConfig::LF => LineEnding::LF,
            LineEndingConfig::Crlf => LineEnding::Crlf,
            #[cfg(feature = "unicode-lines")]
            LineEndingConfig::FF => LineEnding::FF,
            #[cfg(feature = "unicode-lines")]
            LineEndingConfig::CR => LineEnding::CR,
            #[cfg(feature = "unicode-lines")]
            LineEndingConfig::Nel => LineEnding::Nel,
        }
    }
}

#[derive(Debug, Clone, PartialEq, Eq, Serialize, Deserialize)]
#[serde(rename_all = "kebab-case")]
pub enum PopupBorderConfig {
    None,
    All,
    Popup,
    Menu,
}

#[derive(Debug, Clone, Copy, PartialEq, Eq, Serialize, Deserialize)]
#[serde(default, rename_all = "kebab-case", deny_unknown_fields)]
pub struct WordCompletion {
    pub enable: bool,
    pub trigger_length: NonZeroU8,
}

impl Default for WordCompletion {
    fn default() -> Self {
        Self {
            enable: true,
            trigger_length: NonZeroU8::new(7).unwrap(),
        }
    }
}

impl Default for Config {
    fn default() -> Self {
        Self {
            welcome_screen: true,
            scrolloff: 5,
            scroll_lines: 3,
            mouse: true,
            shell: if cfg!(windows) {
                vec!["cmd".to_owned(), "/C".to_owned()]
            } else {
                vec!["sh".to_owned(), "-c".to_owned()]
            },
            line_number: LineNumber::Absolute,
            cursorline: false,
            cursorcolumn: false,
            gutters: GutterConfig::default(),
            middle_click_paste: true,
            auto_pairs: AutoPairConfig::default(),
            auto_completion: true,
            path_completion: true,
            word_completion: WordCompletion::default(),
            auto_format: true,
            default_yank_register: '"',
            auto_save: AutoSave::default(),
            idle_timeout: Duration::from_millis(250),
            completion_timeout: Duration::from_millis(250),
            preview_completion_insert: true,
            completion_trigger_len: 2,
            auto_info: true,
            file_picker: FilePickerConfig::default(),
            bufferline: BufferLineConfig::default(),
            statusline: StatusLineConfig::default(),
            cursor_shape: CursorShapeConfig::default(),
            true_color: false,
            undercurl: false,
            search: SearchConfig::default(),
            lsp: LspConfig::default(),
            terminal: get_terminal_provider(),
            rulers: Vec::new(),
            whitespace: WhitespaceConfig::default(),
            indent_guides: IndentGuidesConfig::default(),
            color_modes: false,
            soft_wrap: SoftWrap {
                enable: Some(false),
                ..SoftWrap::default()
            },
            text_width: 80,
            completion_replace: false,
            continue_comments: true,
            workspace_lsp_roots: Vec::new(),
            default_line_ending: LineEndingConfig::default(),
            insert_final_newline: true,
            atomic_save: true,
            trim_final_newlines: false,
            trim_trailing_whitespace: false,
            smart_tab: Some(SmartTabConfig::default()),
            popup_border: PopupBorderConfig::None,
            rounded_corners: false,
            indent_heuristic: IndentationHeuristic::default(),
            jump_label_alphabet: ('a'..='z').collect(),
            inline_diagnostics: InlineDiagnosticsConfig::default(),
            end_of_line_diagnostics: DiagnosticFilter::Enable(Severity::Hint),
            clipboard_provider: ClipboardProvider::default(),
            editor_config: true,
<<<<<<< HEAD
            max_panel_width: 50,
            max_panel_height: 50,
            max_panel_width_percent: 0.8,
            max_panel_height_percent: 0.8,
=======
            rainbow_brackets: false,
>>>>>>> 2d5a19f0
        }
    }
}

impl Default for SearchConfig {
    fn default() -> Self {
        Self {
            wrap_around: true,
            smart_case: true,
        }
    }
}

#[derive(Debug, Clone, Default)]
pub struct Breakpoint {
    pub id: Option<usize>,
    pub verified: bool,
    pub message: Option<String>,

    pub line: usize,
    pub column: Option<usize>,
    pub condition: Option<String>,
    pub hit_condition: Option<String>,
    pub log_message: Option<String>,
}

use futures_util::stream::{Flatten, Once};

type Diagnostics = BTreeMap<Uri, Vec<(lsp::Diagnostic, DiagnosticProvider)>>;

pub struct Editor {
    /// Current editing mode.
    pub mode: Mode,
    pub tree: Tree,
    pub next_document_id: DocumentId,
    pub documents: BTreeMap<DocumentId, Document>,

    // We Flatten<> to resolve the inner DocumentSavedEventFuture. For that we need a stream of streams, hence the Once<>.
    // https://stackoverflow.com/a/66875668
    pub saves: HashMap<DocumentId, UnboundedSender<Once<DocumentSavedEventFuture>>>,
    pub save_queue: SelectAll<Flatten<UnboundedReceiverStream<Once<DocumentSavedEventFuture>>>>,
    pub write_count: usize,

    pub count: Option<std::num::NonZeroUsize>,
    pub selected_register: Option<char>,
    pub registers: Registers,
    pub macro_recording: Option<(char, Vec<KeyEvent>)>,
    pub macro_replaying: Vec<char>,
    pub language_servers: helix_lsp::Registry,
    pub diagnostics: Diagnostics,
    pub diff_providers: DiffProviderRegistry,

    pub debug_adapters: dap::registry::Registry,
    pub breakpoints: HashMap<PathBuf, Vec<Breakpoint>>,

    pub syn_loader: Arc<ArcSwap<syntax::Loader>>,
    pub theme_loader: Arc<theme::Loader>,
    /// last_theme is used for theme previews. We store the current theme here,
    /// and if previewing is cancelled, we can return to it.
    pub last_theme: Option<Theme>,
    /// The currently applied editor theme. While previewing a theme, the previewed theme
    /// is set here.
    pub theme: Theme,

    /// The primary Selection prior to starting a goto_line_number preview. This is
    /// restored when the preview is aborted, or added to the jumplist when it is
    /// confirmed.
    pub last_selection: Option<Selection>,

    pub status_msg: Option<(Cow<'static, str>, Severity)>,
    pub autoinfo: Option<Info>,

    pub config: Arc<dyn DynAccess<Config>>,
    pub auto_pairs: Option<AutoPairs>,

    pub idle_timer: Pin<Box<Sleep>>,
    redraw_timer: Pin<Box<Sleep>>,
    last_motion: Option<Motion>,
    pub last_completion: Option<CompleteAction>,
    last_cwd: Option<PathBuf>,

    pub exit_code: i32,

    pub config_events: (UnboundedSender<ConfigEvent>, UnboundedReceiver<ConfigEvent>),
    pub needs_redraw: bool,
    /// Cached position of the cursor calculated during rendering.
    /// The content of `cursor_cache` is returned by `Editor::cursor` if
    /// set to `Some(_)`. The value will be cleared after it's used.
    /// If `cursor_cache` is `None` then the `Editor::cursor` function will
    /// calculate the cursor position.
    ///
    /// `Some(None)` represents a cursor position outside of the visible area.
    /// This will just cause `Editor::cursor` to return `None`.
    ///
    /// This cache is only a performance optimization to
    /// avoid calculating the cursor position multiple
    /// times during rendering and should not be set by other functions.
    pub handlers: Handlers,

    pub mouse_down_range: Option<Range>,
    pub cursor_cache: CursorCache,
}

pub type Motion = Box<dyn Fn(&mut Editor)>;

#[derive(Debug)]
pub enum EditorEvent {
    DocumentSaved(DocumentSavedEventResult),
    ConfigEvent(ConfigEvent),
    LanguageServerMessage((LanguageServerId, Call)),
    DebuggerEvent((DebugAdapterId, dap::Payload)),
    IdleTimer,
    Redraw,
}

#[derive(Debug, Clone)]
pub enum ConfigEvent {
    Refresh,
    Update(Box<Config>),
}

enum ThemeAction {
    Set,
    Preview,
}

#[derive(Debug, Clone)]
pub enum CompleteAction {
    Triggered,
    /// A savepoint of the currently selected completion. The savepoint
    /// MUST be restored before sending any event to the LSP
    Selected {
        savepoint: Arc<SavePoint>,
    },
    Applied {
        trigger_offset: usize,
        changes: Vec<Change>,
        placeholder: bool,
    },
}

#[derive(Debug, Copy, Clone)]
pub enum Action {
    Load,
    Replace,
    HorizontalSplit,
    VerticalSplit,
}

impl Action {
    /// Whether to align the view to the cursor after executing this action
    pub fn align_view(&self, view: &View, new_doc: DocumentId) -> bool {
        !matches!((self, view.doc == new_doc), (Action::Load, false))
    }
}

/// Error thrown on failed document closed
pub enum CloseError {
    /// Document doesn't exist
    DoesNotExist,
    /// Buffer is modified
    BufferModified(String),
    /// Document failed to save
    SaveError(anyhow::Error),
}

impl Editor {
    pub fn new(
        mut area: Rect,
        theme_loader: Arc<theme::Loader>,
        syn_loader: Arc<ArcSwap<syntax::Loader>>,
        config: Arc<dyn DynAccess<Config>>,
        handlers: Handlers,
    ) -> Self {
        let language_servers = helix_lsp::Registry::new(syn_loader.clone());
        let conf = config.load();
        let auto_pairs = (&conf.auto_pairs).into();

        // HAXX: offset the render area height by 1 to account for prompt/commandline
        area.height -= 1;

        Self {
            mode: Mode::Normal,
            tree: Tree::new(area),
            next_document_id: DocumentId::default(),
            documents: BTreeMap::new(),
            saves: HashMap::new(),
            save_queue: SelectAll::new(),
            write_count: 0,
            count: None,
            selected_register: None,
            macro_recording: None,
            macro_replaying: Vec::new(),
            theme: theme_loader.default(),
            language_servers,
            diagnostics: Diagnostics::new(),
            diff_providers: DiffProviderRegistry::default(),
            debug_adapters: dap::registry::Registry::new(),
            breakpoints: HashMap::new(),
            syn_loader,
            theme_loader,
            last_theme: None,
            last_selection: None,
            registers: Registers::new(Box::new(arc_swap::access::Map::new(
                Arc::clone(&config),
                |config: &Config| &config.clipboard_provider,
            ))),
            status_msg: None,
            autoinfo: None,
            idle_timer: Box::pin(sleep(conf.idle_timeout)),
            redraw_timer: Box::pin(sleep(Duration::MAX)),
            last_motion: None,
            last_completion: None,
            last_cwd: None,
            config,
            auto_pairs,
            exit_code: 0,
            config_events: unbounded_channel(),
            needs_redraw: false,
            handlers,
            mouse_down_range: None,
            cursor_cache: CursorCache::default(),
        }
    }

    pub fn popup_border(&self) -> bool {
        self.config().popup_border == PopupBorderConfig::All
            || self.config().popup_border == PopupBorderConfig::Popup
    }

    pub fn menu_border(&self) -> bool {
        self.config().popup_border == PopupBorderConfig::All
            || self.config().popup_border == PopupBorderConfig::Menu
    }

    pub fn apply_motion<F: Fn(&mut Self) + 'static>(&mut self, motion: F) {
        motion(self);
        self.last_motion = Some(Box::new(motion));
    }

    pub fn repeat_last_motion(&mut self, count: usize) {
        if let Some(motion) = self.last_motion.take() {
            for _ in 0..count {
                motion(self);
            }
            self.last_motion = Some(motion);
        }
    }
    /// Current editing mode for the [`Editor`].
    pub fn mode(&self) -> Mode {
        self.mode
    }

    pub fn config(&self) -> DynGuard<Config> {
        self.config.load()
    }

    /// Call if the config has changed to let the editor update all
    /// relevant members.
    pub fn refresh_config(&mut self, old_config: &Config) {
        let config = self.config();
        self.auto_pairs = (&config.auto_pairs).into();
        self.reset_idle_timer();
        self._refresh();
        helix_event::dispatch(crate::events::ConfigDidChange {
            editor: self,
            old: old_config,
            new: &config,
        })
    }

    pub fn clear_idle_timer(&mut self) {
        // equivalent to internal Instant::far_future() (30 years)
        self.idle_timer
            .as_mut()
            .reset(Instant::now() + Duration::from_secs(86400 * 365 * 30));
    }

    pub fn reset_idle_timer(&mut self) {
        let config = self.config();
        self.idle_timer
            .as_mut()
            .reset(Instant::now() + config.idle_timeout);
    }

    pub fn clear_status(&mut self) {
        self.status_msg = None;
    }

    #[inline]
    pub fn set_status<T: Into<Cow<'static, str>>>(&mut self, status: T) {
        let status = status.into();
        log::debug!("editor status: {}", status);
        self.status_msg = Some((status, Severity::Info));
    }

    #[inline]
    pub fn set_error<T: Into<Cow<'static, str>>>(&mut self, error: T) {
        let error = error.into();
        log::debug!("editor error: {}", error);
        self.status_msg = Some((error, Severity::Error));
    }

    #[inline]
    pub fn set_warning<T: Into<Cow<'static, str>>>(&mut self, warning: T) {
        let warning = warning.into();
        log::warn!("editor warning: {}", warning);
        self.status_msg = Some((warning, Severity::Warning));
    }

    #[inline]
    pub fn get_status(&self) -> Option<(&Cow<'static, str>, &Severity)> {
        self.status_msg.as_ref().map(|(status, sev)| (status, sev))
    }

    /// Returns true if the current status is an error
    #[inline]
    pub fn is_err(&self) -> bool {
        self.status_msg
            .as_ref()
            .map(|(_, sev)| *sev == Severity::Error)
            .unwrap_or(false)
    }

    pub fn unset_theme_preview(&mut self) {
        if let Some(last_theme) = self.last_theme.take() {
            self.set_theme(last_theme);
        }
        // None likely occurs when the user types ":theme" and then exits before previewing
    }

    pub fn set_theme_preview(&mut self, theme: Theme) {
        self.set_theme_impl(theme, ThemeAction::Preview);
    }

    pub fn set_theme(&mut self, theme: Theme) {
        self.set_theme_impl(theme, ThemeAction::Set);
    }

    fn set_theme_impl(&mut self, theme: Theme, preview: ThemeAction) {
        // `ui.selection` is the only scope required to be able to render a theme.
        if theme.find_highlight_exact("ui.selection").is_none() {
            self.set_error("Invalid theme: `ui.selection` required");
            return;
        }

        let scopes = theme.scopes();
        (*self.syn_loader).load().set_scopes(scopes.to_vec());

        match preview {
            ThemeAction::Preview => {
                let last_theme = std::mem::replace(&mut self.theme, theme);
                // only insert on first preview: this will be the last theme the user has saved
                self.last_theme.get_or_insert(last_theme);
            }
            ThemeAction::Set => {
                self.last_theme = None;
                self.theme = theme;
            }
        }

        self._refresh();
    }

    #[inline]
    pub fn language_server_by_id(
        &self,
        language_server_id: LanguageServerId,
    ) -> Option<&helix_lsp::Client> {
        self.language_servers
            .get_by_id(language_server_id)
            .map(|client| &**client)
    }

    /// Refreshes the language server for a given document
    pub fn refresh_language_servers(&mut self, doc_id: DocumentId) {
        self.launch_language_servers(doc_id)
    }

    /// moves/renames a path, invoking any event handlers (currently only lsp)
    /// and calling `set_doc_path` if the file is open in the editor
    pub fn move_path(&mut self, old_path: &Path, new_path: &Path) -> io::Result<()> {
        let new_path = canonicalize(new_path);
        // sanity check
        if old_path == new_path {
            return Ok(());
        }
        let is_dir = old_path.is_dir();
        let language_servers: Vec<_> = self
            .language_servers
            .iter_clients()
            .filter(|client| client.is_initialized())
            .cloned()
            .collect();
        for language_server in language_servers {
            let Some(request) = language_server.will_rename(old_path, &new_path, is_dir) else {
                continue;
            };
            let edit = match helix_lsp::block_on(request) {
                Ok(edit) => edit.unwrap_or_default(),
                Err(err) => {
                    log::error!("invalid willRename response: {err:?}");
                    continue;
                }
            };
            if let Err(err) = self.apply_workspace_edit(language_server.offset_encoding(), &edit) {
                log::error!("failed to apply workspace edit: {err:?}")
            }
        }

        if old_path.exists() {
            fs::rename(old_path, &new_path)?;
        }

        if let Some(doc) = self.document_by_path(old_path) {
            self.set_doc_path(doc.id(), &new_path);
        }
        let is_dir = new_path.is_dir();
        for ls in self.language_servers.iter_clients() {
            // A new language server might have been started in `set_doc_path` and won't
            // be initialized yet. Skip the `did_rename` notification for this server.
            if !ls.is_initialized() {
                continue;
            }
            ls.did_rename(old_path, &new_path, is_dir);
        }
        self.language_servers
            .file_event_handler
            .file_changed(old_path.to_owned());
        self.language_servers
            .file_event_handler
            .file_changed(new_path);
        Ok(())
    }

    pub fn set_doc_path(&mut self, doc_id: DocumentId, path: &Path) {
        let doc = doc_mut!(self, &doc_id);
        let old_path = doc.path();

        if let Some(old_path) = old_path {
            // sanity check, should not occur but some callers (like an LSP) may
            // create bogus calls
            if old_path == path {
                return;
            }
            // if we are open in LSPs send did_close notification
            for language_server in doc.language_servers() {
                language_server.text_document_did_close(doc.identifier());
            }
        }
        // we need to clear the list of language servers here so that
        // refresh_doc_language/refresh_language_servers doesn't resend
        // text_document_did_close. Since we called `text_document_did_close`
        // we have fully unregistered this document from its LS
        doc.language_servers.clear();
        doc.set_path(Some(path));
        doc.detect_editor_config();
        self.refresh_doc_language(doc_id)
    }

    pub fn refresh_doc_language(&mut self, doc_id: DocumentId) {
        let loader = self.syn_loader.load();
        let doc = doc_mut!(self, &doc_id);
        doc.detect_language(&loader);
        doc.detect_editor_config();
        doc.detect_indent_and_line_ending();
        self.refresh_language_servers(doc_id);
        let doc = doc_mut!(self, &doc_id);
        let diagnostics = Editor::doc_diagnostics(&self.language_servers, &self.diagnostics, doc);
        doc.replace_diagnostics(diagnostics, &[], None);
        doc.reset_all_inlay_hints();
    }

    /// Launch a language server for a given document
    fn launch_language_servers(&mut self, doc_id: DocumentId) {
        if !self.config().lsp.enable {
            return;
        }
        // if doc doesn't have a URL it's a scratch buffer, ignore it
        let Some(doc) = self.documents.get_mut(&doc_id) else {
            return;
        };
        let Some(doc_url) = doc.url() else {
            return;
        };
        let (lang, path) = (doc.language.clone(), doc.path().cloned());
        let config = doc.config.load();
        let root_dirs = &config.workspace_lsp_roots;

        // store only successfully started language servers
        let language_servers = lang.as_ref().map_or_else(HashMap::default, |language| {
            self.language_servers
                .get(language, path.as_ref(), root_dirs, config.lsp.snippets)
                .filter_map(|(lang, client)| match client {
                    Ok(client) => Some((lang, client)),
                    Err(err) => {
                        if let helix_lsp::Error::ExecutableNotFound(err) = err {
                            // Silence by default since some language servers might just not be installed
                            log::debug!(
                                "Language server not found for `{}` {} {}", language.scope, lang, err,
                            );
                        } else {
                            log::error!(
                                "Failed to initialize the language servers for `{}` - `{}` {{ {} }}",
                                language.scope,
                                lang,
                                err
                            );
                        }
                        None
                    }
                })
                .collect::<HashMap<_, _>>()
        });

        if language_servers.is_empty() && doc.language_servers.is_empty() {
            return;
        }

        let language_id = doc.language_id().map(ToOwned::to_owned).unwrap_or_default();

        // only spawn new language servers if the servers aren't the same
        let doc_language_servers_not_in_registry =
            doc.language_servers.iter().filter(|(name, doc_ls)| {
                language_servers
                    .get(*name)
                    .map_or(true, |ls| ls.id() != doc_ls.id())
            });

        for (_, language_server) in doc_language_servers_not_in_registry {
            language_server.text_document_did_close(doc.identifier());
        }

        let language_servers_not_in_doc = language_servers.iter().filter(|(name, ls)| {
            doc.language_servers
                .get(*name)
                .map_or(true, |doc_ls| ls.id() != doc_ls.id())
        });

        for (_, language_server) in language_servers_not_in_doc {
            // TODO: this now races with on_init code if the init happens too quickly
            language_server.text_document_did_open(
                doc_url.clone(),
                doc.version(),
                doc.text(),
                language_id.clone(),
            );
        }

        doc.language_servers = language_servers;
    }

    fn _refresh(&mut self) {
        let config = self.config();

        // Reset the inlay hints annotations *before* updating the views, that way we ensure they
        // will disappear during the `.sync_change(doc)` call below.
        //
        // We can't simply check this config when rendering because inlay hints are only parts of
        // the possible annotations, and others could still be active, so we need to selectively
        // drop the inlay hints.
        if !config.lsp.display_inlay_hints {
            for doc in self.documents_mut() {
                doc.reset_all_inlay_hints();
            }
        }

        for (view, _) in self.tree.views_mut() {
            let doc = doc_mut!(self, &view.doc);
            view.sync_changes(doc);
            view.gutters = config.gutters.clone();
            view.ensure_cursor_in_view(doc, config.scrolloff)
        }
    }

    fn replace_document_in_view(&mut self, current_view: ViewId, doc_id: DocumentId) {
        let scrolloff = self.config().scrolloff;
        let view = self.tree.get_mut(current_view);

        view.doc = doc_id;
        let doc = doc_mut!(self, &doc_id);

        doc.ensure_view_init(view.id);
        view.sync_changes(doc);
        doc.mark_as_focused();

        view.ensure_cursor_in_view(doc, scrolloff)
    }

    pub fn switch(&mut self, id: DocumentId, action: Action) {
        use crate::tree::Layout;

        if !self.documents.contains_key(&id) {
            log::error!("cannot switch to document that does not exist (anymore)");
            return;
        }

        if !matches!(action, Action::Load) {
            self.enter_normal_mode();
        }

        let focust_lost = match action {
            Action::Replace => {
                let (view, doc) = current_ref!(self);
                // If the current view is an empty scratch buffer and is not displayed in any other views, delete it.
                // Boolean value is determined before the call to `view_mut` because the operation requires a borrow
                // of `self.tree`, which is mutably borrowed when `view_mut` is called.
                let remove_empty_scratch = !doc.is_modified()
                    // If the buffer has no path and is not modified, it is an empty scratch buffer.
                    && doc.path().is_none()
                    // If the buffer we are changing to is not this buffer
                    && id != doc.id
                    // Ensure the buffer is not displayed in any other splits.
                    && !self
                        .tree
                        .traverse()
                        .any(|(_, v)| v.doc == doc.id && v.id != view.id);

                let (view, doc) = current!(self);
                let view_id = view.id;

                // Append any outstanding changes to history in the old document.
                doc.append_changes_to_history(view);

                if remove_empty_scratch {
                    // Copy `doc.id` into a variable before calling `self.documents.remove`, which requires a mutable
                    // borrow, invalidating direct access to `doc.id`.
                    let id = doc.id;
                    self.documents.remove(&id);

                    // Remove the scratch buffer from any jumplists
                    for (view, _) in self.tree.views_mut() {
                        view.remove_document(&id);
                    }
                } else {
                    let jump = (view.doc, doc.selection(view.id).clone());
                    view.jumps.push(jump);
                    // Set last accessed doc if it is a different document
                    if doc.id != id {
                        view.add_to_history(view.doc);
                        // Set last modified doc if modified and last modified doc is different
                        if std::mem::take(&mut doc.modified_since_accessed)
                            && view.last_modified_docs[0] != Some(view.doc)
                        {
                            view.last_modified_docs = [Some(view.doc), view.last_modified_docs[0]];
                        }
                    }
                }

                self.replace_document_in_view(view_id, id);

                dispatch(DocumentFocusLost {
                    editor: self,
                    doc: id,
                });
                return;
            }
            Action::Load => {
                let view_id = view!(self).id;
                let doc = doc_mut!(self, &id);
                doc.ensure_view_init(view_id);
                doc.mark_as_focused();
                return;
            }
            Action::HorizontalSplit | Action::VerticalSplit => {
                let focus_lost = self.tree.try_get(self.tree.focus).map(|view| view.doc);
                // copy the current view, unless there is no view yet
                let view = self
                    .tree
                    .try_get(self.tree.focus)
                    .filter(|v| id == v.doc) // Different Document
                    .cloned()
                    .unwrap_or_else(|| View::new(id, self.config().gutters.clone()));
                let view_id = self.tree.split(
                    view,
                    match action {
                        Action::HorizontalSplit => Layout::Horizontal,
                        Action::VerticalSplit => Layout::Vertical,
                        _ => unreachable!(),
                    },
                );
                // initialize selection for view
                let doc = doc_mut!(self, &id);
                doc.ensure_view_init(view_id);
                doc.mark_as_focused();
                focus_lost
            }
        };

        self._refresh();
        if let Some(focus_lost) = focust_lost {
            dispatch(DocumentFocusLost {
                editor: self,
                doc: focus_lost,
            });
        }
    }

    /// Generate an id for a new document and register it.
    fn new_document(&mut self, mut doc: Document) -> DocumentId {
        let id = self.next_document_id;
        // Safety: adding 1 from 1 is fine, probably impossible to reach usize max
        self.next_document_id =
            DocumentId(unsafe { NonZeroUsize::new_unchecked(self.next_document_id.0.get() + 1) });
        doc.id = id;
        self.documents.insert(id, doc);

        let (save_sender, save_receiver) = tokio::sync::mpsc::unbounded_channel();
        self.saves.insert(id, save_sender);

        let stream = UnboundedReceiverStream::new(save_receiver).flatten();
        self.save_queue.push(stream);

        id
    }

    pub fn new_file_from_document(&mut self, action: Action, doc: Document) -> DocumentId {
        let id = self.new_document(doc);
        self.switch(id, action);
        id
    }

    pub fn new_file(&mut self, action: Action) -> DocumentId {
        self.new_file_from_document(
            action,
            Document::default(self.config.clone(), self.syn_loader.clone()),
        )
    }

    /// Use when Helix is opened with no arguments passed
    pub fn new_file_welcome(&mut self) -> DocumentId {
        self.new_file_from_document(
            Action::VerticalSplit,
            Document::default(self.config.clone(), self.syn_loader.clone()).with_welcome(),
        )
    }

    pub fn new_file_from_stdin(&mut self, action: Action) -> Result<DocumentId, Error> {
        let (stdin, encoding, has_bom) = crate::document::read_to_string(&mut stdin(), None)?;
        let doc = Document::from(
            helix_core::Rope::default(),
            Some((encoding, has_bom)),
            self.config.clone(),
            self.syn_loader.clone(),
        );
        let doc_id = self.new_file_from_document(action, doc);
        let doc = doc_mut!(self, &doc_id);
        let view = view_mut!(self);
        doc.ensure_view_init(view.id);
        let transaction =
            helix_core::Transaction::insert(doc.text(), doc.selection(view.id), stdin.into())
                .with_selection(Selection::point(0));
        doc.apply(&transaction, view.id);
        doc.append_changes_to_history(view);
        Ok(doc_id)
    }

    pub fn document_id_by_path(&self, path: &Path) -> Option<DocumentId> {
        self.document_by_path(path).map(|doc| doc.id)
    }

    // ??? possible use for integration tests
    pub fn open(&mut self, path: &Path, action: Action) -> Result<DocumentId, DocumentOpenError> {
        let path = helix_stdx::path::canonicalize(path);
        let id = self.document_id_by_path(&path);

        let id = if let Some(id) = id {
            id
        } else {
            let mut doc = Document::open(
                &path,
                None,
                true,
                self.config.clone(),
                self.syn_loader.clone(),
            )?;

            let diagnostics =
                Editor::doc_diagnostics(&self.language_servers, &self.diagnostics, &doc);
            doc.replace_diagnostics(diagnostics, &[], None);

            if let Some(diff_base) = self.diff_providers.get_diff_base(&path) {
                doc.set_diff_base(diff_base);
            }
            doc.set_version_control_head(self.diff_providers.get_current_head_name(&path));

            let id = self.new_document(doc);
            self.launch_language_servers(id);

            helix_event::dispatch(DocumentDidOpen {
                editor: self,
                doc: id,
            });

            id
        };

        self.switch(id, action);

        Ok(id)
    }

    pub fn close(&mut self, id: ViewId) {
        // Remove selections for the closed view on all documents.
        for doc in self.documents_mut() {
            doc.remove_view(id);
        }
        self.tree.remove(id);
        self._refresh();
    }

    pub fn close_document(&mut self, doc_id: DocumentId, force: bool) -> Result<(), CloseError> {
        let doc = match self.documents.get(&doc_id) {
            Some(doc) => doc,
            None => return Err(CloseError::DoesNotExist),
        };
        if !force && doc.is_modified() {
            return Err(CloseError::BufferModified(doc.display_name().into_owned()));
        }

        // This will also disallow any follow-up writes
        self.saves.remove(&doc_id);

        enum Action {
            Close(ViewId),
            ReplaceDoc(ViewId, DocumentId),
        }

        let actions: Vec<Action> = self
            .tree
            .views_mut()
            .filter_map(|(view, _focus)| {
                view.remove_document(&doc_id);

                if view.doc == doc_id {
                    // something was previously open in the view, switch to previous doc
                    if let Some(prev_doc) = view.docs_access_history.pop() {
                        Some(Action::ReplaceDoc(view.id, prev_doc))
                    } else {
                        // only the document that is being closed was in the view, close it
                        Some(Action::Close(view.id))
                    }
                } else {
                    None
                }
            })
            .collect();

        for action in actions {
            match action {
                Action::Close(view_id) => {
                    self.close(view_id);
                }
                Action::ReplaceDoc(view_id, doc_id) => {
                    self.replace_document_in_view(view_id, doc_id);
                }
            }
        }

        let doc = self.documents.remove(&doc_id).unwrap();

        // If the document we removed was visible in all views, we will have no more views. We don't
        // want to close the editor just for a simple buffer close, so we need to create a new view
        // containing either an existing document, or a brand new document.
        if self.tree.views().next().is_none() {
            let doc_id = self
                .documents
                .iter()
                .map(|(&doc_id, _)| doc_id)
                .next()
                .unwrap_or_else(|| {
                    self.new_document(Document::default(
                        self.config.clone(),
                        self.syn_loader.clone(),
                    ))
                });
            let view = View::new(doc_id, self.config().gutters.clone());
            let view_id = self.tree.insert(view);
            let doc = doc_mut!(self, &doc_id);
            doc.ensure_view_init(view_id);
            doc.mark_as_focused();
        }

        self._refresh();

        helix_event::dispatch(DocumentDidClose { editor: self, doc });

        Ok(())
    }

    pub fn save<P: Into<PathBuf>>(
        &mut self,
        doc_id: DocumentId,
        path: Option<P>,
        force: bool,
    ) -> anyhow::Result<()> {
        // convert a channel of futures to pipe into main queue one by one
        // via stream.then() ? then push into main future

        let path = path.map(|path| path.into());
        let doc = doc_mut!(self, &doc_id);
        let doc_save_future = doc.save(path, force)?;

        // When a file is written to, notify the file event handler.
        // Note: This can be removed once proper file watching is implemented.
        let handler = self.language_servers.file_event_handler.clone();
        let future = async move {
            let res = doc_save_future.await;
            if let Ok(event) = &res {
                handler.file_changed(event.path.clone());
            }
            res
        };

        use futures_util::stream;

        self.saves
            .get(&doc_id)
            .ok_or_else(|| anyhow::format_err!("saves are closed for this document!"))?
            .send(stream::once(Box::pin(future)))
            .map_err(|err| anyhow!("failed to send save event: {}", err))?;

        self.write_count += 1;

        Ok(())
    }

    pub fn resize(&mut self, area: Rect) {
        if self.tree.resize(area) {
            self._refresh();
        };
    }

    pub fn focus(&mut self, view_id: ViewId) {
        let prev_id = std::mem::replace(&mut self.tree.focus, view_id);

        // if leaving the view: mode should reset and the cursor should be
        // within view
        if prev_id != view_id {
            self.enter_normal_mode();
            self.ensure_cursor_in_view(view_id);

            // Update jumplist selections with new document changes.
            for (view, _focused) in self.tree.views_mut() {
                let doc = doc_mut!(self, &view.doc);
                view.sync_changes(doc);
            }
            let view = view!(self, view_id);
            let doc = doc_mut!(self, &view.doc);
            doc.mark_as_focused();
            let focus_lost = self.tree.get(prev_id).doc;
            dispatch(DocumentFocusLost {
                editor: self,
                doc: focus_lost,
            });
        }
    }

    pub fn focus_next(&mut self) {
        self.focus(self.tree.next());
    }

    pub fn focus_prev(&mut self) {
        self.focus(self.tree.prev());
    }

    pub fn focus_direction(&mut self, direction: tree::Direction) {
        let current_view = self.tree.focus;
        if let Some(id) = self.tree.find_split_in_direction(current_view, direction) {
            self.focus(id)
        }
    }

    pub fn swap_split_in_direction(&mut self, direction: tree::Direction) {
        self.tree.swap_split_in_direction(direction);
    }

    pub fn transpose_view(&mut self) {
        self.tree.transpose();
    }

    pub fn resize_buffer(&mut self, resize_type: Resize, dimension: Dimension) {
        self.tree.resize_buffer(resize_type, dimension, &self.config());
    }

    pub fn toggle_focus_window(&mut self) {
        self.tree.toggle_focus_window();
    }

    pub fn should_close(&self) -> bool {
        self.tree.is_empty()
    }

    pub fn ensure_cursor_in_view(&mut self, id: ViewId) {
        let config = self.config();
        let view = self.tree.get(id);
        let doc = doc_mut!(self, &view.doc);
        view.ensure_cursor_in_view(doc, config.scrolloff)
    }

    #[inline]
    pub fn document(&self, id: DocumentId) -> Option<&Document> {
        self.documents.get(&id)
    }

    #[inline]
    pub fn document_mut(&mut self, id: DocumentId) -> Option<&mut Document> {
        self.documents.get_mut(&id)
    }

    #[inline]
    pub fn documents(&self) -> impl Iterator<Item = &Document> {
        self.documents.values()
    }

    #[inline]
    pub fn documents_mut(&mut self) -> impl Iterator<Item = &mut Document> {
        self.documents.values_mut()
    }

    pub fn document_by_path<P: AsRef<Path>>(&self, path: P) -> Option<&Document> {
        self.documents()
            .find(|doc| doc.path().map(|p| p == path.as_ref()).unwrap_or(false))
    }

    pub fn document_by_path_mut<P: AsRef<Path>>(&mut self, path: P) -> Option<&mut Document> {
        self.documents_mut()
            .find(|doc| doc.path().map(|p| p == path.as_ref()).unwrap_or(false))
    }

    /// Returns all supported diagnostics for the document
    pub fn doc_diagnostics<'a>(
        language_servers: &'a helix_lsp::Registry,
        diagnostics: &'a Diagnostics,
        document: &Document,
    ) -> impl Iterator<Item = helix_core::Diagnostic> + 'a {
        Editor::doc_diagnostics_with_filter(language_servers, diagnostics, document, |_, _| true)
    }

    /// Returns all supported diagnostics for the document
    /// filtered by `filter` which is invocated with the raw `lsp::Diagnostic` and the language server id it came from
    pub fn doc_diagnostics_with_filter<'a>(
        language_servers: &'a helix_lsp::Registry,
        diagnostics: &'a Diagnostics,
        document: &Document,
        filter: impl Fn(&lsp::Diagnostic, &DiagnosticProvider) -> bool + 'a,
    ) -> impl Iterator<Item = helix_core::Diagnostic> + 'a {
        let text = document.text().clone();
        let language_config = document.language.clone();
        document
            .uri()
            .and_then(|uri| diagnostics.get(&uri))
            .map(|diags| {
                diags.iter().filter_map(move |(diagnostic, provider)| {
                    let server_id = provider.language_server_id()?;
                    let ls = language_servers.get_by_id(server_id)?;
                    language_config
                        .as_ref()
                        .and_then(|c| {
                            c.language_servers.iter().find(|features| {
                                features.name == ls.name()
                                    && features.has_feature(LanguageServerFeature::Diagnostics)
                            })
                        })
                        .and_then(|_| {
                            if filter(diagnostic, provider) {
                                Document::lsp_diagnostic_to_diagnostic(
                                    &text,
                                    language_config.as_deref(),
                                    diagnostic,
                                    provider.clone(),
                                    ls.offset_encoding(),
                                )
                            } else {
                                None
                            }
                        })
                })
            })
            .into_iter()
            .flatten()
    }

    /// Gets the primary cursor position in screen coordinates,
    /// or `None` if the primary cursor is not visible on screen.
    pub fn cursor(&self) -> (Option<Position>, CursorKind) {
        let config = self.config();
        let (view, doc) = current_ref!(self);
        if let Some(mut pos) = self.cursor_cache.get(view, doc) {
            let inner = view.inner_area(doc);
            pos.col += inner.x as usize;
            pos.row += inner.y as usize;
            let cursorkind = config.cursor_shape.from_mode(self.mode);
            (Some(pos), cursorkind)
        } else {
            (None, CursorKind::default())
        }
    }

    /// Closes language servers with timeout. The default timeout is 10000 ms, use
    /// `timeout` parameter to override this.
    pub async fn close_language_servers(
        &self,
        timeout: Option<u64>,
    ) -> Result<(), tokio::time::error::Elapsed> {
        // Remove all language servers from the file event handler.
        // Note: this is non-blocking.
        for client in self.language_servers.iter_clients() {
            self.language_servers
                .file_event_handler
                .remove_client(client.id());
        }

        tokio::time::timeout(
            Duration::from_millis(timeout.unwrap_or(3000)),
            future::join_all(
                self.language_servers
                    .iter_clients()
                    .map(|client| client.force_shutdown()),
            ),
        )
        .await
        .map(|_| ())
    }

    pub async fn wait_event(&mut self) -> EditorEvent {
        // the loop only runs once or twice and would be better implemented with a recursion + const generic
        // however due to limitations with async functions that can not be implemented right now
        loop {
            tokio::select! {
                biased;

                Some(event) = self.save_queue.next() => {
                    self.write_count -= 1;
                    return EditorEvent::DocumentSaved(event)
                }
                Some(config_event) = self.config_events.1.recv() => {
                    return EditorEvent::ConfigEvent(config_event)
                }
                Some(message) = self.language_servers.incoming.next() => {
                    return EditorEvent::LanguageServerMessage(message)
                }
                Some(event) = self.debug_adapters.incoming.next() => {
                    return EditorEvent::DebuggerEvent(event)
                }

                _ = helix_event::redraw_requested() => {
                    if  !self.needs_redraw{
                        self.needs_redraw = true;
                        let timeout = Instant::now() + Duration::from_millis(33);
                        if timeout < self.idle_timer.deadline() && timeout < self.redraw_timer.deadline(){
                            self.redraw_timer.as_mut().reset(timeout)
                        }
                    }
                }

                _ = &mut self.redraw_timer  => {
                    self.redraw_timer.as_mut().reset(Instant::now() + Duration::from_secs(86400 * 365 * 30));
                    return EditorEvent::Redraw
                }
                _ = &mut self.idle_timer  => {
                    return EditorEvent::IdleTimer
                }
            }
        }
    }

    pub async fn flush_writes(&mut self) -> anyhow::Result<()> {
        while self.write_count > 0 {
            if let Some(save_event) = self.save_queue.next().await {
                self.write_count -= 1;

                let save_event = match save_event {
                    Ok(event) => event,
                    Err(err) => {
                        self.set_error(err.to_string());
                        bail!(err);
                    }
                };

                let doc = doc_mut!(self, &save_event.doc_id);
                doc.set_last_saved_revision(save_event.revision, save_event.save_time);
            }
        }

        Ok(())
    }

    /// Switches the editor into normal mode.
    pub fn enter_normal_mode(&mut self) {
        use helix_core::graphemes;

        if self.mode == Mode::Normal {
            return;
        }

        self.mode = Mode::Normal;
        let (view, doc) = current!(self);

        try_restore_indent(doc, view);

        // if leaving append mode, move cursor back by 1
        if doc.restore_cursor {
            let text = doc.text().slice(..);
            let selection = doc.selection(view.id).clone().transform(|range| {
                let mut head = range.to();
                if range.head > range.anchor {
                    head = graphemes::prev_grapheme_boundary(text, head);
                }

                Range::new(range.from(), head)
            });

            doc.set_selection(view.id, selection);
            doc.restore_cursor = false;
        }
    }

    pub fn current_stack_frame(&self) -> Option<&dap::StackFrame> {
        self.debug_adapters.current_stack_frame()
    }

    /// Returns the id of a view that this doc contains a selection for,
    /// making sure it is synced with the current changes
    /// if possible or there are no selections returns current_view
    /// otherwise uses an arbitrary view
    pub fn get_synced_view_id(&mut self, id: DocumentId) -> ViewId {
        let current_view = view_mut!(self);
        let doc = self.documents.get_mut(&id).unwrap();
        if doc.selections().contains_key(&current_view.id) {
            // only need to sync current view if this is not the current doc
            if current_view.doc != id {
                current_view.sync_changes(doc);
            }
            current_view.id
        } else if let Some(view_id) = doc.selections().keys().next() {
            let view_id = *view_id;
            let view = self.tree.get_mut(view_id);
            view.sync_changes(doc);
            view_id
        } else {
            doc.ensure_view_init(current_view.id);
            current_view.id
        }
    }

    pub fn set_cwd(&mut self, path: &Path) -> std::io::Result<()> {
        self.last_cwd = helix_stdx::env::set_current_working_dir(path)?;
        self.clear_doc_relative_paths();
        Ok(())
    }

    pub fn get_last_cwd(&mut self) -> Option<&Path> {
        self.last_cwd.as_deref()
    }
}

fn try_restore_indent(doc: &mut Document, view: &mut View) {
    use helix_core::{
        chars::char_is_whitespace,
        line_ending::{line_end_char_index, str_is_line_ending},
        unicode::segmentation::UnicodeSegmentation,
        Operation, Transaction,
    };

    fn inserted_a_new_blank_line(changes: &[Operation], pos: usize, line_end_pos: usize) -> bool {
        if let [
            Operation::Retain(move_pos),
            Operation::Insert(ref inserted_str),
            Operation::Retain(_),
        ] = changes
        {
            let mut graphemes = inserted_str.graphemes(true);
            move_pos + inserted_str.len() == pos
                && graphemes.next().is_some_and(str_is_line_ending)
                && graphemes.all(|g| g.chars().all(char_is_whitespace))
                && pos == line_end_pos // ensure no characters exists after current position
        } else {
            false
        }
    }

    let doc_changes = doc.changes().changes();
    let text = doc.text().slice(..);
    let range = doc.selection(view.id).primary();
    let pos = range.cursor(text);
    let line_end_pos = line_end_char_index(&text, range.cursor_line(text));

    if inserted_a_new_blank_line(doc_changes, pos, line_end_pos) {
        // Removes tailing whitespaces.
        let transaction =
            Transaction::change_by_selection(doc.text(), doc.selection(view.id), |range| {
                let line_start_pos = text.line_to_char(range.cursor_line(text));
                (line_start_pos, pos, None)
            });
        doc.apply(&transaction, view.id);
    }
}

#[derive(Default)]
pub struct CursorCache(Cell<Option<Option<Position>>>);

impl CursorCache {
    pub fn get(&self, view: &View, doc: &Document) -> Option<Position> {
        if let Some(pos) = self.0.get() {
            return pos;
        }

        let text = doc.text().slice(..);
        let cursor = doc.selection(view.id).primary().cursor(text);
        let res = view.screen_coords_at_pos(doc, text, cursor);
        self.set(res);
        res
    }

    pub fn set(&self, cursor_pos: Option<Position>) {
        self.0.set(Some(cursor_pos))
    }

    pub fn reset(&self) {
        self.0.set(None)
    }
}<|MERGE_RESOLUTION|>--- conflicted
+++ resolved
@@ -383,7 +383,6 @@
     /// Whether to read settings from [EditorConfig](https://editorconfig.org) files. Defaults to
     /// `true`.
     pub editor_config: bool,
-<<<<<<< HEAD
     /// Maximum width for panel resizing. Set to 0 for dynamic limit based on terminal width. Defaults to 50.
     pub max_panel_width: usize,
     /// Maximum height for panel resizing. Set to 0 for dynamic limit based on terminal height. Defaults to 50.
@@ -392,10 +391,8 @@
     pub max_panel_width_percent: f32,
     /// Maximum panel height as percentage of terminal height (0.0-1.0). Used when max_panel_height is 0. Defaults to 0.8.
     pub max_panel_height_percent: f32,
-=======
     /// Whether to render rainbow colors for matching brackets. Defaults to `false`.
     pub rainbow_brackets: bool,
->>>>>>> 2d5a19f0
 }
 
 #[derive(Debug, Clone, PartialEq, Deserialize, Serialize, Eq, PartialOrd, Ord)]
@@ -1096,14 +1093,11 @@
             end_of_line_diagnostics: DiagnosticFilter::Enable(Severity::Hint),
             clipboard_provider: ClipboardProvider::default(),
             editor_config: true,
-<<<<<<< HEAD
             max_panel_width: 50,
             max_panel_height: 50,
             max_panel_width_percent: 0.8,
             max_panel_height_percent: 0.8,
-=======
             rainbow_brackets: false,
->>>>>>> 2d5a19f0
         }
     }
 }
