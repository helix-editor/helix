use crate::{
    align_view,
    clipboard::{get_clipboard_provider, ClipboardProvider},
    document::{DocumentSavedEventFuture, DocumentSavedEventResult, Mode},
    graphics::{CursorKind, Rect},
    info::Info,
    input::KeyEvent,
    theme::{self, Theme},
    tree::{self, Tree},
    view::ViewPosition,
    Align, Document, DocumentId, View, ViewId,
};
use helix_vcs::DiffProviderRegistry;

use futures_util::stream::select_all::SelectAll;
use futures_util::{future, StreamExt};
use helix_lsp::Call;
use tokio_stream::wrappers::UnboundedReceiverStream;

use std::{
    borrow::Cow,
    cell::Cell,
    collections::{BTreeMap, HashMap},
    io::stdin,
    num::NonZeroUsize,
    path::{Path, PathBuf},
    pin::Pin,
    sync::Arc,
};

use tokio::{
    sync::{
        mpsc::{unbounded_channel, UnboundedReceiver, UnboundedSender},
        oneshot, Notify, RwLock,
    },
    time::{sleep, Duration, Instant, Sleep},
};

use anyhow::{anyhow, bail, Error};

pub use helix_core::diagnostic::Severity;
pub use helix_core::register::Registers;
use helix_core::{
    auto_pairs::AutoPairs,
    syntax::{self, AutoPairConfig, SoftWrap},
    Change,
};
use helix_core::{Position, Selection};
use helix_dap as dap;
use helix_lsp::lsp;

use serde::{ser::SerializeMap, Deserialize, Deserializer, Serialize, Serializer};

use arc_swap::access::{DynAccess, DynGuard};

fn deserialize_duration_millis<'de, D>(deserializer: D) -> Result<Duration, D::Error>
where
    D: serde::Deserializer<'de>,
{
    let millis = u64::deserialize(deserializer)?;
    Ok(Duration::from_millis(millis))
}

fn serialize_duration_millis<S>(duration: &Duration, serializer: S) -> Result<S::Ok, S::Error>
where
    S: Serializer,
{
    serializer.serialize_u64(
        duration
            .as_millis()
            .try_into()
            .map_err(|_| serde::ser::Error::custom("duration value overflowed u64"))?,
    )
}

#[derive(Debug, Clone, PartialEq, Eq, Serialize, Deserialize)]
#[serde(rename_all = "kebab-case", default, deny_unknown_fields)]
pub struct GutterConfig {
    /// Gutter Layout
    pub layout: Vec<GutterType>,
    /// Options specific to the "line-numbers" gutter
    pub line_numbers: GutterLineNumbersConfig,
}

impl Default for GutterConfig {
    fn default() -> Self {
        Self {
            layout: vec![
                GutterType::Diagnostics,
                GutterType::Spacer,
                GutterType::LineNumbers,
                GutterType::Spacer,
                GutterType::Diff,
            ],
            line_numbers: GutterLineNumbersConfig::default(),
        }
    }
}

impl From<Vec<GutterType>> for GutterConfig {
    fn from(x: Vec<GutterType>) -> Self {
        GutterConfig {
            layout: x,
            ..Default::default()
        }
    }
}

fn deserialize_gutter_seq_or_struct<'de, D>(deserializer: D) -> Result<GutterConfig, D::Error>
where
    D: Deserializer<'de>,
{
    struct GutterVisitor;

    impl<'de> serde::de::Visitor<'de> for GutterVisitor {
        type Value = GutterConfig;

        fn expecting(&self, formatter: &mut std::fmt::Formatter) -> std::fmt::Result {
            write!(
                formatter,
                "an array of gutter names or a detailed gutter configuration"
            )
        }

        fn visit_seq<S>(self, mut seq: S) -> Result<Self::Value, S::Error>
        where
            S: serde::de::SeqAccess<'de>,
        {
            let mut gutters = Vec::new();
            while let Some(gutter) = seq.next_element::<String>()? {
                gutters.push(
                    gutter
                        .parse::<GutterType>()
                        .map_err(serde::de::Error::custom)?,
                )
            }

            Ok(gutters.into())
        }

        fn visit_map<M>(self, map: M) -> Result<Self::Value, M::Error>
        where
            M: serde::de::MapAccess<'de>,
        {
            let deserializer = serde::de::value::MapAccessDeserializer::new(map);
            Deserialize::deserialize(deserializer)
        }
    }

    deserializer.deserialize_any(GutterVisitor)
}

#[derive(Debug, Clone, Copy, PartialEq, Eq, Serialize, Deserialize)]
#[serde(rename_all = "kebab-case", default, deny_unknown_fields)]
pub struct GutterLineNumbersConfig {
    /// Minimum number of characters to use for line number gutter. Defaults to 3.
    pub min_width: usize,
}

impl Default for GutterLineNumbersConfig {
    fn default() -> Self {
        Self { min_width: 3 }
    }
}

#[derive(Debug, Clone, PartialEq, Eq, Serialize, Deserialize)]
#[serde(rename_all = "kebab-case", default, deny_unknown_fields)]
pub struct FilePickerConfig {
    /// IgnoreOptions
    /// Enables ignoring hidden files.
    /// Whether to hide hidden files in file picker and global search results. Defaults to true.
    pub hidden: bool,
    /// Enables following symlinks.
    /// Whether to follow symbolic links in file picker and file or directory completions. Defaults to true.
    pub follow_symlinks: bool,
    /// Hides symlinks that point into the current directory. Defaults to true.
    pub deduplicate_links: bool,
    /// Enables reading ignore files from parent directories. Defaults to true.
    pub parents: bool,
    /// Enables reading `.ignore` files.
    /// Whether to hide files listed in .ignore in file picker and global search results. Defaults to true.
    pub ignore: bool,
    /// Enables reading `.gitignore` files.
    /// Whether to hide files listed in .gitignore in file picker and global search results. Defaults to true.
    pub git_ignore: bool,
    /// Enables reading global .gitignore, whose path is specified in git's config: `core.excludefile` option.
    /// Whether to hide files listed in global .gitignore in file picker and global search results. Defaults to true.
    pub git_global: bool,
    /// Enables reading `.git/info/exclude` files.
    /// Whether to hide files listed in .git/info/exclude in file picker and global search results. Defaults to true.
    pub git_exclude: bool,
    /// WalkBuilder options
    /// Maximum Depth to recurse directories in file picker and global search. Defaults to `None`.
    pub max_depth: Option<usize>,
}

impl Default for FilePickerConfig {
    fn default() -> Self {
        Self {
            hidden: true,
            follow_symlinks: true,
            deduplicate_links: true,
            parents: true,
            ignore: true,
            git_ignore: true,
            git_global: true,
            git_exclude: true,
            max_depth: None,
        }
    }
}

#[derive(Debug, Clone, PartialEq, Eq, Serialize, Deserialize)]
#[serde(rename_all = "kebab-case", default, deny_unknown_fields)]
pub struct Config {
    /// Padding to keep between the edge of the screen and the cursor when scrolling. Defaults to 5.
    pub scrolloff: usize,
    /// Number of lines to scroll at once. Defaults to 3
    pub scroll_lines: isize,
    /// Mouse support. Defaults to true.
    pub mouse: bool,
    /// Shell to use for shell commands. Defaults to ["cmd", "/C"] on Windows and ["sh", "-c"] otherwise.
    pub shell: Vec<String>,
    /// Line number mode.
    pub line_number: LineNumber,
    /// Highlight the lines cursors are currently on. Defaults to false.
    pub cursorline: bool,
    /// Highlight the columns cursors are currently on. Defaults to false.
    pub cursorcolumn: bool,
    #[serde(deserialize_with = "deserialize_gutter_seq_or_struct")]
    pub gutters: GutterConfig,
    /// Middle click paste support. Defaults to true.
    pub middle_click_paste: bool,
    /// Automatic insertion of pairs to parentheses, brackets,
    /// etc. Optionally, this can be a list of 2-tuples to specify a
    /// global list of characters to pair. Defaults to true.
    pub auto_pairs: AutoPairConfig,
    /// Automatic auto-completion, automatically pop up without user trigger. Defaults to true.
    pub auto_completion: bool,
    /// Automatic formatting on save. Defaults to true.
    pub auto_format: bool,
    /// Automatic save on focus lost. Defaults to false.
    pub auto_save: bool,
    /// Set a global text_width
    pub text_width: usize,
    /// Time in milliseconds since last keypress before idle timers trigger.
    /// Used for autocompletion, set to 0 for instant. Defaults to 400ms.
    #[serde(
        serialize_with = "serialize_duration_millis",
        deserialize_with = "deserialize_duration_millis"
    )]
    pub idle_timeout: Duration,
    pub completion_trigger_len: u8,
    /// Whether to display infoboxes. Defaults to true.
    pub auto_info: bool,
    pub file_picker: FilePickerConfig,
    /// Configuration of the statusline elements
    pub statusline: StatusLineConfig,
    /// Shape for cursor in each mode
    pub cursor_shape: CursorShapeConfig,
    /// Set to `true` to override automatic detection of terminal truecolor support in the event of a false negative. Defaults to `false`.
    pub true_color: bool,
    /// Search configuration.
    #[serde(default)]
    pub search: SearchConfig,
    pub lsp: LspConfig,
    pub terminal: Option<TerminalConfig>,
    /// Column numbers at which to draw the rulers. Default to `[]`, meaning no rulers.
    pub rulers: Vec<u16>,
    #[serde(default)]
    pub whitespace: WhitespaceConfig,
    /// Persistently display open buffers along the top
    pub bufferline: BufferLine,
    /// Vertical indent width guides.
    pub indent_guides: IndentGuidesConfig,
    /// Whether to color modes with different colors. Defaults to `false`.
    pub color_modes: bool,
    pub soft_wrap: SoftWrap,
    pub cursor_word: bool,
}

#[derive(Debug, Default, Clone, PartialEq, Eq, Serialize, Deserialize)]
#[serde(default, rename_all = "kebab-case", deny_unknown_fields)]
pub struct TerminalConfig {
    pub command: String,
    #[serde(default)]
    #[serde(skip_serializing_if = "Vec::is_empty")]
    pub args: Vec<String>,
}

#[cfg(windows)]
pub fn get_terminal_provider() -> Option<TerminalConfig> {
    use crate::env::binary_exists;

    if binary_exists("wt") {
        return Some(TerminalConfig {
            command: "wt".to_string(),
            args: vec![
                "new-tab".to_string(),
                "--title".to_string(),
                "DEBUG".to_string(),
                "cmd".to_string(),
                "/C".to_string(),
            ],
        });
    }

    Some(TerminalConfig {
        command: "conhost".to_string(),
        args: vec!["cmd".to_string(), "/C".to_string()],
    })
}

#[cfg(not(any(windows, target_os = "wasm32")))]
pub fn get_terminal_provider() -> Option<TerminalConfig> {
    use crate::env::{binary_exists, env_var_is_set};

    if env_var_is_set("TMUX") && binary_exists("tmux") {
        return Some(TerminalConfig {
            command: "tmux".to_string(),
            args: vec!["split-window".to_string()],
        });
    }

    if env_var_is_set("WEZTERM_UNIX_SOCKET") && binary_exists("wezterm") {
        return Some(TerminalConfig {
            command: "wezterm".to_string(),
            args: vec!["cli".to_string(), "split-pane".to_string()],
        });
    }

    None
}

#[derive(Debug, Clone, PartialEq, Eq, Serialize, Deserialize)]
#[serde(default, rename_all = "kebab-case", deny_unknown_fields)]
pub struct LspConfig {
    /// Enables LSP
    pub enable: bool,
    /// Display LSP progress messages below statusline
    pub display_messages: bool,
    /// Enable automatic pop up of signature help (parameter hints)
    pub auto_signature_help: bool,
    /// Display docs under signature help popup
    pub display_signature_help_docs: bool,
}

impl Default for LspConfig {
    fn default() -> Self {
        Self {
            enable: true,
            display_messages: false,
            auto_signature_help: true,
            display_signature_help_docs: true,
        }
    }
}

#[derive(Debug, Clone, PartialEq, Eq, Serialize, Deserialize)]
#[serde(rename_all = "kebab-case", default, deny_unknown_fields)]
pub struct SearchConfig {
    /// Smart case: Case insensitive searching unless pattern contains upper case characters. Defaults to true.
    pub smart_case: bool,
    /// Whether the search should wrap after depleting the matches. Default to true.
    pub wrap_around: bool,
}

#[derive(Debug, Clone, PartialEq, Eq, Serialize, Deserialize)]
#[serde(rename_all = "kebab-case", default, deny_unknown_fields)]
pub struct StatusLineConfig {
    pub left: Vec<StatusLineElement>,
    pub center: Vec<StatusLineElement>,
    pub right: Vec<StatusLineElement>,
    pub separator: String,
    pub mode: ModeConfig,
}

impl Default for StatusLineConfig {
    fn default() -> Self {
        use StatusLineElement as E;

        Self {
            left: vec![
                E::Mode,
                E::Spinner,
                E::FileName,
                E::FileModificationIndicator,
            ],
            center: vec![],
            right: vec![E::Diagnostics, E::Selections, E::Position, E::FileEncoding],
            separator: String::from("│"),
            mode: ModeConfig::default(),
        }
    }
}

#[derive(Debug, Clone, PartialEq, Eq, Serialize, Deserialize)]
#[serde(rename_all = "kebab-case", default, deny_unknown_fields)]
pub struct ModeConfig {
    pub normal: String,
    pub insert: String,
    pub select: String,
}

impl Default for ModeConfig {
    fn default() -> Self {
        Self {
            normal: String::from("NOR"),
            insert: String::from("INS"),
            select: String::from("SEL"),
        }
    }
}

#[derive(Debug, Copy, Clone, PartialEq, Eq, Serialize, Deserialize)]
#[serde(rename_all = "kebab-case")]
pub enum StatusLineElement {
    /// The editor mode (Normal, Insert, Visual/Selection)
    Mode,

    /// The LSP activity spinner
    Spinner,

    /// The base file name, including a dirty flag if it's unsaved
    FileBaseName,

    /// The relative file path, including a dirty flag if it's unsaved
    FileName,

    // The file modification indicator
    FileModificationIndicator,

    /// The file encoding
    FileEncoding,

    /// The file line endings (CRLF or LF)
    FileLineEnding,

    /// The file type (language ID or "text")
    FileType,

    /// A summary of the number of errors and warnings
    Diagnostics,

    /// A summary of the number of errors and warnings on file and workspace
    WorkspaceDiagnostics,

    /// The number of selections (cursors)
    Selections,

    /// The number of characters currently in primary selection
    PrimarySelectionLength,

    /// The cursor position
    Position,

    /// The separator string
    Separator,

    /// The cursor position as a percent of the total file
    PositionPercentage,

    /// The total line numbers of the current file
    TotalLineNumbers,

    /// A single space
    Spacer,
}

// Cursor shape is read and used on every rendered frame and so needs
// to be fast. Therefore we avoid a hashmap and use an enum indexed array.
#[derive(Debug, Clone, PartialEq, Eq)]
pub struct CursorShapeConfig([CursorKind; 3]);

impl CursorShapeConfig {
    pub fn from_mode(&self, mode: Mode) -> CursorKind {
        self.get(mode as usize).copied().unwrap_or_default()
    }
}

impl<'de> Deserialize<'de> for CursorShapeConfig {
    fn deserialize<D>(deserializer: D) -> Result<Self, D::Error>
    where
        D: Deserializer<'de>,
    {
        let m = HashMap::<Mode, CursorKind>::deserialize(deserializer)?;
        let into_cursor = |mode: Mode| m.get(&mode).copied().unwrap_or_default();
        Ok(CursorShapeConfig([
            into_cursor(Mode::Normal),
            into_cursor(Mode::Select),
            into_cursor(Mode::Insert),
        ]))
    }
}

impl Serialize for CursorShapeConfig {
    fn serialize<S>(&self, serializer: S) -> Result<S::Ok, S::Error>
    where
        S: serde::Serializer,
    {
        let mut map = serializer.serialize_map(Some(self.len()))?;
        let modes = [Mode::Normal, Mode::Select, Mode::Insert];
        for mode in modes {
            map.serialize_entry(&mode, &self.from_mode(mode))?;
        }
        map.end()
    }
}

impl std::ops::Deref for CursorShapeConfig {
    type Target = [CursorKind; 3];

    fn deref(&self) -> &Self::Target {
        &self.0
    }
}

impl Default for CursorShapeConfig {
    fn default() -> Self {
        Self([CursorKind::Block; 3])
    }
}

/// bufferline render modes
#[derive(Debug, Clone, PartialEq, Eq, Serialize, Deserialize)]
#[serde(rename_all = "kebab-case")]
pub enum BufferLine {
    /// Don't render bufferline
    Never,
    /// Always render
    Always,
    /// Only if multiple buffers are open
    Multiple,
}

impl Default for BufferLine {
    fn default() -> Self {
        BufferLine::Never
    }
}

#[derive(Debug, Copy, Clone, PartialEq, Eq, Serialize, Deserialize)]
#[serde(rename_all = "kebab-case")]
pub enum LineNumber {
    /// Show absolute line number
    Absolute,

    /// If focused and in normal/select mode, show relative line number to the primary cursor.
    /// If unfocused or in insert mode, show absolute line number.
    Relative,
}

impl std::str::FromStr for LineNumber {
    type Err = anyhow::Error;

    fn from_str(s: &str) -> Result<Self, Self::Err> {
        match s.to_lowercase().as_str() {
            "absolute" | "abs" => Ok(Self::Absolute),
            "relative" | "rel" => Ok(Self::Relative),
            _ => anyhow::bail!("Line number can only be `absolute` or `relative`."),
        }
    }
}

#[derive(Debug, Copy, Clone, PartialEq, Eq, Serialize, Deserialize)]
#[serde(rename_all = "kebab-case")]
pub enum GutterType {
    /// Show diagnostics and other features like breakpoints
    Diagnostics,
    /// Show line numbers
    LineNumbers,
    /// Show one blank space
    Spacer,
    /// Highlight local changes
    Diff,
}

impl std::str::FromStr for GutterType {
    type Err = anyhow::Error;

    fn from_str(s: &str) -> Result<Self, Self::Err> {
        match s.to_lowercase().as_str() {
            "diagnostics" => Ok(Self::Diagnostics),
            "spacer" => Ok(Self::Spacer),
            "line-numbers" => Ok(Self::LineNumbers),
            "diff" => Ok(Self::Diff),
            _ => anyhow::bail!("Gutter type can only be `diagnostics` or `line-numbers`."),
        }
    }
}

#[derive(Debug, Clone, PartialEq, Eq, Serialize, Deserialize)]
#[serde(default)]
pub struct WhitespaceConfig {
    pub render: WhitespaceRender,
    pub characters: WhitespaceCharacters,
}

impl Default for WhitespaceConfig {
    fn default() -> Self {
        Self {
            render: WhitespaceRender::Basic(WhitespaceRenderValue::None),
            characters: WhitespaceCharacters::default(),
        }
    }
}

#[derive(Debug, Copy, Clone, PartialEq, Eq, Serialize, Deserialize)]
#[serde(untagged, rename_all = "kebab-case")]
pub enum WhitespaceRender {
    Basic(WhitespaceRenderValue),
    Specific {
        default: Option<WhitespaceRenderValue>,
        space: Option<WhitespaceRenderValue>,
        nbsp: Option<WhitespaceRenderValue>,
        tab: Option<WhitespaceRenderValue>,
        newline: Option<WhitespaceRenderValue>,
    },
}

#[derive(Debug, Copy, Clone, PartialEq, Eq, Serialize, Deserialize)]
#[serde(rename_all = "kebab-case")]
pub enum WhitespaceRenderValue {
    None,
    // TODO
    // Selection,
    All,
}

impl WhitespaceRender {
    pub fn space(&self) -> WhitespaceRenderValue {
        match *self {
            Self::Basic(val) => val,
            Self::Specific { default, space, .. } => {
                space.or(default).unwrap_or(WhitespaceRenderValue::None)
            }
        }
    }
    pub fn nbsp(&self) -> WhitespaceRenderValue {
        match *self {
            Self::Basic(val) => val,
            Self::Specific { default, nbsp, .. } => {
                nbsp.or(default).unwrap_or(WhitespaceRenderValue::None)
            }
        }
    }
    pub fn tab(&self) -> WhitespaceRenderValue {
        match *self {
            Self::Basic(val) => val,
            Self::Specific { default, tab, .. } => {
                tab.or(default).unwrap_or(WhitespaceRenderValue::None)
            }
        }
    }
    pub fn newline(&self) -> WhitespaceRenderValue {
        match *self {
            Self::Basic(val) => val,
            Self::Specific {
                default, newline, ..
            } => newline.or(default).unwrap_or(WhitespaceRenderValue::None),
        }
    }
}

#[derive(Debug, Clone, PartialEq, Eq, Serialize, Deserialize)]
#[serde(default)]
pub struct WhitespaceCharacters {
    pub space: char,
    pub nbsp: char,
    pub tab: char,
    pub tabpad: char,
    pub newline: char,
}

impl Default for WhitespaceCharacters {
    fn default() -> Self {
        Self {
            space: '·',    // U+00B7
            nbsp: '⍽',    // U+237D
            tab: '→',     // U+2192
            newline: '⏎', // U+23CE
            tabpad: ' ',
        }
    }
}

#[derive(Debug, Clone, PartialEq, Eq, Serialize, Deserialize)]
#[serde(default, rename_all = "kebab-case")]
pub struct IndentGuidesConfig {
    pub render: bool,
    pub character: char,
    pub skip_levels: u8,
}

impl Default for IndentGuidesConfig {
    fn default() -> Self {
        Self {
            skip_levels: 0,
            render: false,
            character: '│',
        }
    }
}

impl Default for Config {
    fn default() -> Self {
        Self {
            scrolloff: 5,
            scroll_lines: 3,
            mouse: true,
            shell: if cfg!(windows) {
                vec!["cmd".to_owned(), "/C".to_owned()]
            } else {
                vec!["sh".to_owned(), "-c".to_owned()]
            },
            line_number: LineNumber::Absolute,
            cursorline: false,
            cursorcolumn: false,
            gutters: GutterConfig::default(),
            middle_click_paste: true,
            auto_pairs: AutoPairConfig::default(),
            auto_completion: true,
            auto_format: true,
            auto_save: false,
            idle_timeout: Duration::from_millis(400),
            completion_trigger_len: 2,
            auto_info: true,
            file_picker: FilePickerConfig::default(),
            statusline: StatusLineConfig::default(),
            cursor_shape: CursorShapeConfig::default(),
            true_color: false,
            search: SearchConfig::default(),
            lsp: LspConfig::default(),
            terminal: get_terminal_provider(),
            rulers: Vec::new(),
            whitespace: WhitespaceConfig::default(),
            bufferline: BufferLine::default(),
            indent_guides: IndentGuidesConfig::default(),
            color_modes: false,
            soft_wrap: SoftWrap::default(),
<<<<<<< HEAD
            cursor_word: false,
=======
            text_width: 80,
>>>>>>> ce1fb9e6
        }
    }
}

impl Default for SearchConfig {
    fn default() -> Self {
        Self {
            wrap_around: true,
            smart_case: true,
        }
    }
}

pub struct Motion(pub Box<dyn Fn(&mut Editor)>);
impl Motion {
    pub fn run(&self, e: &mut Editor) {
        (self.0)(e)
    }
}
impl std::fmt::Debug for Motion {
    fn fmt(&self, f: &mut std::fmt::Formatter<'_>) -> std::fmt::Result {
        f.write_str("motion")
    }
}

#[derive(Debug, Clone, Default)]
pub struct Breakpoint {
    pub id: Option<usize>,
    pub verified: bool,
    pub message: Option<String>,

    pub line: usize,
    pub column: Option<usize>,
    pub condition: Option<String>,
    pub hit_condition: Option<String>,
    pub log_message: Option<String>,
}

use futures_util::stream::{Flatten, Once};

pub struct Editor {
    /// Current editing mode.
    pub mode: Mode,
    pub tree: Tree,
    pub next_document_id: DocumentId,
    pub documents: BTreeMap<DocumentId, Document>,

    // We Flatten<> to resolve the inner DocumentSavedEventFuture. For that we need a stream of streams, hence the Once<>.
    // https://stackoverflow.com/a/66875668
    pub saves: HashMap<DocumentId, UnboundedSender<Once<DocumentSavedEventFuture>>>,
    pub save_queue: SelectAll<Flatten<UnboundedReceiverStream<Once<DocumentSavedEventFuture>>>>,
    pub write_count: usize,

    pub count: Option<std::num::NonZeroUsize>,
    pub selected_register: Option<char>,
    pub registers: Registers,
    pub macro_recording: Option<(char, Vec<KeyEvent>)>,
    pub macro_replaying: Vec<char>,
    pub language_servers: helix_lsp::Registry,
    pub diagnostics: BTreeMap<lsp::Url, Vec<lsp::Diagnostic>>,
    pub diff_providers: DiffProviderRegistry,

    pub debugger: Option<dap::Client>,
    pub debugger_events: SelectAll<UnboundedReceiverStream<dap::Payload>>,
    pub breakpoints: HashMap<PathBuf, Vec<Breakpoint>>,

    pub clipboard_provider: Box<dyn ClipboardProvider>,

    pub syn_loader: Arc<syntax::Loader>,
    pub theme_loader: Arc<theme::Loader>,
    /// last_theme is used for theme previews. We store the current theme here,
    /// and if previewing is cancelled, we can return to it.
    pub last_theme: Option<Theme>,
    /// The currently applied editor theme. While previewing a theme, the previewed theme
    /// is set here.
    pub theme: Theme,

    /// The primary Selection prior to starting a goto_line_number preview. This is
    /// restored when the preview is aborted, or added to the jumplist when it is
    /// confirmed.
    pub last_selection: Option<Selection>,

    pub status_msg: Option<(Cow<'static, str>, Severity)>,
    pub autoinfo: Option<Info>,

    pub config: Arc<dyn DynAccess<Config>>,
    pub auto_pairs: Option<AutoPairs>,

    pub idle_timer: Pin<Box<Sleep>>,
    pub last_motion: Option<Motion>,

    pub last_completion: Option<CompleteAction>,

    pub exit_code: i32,

    pub config_events: (UnboundedSender<ConfigEvent>, UnboundedReceiver<ConfigEvent>),
    /// Allows asynchronous tasks to control the rendering
    /// The `Notify` allows asynchronous tasks to request the editor to perform a redraw
    /// The `RwLock` blocks the editor from performing the render until an exclusive lock can be aquired
    pub redraw_handle: RedrawHandle,
    pub needs_redraw: bool,
    /// Cached position of the cursor calculated during rendering.
    /// The content of `cursor_cache` is returned by `Editor::cursor` if
    /// set to `Some(_)`. The value will be cleared after it's used.
    /// If `cursor_cache` is `None` then the `Editor::cursor` function will
    /// calculate the cursor position.
    ///
    /// `Some(None)` represents a cursor position outside of the visible area.
    /// This will just cause `Editor::cursor` to return `None`.
    ///
    /// This cache is only a performance optimization to
    /// avoid calculating the cursor position multiple
    /// times during rendering and should not be set by other functions.
    pub cursor_cache: Cell<Option<Option<Position>>>,
<<<<<<< HEAD

    /// Contains all the cursor word highlights
    pub cursor_highlights: Arc<Vec<std::ops::Range<usize>>>,
=======
    /// When a new completion request is sent to the server old
    /// unifinished request must be dropped. Each completion
    /// request is associated with a channel that cancels
    /// when the channel is dropped. That channel is stored
    /// here. When a new completion request is sent this
    /// field is set and any old requests are automatically
    /// canceled as a result
    pub completion_request_handle: Option<oneshot::Sender<()>>,
>>>>>>> ce1fb9e6
}

pub type RedrawHandle = (Arc<Notify>, Arc<RwLock<()>>);

#[derive(Debug)]
pub enum EditorEvent {
    DocumentSaved(DocumentSavedEventResult),
    ConfigEvent(ConfigEvent),
    LanguageServerMessage((usize, Call)),
    DebuggerEvent(dap::Payload),
    IdleTimer,
}

#[derive(Debug, Clone)]
pub enum ConfigEvent {
    Refresh,
    Update(Box<Config>),
}

enum ThemeAction {
    Set,
    Preview,
}

#[derive(Debug, Clone)]
pub struct CompleteAction {
    pub trigger_offset: usize,
    pub changes: Vec<Change>,
}

#[derive(Debug, Copy, Clone)]
pub enum Action {
    Load,
    Replace,
    HorizontalSplit,
    VerticalSplit,
}

/// Error thrown on failed document closed
pub enum CloseError {
    /// Document doesn't exist
    DoesNotExist,
    /// Buffer is modified
    BufferModified(String),
    /// Document failed to save
    SaveError(anyhow::Error),
}

impl Editor {
    pub fn new(
        mut area: Rect,
        theme_loader: Arc<theme::Loader>,
        syn_loader: Arc<syntax::Loader>,
        config: Arc<dyn DynAccess<Config>>,
    ) -> Self {
        let conf = config.load();
        let auto_pairs = (&conf.auto_pairs).into();

        // HAXX: offset the render area height by 1 to account for prompt/commandline
        area.height -= 1;

        Self {
            mode: Mode::Normal,
            tree: Tree::new(area),
            next_document_id: DocumentId::default(),
            documents: BTreeMap::new(),
            saves: HashMap::new(),
            save_queue: SelectAll::new(),
            write_count: 0,
            count: None,
            selected_register: None,
            macro_recording: None,
            macro_replaying: Vec::new(),
            theme: theme_loader.default(),
            language_servers: helix_lsp::Registry::new(),
            diagnostics: BTreeMap::new(),
            diff_providers: DiffProviderRegistry::default(),
            debugger: None,
            debugger_events: SelectAll::new(),
            breakpoints: HashMap::new(),
            syn_loader,
            theme_loader,
            last_theme: None,
            last_selection: None,
            registers: Registers::default(),
            clipboard_provider: get_clipboard_provider(),
            status_msg: None,
            autoinfo: None,
            idle_timer: Box::pin(sleep(conf.idle_timeout)),
            last_motion: None,
            last_completion: None,
            config,
            auto_pairs,
            exit_code: 0,
            config_events: unbounded_channel(),
            redraw_handle: Default::default(),
            needs_redraw: false,
            cursor_cache: Cell::new(None),
<<<<<<< HEAD
            cursor_highlights: Arc::new(Vec::new()),
=======
            completion_request_handle: None,
>>>>>>> ce1fb9e6
        }
    }

    /// Current editing mode for the [`Editor`].
    pub fn mode(&self) -> Mode {
        self.mode
    }

    pub fn config(&self) -> DynGuard<Config> {
        self.config.load()
    }

    /// Call if the config has changed to let the editor update all
    /// relevant members.
    pub fn refresh_config(&mut self) {
        let config = self.config();
        self.auto_pairs = (&config.auto_pairs).into();
        self.reset_idle_timer();
        self._refresh();
    }

    pub fn clear_idle_timer(&mut self) {
        // equivalent to internal Instant::far_future() (30 years)
        self.idle_timer
            .as_mut()
            .reset(Instant::now() + Duration::from_secs(86400 * 365 * 30));
    }

    pub fn reset_idle_timer(&mut self) {
        let config = self.config();
        self.idle_timer
            .as_mut()
            .reset(Instant::now() + config.idle_timeout);
    }

    pub fn clear_status(&mut self) {
        self.status_msg = None;
    }

    #[inline]
    pub fn set_status<T: Into<Cow<'static, str>>>(&mut self, status: T) {
        let status = status.into();
        log::debug!("editor status: {}", status);
        self.status_msg = Some((status, Severity::Info));
    }

    #[inline]
    pub fn set_error<T: Into<Cow<'static, str>>>(&mut self, error: T) {
        let error = error.into();
        log::error!("editor error: {}", error);
        self.status_msg = Some((error, Severity::Error));
    }

    #[inline]
    pub fn get_status(&self) -> Option<(&Cow<'static, str>, &Severity)> {
        self.status_msg.as_ref().map(|(status, sev)| (status, sev))
    }

    /// Returns true if the current status is an error
    #[inline]
    pub fn is_err(&self) -> bool {
        self.status_msg
            .as_ref()
            .map(|(_, sev)| *sev == Severity::Error)
            .unwrap_or(false)
    }

    pub fn unset_theme_preview(&mut self) {
        if let Some(last_theme) = self.last_theme.take() {
            self.set_theme(last_theme);
        }
        // None likely occurs when the user types ":theme" and then exits before previewing
    }

    pub fn set_theme_preview(&mut self, theme: Theme) {
        self.set_theme_impl(theme, ThemeAction::Preview);
    }

    pub fn set_theme(&mut self, theme: Theme) {
        self.set_theme_impl(theme, ThemeAction::Set);
    }

    fn set_theme_impl(&mut self, theme: Theme, preview: ThemeAction) {
        // `ui.selection` is the only scope required to be able to render a theme.
        if theme.find_scope_index_exact("ui.selection").is_none() {
            self.set_error("Invalid theme: `ui.selection` required");
            return;
        }

        let scopes = theme.scopes();
        self.syn_loader.set_scopes(scopes.to_vec());

        match preview {
            ThemeAction::Preview => {
                let last_theme = std::mem::replace(&mut self.theme, theme);
                // only insert on first preview: this will be the last theme the user has saved
                self.last_theme.get_or_insert(last_theme);
            }
            ThemeAction::Set => {
                self.last_theme = None;
                self.theme = theme;
            }
        }

        self._refresh();
    }

    /// Refreshes the language server for a given document
    pub fn refresh_language_server(&mut self, doc_id: DocumentId) -> Option<()> {
        self.launch_language_server(doc_id)
    }

    /// Launch a language server for a given document
    fn launch_language_server(&mut self, doc_id: DocumentId) -> Option<()> {
        if !self.config().lsp.enable {
            return None;
        }

        // if doc doesn't have a URL it's a scratch buffer, ignore it
        let (lang, path) = {
            let doc = self.document(doc_id)?;
            (doc.language.clone(), doc.path().cloned())
        };

        // try to find a language server based on the language name
        let language_server = lang.as_ref().and_then(|language| {
            self.language_servers
                .get(language, path.as_ref())
                .map_err(|e| {
                    log::error!(
                        "Failed to initialize the LSP for `{}` {{ {} }}",
                        language.scope(),
                        e
                    )
                })
                .ok()
                .flatten()
        });

        let doc = self.document_mut(doc_id)?;
        let doc_url = doc.url()?;

        if let Some(language_server) = language_server {
            // only spawn a new lang server if the servers aren't the same
            if Some(language_server.id()) != doc.language_server().map(|server| server.id()) {
                if let Some(language_server) = doc.language_server() {
                    tokio::spawn(language_server.text_document_did_close(doc.identifier()));
                }

                let language_id = doc.language_id().map(ToOwned::to_owned).unwrap_or_default();

                // TODO: this now races with on_init code if the init happens too quickly
                tokio::spawn(language_server.text_document_did_open(
                    doc_url,
                    doc.version(),
                    doc.text(),
                    language_id,
                ));

                doc.set_language_server(Some(language_server));
            }
        }
        Some(())
    }

    fn _refresh(&mut self) {
        let config = self.config();
        for (view, _) in self.tree.views_mut() {
            let doc = doc_mut!(self, &view.doc);
            view.sync_changes(doc);
            view.gutters = config.gutters.clone();
            view.ensure_cursor_in_view(doc, config.scrolloff)
        }
    }

    fn replace_document_in_view(&mut self, current_view: ViewId, doc_id: DocumentId) {
        let view = self.tree.get_mut(current_view);
        view.doc = doc_id;
        view.offset = ViewPosition::default();

        let doc = doc_mut!(self, &doc_id);
        doc.ensure_view_init(view.id);
        view.sync_changes(doc);

        align_view(doc, view, Align::Center);
    }

    pub fn switch(&mut self, id: DocumentId, action: Action) {
        use crate::tree::Layout;

        if !self.documents.contains_key(&id) {
            log::error!("cannot switch to document that does not exist (anymore)");
            return;
        }

        self.enter_normal_mode();

        match action {
            Action::Replace => {
                let (view, doc) = current_ref!(self);
                // If the current view is an empty scratch buffer and is not displayed in any other views, delete it.
                // Boolean value is determined before the call to `view_mut` because the operation requires a borrow
                // of `self.tree`, which is mutably borrowed when `view_mut` is called.
                let remove_empty_scratch = !doc.is_modified()
                    // If the buffer has no path and is not modified, it is an empty scratch buffer.
                    && doc.path().is_none()
                    // If the buffer we are changing to is not this buffer
                    && id != doc.id
                    // Ensure the buffer is not displayed in any other splits.
                    && !self
                        .tree
                        .traverse()
                        .any(|(_, v)| v.doc == doc.id && v.id != view.id);

                let (view, doc) = current!(self);
                let view_id = view.id;

                // Append any outstanding changes to history in the old document.
                doc.append_changes_to_history(view);

                if remove_empty_scratch {
                    // Copy `doc.id` into a variable before calling `self.documents.remove`, which requires a mutable
                    // borrow, invalidating direct access to `doc.id`.
                    let id = doc.id;
                    self.documents.remove(&id);

                    // Remove the scratch buffer from any jumplists
                    for (view, _) in self.tree.views_mut() {
                        view.remove_document(&id);
                    }
                } else {
                    let jump = (view.doc, doc.selection(view.id).clone());
                    view.jumps.push(jump);
                    // Set last accessed doc if it is a different document
                    if doc.id != id {
                        view.add_to_history(view.doc);
                        // Set last modified doc if modified and last modified doc is different
                        if std::mem::take(&mut doc.modified_since_accessed)
                            && view.last_modified_docs[0] != Some(view.doc)
                        {
                            view.last_modified_docs = [Some(view.doc), view.last_modified_docs[0]];
                        }
                    }
                }

                self.replace_document_in_view(view_id, id);

                return;
            }
            Action::Load => {
                let view_id = view!(self).id;
                let doc = doc_mut!(self, &id);
                doc.ensure_view_init(view_id);
                return;
            }
            Action::HorizontalSplit | Action::VerticalSplit => {
                // copy the current view, unless there is no view yet
                let view = self
                    .tree
                    .try_get(self.tree.focus)
                    .filter(|v| id == v.doc) // Different Document
                    .cloned()
                    .unwrap_or_else(|| View::new(id, self.config().gutters.clone()));
                let view_id = self.tree.split(
                    view,
                    match action {
                        Action::HorizontalSplit => Layout::Horizontal,
                        Action::VerticalSplit => Layout::Vertical,
                        _ => unreachable!(),
                    },
                );
                // initialize selection for view
                let doc = doc_mut!(self, &id);
                doc.ensure_view_init(view_id);
            }
        }

        self._refresh();
    }

    /// Generate an id for a new document and register it.
    fn new_document(&mut self, mut doc: Document) -> DocumentId {
        let id = self.next_document_id;
        // Safety: adding 1 from 1 is fine, probably impossible to reach usize max
        self.next_document_id =
            DocumentId(unsafe { NonZeroUsize::new_unchecked(self.next_document_id.0.get() + 1) });
        doc.id = id;
        self.documents.insert(id, doc);

        let (save_sender, save_receiver) = tokio::sync::mpsc::unbounded_channel();
        self.saves.insert(id, save_sender);

        let stream = UnboundedReceiverStream::new(save_receiver).flatten();
        self.save_queue.push(stream);

        id
    }

    fn new_file_from_document(&mut self, action: Action, doc: Document) -> DocumentId {
        let id = self.new_document(doc);
        self.switch(id, action);
        id
    }

    pub fn new_file(&mut self, action: Action) -> DocumentId {
        self.new_file_from_document(action, Document::default(self.config.clone()))
    }

    pub fn new_file_from_stdin(&mut self, action: Action) -> Result<DocumentId, Error> {
        let (rope, encoding) = crate::document::from_reader(&mut stdin(), None)?;
        Ok(self.new_file_from_document(
            action,
            Document::from(rope, Some(encoding), self.config.clone()),
        ))
    }

    // ??? possible use for integration tests
    pub fn open(&mut self, path: &Path, action: Action) -> Result<DocumentId, Error> {
        let path = helix_core::path::get_canonicalized_path(path)?;
        let id = self.document_by_path(&path).map(|doc| doc.id);

        let id = if let Some(id) = id {
            id
        } else {
            let mut doc = Document::open(
                &path,
                None,
                Some(self.syn_loader.clone()),
                self.config.clone(),
            )?;

            if let Some(diff_base) = self.diff_providers.get_diff_base(&path) {
                doc.set_diff_base(diff_base, self.redraw_handle.clone());
            }

            let id = self.new_document(doc);
            let _ = self.launch_language_server(id);

            id
        };

        self.switch(id, action);
        Ok(id)
    }

    pub fn close(&mut self, id: ViewId) {
        // Remove selections for the closed view on all documents.
        for doc in self.documents_mut() {
            doc.remove_view(id);
        }
        self.tree.remove(id);
        self._refresh();
    }

    pub fn close_document(&mut self, doc_id: DocumentId, force: bool) -> Result<(), CloseError> {
        let doc = match self.documents.get_mut(&doc_id) {
            Some(doc) => doc,
            None => return Err(CloseError::DoesNotExist),
        };
        if !force && doc.is_modified() {
            return Err(CloseError::BufferModified(doc.display_name().into_owned()));
        }

        // This will also disallow any follow-up writes
        self.saves.remove(&doc_id);

        if let Some(language_server) = doc.language_server() {
            // TODO: track error
            tokio::spawn(language_server.text_document_did_close(doc.identifier()));
        }

        enum Action {
            Close(ViewId),
            ReplaceDoc(ViewId, DocumentId),
        }

        let actions: Vec<Action> = self
            .tree
            .views_mut()
            .filter_map(|(view, _focus)| {
                view.remove_document(&doc_id);

                if view.doc == doc_id {
                    // something was previously open in the view, switch to previous doc
                    if let Some(prev_doc) = view.docs_access_history.pop() {
                        Some(Action::ReplaceDoc(view.id, prev_doc))
                    } else {
                        // only the document that is being closed was in the view, close it
                        Some(Action::Close(view.id))
                    }
                } else {
                    None
                }
            })
            .collect();

        for action in actions {
            match action {
                Action::Close(view_id) => {
                    self.close(view_id);
                }
                Action::ReplaceDoc(view_id, doc_id) => {
                    self.replace_document_in_view(view_id, doc_id);
                }
            }
        }

        self.documents.remove(&doc_id);

        // If the document we removed was visible in all views, we will have no more views. We don't
        // want to close the editor just for a simple buffer close, so we need to create a new view
        // containing either an existing document, or a brand new document.
        if self.tree.views().next().is_none() {
            let doc_id = self
                .documents
                .iter()
                .map(|(&doc_id, _)| doc_id)
                .next()
                .unwrap_or_else(|| self.new_document(Document::default(self.config.clone())));
            let view = View::new(doc_id, self.config().gutters.clone());
            let view_id = self.tree.insert(view);
            let doc = doc_mut!(self, &doc_id);
            doc.ensure_view_init(view_id);
        }

        self._refresh();

        Ok(())
    }

    pub fn save<P: Into<PathBuf>>(
        &mut self,
        doc_id: DocumentId,
        path: Option<P>,
        force: bool,
    ) -> anyhow::Result<()> {
        // convert a channel of futures to pipe into main queue one by one
        // via stream.then() ? then push into main future

        let path = path.map(|path| path.into());
        let doc = doc_mut!(self, &doc_id);
        let future = doc.save(path, force)?;

        use futures_util::stream;

        self.saves
            .get(&doc_id)
            .ok_or_else(|| anyhow::format_err!("saves are closed for this document!"))?
            .send(stream::once(Box::pin(future)))
            .map_err(|err| anyhow!("failed to send save event: {}", err))?;

        self.write_count += 1;

        Ok(())
    }

    pub fn resize(&mut self, area: Rect) {
        if self.tree.resize(area) {
            self._refresh();
        };
    }

    pub fn focus(&mut self, view_id: ViewId) {
        let prev_id = std::mem::replace(&mut self.tree.focus, view_id);

        // if leaving the view: mode should reset and the cursor should be
        // within view
        if prev_id != view_id {
            self.enter_normal_mode();
            self.ensure_cursor_in_view(view_id);

            // Update jumplist selections with new document changes.
            for (view, _focused) in self.tree.views_mut() {
                let doc = doc_mut!(self, &view.doc);
                view.sync_changes(doc);
            }
        }
    }

    pub fn focus_next(&mut self) {
        self.focus(self.tree.next());
    }

    pub fn focus_prev(&mut self) {
        self.focus(self.tree.prev());
    }

    pub fn focus_direction(&mut self, direction: tree::Direction) {
        let current_view = self.tree.focus;
        if let Some(id) = self.tree.find_split_in_direction(current_view, direction) {
            self.focus(id)
        }
    }

    pub fn swap_split_in_direction(&mut self, direction: tree::Direction) {
        self.tree.swap_split_in_direction(direction);
    }

    pub fn transpose_view(&mut self) {
        self.tree.transpose();
    }

    pub fn should_close(&self) -> bool {
        self.tree.is_empty()
    }

    pub fn ensure_cursor_in_view(&mut self, id: ViewId) {
        let config = self.config();
        let view = self.tree.get_mut(id);
        let doc = &self.documents[&view.doc];
        view.ensure_cursor_in_view(doc, config.scrolloff)
    }

    #[inline]
    pub fn document(&self, id: DocumentId) -> Option<&Document> {
        self.documents.get(&id)
    }

    #[inline]
    pub fn document_mut(&mut self, id: DocumentId) -> Option<&mut Document> {
        self.documents.get_mut(&id)
    }

    #[inline]
    pub fn documents(&self) -> impl Iterator<Item = &Document> {
        self.documents.values()
    }

    #[inline]
    pub fn documents_mut(&mut self) -> impl Iterator<Item = &mut Document> {
        self.documents.values_mut()
    }

    pub fn document_by_path<P: AsRef<Path>>(&self, path: P) -> Option<&Document> {
        self.documents()
            .find(|doc| doc.path().map(|p| p == path.as_ref()).unwrap_or(false))
    }

    pub fn document_by_path_mut<P: AsRef<Path>>(&mut self, path: P) -> Option<&mut Document> {
        self.documents_mut()
            .find(|doc| doc.path().map(|p| p == path.as_ref()).unwrap_or(false))
    }

    /// Gets the primary cursor position in screen coordinates,
    /// or `None` if the primary cursor is not visible on screen.
    pub fn cursor(&self) -> (Option<Position>, CursorKind) {
        let config = self.config();
        let (view, doc) = current_ref!(self);
        let cursor = doc
            .selection(view.id)
            .primary()
            .cursor(doc.text().slice(..));
        let pos = self
            .cursor_cache
            .get()
            .unwrap_or_else(|| view.screen_coords_at_pos(doc, doc.text().slice(..), cursor));
        if let Some(mut pos) = pos {
            let inner = view.inner_area(doc);
            pos.col += inner.x as usize;
            pos.row += inner.y as usize;
            let cursorkind = config.cursor_shape.from_mode(self.mode);
            (Some(pos), cursorkind)
        } else {
            (None, CursorKind::default())
        }
    }

    /// Closes language servers with timeout. The default timeout is 10000 ms, use
    /// `timeout` parameter to override this.
    pub async fn close_language_servers(
        &self,
        timeout: Option<u64>,
    ) -> Result<(), tokio::time::error::Elapsed> {
        tokio::time::timeout(
            Duration::from_millis(timeout.unwrap_or(3000)),
            future::join_all(
                self.language_servers
                    .iter_clients()
                    .map(|client| client.force_shutdown()),
            ),
        )
        .await
        .map(|_| ())
    }

    pub async fn wait_event(&mut self) -> EditorEvent {
        // the loop only runs once or twice and would be better implemented with a recursion + const generic
        // however due to limitations with async functions that can not be implemented right now
        loop {
            tokio::select! {
                biased;

                Some(event) = self.save_queue.next() => {
                    self.write_count -= 1;
                    return EditorEvent::DocumentSaved(event)
                }
                Some(config_event) = self.config_events.1.recv() => {
                    return EditorEvent::ConfigEvent(config_event)
                }
                Some(message) = self.language_servers.incoming.next() => {
                    return EditorEvent::LanguageServerMessage(message)
                }
                Some(event) = self.debugger_events.next() => {
                    return EditorEvent::DebuggerEvent(event)
                }

                _ = self.redraw_handle.0.notified() => {
                    if  !self.needs_redraw{
                        self.needs_redraw = true;
                        let timeout = Instant::now() + Duration::from_millis(96);
                        if timeout < self.idle_timer.deadline(){
                            self.idle_timer.as_mut().reset(timeout)
                        }
                    }
                }

                _ = &mut self.idle_timer  => {
                    return EditorEvent::IdleTimer
                }
            }
        }
    }

    pub async fn flush_writes(&mut self) -> anyhow::Result<()> {
        while self.write_count > 0 {
            if let Some(save_event) = self.save_queue.next().await {
                self.write_count -= 1;

                let save_event = match save_event {
                    Ok(event) => event,
                    Err(err) => {
                        self.set_error(err.to_string());
                        bail!(err);
                    }
                };

                let doc = doc_mut!(self, &save_event.doc_id);
                doc.set_last_saved_revision(save_event.revision);
            }
        }

        Ok(())
    }

    /// Switches the editor into normal mode.
    pub fn enter_normal_mode(&mut self) {
        use helix_core::{graphemes, Range};

        if self.mode == Mode::Normal {
            return;
        }

        self.mode = Mode::Normal;
        let (view, doc) = current!(self);

        try_restore_indent(doc, view);

        // if leaving append mode, move cursor back by 1
        if doc.restore_cursor {
            let text = doc.text().slice(..);
            let selection = doc.selection(view.id).clone().transform(|range| {
                Range::new(
                    range.from(),
                    graphemes::prev_grapheme_boundary(text, range.to()),
                )
            });

            doc.set_selection(view.id, selection);
            doc.restore_cursor = false;
        }
    }
}

fn try_restore_indent(doc: &mut Document, view: &mut View) {
    use helix_core::{
        chars::char_is_whitespace, line_ending::line_end_char_index, Operation, Transaction,
    };

    fn inserted_a_new_blank_line(changes: &[Operation], pos: usize, line_end_pos: usize) -> bool {
        if let [Operation::Retain(move_pos), Operation::Insert(ref inserted_str), Operation::Retain(_)] =
            changes
        {
            move_pos + inserted_str.len() == pos
                && inserted_str.starts_with('\n')
                && inserted_str.chars().skip(1).all(char_is_whitespace)
                && pos == line_end_pos // ensure no characters exists after current position
        } else {
            false
        }
    }

    let doc_changes = doc.changes().changes();
    let text = doc.text().slice(..);
    let range = doc.selection(view.id).primary();
    let pos = range.cursor(text);
    let line_end_pos = line_end_char_index(&text, range.cursor_line(text));

    if inserted_a_new_blank_line(doc_changes, pos, line_end_pos) {
        // Removes tailing whitespaces.
        let transaction =
            Transaction::change_by_selection(doc.text(), doc.selection(view.id), |range| {
                let line_start_pos = text.line_to_char(range.cursor_line(text));
                (line_start_pos, pos, None)
            });
        doc.apply(&transaction, view.id);
    }
}<|MERGE_RESOLUTION|>--- conflicted
+++ resolved
@@ -738,11 +738,8 @@
             indent_guides: IndentGuidesConfig::default(),
             color_modes: false,
             soft_wrap: SoftWrap::default(),
-<<<<<<< HEAD
             cursor_word: false,
-=======
             text_width: 80,
->>>>>>> ce1fb9e6
         }
     }
 }
@@ -857,11 +854,9 @@
     /// avoid calculating the cursor position multiple
     /// times during rendering and should not be set by other functions.
     pub cursor_cache: Cell<Option<Option<Position>>>,
-<<<<<<< HEAD
 
     /// Contains all the cursor word highlights
     pub cursor_highlights: Arc<Vec<std::ops::Range<usize>>>,
-=======
     /// When a new completion request is sent to the server old
     /// unifinished request must be dropped. Each completion
     /// request is associated with a channel that cancels
@@ -870,7 +865,6 @@
     /// field is set and any old requests are automatically
     /// canceled as a result
     pub completion_request_handle: Option<oneshot::Sender<()>>,
->>>>>>> ce1fb9e6
 }
 
 pub type RedrawHandle = (Arc<Notify>, Arc<RwLock<()>>);
@@ -969,11 +963,8 @@
             redraw_handle: Default::default(),
             needs_redraw: false,
             cursor_cache: Cell::new(None),
-<<<<<<< HEAD
             cursor_highlights: Arc::new(Vec::new()),
-=======
             completion_request_handle: None,
->>>>>>> ce1fb9e6
         }
     }
 
