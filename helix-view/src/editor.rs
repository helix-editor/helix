--- conflicted
+++ resolved
@@ -963,7 +963,6 @@
     /// avoid calculating the cursor position multiple
     /// times during rendering and should not be set by other functions.
     pub cursor_cache: Cell<Option<Option<Position>>>,
-<<<<<<< HEAD
     /// When a new completion request is sent to the server old
     /// unfinished request must be dropped. Each completion
     /// request is associated with a channel that cancels
@@ -973,15 +972,14 @@
     /// canceled as a result
     pub completion_request_handle: Option<oneshot::Sender<()>>,
 
+    pub handlers: Handlers,
+
+    pub mouse_down_range: Option<Range>,
+
     /// Whether the editor is running in readonly mode
     /// If true, files are opened in read-only mode and
     /// cannot be written to
     pub readonly: bool,
-=======
-    pub handlers: Handlers,
-
-    pub mouse_down_range: Option<Range>,
->>>>>>> 00653c77
 }
 
 pub type Motion = Box<dyn Fn(&mut Editor)>;
@@ -1052,11 +1050,8 @@
         theme_loader: Arc<theme::Loader>,
         syn_loader: Arc<ArcSwap<syntax::Loader>>,
         config: Arc<dyn DynAccess<Config>>,
-<<<<<<< HEAD
+        handlers: Handlers,
         readonly: bool,
-=======
-        handlers: Handlers,
->>>>>>> 00653c77
     ) -> Self {
         let language_servers = helix_lsp::Registry::new(syn_loader.clone());
         let conf = config.load();
@@ -1101,13 +1096,10 @@
             config_events: unbounded_channel(),
             needs_redraw: false,
             cursor_cache: Cell::new(None),
-<<<<<<< HEAD
             completion_request_handle: None,
-            readonly,
-=======
             handlers,
             mouse_down_range: None,
->>>>>>> 00653c77
+            readonly,
         }
     }
 
