use crate::{
    align_view,
    document::{
        DocumentOpenError, DocumentSavedEventFuture, DocumentSavedEventResult, Mode, SavePoint,
    },
    graphics::{CursorKind, Rect},
    handlers::Handlers,
    info::Info,
    input::KeyEvent,
    register::Registers,
    theme::{self, Theme},
    tree::{self, Tree},
    view::ViewPosition,
    Align, Document, DocumentId, View, ViewId,
};
use dap::StackFrame;
use helix_vcs::DiffProviderRegistry;

use futures_util::stream::select_all::SelectAll;
use futures_util::{future, StreamExt};
use helix_lsp::{Call, LanguageServerId};
use tokio_stream::wrappers::UnboundedReceiverStream;

use std::{
    borrow::Cow,
    cell::Cell,
    collections::{BTreeMap, HashMap, HashSet},
    fs,
    io::{self, stdin},
    num::NonZeroUsize,
    path::{Path, PathBuf},
    pin::Pin,
    sync::Arc,
};

use tokio::{
    sync::mpsc::{unbounded_channel, UnboundedReceiver, UnboundedSender},
    time::{sleep, Duration, Instant, Sleep},
};

use anyhow::{anyhow, bail, Error};

pub use helix_core::diagnostic::Severity;
use helix_core::{
    auto_pairs::AutoPairs,
    syntax::{self, AutoPairConfig, IndentationHeuristic, LanguageServerFeature, SoftWrap},
    Change, LineEnding, Position, Range, Selection, NATIVE_LINE_ENDING,
};
use helix_dap as dap;
use helix_lsp::lsp;
use helix_stdx::path::canonicalize;

use serde::{ser::SerializeMap, Deserialize, Deserializer, Serialize, Serializer};

use arc_swap::{
    access::{DynAccess, DynGuard},
    ArcSwap,
};

pub const DEFAULT_AUTO_SAVE_DELAY: u64 = 3000;

fn deserialize_duration_millis<'de, D>(deserializer: D) -> Result<Duration, D::Error>
where
    D: serde::Deserializer<'de>,
{
    let millis = u64::deserialize(deserializer)?;
    Ok(Duration::from_millis(millis))
}

fn serialize_duration_millis<S>(duration: &Duration, serializer: S) -> Result<S::Ok, S::Error>
where
    S: Serializer,
{
    serializer.serialize_u64(
        duration
            .as_millis()
            .try_into()
            .map_err(|_| serde::ser::Error::custom("duration value overflowed u64"))?,
    )
}

#[derive(Debug, Clone, PartialEq, Eq, Serialize, Deserialize)]
#[serde(rename_all = "kebab-case", default, deny_unknown_fields)]
pub struct GutterConfig {
    /// Gutter Layout
    pub layout: Vec<GutterType>,
    /// Options specific to the "line-numbers" gutter
    pub line_numbers: GutterLineNumbersConfig,
}

impl Default for GutterConfig {
    fn default() -> Self {
        Self {
            layout: vec![
                GutterType::Diagnostics,
                GutterType::Spacer,
                GutterType::LineNumbers,
                GutterType::Spacer,
                GutterType::Diff,
            ],
            line_numbers: GutterLineNumbersConfig::default(),
        }
    }
}

impl From<Vec<GutterType>> for GutterConfig {
    fn from(x: Vec<GutterType>) -> Self {
        GutterConfig {
            layout: x,
            ..Default::default()
        }
    }
}

fn deserialize_gutter_seq_or_struct<'de, D>(deserializer: D) -> Result<GutterConfig, D::Error>
where
    D: Deserializer<'de>,
{
    struct GutterVisitor;

    impl<'de> serde::de::Visitor<'de> for GutterVisitor {
        type Value = GutterConfig;

        fn expecting(&self, formatter: &mut std::fmt::Formatter) -> std::fmt::Result {
            write!(
                formatter,
                "an array of gutter names or a detailed gutter configuration"
            )
        }

        fn visit_seq<S>(self, mut seq: S) -> Result<Self::Value, S::Error>
        where
            S: serde::de::SeqAccess<'de>,
        {
            let mut gutters = Vec::new();
            while let Some(gutter) = seq.next_element::<String>()? {
                gutters.push(
                    gutter
                        .parse::<GutterType>()
                        .map_err(serde::de::Error::custom)?,
                )
            }

            Ok(gutters.into())
        }

        fn visit_map<M>(self, map: M) -> Result<Self::Value, M::Error>
        where
            M: serde::de::MapAccess<'de>,
        {
            let deserializer = serde::de::value::MapAccessDeserializer::new(map);
            Deserialize::deserialize(deserializer)
        }
    }

    deserializer.deserialize_any(GutterVisitor)
}

#[derive(Debug, Clone, Copy, PartialEq, Eq, Serialize, Deserialize)]
#[serde(rename_all = "kebab-case", default, deny_unknown_fields)]
pub struct GutterLineNumbersConfig {
    /// Minimum number of characters to use for line number gutter. Defaults to 3.
    pub min_width: usize,
}

impl Default for GutterLineNumbersConfig {
    fn default() -> Self {
        Self { min_width: 3 }
    }
}

#[derive(Debug, Clone, PartialEq, Eq, Serialize, Deserialize)]
#[serde(rename_all = "kebab-case", default, deny_unknown_fields)]
pub struct FilePickerConfig {
    /// IgnoreOptions
    /// Enables ignoring hidden files.
    /// Whether to hide hidden files in file picker and global search results. Defaults to true.
    pub hidden: bool,
    /// Enables following symlinks.
    /// Whether to follow symbolic links in file picker and file or directory completions. Defaults to true.
    pub follow_symlinks: bool,
    /// Hides symlinks that point into the current directory. Defaults to true.
    pub deduplicate_links: bool,
    /// Enables reading ignore files from parent directories. Defaults to true.
    pub parents: bool,
    /// Enables reading `.ignore` files.
    /// Whether to hide files listed in .ignore in file picker and global search results. Defaults to true.
    pub ignore: bool,
    /// Enables reading `.gitignore` files.
    /// Whether to hide files listed in .gitignore in file picker and global search results. Defaults to true.
    pub git_ignore: bool,
    /// Enables reading global .gitignore, whose path is specified in git's config: `core.excludefile` option.
    /// Whether to hide files listed in global .gitignore in file picker and global search results. Defaults to true.
    pub git_global: bool,
    /// Enables reading `.git/info/exclude` files.
    /// Whether to hide files listed in .git/info/exclude in file picker and global search results. Defaults to true.
    pub git_exclude: bool,
    /// WalkBuilder options
    /// Maximum Depth to recurse directories in file picker and global search. Defaults to `None`.
    pub max_depth: Option<usize>,
}

impl Default for FilePickerConfig {
    fn default() -> Self {
        Self {
            hidden: true,
            follow_symlinks: true,
            deduplicate_links: true,
            parents: true,
            ignore: true,
            git_ignore: true,
            git_global: true,
            git_exclude: true,
            max_depth: None,
        }
    }
}

fn serialize_alphabet<S>(alphabet: &[char], serializer: S) -> Result<S::Ok, S::Error>
where
    S: Serializer,
{
    let alphabet: String = alphabet.iter().collect();
    serializer.serialize_str(&alphabet)
}

fn deserialize_alphabet<'de, D>(deserializer: D) -> Result<Vec<char>, D::Error>
where
    D: Deserializer<'de>,
{
    use serde::de::Error;

    let str = String::deserialize(deserializer)?;
    let chars: Vec<_> = str.chars().collect();
    let unique_chars: HashSet<_> = chars.iter().copied().collect();
    if unique_chars.len() != chars.len() {
        return Err(<D::Error as Error>::custom(
            "jump-label-alphabet must contain unique characters",
        ));
    }
    Ok(chars)
}

#[derive(Debug, Clone, PartialEq, Eq, Serialize, Deserialize)]
#[serde(rename_all = "kebab-case", default, deny_unknown_fields)]
pub struct Config {
    /// Padding to keep between the edge of the screen and the cursor when scrolling. Defaults to 5.
    pub scrolloff: usize,
    /// Number of lines to scroll at once. Defaults to 3
    pub scroll_lines: isize,
    /// Mouse support. Defaults to true.
    pub mouse: bool,
    /// Shell to use for shell commands. Defaults to ["cmd", "/C"] on Windows and ["sh", "-c"] otherwise.
    pub shell: Vec<String>,
    /// Line number mode.
    pub line_number: LineNumber,
    /// Highlight the lines cursors are currently on. Defaults to false.
    pub cursorline: bool,
    /// Highlight the columns cursors are currently on. Defaults to false.
    pub cursorcolumn: bool,
    #[serde(deserialize_with = "deserialize_gutter_seq_or_struct")]
    pub gutters: GutterConfig,
    /// Middle click paste support. Defaults to true.
    pub middle_click_paste: bool,
    /// Automatic insertion of pairs to parentheses, brackets,
    /// etc. Optionally, this can be a list of 2-tuples to specify a
    /// global list of characters to pair. Defaults to true.
    pub auto_pairs: AutoPairConfig,
    /// Automatic auto-completion, automatically pop up without user trigger. Defaults to true.
    pub auto_completion: bool,
    /// Automatic formatting on save. Defaults to true.
    pub auto_format: bool,
    /// Automatic save on focus lost and/or after delay.
    /// Time delay in milliseconds since last edit after which auto save timer triggers.
    /// Time delay defaults to false with 3000ms delay. Focus lost defaults to false.
    #[serde(deserialize_with = "deserialize_auto_save")]
    pub auto_save: AutoSave,
    /// Set a global text_width
    pub text_width: usize,
    /// Time in milliseconds since last keypress before idle timers trigger.
    /// Used for various UI timeouts. Defaults to 250ms.
    #[serde(
        serialize_with = "serialize_duration_millis",
        deserialize_with = "deserialize_duration_millis"
    )]
    pub idle_timeout: Duration,
    /// Time in milliseconds after typing a word character before auto completions
    /// are shown, set to 5 for instant. Defaults to 250ms.
    #[serde(
        serialize_with = "serialize_duration_millis",
        deserialize_with = "deserialize_duration_millis"
    )]
    pub completion_timeout: Duration,
    /// Whether to insert the completion suggestion on hover. Defaults to true.
    pub preview_completion_insert: bool,
    pub completion_trigger_len: u8,
    /// Whether to instruct the LSP to replace the entire word when applying a completion
    /// or to only insert new text
    pub completion_replace: bool,
    /// Whether to display infoboxes. Defaults to true.
    pub auto_info: bool,
    pub file_picker: FilePickerConfig,
    /// Configuration of the statusline elements
    pub statusline: StatusLineConfig,
    /// Shape for cursor in each mode
    pub cursor_shape: CursorShapeConfig,
    /// Set to `true` to override automatic detection of terminal truecolor support in the event of a false negative. Defaults to `false`.
    pub true_color: bool,
    /// Set to `true` to override automatic detection of terminal undercurl support in the event of a false negative. Defaults to `false`.
    pub undercurl: bool,
    /// Search configuration.
    #[serde(default)]
    pub search: SearchConfig,
    pub lsp: LspConfig,
    pub terminal: Option<TerminalConfig>,
    /// Column numbers at which to draw the rulers. Defaults to `[]`, meaning no rulers.
    pub rulers: Vec<u16>,
    #[serde(default)]
    pub whitespace: WhitespaceConfig,
    /// Persistently display open buffers along the top
    pub bufferline: BufferLine,
    /// Vertical indent width guides.
    pub indent_guides: IndentGuidesConfig,
    /// Whether to color modes with different colors. Defaults to `false`.
    pub color_modes: bool,
    pub soft_wrap: SoftWrap,
    /// Workspace specific lsp ceiling dirs
    pub workspace_lsp_roots: Vec<PathBuf>,
    /// Which line ending to choose for new documents. Defaults to `native`. i.e. `crlf` on Windows, otherwise `lf`.
    pub default_line_ending: LineEndingConfig,
    /// Whether to automatically insert a trailing line-ending on write if missing. Defaults to `true`.
    pub insert_final_newline: bool,
    /// Enables smart tab
    pub smart_tab: Option<SmartTabConfig>,
<<<<<<< HEAD
    /// Draw border around popups.
    pub popup_border: PopupBorderConfig,
    /// Which indent heuristic to use when a new line is inserted
    #[serde(default)]
    pub indent_heuristic: IndentationHeuristic,
    /// labels characters used in jumpmode
    #[serde(
        serialize_with = "serialize_alphabet",
        deserialize_with = "deserialize_alphabet"
    )]
    pub jump_label_alphabet: Vec<char>,
=======
    /// Whether to prepend a comment token onto a new line that follows a commented line. Defaults to `true`.
    pub continue_comments: bool,
>>>>>>> 57261e5e
}

#[derive(Debug, Clone, PartialEq, Deserialize, Serialize, Eq, PartialOrd, Ord)]
#[serde(rename_all = "kebab-case", default)]
pub struct SmartTabConfig {
    pub enable: bool,
    pub supersede_menu: bool,
}

impl Default for SmartTabConfig {
    fn default() -> Self {
        SmartTabConfig {
            enable: true,
            supersede_menu: false,
        }
    }
}

#[derive(Debug, Default, Clone, PartialEq, Eq, Serialize, Deserialize)]
#[serde(default, rename_all = "kebab-case", deny_unknown_fields)]
pub struct TerminalConfig {
    pub command: String,
    #[serde(default)]
    #[serde(skip_serializing_if = "Vec::is_empty")]
    pub args: Vec<String>,
}

#[cfg(windows)]
pub fn get_terminal_provider() -> Option<TerminalConfig> {
    use helix_stdx::env::binary_exists;

    if binary_exists("wt") {
        return Some(TerminalConfig {
            command: "wt".to_string(),
            args: vec![
                "new-tab".to_string(),
                "--title".to_string(),
                "DEBUG".to_string(),
                "cmd".to_string(),
                "/C".to_string(),
            ],
        });
    }

    Some(TerminalConfig {
        command: "conhost".to_string(),
        args: vec!["cmd".to_string(), "/C".to_string()],
    })
}

#[cfg(not(any(windows, target_arch = "wasm32")))]
pub fn get_terminal_provider() -> Option<TerminalConfig> {
    use helix_stdx::env::{binary_exists, env_var_is_set};

    if env_var_is_set("TMUX") && binary_exists("tmux") {
        return Some(TerminalConfig {
            command: "tmux".to_string(),
            args: vec!["split-window".to_string()],
        });
    }

    if env_var_is_set("WEZTERM_UNIX_SOCKET") && binary_exists("wezterm") {
        return Some(TerminalConfig {
            command: "wezterm".to_string(),
            args: vec!["cli".to_string(), "split-pane".to_string()],
        });
    }

    None
}

#[derive(Debug, Clone, PartialEq, Eq, Serialize, Deserialize)]
#[serde(default, rename_all = "kebab-case", deny_unknown_fields)]
pub struct LspConfig {
    /// Enables LSP
    pub enable: bool,
    /// Display LSP progress messages below statusline
    pub display_messages: bool,
    /// Enable automatic pop up of signature help (parameter hints)
    pub auto_signature_help: bool,
    /// Display docs under signature help popup
    pub display_signature_help_docs: bool,
    /// Display inlay hints
    pub display_inlay_hints: bool,
    /// Whether to enable snippet support
    pub snippets: bool,
    /// Whether to include declaration in the goto reference query
    pub goto_reference_include_declaration: bool,
}

impl Default for LspConfig {
    fn default() -> Self {
        Self {
            enable: true,
            display_messages: false,
            auto_signature_help: true,
            display_signature_help_docs: true,
            display_inlay_hints: false,
            snippets: true,
            goto_reference_include_declaration: true,
        }
    }
}

#[derive(Debug, Clone, PartialEq, Eq, Serialize, Deserialize)]
#[serde(rename_all = "kebab-case", default, deny_unknown_fields)]
pub struct SearchConfig {
    /// Smart case: Case insensitive searching unless pattern contains upper case characters. Defaults to true.
    pub smart_case: bool,
    /// Whether the search should wrap after depleting the matches. Default to true.
    pub wrap_around: bool,
}

#[derive(Debug, Clone, PartialEq, Eq, Serialize, Deserialize)]
#[serde(rename_all = "kebab-case", default, deny_unknown_fields)]
pub struct StatusLineConfig {
    pub left: Vec<StatusLineElement>,
    pub center: Vec<StatusLineElement>,
    pub right: Vec<StatusLineElement>,
    pub separator: String,
    pub mode: ModeConfig,
}

impl Default for StatusLineConfig {
    fn default() -> Self {
        use StatusLineElement as E;

        Self {
            left: vec![
                E::Mode,
                E::Spinner,
                E::FileName,
                E::ReadOnlyIndicator,
                E::FileModificationIndicator,
            ],
            center: vec![],
            right: vec![
                E::Diagnostics,
                E::Selections,
                E::Register,
                E::Position,
                E::FileEncoding,
            ],
            separator: String::from("│"),
            mode: ModeConfig::default(),
        }
    }
}

#[derive(Debug, Clone, PartialEq, Eq, Serialize, Deserialize)]
#[serde(rename_all = "kebab-case", default, deny_unknown_fields)]
pub struct ModeConfig {
    pub normal: String,
    pub insert: String,
    pub select: String,
}

impl Default for ModeConfig {
    fn default() -> Self {
        Self {
            normal: String::from("NOR"),
            insert: String::from("INS"),
            select: String::from("SEL"),
        }
    }
}

#[derive(Debug, Copy, Clone, PartialEq, Eq, Serialize, Deserialize)]
#[serde(rename_all = "kebab-case")]
pub enum StatusLineElement {
    /// The editor mode (Normal, Insert, Visual/Selection)
    Mode,

    /// The LSP activity spinner
    Spinner,

    /// The file basename (the leaf of the open file's path)
    FileBaseName,

    /// The relative file path
    FileName,

    /// The file absolute path
    FileAbsolutePath,

    // The file modification indicator
    FileModificationIndicator,

    /// An indicator that shows `"[readonly]"` when a file cannot be written
    ReadOnlyIndicator,

    /// The file encoding
    FileEncoding,

    /// The file line endings (CRLF or LF)
    FileLineEnding,

    /// The file type (language ID or "text")
    FileType,

    /// A summary of the number of errors and warnings
    Diagnostics,

    /// A summary of the number of errors and warnings on file and workspace
    WorkspaceDiagnostics,

    /// The number of selections (cursors)
    Selections,

    /// The number of characters currently in primary selection
    PrimarySelectionLength,

    /// The cursor position
    Position,

    /// The separator string
    Separator,

    /// The cursor position as a percent of the total file
    PositionPercentage,

    /// The total line numbers of the current file
    TotalLineNumbers,

    /// A single space
    Spacer,

    /// Current version control information
    VersionControl,

    /// Indicator for selected register
    Register,
}

// Cursor shape is read and used on every rendered frame and so needs
// to be fast. Therefore we avoid a hashmap and use an enum indexed array.
#[derive(Debug, Clone, PartialEq, Eq)]
pub struct CursorShapeConfig([CursorKind; 3]);

impl CursorShapeConfig {
    pub fn from_mode(&self, mode: Mode) -> CursorKind {
        self.get(mode as usize).copied().unwrap_or_default()
    }
}

impl<'de> Deserialize<'de> for CursorShapeConfig {
    fn deserialize<D>(deserializer: D) -> Result<Self, D::Error>
    where
        D: Deserializer<'de>,
    {
        let m = HashMap::<Mode, CursorKind>::deserialize(deserializer)?;
        let into_cursor = |mode: Mode| m.get(&mode).copied().unwrap_or_default();
        Ok(CursorShapeConfig([
            into_cursor(Mode::Normal),
            into_cursor(Mode::Select),
            into_cursor(Mode::Insert),
        ]))
    }
}

impl Serialize for CursorShapeConfig {
    fn serialize<S>(&self, serializer: S) -> Result<S::Ok, S::Error>
    where
        S: serde::Serializer,
    {
        let mut map = serializer.serialize_map(Some(self.len()))?;
        let modes = [Mode::Normal, Mode::Select, Mode::Insert];
        for mode in modes {
            map.serialize_entry(&mode, &self.from_mode(mode))?;
        }
        map.end()
    }
}

impl std::ops::Deref for CursorShapeConfig {
    type Target = [CursorKind; 3];

    fn deref(&self) -> &Self::Target {
        &self.0
    }
}

impl Default for CursorShapeConfig {
    fn default() -> Self {
        Self([CursorKind::Block; 3])
    }
}

/// bufferline render modes
#[derive(Debug, Default, Clone, PartialEq, Eq, Serialize, Deserialize)]
#[serde(rename_all = "kebab-case")]
pub enum BufferLine {
    /// Don't render bufferline
    #[default]
    Never,
    /// Always render
    Always,
    /// Only if multiple buffers are open
    Multiple,
}

#[derive(Debug, Copy, Clone, PartialEq, Eq, Serialize, Deserialize)]
#[serde(rename_all = "kebab-case")]
pub enum LineNumber {
    /// Show absolute line number
    Absolute,

    /// If focused and in normal/select mode, show relative line number to the primary cursor.
    /// If unfocused or in insert mode, show absolute line number.
    Relative,
}

impl std::str::FromStr for LineNumber {
    type Err = anyhow::Error;

    fn from_str(s: &str) -> Result<Self, Self::Err> {
        match s.to_lowercase().as_str() {
            "absolute" | "abs" => Ok(Self::Absolute),
            "relative" | "rel" => Ok(Self::Relative),
            _ => anyhow::bail!("Line number can only be `absolute` or `relative`."),
        }
    }
}

#[derive(Debug, Copy, Clone, PartialEq, Eq, Serialize, Deserialize)]
#[serde(rename_all = "kebab-case")]
pub enum GutterType {
    /// Show diagnostics and other features like breakpoints
    Diagnostics,
    /// Show line numbers
    LineNumbers,
    /// Show one blank space
    Spacer,
    /// Highlight local changes
    Diff,
}

impl std::str::FromStr for GutterType {
    type Err = anyhow::Error;

    fn from_str(s: &str) -> Result<Self, Self::Err> {
        match s.to_lowercase().as_str() {
            "diagnostics" => Ok(Self::Diagnostics),
            "spacer" => Ok(Self::Spacer),
            "line-numbers" => Ok(Self::LineNumbers),
            "diff" => Ok(Self::Diff),
            _ => anyhow::bail!(
                "Gutter type can only be `diagnostics`, `spacer`, `line-numbers` or `diff`."
            ),
        }
    }
}

#[derive(Debug, Clone, PartialEq, Eq, Serialize, Deserialize)]
#[serde(default)]
pub struct WhitespaceConfig {
    pub render: WhitespaceRender,
    pub characters: WhitespaceCharacters,
}

impl Default for WhitespaceConfig {
    fn default() -> Self {
        Self {
            render: WhitespaceRender::Basic(WhitespaceRenderValue::None),
            characters: WhitespaceCharacters::default(),
        }
    }
}

#[derive(Debug, Copy, Clone, PartialEq, Eq, Serialize, Deserialize)]
#[serde(untagged, rename_all = "kebab-case")]
pub enum WhitespaceRender {
    Basic(WhitespaceRenderValue),
    Specific {
        default: Option<WhitespaceRenderValue>,
        space: Option<WhitespaceRenderValue>,
        nbsp: Option<WhitespaceRenderValue>,
        nnbsp: Option<WhitespaceRenderValue>,
        tab: Option<WhitespaceRenderValue>,
        newline: Option<WhitespaceRenderValue>,
    },
}

#[derive(Debug, Copy, Clone, PartialEq, Eq, Serialize, Deserialize)]
#[serde(rename_all = "kebab-case")]
pub enum WhitespaceRenderValue {
    None,
    // TODO
    // Selection,
    All,
}

impl WhitespaceRender {
    pub fn space(&self) -> WhitespaceRenderValue {
        match *self {
            Self::Basic(val) => val,
            Self::Specific { default, space, .. } => {
                space.or(default).unwrap_or(WhitespaceRenderValue::None)
            }
        }
    }
    pub fn nbsp(&self) -> WhitespaceRenderValue {
        match *self {
            Self::Basic(val) => val,
            Self::Specific { default, nbsp, .. } => {
                nbsp.or(default).unwrap_or(WhitespaceRenderValue::None)
            }
        }
    }
    pub fn nnbsp(&self) -> WhitespaceRenderValue {
        match *self {
            Self::Basic(val) => val,
            Self::Specific { default, nnbsp, .. } => {
                nnbsp.or(default).unwrap_or(WhitespaceRenderValue::None)
            }
        }
    }
    pub fn tab(&self) -> WhitespaceRenderValue {
        match *self {
            Self::Basic(val) => val,
            Self::Specific { default, tab, .. } => {
                tab.or(default).unwrap_or(WhitespaceRenderValue::None)
            }
        }
    }
    pub fn newline(&self) -> WhitespaceRenderValue {
        match *self {
            Self::Basic(val) => val,
            Self::Specific {
                default, newline, ..
            } => newline.or(default).unwrap_or(WhitespaceRenderValue::None),
        }
    }
}

#[derive(Debug, Default, Clone, PartialEq, Eq, Deserialize, Serialize)]
#[serde(rename_all = "kebab-case")]
pub struct AutoSave {
    /// Auto save after a delay in milliseconds. Defaults to disabled.
    #[serde(default)]
    pub after_delay: AutoSaveAfterDelay,
    /// Auto save on focus lost. Defaults to false.
    #[serde(default)]
    pub focus_lost: bool,
}

#[derive(Debug, Clone, PartialEq, Eq, Deserialize, Serialize)]
#[serde(deny_unknown_fields)]
pub struct AutoSaveAfterDelay {
    #[serde(default)]
    /// Enable auto save after delay. Defaults to false.
    pub enable: bool,
    #[serde(default = "default_auto_save_delay")]
    /// Time delay in milliseconds. Defaults to [DEFAULT_AUTO_SAVE_DELAY].
    pub timeout: u64,
}

impl Default for AutoSaveAfterDelay {
    fn default() -> Self {
        Self {
            enable: false,
            timeout: DEFAULT_AUTO_SAVE_DELAY,
        }
    }
}

fn default_auto_save_delay() -> u64 {
    DEFAULT_AUTO_SAVE_DELAY
}

fn deserialize_auto_save<'de, D>(deserializer: D) -> Result<AutoSave, D::Error>
where
    D: serde::Deserializer<'de>,
{
    #[derive(Deserialize, Serialize)]
    #[serde(untagged, deny_unknown_fields, rename_all = "kebab-case")]
    enum AutoSaveToml {
        EnableFocusLost(bool),
        AutoSave(AutoSave),
    }

    match AutoSaveToml::deserialize(deserializer)? {
        AutoSaveToml::EnableFocusLost(focus_lost) => Ok(AutoSave {
            focus_lost,
            ..Default::default()
        }),
        AutoSaveToml::AutoSave(auto_save) => Ok(auto_save),
    }
}

#[derive(Debug, Clone, PartialEq, Eq, Serialize, Deserialize)]
#[serde(default)]
pub struct WhitespaceCharacters {
    pub space: char,
    pub nbsp: char,
    pub nnbsp: char,
    pub tab: char,
    pub tabpad: char,
    pub newline: char,
}

impl Default for WhitespaceCharacters {
    fn default() -> Self {
        Self {
            space: '·',   // U+00B7
            nbsp: '⍽',    // U+237D
            nnbsp: '␣',   // U+2423
            tab: '→',     // U+2192
            newline: '⏎', // U+23CE
            tabpad: ' ',
        }
    }
}

#[derive(Debug, Clone, PartialEq, Eq, Serialize, Deserialize)]
#[serde(default, rename_all = "kebab-case")]
pub struct IndentGuidesConfig {
    pub render: bool,
    pub character: char,
    pub skip_levels: u8,
}

impl Default for IndentGuidesConfig {
    fn default() -> Self {
        Self {
            skip_levels: 0,
            render: false,
            character: '│',
        }
    }
}

/// Line ending configuration.
#[derive(Default, Debug, Copy, Clone, PartialEq, Eq, Serialize, Deserialize)]
#[serde(rename_all = "lowercase")]
pub enum LineEndingConfig {
    /// The platform's native line ending.
    ///
    /// `crlf` on Windows, otherwise `lf`.
    #[default]
    Native,
    /// Line feed.
    LF,
    /// Carriage return followed by line feed.
    Crlf,
    /// Form feed.
    #[cfg(feature = "unicode-lines")]
    FF,
    /// Carriage return.
    #[cfg(feature = "unicode-lines")]
    CR,
    /// Next line.
    #[cfg(feature = "unicode-lines")]
    Nel,
}

impl From<LineEndingConfig> for LineEnding {
    fn from(line_ending: LineEndingConfig) -> Self {
        match line_ending {
            LineEndingConfig::Native => NATIVE_LINE_ENDING,
            LineEndingConfig::LF => LineEnding::LF,
            LineEndingConfig::Crlf => LineEnding::Crlf,
            #[cfg(feature = "unicode-lines")]
            LineEndingConfig::FF => LineEnding::FF,
            #[cfg(feature = "unicode-lines")]
            LineEndingConfig::CR => LineEnding::CR,
            #[cfg(feature = "unicode-lines")]
            LineEndingConfig::Nel => LineEnding::Nel,
        }
    }
}

#[derive(Debug, Clone, PartialEq, Eq, Serialize, Deserialize)]
#[serde(rename_all = "kebab-case")]
pub enum PopupBorderConfig {
    None,
    All,
    Popup,
    Menu,
}

impl Default for Config {
    fn default() -> Self {
        Self {
            scrolloff: 5,
            scroll_lines: 3,
            mouse: true,
            shell: if cfg!(windows) {
                vec!["cmd".to_owned(), "/C".to_owned()]
            } else {
                vec!["sh".to_owned(), "-c".to_owned()]
            },
            line_number: LineNumber::Absolute,
            cursorline: false,
            cursorcolumn: false,
            gutters: GutterConfig::default(),
            middle_click_paste: true,
            auto_pairs: AutoPairConfig::default(),
            auto_completion: true,
            auto_format: true,
            auto_save: AutoSave::default(),
            idle_timeout: Duration::from_millis(250),
            completion_timeout: Duration::from_millis(250),
            preview_completion_insert: true,
            completion_trigger_len: 2,
            auto_info: true,
            file_picker: FilePickerConfig::default(),
            statusline: StatusLineConfig::default(),
            cursor_shape: CursorShapeConfig::default(),
            true_color: false,
            undercurl: false,
            search: SearchConfig::default(),
            lsp: LspConfig::default(),
            terminal: get_terminal_provider(),
            rulers: Vec::new(),
            whitespace: WhitespaceConfig::default(),
            bufferline: BufferLine::default(),
            indent_guides: IndentGuidesConfig::default(),
            color_modes: false,
            soft_wrap: SoftWrap {
                enable: Some(false),
                ..SoftWrap::default()
            },
            text_width: 80,
            completion_replace: false,
            workspace_lsp_roots: Vec::new(),
            default_line_ending: LineEndingConfig::default(),
            insert_final_newline: true,
            smart_tab: Some(SmartTabConfig::default()),
<<<<<<< HEAD
            popup_border: PopupBorderConfig::None,
            indent_heuristic: IndentationHeuristic::default(),
            jump_label_alphabet: ('a'..='z').collect(),
=======
            continue_comments: true,
>>>>>>> 57261e5e
        }
    }
}

impl Default for SearchConfig {
    fn default() -> Self {
        Self {
            wrap_around: true,
            smart_case: true,
        }
    }
}

#[derive(Debug, Clone, Default)]
pub struct Breakpoint {
    pub id: Option<usize>,
    pub verified: bool,
    pub message: Option<String>,

    pub line: usize,
    pub column: Option<usize>,
    pub condition: Option<String>,
    pub hit_condition: Option<String>,
    pub log_message: Option<String>,
}

use futures_util::stream::{Flatten, Once};

pub struct Editor {
    /// Current editing mode.
    pub mode: Mode,
    pub tree: Tree,
    pub next_document_id: DocumentId,
    pub documents: BTreeMap<DocumentId, Document>,

    // We Flatten<> to resolve the inner DocumentSavedEventFuture. For that we need a stream of streams, hence the Once<>.
    // https://stackoverflow.com/a/66875668
    pub saves: HashMap<DocumentId, UnboundedSender<Once<DocumentSavedEventFuture>>>,
    pub save_queue: SelectAll<Flatten<UnboundedReceiverStream<Once<DocumentSavedEventFuture>>>>,
    pub write_count: usize,

    pub count: Option<std::num::NonZeroUsize>,
    pub selected_register: Option<char>,
    pub registers: Registers,
    pub macro_recording: Option<(char, Vec<KeyEvent>)>,
    pub macro_replaying: Vec<char>,
    pub language_servers: helix_lsp::Registry,
    pub diagnostics: BTreeMap<PathBuf, Vec<(lsp::Diagnostic, LanguageServerId)>>,
    pub diff_providers: DiffProviderRegistry,

    pub debugger: Option<dap::Client>,
    pub debugger_events: SelectAll<UnboundedReceiverStream<dap::Payload>>,
    pub breakpoints: HashMap<PathBuf, Vec<Breakpoint>>,

    pub syn_loader: Arc<ArcSwap<syntax::Loader>>,
    pub theme_loader: Arc<theme::Loader>,
    /// last_theme is used for theme previews. We store the current theme here,
    /// and if previewing is cancelled, we can return to it.
    pub last_theme: Option<Theme>,
    /// The currently applied editor theme. While previewing a theme, the previewed theme
    /// is set here.
    pub theme: Theme,

    /// The primary Selection prior to starting a goto_line_number preview. This is
    /// restored when the preview is aborted, or added to the jumplist when it is
    /// confirmed.
    pub last_selection: Option<Selection>,

    pub status_msg: Option<(Cow<'static, str>, Severity)>,
    pub autoinfo: Option<Info>,

    pub config: Arc<dyn DynAccess<Config>>,
    pub auto_pairs: Option<AutoPairs>,

    pub idle_timer: Pin<Box<Sleep>>,
    redraw_timer: Pin<Box<Sleep>>,
    last_motion: Option<Motion>,
    pub last_completion: Option<CompleteAction>,

    pub exit_code: i32,

    pub config_events: (UnboundedSender<ConfigEvent>, UnboundedReceiver<ConfigEvent>),
    pub needs_redraw: bool,
    /// Cached position of the cursor calculated during rendering.
    /// The content of `cursor_cache` is returned by `Editor::cursor` if
    /// set to `Some(_)`. The value will be cleared after it's used.
    /// If `cursor_cache` is `None` then the `Editor::cursor` function will
    /// calculate the cursor position.
    ///
    /// `Some(None)` represents a cursor position outside of the visible area.
    /// This will just cause `Editor::cursor` to return `None`.
    ///
    /// This cache is only a performance optimization to
    /// avoid calculating the cursor position multiple
    /// times during rendering and should not be set by other functions.
    pub cursor_cache: Cell<Option<Option<Position>>>,
    pub handlers: Handlers,

    pub mouse_down_range: Option<Range>,
}

pub type Motion = Box<dyn Fn(&mut Editor)>;

#[derive(Debug)]
pub enum EditorEvent {
    DocumentSaved(DocumentSavedEventResult),
    ConfigEvent(ConfigEvent),
    LanguageServerMessage((LanguageServerId, Call)),
    DebuggerEvent(dap::Payload),
    IdleTimer,
    Redraw,
}

#[derive(Debug, Clone)]
pub enum ConfigEvent {
    Refresh,
    Update(Box<Config>),
}

enum ThemeAction {
    Set,
    Preview,
}

#[derive(Debug, Clone)]
pub enum CompleteAction {
    Triggered,
    /// A savepoint of the currently selected completion. The savepoint
    /// MUST be restored before sending any event to the LSP
    Selected {
        savepoint: Arc<SavePoint>,
    },
    Applied {
        trigger_offset: usize,
        changes: Vec<Change>,
    },
}

#[derive(Debug, Copy, Clone)]
pub enum Action {
    Load,
    Replace,
    HorizontalSplit,
    VerticalSplit,
}

impl Action {
    /// Whether to align the view to the cursor after executing this action
    pub fn align_view(&self, view: &View, new_doc: DocumentId) -> bool {
        !matches!((self, view.doc == new_doc), (Action::Load, false))
    }
}

/// Error thrown on failed document closed
pub enum CloseError {
    /// Document doesn't exist
    DoesNotExist,
    /// Buffer is modified
    BufferModified(String),
    /// Document failed to save
    SaveError(anyhow::Error),
}

impl Editor {
    pub fn new(
        mut area: Rect,
        theme_loader: Arc<theme::Loader>,
        syn_loader: Arc<ArcSwap<syntax::Loader>>,
        config: Arc<dyn DynAccess<Config>>,
        handlers: Handlers,
    ) -> Self {
        let language_servers = helix_lsp::Registry::new(syn_loader.clone());
        let conf = config.load();
        let auto_pairs = (&conf.auto_pairs).into();

        // HAXX: offset the render area height by 1 to account for prompt/commandline
        area.height -= 1;

        Self {
            mode: Mode::Normal,
            tree: Tree::new(area),
            next_document_id: DocumentId::default(),
            documents: BTreeMap::new(),
            saves: HashMap::new(),
            save_queue: SelectAll::new(),
            write_count: 0,
            count: None,
            selected_register: None,
            macro_recording: None,
            macro_replaying: Vec::new(),
            theme: theme_loader.default(),
            language_servers,
            diagnostics: BTreeMap::new(),
            diff_providers: DiffProviderRegistry::default(),
            debugger: None,
            debugger_events: SelectAll::new(),
            breakpoints: HashMap::new(),
            syn_loader,
            theme_loader,
            last_theme: None,
            last_selection: None,
            registers: Registers::default(),
            status_msg: None,
            autoinfo: None,
            idle_timer: Box::pin(sleep(conf.idle_timeout)),
            redraw_timer: Box::pin(sleep(Duration::MAX)),
            last_motion: None,
            last_completion: None,
            config,
            auto_pairs,
            exit_code: 0,
            config_events: unbounded_channel(),
            needs_redraw: false,
            cursor_cache: Cell::new(None),
            handlers,
            mouse_down_range: None,
        }
    }

    pub fn popup_border(&self) -> bool {
        self.config().popup_border == PopupBorderConfig::All
            || self.config().popup_border == PopupBorderConfig::Popup
    }

    pub fn menu_border(&self) -> bool {
        self.config().popup_border == PopupBorderConfig::All
            || self.config().popup_border == PopupBorderConfig::Menu
    }

    pub fn apply_motion<F: Fn(&mut Self) + 'static>(&mut self, motion: F) {
        motion(self);
        self.last_motion = Some(Box::new(motion));
    }

    pub fn repeat_last_motion(&mut self, count: usize) {
        if let Some(motion) = self.last_motion.take() {
            for _ in 0..count {
                motion(self);
            }
            self.last_motion = Some(motion);
        }
    }
    /// Current editing mode for the [`Editor`].
    pub fn mode(&self) -> Mode {
        self.mode
    }

    pub fn config(&self) -> DynGuard<Config> {
        self.config.load()
    }

    /// Call if the config has changed to let the editor update all
    /// relevant members.
    pub fn refresh_config(&mut self) {
        let config = self.config();
        self.auto_pairs = (&config.auto_pairs).into();
        self.reset_idle_timer();
        self._refresh();
    }

    pub fn clear_idle_timer(&mut self) {
        // equivalent to internal Instant::far_future() (30 years)
        self.idle_timer
            .as_mut()
            .reset(Instant::now() + Duration::from_secs(86400 * 365 * 30));
    }

    pub fn reset_idle_timer(&mut self) {
        let config = self.config();
        self.idle_timer
            .as_mut()
            .reset(Instant::now() + config.idle_timeout);
    }

    pub fn clear_status(&mut self) {
        self.status_msg = None;
    }

    #[inline]
    pub fn set_status<T: Into<Cow<'static, str>>>(&mut self, status: T) {
        let status = status.into();
        log::debug!("editor status: {}", status);
        self.status_msg = Some((status, Severity::Info));
    }

    #[inline]
    pub fn set_error<T: Into<Cow<'static, str>>>(&mut self, error: T) {
        let error = error.into();
        log::debug!("editor error: {}", error);
        self.status_msg = Some((error, Severity::Error));
    }

    #[inline]
    pub fn get_status(&self) -> Option<(&Cow<'static, str>, &Severity)> {
        self.status_msg.as_ref().map(|(status, sev)| (status, sev))
    }

    /// Returns true if the current status is an error
    #[inline]
    pub fn is_err(&self) -> bool {
        self.status_msg
            .as_ref()
            .map(|(_, sev)| *sev == Severity::Error)
            .unwrap_or(false)
    }

    pub fn unset_theme_preview(&mut self) {
        if let Some(last_theme) = self.last_theme.take() {
            self.set_theme(last_theme);
        }
        // None likely occurs when the user types ":theme" and then exits before previewing
    }

    pub fn set_theme_preview(&mut self, theme: Theme) {
        self.set_theme_impl(theme, ThemeAction::Preview);
    }

    pub fn set_theme(&mut self, theme: Theme) {
        self.set_theme_impl(theme, ThemeAction::Set);
    }

    fn set_theme_impl(&mut self, theme: Theme, preview: ThemeAction) {
        // `ui.selection` is the only scope required to be able to render a theme.
        if theme.find_scope_index_exact("ui.selection").is_none() {
            self.set_error("Invalid theme: `ui.selection` required");
            return;
        }

        let scopes = theme.scopes();
        (*self.syn_loader).load().set_scopes(scopes.to_vec());

        match preview {
            ThemeAction::Preview => {
                let last_theme = std::mem::replace(&mut self.theme, theme);
                // only insert on first preview: this will be the last theme the user has saved
                self.last_theme.get_or_insert(last_theme);
            }
            ThemeAction::Set => {
                self.last_theme = None;
                self.theme = theme;
            }
        }

        self._refresh();
    }

    #[inline]
    pub fn language_server_by_id(
        &self,
        language_server_id: LanguageServerId,
    ) -> Option<&helix_lsp::Client> {
        self.language_servers
            .get_by_id(language_server_id)
            .map(|client| &**client)
    }

    /// Refreshes the language server for a given document
    pub fn refresh_language_servers(&mut self, doc_id: DocumentId) {
        self.launch_language_servers(doc_id)
    }

    /// moves/renames a path, invoking any event handlers (currently only lsp)
    /// and calling `set_doc_path` if the file is open in the editor
    pub fn move_path(&mut self, old_path: &Path, new_path: &Path) -> io::Result<()> {
        let new_path = canonicalize(new_path);
        // sanity check
        if old_path == new_path {
            return Ok(());
        }
        let is_dir = old_path.is_dir();
        let language_servers: Vec<_> = self
            .language_servers
            .iter_clients()
            .filter(|client| client.is_initialized())
            .cloned()
            .collect();
        for language_server in language_servers {
            let Some(request) = language_server.will_rename(old_path, &new_path, is_dir) else {
                continue;
            };
            let edit = match helix_lsp::block_on(request) {
                Ok(edit) => edit,
                Err(err) => {
                    log::error!("invalid willRename response: {err:?}");
                    continue;
                }
            };
            if let Err(err) = self.apply_workspace_edit(language_server.offset_encoding(), &edit) {
                log::error!("failed to apply workspace edit: {err:?}")
            }
        }
        fs::rename(old_path, &new_path)?;
        if let Some(doc) = self.document_by_path(old_path) {
            self.set_doc_path(doc.id(), &new_path);
        }
        let is_dir = new_path.is_dir();
        for ls in self.language_servers.iter_clients() {
            if let Some(notification) = ls.did_rename(old_path, &new_path, is_dir) {
                tokio::spawn(notification);
            };
        }
        self.language_servers
            .file_event_handler
            .file_changed(old_path.to_owned());
        self.language_servers
            .file_event_handler
            .file_changed(new_path);
        Ok(())
    }

    pub fn set_doc_path(&mut self, doc_id: DocumentId, path: &Path) {
        let doc = doc_mut!(self, &doc_id);
        let old_path = doc.path();

        if let Some(old_path) = old_path {
            // sanity check, should not occur but some callers (like an LSP) may
            // create bogus calls
            if old_path == path {
                return;
            }
            // if we are open in LSPs send did_close notification
            for language_server in doc.language_servers() {
                tokio::spawn(language_server.text_document_did_close(doc.identifier()));
            }
        }
        // we need to clear the list of language servers here so that
        // refresh_doc_language/refresh_language_servers doesn't resend
        // text_document_did_close. Since we called `text_document_did_close`
        // we have fully unregistered this document from its LS
        doc.language_servers.clear();
        doc.set_path(Some(path));
        self.refresh_doc_language(doc_id)
    }

    pub fn refresh_doc_language(&mut self, doc_id: DocumentId) {
        let loader = self.syn_loader.clone();
        let doc = doc_mut!(self, &doc_id);
        doc.detect_language(loader);
        doc.detect_indent_and_line_ending();
        self.refresh_language_servers(doc_id);
        let doc = doc_mut!(self, &doc_id);
        let diagnostics = Editor::doc_diagnostics(&self.language_servers, &self.diagnostics, doc);
        doc.replace_diagnostics(diagnostics, &[], None);
        doc.reset_all_inlay_hints();
    }

    /// Launch a language server for a given document
    fn launch_language_servers(&mut self, doc_id: DocumentId) {
        if !self.config().lsp.enable {
            return;
        }
        // if doc doesn't have a URL it's a scratch buffer, ignore it
        let Some(doc) = self.documents.get_mut(&doc_id) else {
            return;
        };
        let Some(doc_url) = doc.url() else {
            return;
        };
        let (lang, path) = (doc.language.clone(), doc.path().cloned());
        let config = doc.config.load();
        let root_dirs = &config.workspace_lsp_roots;

        // store only successfully started language servers
        let language_servers = lang.as_ref().map_or_else(HashMap::default, |language| {
            self.language_servers
                .get(language, path.as_ref(), root_dirs, config.lsp.snippets)
                .filter_map(|(lang, client)| match client {
                    Ok(client) => Some((lang, client)),
                    Err(err) => {
                        if let helix_lsp::Error::ExecutableNotFound(err) = err {
                            // Silence by default since some language servers might just not be installed
                            log::debug!(
                                "Language server not found for `{}` {} {}", language.scope(), lang, err,
                            );
                        } else {
                            log::error!(
                                "Failed to initialize the language servers for `{}` - `{}` {{ {} }}",
                                language.scope(),
                                lang,
                                err
                            );
                        }
                        None
                    }
                })
                .collect::<HashMap<_, _>>()
        });

        if language_servers.is_empty() && doc.language_servers.is_empty() {
            return;
        }

        let language_id = doc.language_id().map(ToOwned::to_owned).unwrap_or_default();

        // only spawn new language servers if the servers aren't the same
        let doc_language_servers_not_in_registry =
            doc.language_servers.iter().filter(|(name, doc_ls)| {
                language_servers
                    .get(*name)
                    .map_or(true, |ls| ls.id() != doc_ls.id())
            });

        for (_, language_server) in doc_language_servers_not_in_registry {
            tokio::spawn(language_server.text_document_did_close(doc.identifier()));
        }

        let language_servers_not_in_doc = language_servers.iter().filter(|(name, ls)| {
            doc.language_servers
                .get(*name)
                .map_or(true, |doc_ls| ls.id() != doc_ls.id())
        });

        for (_, language_server) in language_servers_not_in_doc {
            // TODO: this now races with on_init code if the init happens too quickly
            tokio::spawn(language_server.text_document_did_open(
                doc_url.clone(),
                doc.version(),
                doc.text(),
                language_id.clone(),
            ));
        }

        doc.language_servers = language_servers;
    }

    fn _refresh(&mut self) {
        let config = self.config();

        // Reset the inlay hints annotations *before* updating the views, that way we ensure they
        // will disappear during the `.sync_change(doc)` call below.
        //
        // We can't simply check this config when rendering because inlay hints are only parts of
        // the possible annotations, and others could still be active, so we need to selectively
        // drop the inlay hints.
        if !config.lsp.display_inlay_hints {
            for doc in self.documents_mut() {
                doc.reset_all_inlay_hints();
            }
        }

        for (view, _) in self.tree.views_mut() {
            let doc = doc_mut!(self, &view.doc);
            view.sync_changes(doc);
            view.gutters = config.gutters.clone();
            view.ensure_cursor_in_view(doc, config.scrolloff)
        }
    }

    fn replace_document_in_view(&mut self, current_view: ViewId, doc_id: DocumentId) {
        let view = self.tree.get_mut(current_view);
        view.doc = doc_id;
        view.offset = ViewPosition::default();

        let doc = doc_mut!(self, &doc_id);
        doc.ensure_view_init(view.id);
        view.sync_changes(doc);
        doc.mark_as_focused();

        align_view(doc, view, Align::Center);
    }

    pub fn switch(&mut self, id: DocumentId, action: Action) {
        use crate::tree::Layout;

        if !self.documents.contains_key(&id) {
            log::error!("cannot switch to document that does not exist (anymore)");
            return;
        }

        self.enter_normal_mode();

        match action {
            Action::Replace => {
                let (view, doc) = current_ref!(self);
                // If the current view is an empty scratch buffer and is not displayed in any other views, delete it.
                // Boolean value is determined before the call to `view_mut` because the operation requires a borrow
                // of `self.tree`, which is mutably borrowed when `view_mut` is called.
                let remove_empty_scratch = !doc.is_modified()
                    // If the buffer has no path and is not modified, it is an empty scratch buffer.
                    && doc.path().is_none()
                    // If the buffer we are changing to is not this buffer
                    && id != doc.id
                    // Ensure the buffer is not displayed in any other splits.
                    && !self
                        .tree
                        .traverse()
                        .any(|(_, v)| v.doc == doc.id && v.id != view.id);

                let (view, doc) = current!(self);
                let view_id = view.id;

                // Append any outstanding changes to history in the old document.
                doc.append_changes_to_history(view);

                if remove_empty_scratch {
                    // Copy `doc.id` into a variable before calling `self.documents.remove`, which requires a mutable
                    // borrow, invalidating direct access to `doc.id`.
                    let id = doc.id;
                    self.documents.remove(&id);

                    // Remove the scratch buffer from any jumplists
                    for (view, _) in self.tree.views_mut() {
                        view.remove_document(&id);
                    }
                } else {
                    let jump = (view.doc, doc.selection(view.id).clone());
                    view.jumps.push(jump);
                    // Set last accessed doc if it is a different document
                    if doc.id != id {
                        view.add_to_history(view.doc);
                        // Set last modified doc if modified and last modified doc is different
                        if std::mem::take(&mut doc.modified_since_accessed)
                            && view.last_modified_docs[0] != Some(view.doc)
                        {
                            view.last_modified_docs = [Some(view.doc), view.last_modified_docs[0]];
                        }
                    }
                }

                self.replace_document_in_view(view_id, id);

                return;
            }
            Action::Load => {
                let view_id = view!(self).id;
                let doc = doc_mut!(self, &id);
                doc.ensure_view_init(view_id);
                doc.mark_as_focused();
                return;
            }
            Action::HorizontalSplit | Action::VerticalSplit => {
                // copy the current view, unless there is no view yet
                let view = self
                    .tree
                    .try_get(self.tree.focus)
                    .filter(|v| id == v.doc) // Different Document
                    .cloned()
                    .unwrap_or_else(|| View::new(id, self.config().gutters.clone()));
                let view_id = self.tree.split(
                    view,
                    match action {
                        Action::HorizontalSplit => Layout::Horizontal,
                        Action::VerticalSplit => Layout::Vertical,
                        _ => unreachable!(),
                    },
                );
                // initialize selection for view
                let doc = doc_mut!(self, &id);
                doc.ensure_view_init(view_id);
                doc.mark_as_focused();
            }
        }

        self._refresh();
    }

    /// Generate an id for a new document and register it.
    fn new_document(&mut self, mut doc: Document) -> DocumentId {
        let id = self.next_document_id;
        // Safety: adding 1 from 1 is fine, probably impossible to reach usize max
        self.next_document_id =
            DocumentId(unsafe { NonZeroUsize::new_unchecked(self.next_document_id.0.get() + 1) });
        doc.id = id;
        self.documents.insert(id, doc);

        let (save_sender, save_receiver) = tokio::sync::mpsc::unbounded_channel();
        self.saves.insert(id, save_sender);

        let stream = UnboundedReceiverStream::new(save_receiver).flatten();
        self.save_queue.push(stream);

        id
    }

    fn new_file_from_document(&mut self, action: Action, doc: Document) -> DocumentId {
        let id = self.new_document(doc);
        self.switch(id, action);
        id
    }

    pub fn new_file(&mut self, action: Action) -> DocumentId {
        self.new_file_from_document(action, Document::default(self.config.clone()))
    }

    pub fn new_file_from_stdin(&mut self, action: Action) -> Result<DocumentId, Error> {
        let (stdin, encoding, has_bom) = crate::document::read_to_string(&mut stdin(), None)?;
        let doc = Document::from(
            helix_core::Rope::default(),
            Some((encoding, has_bom)),
            self.config.clone(),
        );
        let doc_id = self.new_file_from_document(action, doc);
        let doc = doc_mut!(self, &doc_id);
        let view = view_mut!(self);
        doc.ensure_view_init(view.id);
        let transaction =
            helix_core::Transaction::insert(doc.text(), doc.selection(view.id), stdin.into())
                .with_selection(Selection::point(0));
        doc.apply(&transaction, view.id);
        doc.append_changes_to_history(view);
        Ok(doc_id)
    }

    // ??? possible use for integration tests
    pub fn open(&mut self, path: &Path, action: Action) -> Result<DocumentId, DocumentOpenError> {
        let path = helix_stdx::path::canonicalize(path);
        let id = self.document_by_path(&path).map(|doc| doc.id);

        let id = if let Some(id) = id {
            id
        } else {
            let mut doc = Document::open(
                &path,
                None,
                Some(self.syn_loader.clone()),
                self.config.clone(),
            )?;

            let diagnostics =
                Editor::doc_diagnostics(&self.language_servers, &self.diagnostics, &doc);
            doc.replace_diagnostics(diagnostics, &[], None);

            if let Some(diff_base) = self.diff_providers.get_diff_base(&path) {
                doc.set_diff_base(diff_base);
            }
            doc.set_version_control_head(self.diff_providers.get_current_head_name(&path));

            let id = self.new_document(doc);
            self.launch_language_servers(id);

            id
        };

        self.switch(id, action);
        Ok(id)
    }

    pub fn close(&mut self, id: ViewId) {
        // Remove selections for the closed view on all documents.
        for doc in self.documents_mut() {
            doc.remove_view(id);
        }
        self.tree.remove(id);
        self._refresh();
    }

    pub fn close_document(&mut self, doc_id: DocumentId, force: bool) -> Result<(), CloseError> {
        let doc = match self.documents.get_mut(&doc_id) {
            Some(doc) => doc,
            None => return Err(CloseError::DoesNotExist),
        };
        if !force && doc.is_modified() {
            return Err(CloseError::BufferModified(doc.display_name().into_owned()));
        }

        // This will also disallow any follow-up writes
        self.saves.remove(&doc_id);

        for language_server in doc.language_servers() {
            // TODO: track error
            tokio::spawn(language_server.text_document_did_close(doc.identifier()));
        }

        enum Action {
            Close(ViewId),
            ReplaceDoc(ViewId, DocumentId),
        }

        let actions: Vec<Action> = self
            .tree
            .views_mut()
            .filter_map(|(view, _focus)| {
                view.remove_document(&doc_id);

                if view.doc == doc_id {
                    // something was previously open in the view, switch to previous doc
                    if let Some(prev_doc) = view.docs_access_history.pop() {
                        Some(Action::ReplaceDoc(view.id, prev_doc))
                    } else {
                        // only the document that is being closed was in the view, close it
                        Some(Action::Close(view.id))
                    }
                } else {
                    None
                }
            })
            .collect();

        for action in actions {
            match action {
                Action::Close(view_id) => {
                    self.close(view_id);
                }
                Action::ReplaceDoc(view_id, doc_id) => {
                    self.replace_document_in_view(view_id, doc_id);
                }
            }
        }

        self.documents.remove(&doc_id);

        // If the document we removed was visible in all views, we will have no more views. We don't
        // want to close the editor just for a simple buffer close, so we need to create a new view
        // containing either an existing document, or a brand new document.
        if self.tree.views().next().is_none() {
            let doc_id = self
                .documents
                .iter()
                .map(|(&doc_id, _)| doc_id)
                .next()
                .unwrap_or_else(|| self.new_document(Document::default(self.config.clone())));
            let view = View::new(doc_id, self.config().gutters.clone());
            let view_id = self.tree.insert(view);
            let doc = doc_mut!(self, &doc_id);
            doc.ensure_view_init(view_id);
            doc.mark_as_focused();
        }

        self._refresh();

        Ok(())
    }

    pub fn save<P: Into<PathBuf>>(
        &mut self,
        doc_id: DocumentId,
        path: Option<P>,
        force: bool,
    ) -> anyhow::Result<()> {
        // convert a channel of futures to pipe into main queue one by one
        // via stream.then() ? then push into main future

        let path = path.map(|path| path.into());
        let doc = doc_mut!(self, &doc_id);
        let doc_save_future = doc.save(path, force)?;

        // When a file is written to, notify the file event handler.
        // Note: This can be removed once proper file watching is implemented.
        let handler = self.language_servers.file_event_handler.clone();
        let future = async move {
            let res = doc_save_future.await;
            if let Ok(event) = &res {
                handler.file_changed(event.path.clone());
            }
            res
        };

        use futures_util::stream;

        self.saves
            .get(&doc_id)
            .ok_or_else(|| anyhow::format_err!("saves are closed for this document!"))?
            .send(stream::once(Box::pin(future)))
            .map_err(|err| anyhow!("failed to send save event: {}", err))?;

        self.write_count += 1;

        Ok(())
    }

    pub fn resize(&mut self, area: Rect) {
        if self.tree.resize(area) {
            self._refresh();
        };
    }

    pub fn focus(&mut self, view_id: ViewId) {
        let prev_id = std::mem::replace(&mut self.tree.focus, view_id);

        // if leaving the view: mode should reset and the cursor should be
        // within view
        if prev_id != view_id {
            self.enter_normal_mode();
            self.ensure_cursor_in_view(view_id);

            // Update jumplist selections with new document changes.
            for (view, _focused) in self.tree.views_mut() {
                let doc = doc_mut!(self, &view.doc);
                view.sync_changes(doc);
            }
        }

        let view = view!(self, view_id);
        let doc = doc_mut!(self, &view.doc);
        doc.mark_as_focused();
    }

    pub fn focus_next(&mut self) {
        self.focus(self.tree.next());
    }

    pub fn focus_prev(&mut self) {
        self.focus(self.tree.prev());
    }

    pub fn focus_direction(&mut self, direction: tree::Direction) {
        let current_view = self.tree.focus;
        if let Some(id) = self.tree.find_split_in_direction(current_view, direction) {
            self.focus(id)
        }
    }

    pub fn swap_split_in_direction(&mut self, direction: tree::Direction) {
        self.tree.swap_split_in_direction(direction);
    }

    pub fn transpose_view(&mut self) {
        self.tree.transpose();
    }

    pub fn should_close(&self) -> bool {
        self.tree.is_empty()
    }

    pub fn ensure_cursor_in_view(&mut self, id: ViewId) {
        let config = self.config();
        let view = self.tree.get_mut(id);
        let doc = &self.documents[&view.doc];
        view.ensure_cursor_in_view(doc, config.scrolloff)
    }

    #[inline]
    pub fn document(&self, id: DocumentId) -> Option<&Document> {
        self.documents.get(&id)
    }

    #[inline]
    pub fn document_mut(&mut self, id: DocumentId) -> Option<&mut Document> {
        self.documents.get_mut(&id)
    }

    #[inline]
    pub fn documents(&self) -> impl Iterator<Item = &Document> {
        self.documents.values()
    }

    #[inline]
    pub fn documents_mut(&mut self) -> impl Iterator<Item = &mut Document> {
        self.documents.values_mut()
    }

    pub fn document_by_path<P: AsRef<Path>>(&self, path: P) -> Option<&Document> {
        self.documents()
            .find(|doc| doc.path().map(|p| p == path.as_ref()).unwrap_or(false))
    }

    pub fn document_by_path_mut<P: AsRef<Path>>(&mut self, path: P) -> Option<&mut Document> {
        self.documents_mut()
            .find(|doc| doc.path().map(|p| p == path.as_ref()).unwrap_or(false))
    }

    /// Returns all supported diagnostics for the document
    pub fn doc_diagnostics<'a>(
        language_servers: &'a helix_lsp::Registry,
        diagnostics: &'a BTreeMap<PathBuf, Vec<(lsp::Diagnostic, LanguageServerId)>>,
        document: &Document,
    ) -> impl Iterator<Item = helix_core::Diagnostic> + 'a {
        Editor::doc_diagnostics_with_filter(language_servers, diagnostics, document, |_, _| true)
    }

    /// Returns all supported diagnostics for the document
    /// filtered by `filter` which is invocated with the raw `lsp::Diagnostic` and the language server id it came from
    pub fn doc_diagnostics_with_filter<'a>(
        language_servers: &'a helix_lsp::Registry,
        diagnostics: &'a BTreeMap<PathBuf, Vec<(lsp::Diagnostic, LanguageServerId)>>,
        document: &Document,
        filter: impl Fn(&lsp::Diagnostic, LanguageServerId) -> bool + 'a,
    ) -> impl Iterator<Item = helix_core::Diagnostic> + 'a {
        let text = document.text().clone();
        let language_config = document.language.clone();
        document
            .path()
            .and_then(|path| diagnostics.get(path))
            .map(|diags| {
                diags.iter().filter_map(move |(diagnostic, lsp_id)| {
                    let ls = language_servers.get_by_id(*lsp_id)?;
                    language_config
                        .as_ref()
                        .and_then(|c| {
                            c.language_servers.iter().find(|features| {
                                features.name == ls.name()
                                    && features.has_feature(LanguageServerFeature::Diagnostics)
                            })
                        })
                        .and_then(|_| {
                            if filter(diagnostic, *lsp_id) {
                                Document::lsp_diagnostic_to_diagnostic(
                                    &text,
                                    language_config.as_deref(),
                                    diagnostic,
                                    *lsp_id,
                                    ls.offset_encoding(),
                                )
                            } else {
                                None
                            }
                        })
                })
            })
            .into_iter()
            .flatten()
    }

    /// Gets the primary cursor position in screen coordinates,
    /// or `None` if the primary cursor is not visible on screen.
    pub fn cursor(&self) -> (Option<Position>, CursorKind) {
        let config = self.config();
        let (view, doc) = current_ref!(self);
        let cursor = doc
            .selection(view.id)
            .primary()
            .cursor(doc.text().slice(..));
        let pos = self
            .cursor_cache
            .get()
            .unwrap_or_else(|| view.screen_coords_at_pos(doc, doc.text().slice(..), cursor));
        if let Some(mut pos) = pos {
            let inner = view.inner_area(doc);
            pos.col += inner.x as usize;
            pos.row += inner.y as usize;
            let cursorkind = config.cursor_shape.from_mode(self.mode);
            (Some(pos), cursorkind)
        } else {
            (None, CursorKind::default())
        }
    }

    /// Closes language servers with timeout. The default timeout is 10000 ms, use
    /// `timeout` parameter to override this.
    pub async fn close_language_servers(
        &self,
        timeout: Option<u64>,
    ) -> Result<(), tokio::time::error::Elapsed> {
        // Remove all language servers from the file event handler.
        // Note: this is non-blocking.
        for client in self.language_servers.iter_clients() {
            self.language_servers
                .file_event_handler
                .remove_client(client.id());
        }

        tokio::time::timeout(
            Duration::from_millis(timeout.unwrap_or(3000)),
            future::join_all(
                self.language_servers
                    .iter_clients()
                    .map(|client| client.force_shutdown()),
            ),
        )
        .await
        .map(|_| ())
    }

    pub async fn wait_event(&mut self) -> EditorEvent {
        // the loop only runs once or twice and would be better implemented with a recursion + const generic
        // however due to limitations with async functions that can not be implemented right now
        loop {
            tokio::select! {
                biased;

                Some(event) = self.save_queue.next() => {
                    self.write_count -= 1;
                    return EditorEvent::DocumentSaved(event)
                }
                Some(config_event) = self.config_events.1.recv() => {
                    return EditorEvent::ConfigEvent(config_event)
                }
                Some(message) = self.language_servers.incoming.next() => {
                    return EditorEvent::LanguageServerMessage(message)
                }
                Some(event) = self.debugger_events.next() => {
                    return EditorEvent::DebuggerEvent(event)
                }

                _ = helix_event::redraw_requested() => {
                    if  !self.needs_redraw{
                        self.needs_redraw = true;
                        let timeout = Instant::now() + Duration::from_millis(33);
                        if timeout < self.idle_timer.deadline() && timeout < self.redraw_timer.deadline(){
                            self.redraw_timer.as_mut().reset(timeout)
                        }
                    }
                }

                _ = &mut self.redraw_timer  => {
                    self.redraw_timer.as_mut().reset(Instant::now() + Duration::from_secs(86400 * 365 * 30));
                    return EditorEvent::Redraw
                }
                _ = &mut self.idle_timer  => {
                    return EditorEvent::IdleTimer
                }
            }
        }
    }

    pub async fn flush_writes(&mut self) -> anyhow::Result<()> {
        while self.write_count > 0 {
            if let Some(save_event) = self.save_queue.next().await {
                self.write_count -= 1;

                let save_event = match save_event {
                    Ok(event) => event,
                    Err(err) => {
                        self.set_error(err.to_string());
                        bail!(err);
                    }
                };

                let doc = doc_mut!(self, &save_event.doc_id);
                doc.set_last_saved_revision(save_event.revision);
            }
        }

        Ok(())
    }

    /// Switches the editor into normal mode.
    pub fn enter_normal_mode(&mut self) {
        use helix_core::graphemes;

        if self.mode == Mode::Normal {
            return;
        }

        self.mode = Mode::Normal;
        let (view, doc) = current!(self);

        try_restore_indent(doc, view);

        // if leaving append mode, move cursor back by 1
        if doc.restore_cursor {
            let text = doc.text().slice(..);
            let selection = doc.selection(view.id).clone().transform(|range| {
                let mut head = range.to();
                if range.head > range.anchor {
                    head = graphemes::prev_grapheme_boundary(text, head);
                }

                Range::new(range.from(), head)
            });

            doc.set_selection(view.id, selection);
            doc.restore_cursor = false;
        }
    }

    pub fn current_stack_frame(&self) -> Option<&StackFrame> {
        self.debugger
            .as_ref()
            .and_then(|debugger| debugger.current_stack_frame())
    }

    /// Returns the id of a view that this doc contains a selection for,
    /// making sure it is synced with the current changes
    /// if possible or there are no selections returns current_view
    /// otherwise uses an arbitrary view
    pub fn get_synced_view_id(&mut self, id: DocumentId) -> ViewId {
        let current_view = view_mut!(self);
        let doc = self.documents.get_mut(&id).unwrap();
        if doc.selections().contains_key(&current_view.id) {
            // only need to sync current view if this is not the current doc
            if current_view.doc != id {
                current_view.sync_changes(doc);
            }
            current_view.id
        } else if let Some(view_id) = doc.selections().keys().next() {
            let view_id = *view_id;
            let view = self.tree.get_mut(view_id);
            view.sync_changes(doc);
            view_id
        } else {
            doc.ensure_view_init(current_view.id);
            current_view.id
        }
    }
}

fn try_restore_indent(doc: &mut Document, view: &mut View) {
    use helix_core::{
        chars::char_is_whitespace, line_ending::line_end_char_index, Operation, Transaction,
    };

    fn inserted_a_new_blank_line(changes: &[Operation], pos: usize, line_end_pos: usize) -> bool {
        if let [Operation::Retain(move_pos), Operation::Insert(ref inserted_str), Operation::Retain(_)] =
            changes
        {
            move_pos + inserted_str.len() == pos
                && inserted_str.starts_with('\n')
                && inserted_str.chars().skip(1).all(char_is_whitespace)
                && pos == line_end_pos // ensure no characters exists after current position
        } else {
            false
        }
    }

    let doc_changes = doc.changes().changes();
    let text = doc.text().slice(..);
    let range = doc.selection(view.id).primary();
    let pos = range.cursor(text);
    let line_end_pos = line_end_char_index(&text, range.cursor_line(text));

    if inserted_a_new_blank_line(doc_changes, pos, line_end_pos) {
        // Removes tailing whitespaces.
        let transaction =
            Transaction::change_by_selection(doc.text(), doc.selection(view.id), |range| {
                let line_start_pos = text.line_to_char(range.cursor_line(text));
                (line_start_pos, pos, None)
            });
        doc.apply(&transaction, view.id);
    }
}<|MERGE_RESOLUTION|>--- conflicted
+++ resolved
@@ -332,7 +332,6 @@
     pub insert_final_newline: bool,
     /// Enables smart tab
     pub smart_tab: Option<SmartTabConfig>,
-<<<<<<< HEAD
     /// Draw border around popups.
     pub popup_border: PopupBorderConfig,
     /// Which indent heuristic to use when a new line is inserted
@@ -344,10 +343,8 @@
         deserialize_with = "deserialize_alphabet"
     )]
     pub jump_label_alphabet: Vec<char>,
-=======
     /// Whether to prepend a comment token onto a new line that follows a commented line. Defaults to `true`.
     pub continue_comments: bool,
->>>>>>> 57261e5e
 }
 
 #[derive(Debug, Clone, PartialEq, Deserialize, Serialize, Eq, PartialOrd, Ord)]
@@ -977,13 +974,10 @@
             default_line_ending: LineEndingConfig::default(),
             insert_final_newline: true,
             smart_tab: Some(SmartTabConfig::default()),
-<<<<<<< HEAD
             popup_border: PopupBorderConfig::None,
             indent_heuristic: IndentationHeuristic::default(),
             jump_label_alphabet: ('a'..='z').collect(),
-=======
             continue_comments: true,
->>>>>>> 57261e5e
         }
     }
 }
