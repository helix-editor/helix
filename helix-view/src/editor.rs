use crate::{
    clipboard::{get_clipboard_provider, ClipboardProvider},
    document::{Mode, SCRATCH_BUFFER_NAME},
    graphics::{CursorKind, Rect},
    info::Info,
    input::KeyEvent,
    theme::{self, Theme},
    tree::{self, Tree},
    Document, DocumentId, View, ViewId,
};

use futures_util::future;
use futures_util::stream::select_all::SelectAll;
use tokio_stream::wrappers::UnboundedReceiverStream;

use std::{
    borrow::Cow,
    collections::{BTreeMap, HashMap},
    io::stdin,
    num::NonZeroUsize,
    path::{Path, PathBuf},
    pin::Pin,
    sync::Arc,
};

use tokio::{
    sync::mpsc::{unbounded_channel, UnboundedReceiver, UnboundedSender},
    time::{sleep, Duration, Instant, Sleep},
};

use anyhow::{bail, Error};

pub use helix_core::diagnostic::Severity;
pub use helix_core::register::Registers;
use helix_core::Position;
use helix_core::{
    auto_pairs::AutoPairs,
    syntax::{self, AutoPairConfig},
    Change,
};
use helix_dap as dap;
use helix_lsp::lsp;

use serde::{ser::SerializeMap, Deserialize, Deserializer, Serialize, Serializer};

use arc_swap::access::{DynAccess, DynGuard};

fn deserialize_duration_millis<'de, D>(deserializer: D) -> Result<Duration, D::Error>
where
    D: serde::Deserializer<'de>,
{
    let millis = u64::deserialize(deserializer)?;
    Ok(Duration::from_millis(millis))
}

fn serialize_duration_millis<S>(duration: &Duration, serializer: S) -> Result<S::Ok, S::Error>
where
    S: Serializer,
{
    serializer.serialize_u64(
        duration
            .as_millis()
            .try_into()
            .map_err(|_| serde::ser::Error::custom("duration value overflowed u64"))?,
    )
}

#[derive(Debug, Clone, PartialEq, Serialize, Deserialize)]
#[serde(rename_all = "kebab-case", default, deny_unknown_fields)]
pub struct FilePickerConfig {
    /// IgnoreOptions
    /// Enables ignoring hidden files.
    /// Whether to hide hidden files in file picker and global search results. Defaults to true.
    pub hidden: bool,
    /// Enables following symlinks.
    /// Whether to follow symbolic links in file picker and file or directory completions. Defaults to true.
    pub follow_symlinks: bool,
    /// Enables reading ignore files from parent directories. Defaults to true.
    pub parents: bool,
    /// Enables reading `.ignore` files.
    /// Whether to hide files listed in .ignore in file picker and global search results. Defaults to true.
    pub ignore: bool,
    /// Enables reading `.gitignore` files.
    /// Whether to hide files listed in .gitignore in file picker and global search results. Defaults to true.
    pub git_ignore: bool,
    /// Enables reading global .gitignore, whose path is specified in git's config: `core.excludefile` option.
    /// Whether to hide files listed in global .gitignore in file picker and global search results. Defaults to true.
    pub git_global: bool,
    /// Enables reading `.git/info/exclude` files.
    /// Whether to hide files listed in .git/info/exclude in file picker and global search results. Defaults to true.
    pub git_exclude: bool,
    /// WalkBuilder options
    /// Maximum Depth to recurse directories in file picker and global search. Defaults to `None`.
    pub max_depth: Option<usize>,
}

impl Default for FilePickerConfig {
    fn default() -> Self {
        Self {
            hidden: true,
            follow_symlinks: true,
            parents: true,
            ignore: true,
            git_ignore: true,
            git_global: true,
            git_exclude: true,
            max_depth: None,
        }
    }
}

#[derive(Debug, Clone, PartialEq, Serialize, Deserialize)]
#[serde(rename_all = "kebab-case", default, deny_unknown_fields)]
pub struct Config {
    /// Padding to keep between the edge of the screen and the cursor when scrolling. Defaults to 5.
    pub scrolloff: usize,
    /// Number of lines to scroll at once. Defaults to 3
    pub scroll_lines: isize,
    /// Mouse support. Defaults to true.
    pub mouse: bool,
    /// Shell to use for shell commands. Defaults to ["cmd", "/C"] on Windows and ["sh", "-c"] otherwise.
    pub shell: Vec<String>,
    /// Line number mode.
    pub line_number: LineNumber,
    /// Highlight the lines cursors are currently on. Defaults to false.
    pub cursorline: bool,
    /// Gutters. Default ["diagnostics", "line-numbers"]
    pub gutters: Vec<GutterType>,
    /// Middle click paste support. Defaults to true.
    pub middle_click_paste: bool,
    /// Automatic insertion of pairs to parentheses, brackets,
    /// etc. Optionally, this can be a list of 2-tuples to specify a
    /// global list of characters to pair. Defaults to true.
    pub auto_pairs: AutoPairConfig,
    /// Automatic auto-completion, automatically pop up without user trigger. Defaults to true.
    pub auto_completion: bool,
    /// Automatic formatting on save. Defaults to true.
    pub auto_format: bool,
    /// Time in milliseconds since last keypress before idle timers trigger.
    /// Used for autocompletion, set to 0 for instant. Defaults to 400ms.
    #[serde(
        serialize_with = "serialize_duration_millis",
        deserialize_with = "deserialize_duration_millis"
    )]
    pub idle_timeout: Duration,
    pub completion_trigger_len: u8,
    /// Whether to display infoboxes. Defaults to true.
    pub auto_info: bool,
    pub file_picker: FilePickerConfig,
    /// Configuration of the statusline elements
    pub statusline: StatusLineConfig,
    /// Shape for cursor in each mode
    pub cursor_shape: CursorShapeConfig,
    /// Set to `true` to override automatic detection of terminal truecolor support in the event of a false negative. Defaults to `false`.
    pub true_color: bool,
    /// Search configuration.
    #[serde(default)]
    pub search: SearchConfig,
    pub lsp: LspConfig,
    /// Column numbers at which to draw the rulers. Default to `[]`, meaning no rulers.
    pub rulers: Vec<u16>,
    #[serde(default)]
    pub whitespace: WhitespaceConfig,
    /// Vertical indent width guides.
    pub indent_guides: IndentGuidesConfig,
    /// Whether to color modes with different colors. Defaults to `false`.
    pub color_modes: bool,
}

#[derive(Debug, Clone, PartialEq, Serialize, Deserialize)]
#[serde(default, rename_all = "kebab-case", deny_unknown_fields)]
pub struct LspConfig {
    /// Display LSP progress messages below statusline
    pub display_messages: bool,
    /// Enable automatic pop up of signature help (parameter hints)
    pub auto_signature_help: bool,
    /// Display docs under signature help popup
    pub display_signature_help_docs: bool,
}

impl Default for LspConfig {
    fn default() -> Self {
        Self {
            display_messages: false,
            auto_signature_help: true,
            display_signature_help_docs: true,
        }
    }
}

#[derive(Debug, Clone, PartialEq, Serialize, Deserialize)]
#[serde(rename_all = "kebab-case", default, deny_unknown_fields)]
pub struct SearchConfig {
    /// Smart case: Case insensitive searching unless pattern contains upper case characters. Defaults to true.
    pub smart_case: bool,
    /// Whether the search should wrap after depleting the matches. Default to true.
    pub wrap_around: bool,
}

#[derive(Debug, Clone, PartialEq, Serialize, Deserialize)]
#[serde(rename_all = "kebab-case", default, deny_unknown_fields)]
pub struct StatusLineConfig {
    pub left: Vec<StatusLineElement>,
    pub center: Vec<StatusLineElement>,
    pub right: Vec<StatusLineElement>,
    pub separator: String,
}

impl Default for StatusLineConfig {
    fn default() -> Self {
        use StatusLineElement as E;

        Self {
            left: vec![E::Mode, E::Spinner, E::FileName],
            center: vec![],
            right: vec![E::Diagnostics, E::Selections, E::Position, E::FileEncoding],
            separator: String::from("│"),
        }
    }
}

#[derive(Debug, Copy, Clone, PartialEq, Eq, Serialize, Deserialize)]
#[serde(rename_all = "kebab-case")]
pub enum StatusLineElement {
    /// The editor mode (Normal, Insert, Visual/Selection)
    Mode,

    /// The LSP activity spinner
    Spinner,

    /// The file nane/path, including a dirty flag if it's unsaved
    FileName,

    /// The file encoding
    FileEncoding,

    /// The file line endings (CRLF or LF)
    FileLineEnding,

    /// The file type (language ID or "text")
    FileType,

    /// A summary of the number of errors and warnings
    Diagnostics,

    /// The number of selections (cursors)
    Selections,

    /// The cursor position
    Position,

<<<<<<< HEAD
    /// The separator string
    Separator,
=======
    /// The cursor position as a percent of the total file
    PositionPercentage,
    /// A single space
    Spacer,
>>>>>>> 61856f1d
}

// Cursor shape is read and used on every rendered frame and so needs
// to be fast. Therefore we avoid a hashmap and use an enum indexed array.
#[derive(Debug, Clone, PartialEq)]
pub struct CursorShapeConfig([CursorKind; 3]);

impl CursorShapeConfig {
    pub fn from_mode(&self, mode: Mode) -> CursorKind {
        self.get(mode as usize).copied().unwrap_or_default()
    }
}

impl<'de> Deserialize<'de> for CursorShapeConfig {
    fn deserialize<D>(deserializer: D) -> Result<Self, D::Error>
    where
        D: Deserializer<'de>,
    {
        let m = HashMap::<Mode, CursorKind>::deserialize(deserializer)?;
        let into_cursor = |mode: Mode| m.get(&mode).copied().unwrap_or_default();
        Ok(CursorShapeConfig([
            into_cursor(Mode::Normal),
            into_cursor(Mode::Select),
            into_cursor(Mode::Insert),
        ]))
    }
}

impl Serialize for CursorShapeConfig {
    fn serialize<S>(&self, serializer: S) -> Result<S::Ok, S::Error>
    where
        S: serde::Serializer,
    {
        let mut map = serializer.serialize_map(Some(self.len()))?;
        let modes = [Mode::Normal, Mode::Select, Mode::Insert];
        for mode in modes {
            map.serialize_entry(&mode, &self.from_mode(mode))?;
        }
        map.end()
    }
}

impl std::ops::Deref for CursorShapeConfig {
    type Target = [CursorKind; 3];

    fn deref(&self) -> &Self::Target {
        &self.0
    }
}

impl Default for CursorShapeConfig {
    fn default() -> Self {
        Self([CursorKind::Block; 3])
    }
}

#[derive(Debug, Copy, Clone, PartialEq, Eq, Serialize, Deserialize)]
#[serde(rename_all = "kebab-case")]
pub enum LineNumber {
    /// Show absolute line number
    Absolute,

    /// If focused and in normal/select mode, show relative line number to the primary cursor.
    /// If unfocused or in insert mode, show absolute line number.
    Relative,
}

impl std::str::FromStr for LineNumber {
    type Err = anyhow::Error;

    fn from_str(s: &str) -> Result<Self, Self::Err> {
        match s.to_lowercase().as_str() {
            "absolute" | "abs" => Ok(Self::Absolute),
            "relative" | "rel" => Ok(Self::Relative),
            _ => anyhow::bail!("Line number can only be `absolute` or `relative`."),
        }
    }
}

#[derive(Debug, Copy, Clone, PartialEq, Eq, Serialize, Deserialize)]
#[serde(rename_all = "kebab-case")]
pub enum GutterType {
    /// Show diagnostics and other features like breakpoints
    Diagnostics,
    /// Show line numbers
    LineNumbers,
    /// Show one blank space
    Spacer,
}

impl std::str::FromStr for GutterType {
    type Err = anyhow::Error;

    fn from_str(s: &str) -> Result<Self, Self::Err> {
        match s.to_lowercase().as_str() {
            "diagnostics" => Ok(Self::Diagnostics),
            "line-numbers" => Ok(Self::LineNumbers),
            _ => anyhow::bail!("Gutter type can only be `diagnostics` or `line-numbers`."),
        }
    }
}

#[derive(Debug, Clone, PartialEq, Serialize, Deserialize)]
#[serde(default)]
pub struct WhitespaceConfig {
    pub render: WhitespaceRender,
    pub characters: WhitespaceCharacters,
}

impl Default for WhitespaceConfig {
    fn default() -> Self {
        Self {
            render: WhitespaceRender::Basic(WhitespaceRenderValue::None),
            characters: WhitespaceCharacters::default(),
        }
    }
}

#[derive(Debug, Copy, Clone, PartialEq, Eq, Serialize, Deserialize)]
#[serde(untagged, rename_all = "kebab-case")]
pub enum WhitespaceRender {
    Basic(WhitespaceRenderValue),
    Specific {
        default: Option<WhitespaceRenderValue>,
        space: Option<WhitespaceRenderValue>,
        nbsp: Option<WhitespaceRenderValue>,
        tab: Option<WhitespaceRenderValue>,
        newline: Option<WhitespaceRenderValue>,
    },
}

#[derive(Debug, Copy, Clone, PartialEq, Eq, Serialize, Deserialize)]
#[serde(rename_all = "kebab-case")]
pub enum WhitespaceRenderValue {
    None,
    // TODO
    // Selection,
    All,
}

impl WhitespaceRender {
    pub fn space(&self) -> WhitespaceRenderValue {
        match *self {
            Self::Basic(val) => val,
            Self::Specific { default, space, .. } => {
                space.or(default).unwrap_or(WhitespaceRenderValue::None)
            }
        }
    }
    pub fn nbsp(&self) -> WhitespaceRenderValue {
        match *self {
            Self::Basic(val) => val,
            Self::Specific { default, nbsp, .. } => {
                nbsp.or(default).unwrap_or(WhitespaceRenderValue::None)
            }
        }
    }
    pub fn tab(&self) -> WhitespaceRenderValue {
        match *self {
            Self::Basic(val) => val,
            Self::Specific { default, tab, .. } => {
                tab.or(default).unwrap_or(WhitespaceRenderValue::None)
            }
        }
    }
    pub fn newline(&self) -> WhitespaceRenderValue {
        match *self {
            Self::Basic(val) => val,
            Self::Specific {
                default, newline, ..
            } => newline.or(default).unwrap_or(WhitespaceRenderValue::None),
        }
    }
}

#[derive(Debug, Clone, PartialEq, Eq, Serialize, Deserialize)]
#[serde(default)]
pub struct WhitespaceCharacters {
    pub space: char,
    pub nbsp: char,
    pub tab: char,
    pub newline: char,
}

impl Default for WhitespaceCharacters {
    fn default() -> Self {
        Self {
            space: '·',    // U+00B7
            nbsp: '⍽',    // U+237D
            tab: '→',     // U+2192
            newline: '⏎', // U+23CE
        }
    }
}

#[derive(Debug, Clone, PartialEq, Eq, Serialize, Deserialize)]
#[serde(default)]
pub struct IndentGuidesConfig {
    pub render: bool,
    pub character: char,
}

impl Default for IndentGuidesConfig {
    fn default() -> Self {
        Self {
            render: false,
            character: '│',
        }
    }
}

impl Default for Config {
    fn default() -> Self {
        Self {
            scrolloff: 5,
            scroll_lines: 3,
            mouse: true,
            shell: if cfg!(windows) {
                vec!["cmd".to_owned(), "/C".to_owned()]
            } else {
                vec!["sh".to_owned(), "-c".to_owned()]
            },
            line_number: LineNumber::Absolute,
            cursorline: false,
            gutters: vec![GutterType::Diagnostics, GutterType::LineNumbers],
            middle_click_paste: true,
            auto_pairs: AutoPairConfig::default(),
            auto_completion: true,
            auto_format: true,
            idle_timeout: Duration::from_millis(400),
            completion_trigger_len: 2,
            auto_info: true,
            file_picker: FilePickerConfig::default(),
            statusline: StatusLineConfig::default(),
            cursor_shape: CursorShapeConfig::default(),
            true_color: false,
            search: SearchConfig::default(),
            lsp: LspConfig::default(),
            rulers: Vec::new(),
            whitespace: WhitespaceConfig::default(),
            indent_guides: IndentGuidesConfig::default(),
            color_modes: false,
        }
    }
}

impl Default for SearchConfig {
    fn default() -> Self {
        Self {
            wrap_around: true,
            smart_case: true,
        }
    }
}

pub struct Motion(pub Box<dyn Fn(&mut Editor)>);
impl Motion {
    pub fn run(&self, e: &mut Editor) {
        (self.0)(e)
    }
}
impl std::fmt::Debug for Motion {
    fn fmt(&self, f: &mut std::fmt::Formatter<'_>) -> std::fmt::Result {
        f.write_str("motion")
    }
}

#[derive(Debug, Clone, Default)]
pub struct Breakpoint {
    pub id: Option<usize>,
    pub verified: bool,
    pub message: Option<String>,

    pub line: usize,
    pub column: Option<usize>,
    pub condition: Option<String>,
    pub hit_condition: Option<String>,
    pub log_message: Option<String>,
}

pub struct Editor {
    pub tree: Tree,
    pub next_document_id: DocumentId,
    pub documents: BTreeMap<DocumentId, Document>,
    pub count: Option<std::num::NonZeroUsize>,
    pub selected_register: Option<char>,
    pub registers: Registers,
    pub macro_recording: Option<(char, Vec<KeyEvent>)>,
    pub macro_replaying: Vec<char>,
    pub language_servers: helix_lsp::Registry,
    pub diagnostics: BTreeMap<lsp::Url, Vec<lsp::Diagnostic>>,

    pub debugger: Option<dap::Client>,
    pub debugger_events: SelectAll<UnboundedReceiverStream<dap::Payload>>,
    pub breakpoints: HashMap<PathBuf, Vec<Breakpoint>>,

    pub clipboard_provider: Box<dyn ClipboardProvider>,

    pub syn_loader: Arc<syntax::Loader>,
    pub theme_loader: Arc<theme::Loader>,
    /// last_theme is used for theme previews. We store the current theme here,
    /// and if previewing is cancelled, we can return to it.
    pub last_theme: Option<Theme>,
    /// The currently applied editor theme. While previewing a theme, the previewed theme
    /// is set here.
    pub theme: Theme,

    pub status_msg: Option<(Cow<'static, str>, Severity)>,
    pub autoinfo: Option<Info>,

    pub config: Box<dyn DynAccess<Config>>,
    pub auto_pairs: Option<AutoPairs>,

    pub idle_timer: Pin<Box<Sleep>>,
    pub last_motion: Option<Motion>,
    pub pseudo_pending: Option<String>,

    pub last_completion: Option<CompleteAction>,

    pub exit_code: i32,

    pub config_events: (UnboundedSender<ConfigEvent>, UnboundedReceiver<ConfigEvent>),
}

#[derive(Debug, Clone)]
pub enum ConfigEvent {
    Refresh,
    Update(Box<Config>),
}

enum ThemeAction {
    Set,
    Preview,
}

#[derive(Debug, Clone)]
pub struct CompleteAction {
    pub trigger_offset: usize,
    pub changes: Vec<Change>,
}

#[derive(Debug, Copy, Clone)]
pub enum Action {
    Load,
    Replace,
    HorizontalSplit,
    VerticalSplit,
}

impl Editor {
    pub fn new(
        mut area: Rect,
        theme_loader: Arc<theme::Loader>,
        syn_loader: Arc<syntax::Loader>,
        config: Box<dyn DynAccess<Config>>,
    ) -> Self {
        let language_servers = helix_lsp::Registry::new();
        let conf = config.load();
        let auto_pairs = (&conf.auto_pairs).into();

        // HAXX: offset the render area height by 1 to account for prompt/commandline
        area.height -= 1;

        Self {
            tree: Tree::new(area),
            next_document_id: DocumentId::default(),
            documents: BTreeMap::new(),
            count: None,
            selected_register: None,
            macro_recording: None,
            macro_replaying: Vec::new(),
            theme: theme_loader.default(),
            language_servers,
            diagnostics: BTreeMap::new(),
            debugger: None,
            debugger_events: SelectAll::new(),
            breakpoints: HashMap::new(),
            syn_loader,
            theme_loader,
            last_theme: None,
            registers: Registers::default(),
            clipboard_provider: get_clipboard_provider(),
            status_msg: None,
            autoinfo: None,
            idle_timer: Box::pin(sleep(conf.idle_timeout)),
            last_motion: None,
            last_completion: None,
            pseudo_pending: None,
            config,
            auto_pairs,
            exit_code: 0,
            config_events: unbounded_channel(),
        }
    }

    pub fn config(&self) -> DynGuard<Config> {
        self.config.load()
    }

    /// Call if the config has changed to let the editor update all
    /// relevant members.
    pub fn refresh_config(&mut self) {
        let config = self.config();
        self.auto_pairs = (&config.auto_pairs).into();
        self.reset_idle_timer();
    }

    pub fn clear_idle_timer(&mut self) {
        // equivalent to internal Instant::far_future() (30 years)
        self.idle_timer
            .as_mut()
            .reset(Instant::now() + Duration::from_secs(86400 * 365 * 30));
    }

    pub fn reset_idle_timer(&mut self) {
        let config = self.config();
        self.idle_timer
            .as_mut()
            .reset(Instant::now() + config.idle_timeout);
    }

    pub fn clear_status(&mut self) {
        self.status_msg = None;
    }

    #[inline]
    pub fn set_status<T: Into<Cow<'static, str>>>(&mut self, status: T) {
        self.status_msg = Some((status.into(), Severity::Info));
    }

    #[inline]
    pub fn set_error<T: Into<Cow<'static, str>>>(&mut self, error: T) {
        self.status_msg = Some((error.into(), Severity::Error));
    }

    #[inline]
    pub fn get_status(&self) -> Option<(&Cow<'static, str>, &Severity)> {
        self.status_msg.as_ref().map(|(status, sev)| (status, sev))
    }

    /// Returns true if the current status is an error
    #[inline]
    pub fn is_err(&self) -> bool {
        self.status_msg
            .as_ref()
            .map(|(_, sev)| *sev == Severity::Error)
            .unwrap_or(false)
    }

    pub fn unset_theme_preview(&mut self) {
        if let Some(last_theme) = self.last_theme.take() {
            self.set_theme(last_theme);
        }
        // None likely occurs when the user types ":theme" and then exits before previewing
    }

    pub fn set_theme_preview(&mut self, theme: Theme) {
        self.set_theme_impl(theme, ThemeAction::Preview);
    }

    pub fn set_theme(&mut self, theme: Theme) {
        self.set_theme_impl(theme, ThemeAction::Set);
    }

    fn set_theme_impl(&mut self, theme: Theme, preview: ThemeAction) {
        // `ui.selection` is the only scope required to be able to render a theme.
        if theme.find_scope_index("ui.selection").is_none() {
            self.set_error("Invalid theme: `ui.selection` required");
            return;
        }

        let scopes = theme.scopes();
        self.syn_loader.set_scopes(scopes.to_vec());

        match preview {
            ThemeAction::Preview => {
                let last_theme = std::mem::replace(&mut self.theme, theme);
                // only insert on first preview: this will be the last theme the user has saved
                self.last_theme.get_or_insert(last_theme);
            }
            ThemeAction::Set => {
                self.last_theme = None;
                self.theme = theme;
            }
        }

        self._refresh();
    }

    /// Refreshes the language server for a given document
    pub fn refresh_language_server(&mut self, doc_id: DocumentId) -> Option<()> {
        let doc = self.documents.get_mut(&doc_id)?;
        Self::launch_language_server(&mut self.language_servers, doc)
    }

    /// Launch a language server for a given document
    fn launch_language_server(ls: &mut helix_lsp::Registry, doc: &mut Document) -> Option<()> {
        // if doc doesn't have a URL it's a scratch buffer, ignore it
        let doc_url = doc.url()?;

        // try to find a language server based on the language name
        let language_server = doc.language.as_ref().and_then(|language| {
            ls.get(language)
                .map_err(|e| {
                    log::error!(
                        "Failed to initialize the LSP for `{}` {{ {} }}",
                        language.scope(),
                        e
                    )
                })
                .ok()
        });
        if let Some(language_server) = language_server {
            // only spawn a new lang server if the servers aren't the same
            if Some(language_server.id()) != doc.language_server().map(|server| server.id()) {
                if let Some(language_server) = doc.language_server() {
                    tokio::spawn(language_server.text_document_did_close(doc.identifier()));
                }

                let language_id = doc.language_id().map(ToOwned::to_owned).unwrap_or_default();

                // TODO: this now races with on_init code if the init happens too quickly
                tokio::spawn(language_server.text_document_did_open(
                    doc_url,
                    doc.version(),
                    doc.text(),
                    language_id,
                ));

                doc.set_language_server(Some(language_server));
            }
        }
        Some(())
    }

    fn _refresh(&mut self) {
        let config = self.config();
        for (view, _) in self.tree.views_mut() {
            let doc = &self.documents[&view.doc];
            view.ensure_cursor_in_view(doc, config.scrolloff)
        }
    }

    fn replace_document_in_view(&mut self, current_view: ViewId, doc_id: DocumentId) {
        let view = self.tree.get_mut(current_view);
        view.doc = doc_id;
        view.offset = Position::default();

        let doc = self.documents.get_mut(&doc_id).unwrap();
        doc.ensure_view_init(view.id);

        // TODO: reuse align_view
        let pos = doc
            .selection(view.id)
            .primary()
            .cursor(doc.text().slice(..));
        let line = doc.text().char_to_line(pos);
        view.offset.row = line.saturating_sub(view.inner_area().height as usize / 2);
    }

    pub fn switch(&mut self, id: DocumentId, action: Action) {
        use crate::tree::Layout;

        if !self.documents.contains_key(&id) {
            log::error!("cannot switch to document that does not exist (anymore)");
            return;
        }

        match action {
            Action::Replace => {
                let (view, doc) = current_ref!(self);
                // If the current view is an empty scratch buffer and is not displayed in any other views, delete it.
                // Boolean value is determined before the call to `view_mut` because the operation requires a borrow
                // of `self.tree`, which is mutably borrowed when `view_mut` is called.
                let remove_empty_scratch = !doc.is_modified()
                    // If the buffer has no path and is not modified, it is an empty scratch buffer.
                    && doc.path().is_none()
                    // If the buffer we are changing to is not this buffer
                    && id != doc.id
                    // Ensure the buffer is not displayed in any other splits.
                    && !self
                        .tree
                        .traverse()
                        .any(|(_, v)| v.doc == doc.id && v.id != view.id);

                let (view, doc) = current!(self);
                let view_id = view.id;

                if remove_empty_scratch {
                    // Copy `doc.id` into a variable before calling `self.documents.remove`, which requires a mutable
                    // borrow, invalidating direct access to `doc.id`.
                    let id = doc.id;
                    self.documents.remove(&id);

                    // Remove the scratch buffer from any jumplists
                    for (view, _) in self.tree.views_mut() {
                        view.remove_document(&id);
                    }
                } else {
                    let jump = (view.doc, doc.selection(view.id).clone());
                    view.jumps.push(jump);
                    // Set last accessed doc if it is a different document
                    if doc.id != id {
                        view.add_to_history(view.doc);
                        // Set last modified doc if modified and last modified doc is different
                        if std::mem::take(&mut doc.modified_since_accessed)
                            && view.last_modified_docs[0] != Some(view.doc)
                        {
                            view.last_modified_docs = [Some(view.doc), view.last_modified_docs[0]];
                        }
                    }
                }

                self.replace_document_in_view(view_id, id);

                return;
            }
            Action::Load => {
                let view_id = view!(self).id;
                let doc = self.documents.get_mut(&id).unwrap();
                doc.ensure_view_init(view_id);
                return;
            }
            Action::HorizontalSplit | Action::VerticalSplit => {
                // copy the current view, unless there is no view yet
                let view = self
                    .tree
                    .try_get(self.tree.focus)
                    .filter(|v| id == v.doc) // Different Document
                    .cloned()
                    .unwrap_or_else(|| View::new(id, self.config().gutters.clone()));
                let view_id = self.tree.split(
                    view,
                    match action {
                        Action::HorizontalSplit => Layout::Horizontal,
                        Action::VerticalSplit => Layout::Vertical,
                        _ => unreachable!(),
                    },
                );
                // initialize selection for view
                let doc = self.documents.get_mut(&id).unwrap();
                doc.ensure_view_init(view_id);
            }
        }

        self._refresh();
    }

    /// Generate an id for a new document and register it.
    fn new_document(&mut self, mut doc: Document) -> DocumentId {
        let id = self.next_document_id;
        // Safety: adding 1 from 1 is fine, probably impossible to reach usize max
        self.next_document_id =
            DocumentId(unsafe { NonZeroUsize::new_unchecked(self.next_document_id.0.get() + 1) });
        doc.id = id;
        self.documents.insert(id, doc);
        id
    }

    fn new_file_from_document(&mut self, action: Action, doc: Document) -> DocumentId {
        let id = self.new_document(doc);
        self.switch(id, action);
        id
    }

    pub fn new_file(&mut self, action: Action) -> DocumentId {
        self.new_file_from_document(action, Document::default())
    }

    pub fn new_file_from_stdin(&mut self, action: Action) -> Result<DocumentId, Error> {
        let (rope, encoding) = crate::document::from_reader(&mut stdin(), None)?;
        Ok(self.new_file_from_document(action, Document::from(rope, Some(encoding))))
    }

    // ??? possible use for integration tests
    pub fn open(&mut self, path: &Path, action: Action) -> Result<DocumentId, Error> {
        let path = helix_core::path::get_canonicalized_path(path)?;
        let id = self.document_by_path(&path).map(|doc| doc.id);

        let id = if let Some(id) = id {
            id
        } else {
            let mut doc = Document::open(&path, None, Some(self.syn_loader.clone()))?;

            let _ = Self::launch_language_server(&mut self.language_servers, &mut doc);

            self.new_document(doc)
        };

        self.switch(id, action);
        Ok(id)
    }

    pub fn close(&mut self, id: ViewId) {
        let view = self.tree.get(self.tree.focus);
        // remove selection
        self.documents.get_mut(&view.doc).unwrap().remove_view(id);
        self.tree.remove(id);
        self._refresh();
    }

    pub fn close_document(&mut self, doc_id: DocumentId, force: bool) -> anyhow::Result<()> {
        let doc = match self.documents.get(&doc_id) {
            Some(doc) => doc,
            None => bail!("document does not exist"),
        };

        if !force && doc.is_modified() {
            bail!(
                "buffer {:?} is modified",
                doc.relative_path()
                    .map(|path| path.to_string_lossy().to_string())
                    .unwrap_or_else(|| SCRATCH_BUFFER_NAME.into())
            );
        }

        if let Some(language_server) = doc.language_server() {
            tokio::spawn(language_server.text_document_did_close(doc.identifier()));
        }

        enum Action {
            Close(ViewId),
            ReplaceDoc(ViewId, DocumentId),
        }

        let actions: Vec<Action> = self
            .tree
            .views_mut()
            .filter_map(|(view, _focus)| {
                view.remove_document(&doc_id);

                if view.doc == doc_id {
                    // something was previously open in the view, switch to previous doc
                    if let Some(prev_doc) = view.docs_access_history.pop() {
                        Some(Action::ReplaceDoc(view.id, prev_doc))
                    } else {
                        // only the document that is being closed was in the view, close it
                        Some(Action::Close(view.id))
                    }
                } else {
                    None
                }
            })
            .collect();

        for action in actions {
            match action {
                Action::Close(view_id) => {
                    self.close(view_id);
                }
                Action::ReplaceDoc(view_id, doc_id) => {
                    self.replace_document_in_view(view_id, doc_id);
                }
            }
        }

        self.documents.remove(&doc_id);

        // If the document we removed was visible in all views, we will have no more views. We don't
        // want to close the editor just for a simple buffer close, so we need to create a new view
        // containing either an existing document, or a brand new document.
        if self.tree.views().next().is_none() {
            let doc_id = self
                .documents
                .iter()
                .map(|(&doc_id, _)| doc_id)
                .next()
                .unwrap_or_else(|| self.new_document(Document::default()));
            let view = View::new(doc_id, self.config().gutters.clone());
            let view_id = self.tree.insert(view);
            let doc = self.documents.get_mut(&doc_id).unwrap();
            doc.ensure_view_init(view_id);
        }

        self._refresh();

        Ok(())
    }

    pub fn resize(&mut self, area: Rect) {
        if self.tree.resize(area) {
            self._refresh();
        };
    }

    pub fn focus_next(&mut self) {
        self.tree.focus_next();
    }

    pub fn focus_right(&mut self) {
        self.tree.focus_direction(tree::Direction::Right);
    }

    pub fn focus_left(&mut self) {
        self.tree.focus_direction(tree::Direction::Left);
    }

    pub fn focus_up(&mut self) {
        self.tree.focus_direction(tree::Direction::Up);
    }

    pub fn focus_down(&mut self) {
        self.tree.focus_direction(tree::Direction::Down);
    }

    pub fn swap_right(&mut self) {
        self.tree.swap_split_in_direction(tree::Direction::Right);
    }

    pub fn swap_left(&mut self) {
        self.tree.swap_split_in_direction(tree::Direction::Left);
    }

    pub fn swap_up(&mut self) {
        self.tree.swap_split_in_direction(tree::Direction::Up);
    }

    pub fn swap_down(&mut self) {
        self.tree.swap_split_in_direction(tree::Direction::Down);
    }

    pub fn transpose_view(&mut self) {
        self.tree.transpose();
    }

    pub fn should_close(&self) -> bool {
        self.tree.is_empty()
    }

    pub fn ensure_cursor_in_view(&mut self, id: ViewId) {
        let config = self.config();
        let view = self.tree.get_mut(id);
        let doc = &self.documents[&view.doc];
        view.ensure_cursor_in_view(doc, config.scrolloff)
    }

    #[inline]
    pub fn document(&self, id: DocumentId) -> Option<&Document> {
        self.documents.get(&id)
    }

    #[inline]
    pub fn document_mut(&mut self, id: DocumentId) -> Option<&mut Document> {
        self.documents.get_mut(&id)
    }

    #[inline]
    pub fn documents(&self) -> impl Iterator<Item = &Document> {
        self.documents.values()
    }

    #[inline]
    pub fn documents_mut(&mut self) -> impl Iterator<Item = &mut Document> {
        self.documents.values_mut()
    }

    pub fn document_by_path<P: AsRef<Path>>(&self, path: P) -> Option<&Document> {
        self.documents()
            .find(|doc| doc.path().map(|p| p == path.as_ref()).unwrap_or(false))
    }

    pub fn document_by_path_mut<P: AsRef<Path>>(&mut self, path: P) -> Option<&mut Document> {
        self.documents_mut()
            .find(|doc| doc.path().map(|p| p == path.as_ref()).unwrap_or(false))
    }

    pub fn cursor(&self) -> (Option<Position>, CursorKind) {
        let config = self.config();
        let (view, doc) = current_ref!(self);
        let cursor = doc
            .selection(view.id)
            .primary()
            .cursor(doc.text().slice(..));
        if let Some(mut pos) = view.screen_coords_at_pos(doc, doc.text().slice(..), cursor) {
            let inner = view.inner_area();
            pos.col += inner.x as usize;
            pos.row += inner.y as usize;
            let cursorkind = config.cursor_shape.from_mode(doc.mode());
            (Some(pos), cursorkind)
        } else {
            (None, CursorKind::default())
        }
    }

    /// Closes language servers with timeout. The default timeout is 500 ms, use
    /// `timeout` parameter to override this.
    pub async fn close_language_servers(
        &self,
        timeout: Option<u64>,
    ) -> Result<(), tokio::time::error::Elapsed> {
        tokio::time::timeout(
            Duration::from_millis(timeout.unwrap_or(500)),
            future::join_all(
                self.language_servers
                    .iter_clients()
                    .map(|client| client.force_shutdown()),
            ),
        )
        .await
        .map(|_| ())
    }
}<|MERGE_RESOLUTION|>--- conflicted
+++ resolved
@@ -249,15 +249,14 @@
     /// The cursor position
     Position,
 
-<<<<<<< HEAD
     /// The separator string
     Separator,
-=======
+
     /// The cursor position as a percent of the total file
     PositionPercentage,
+
     /// A single space
     Spacer,
->>>>>>> 61856f1d
 }
 
 // Cursor shape is read and used on every rendered frame and so needs
