--- conflicted
+++ resolved
@@ -14,14 +14,10 @@
 use dap::StackFrame;
 use helix_vcs::DiffProviderRegistry;
 
+use futures_util::{future, StreamExt};
 use futures_util::stream::select_all::SelectAll;
-use futures_util::{future, StreamExt};
-<<<<<<< HEAD
-use helix_lsp::Call;
+use helix_lsp::{Call, LanguageServerId};
 use ignore::WalkBuilder;
-=======
-use helix_lsp::{Call, LanguageServerId};
->>>>>>> 00e9e5ea
 use tokio_stream::wrappers::UnboundedReceiverStream;
 
 use std::{
@@ -217,7 +213,6 @@
     }
 }
 
-<<<<<<< HEAD
 impl FilePickerConfig {
     pub fn walk_builder<P>(&self, path: P) -> WalkBuilder
     where
@@ -235,14 +230,14 @@
             .max_depth(self.max_depth);
         builder
     }
-=======
+}
+
 fn serialize_alphabet<S>(alphabet: &[char], serializer: S) -> Result<S::Ok, S::Error>
 where
     S: Serializer,
 {
     let alphabet: String = alphabet.iter().collect();
     serializer.serialize_str(&alphabet)
->>>>>>> 00e9e5ea
 }
 
 fn deserialize_alphabet<'de, D>(deserializer: D) -> Result<Vec<char>, D::Error>
