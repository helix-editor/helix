--- conflicted
+++ resolved
@@ -1397,18 +1397,12 @@
     }
 
     pub fn new_file_from_stdin(&mut self, action: Action) -> Result<DocumentId, Error> {
-<<<<<<< HEAD
-        let (rope, encoding, has_bom) = crate::document::from_reader(&mut stdin(), None)?;
-        Ok(self.new_file_from_document(
-            action,
-            Document::from(rope, Some((encoding, has_bom)), self.config.clone(), false),
-        ))
-=======
         let (stdin, encoding, has_bom) = crate::document::read_to_string(&mut stdin(), None)?;
         let doc = Document::from(
             helix_core::Rope::default(),
             Some((encoding, has_bom)),
             self.config.clone(),
+            false,
         );
         let doc_id = self.new_file_from_document(action, doc);
         let doc = doc_mut!(self, &doc_id);
@@ -1420,7 +1414,6 @@
         doc.apply(&transaction, view.id);
         doc.append_changes_to_history(view);
         Ok(doc_id)
->>>>>>> f68956a3
     }
 
     // ??? possible use for integration tests
