use crate::{
    clipboard::{get_clipboard_provider, ClipboardProvider},
    document::Mode,
    graphics::{CursorKind, Rect},
    info::Info,
    input::KeyEvent,
    theme::{self, Theme},
    tree::{self, Tree},
    Document, DocumentId, View, ViewId,
};

use futures_util::future;
use futures_util::stream::select_all::SelectAll;
use tokio_stream::wrappers::UnboundedReceiverStream;

use std::{
    borrow::Cow,
    collections::{BTreeMap, HashMap},
    io::stdin,
    num::NonZeroUsize,
    path::{Path, PathBuf},
    pin::Pin,
    sync::Arc,
};

use tokio::{
    sync::mpsc::{unbounded_channel, UnboundedReceiver, UnboundedSender},
    time::{sleep, Duration, Instant, Sleep},
};

use anyhow::Error;

pub use helix_core::diagnostic::Severity;
pub use helix_core::register::Registers;
use helix_core::Position;
use helix_core::{
    auto_pairs::AutoPairs,
    syntax::{self, AutoPairConfig},
    Change,
};
use helix_dap as dap;
use helix_lsp::lsp;

use serde::{ser::SerializeMap, Deserialize, Deserializer, Serialize, Serializer};

use arc_swap::access::{DynAccess, DynGuard};

fn deserialize_duration_millis<'de, D>(deserializer: D) -> Result<Duration, D::Error>
where
    D: serde::Deserializer<'de>,
{
    let millis = u64::deserialize(deserializer)?;
    Ok(Duration::from_millis(millis))
}

fn serialize_duration_millis<S>(duration: &Duration, serializer: S) -> Result<S::Ok, S::Error>
where
    S: Serializer,
{
    serializer.serialize_u64(
        duration
            .as_millis()
            .try_into()
            .map_err(|_| serde::ser::Error::custom("duration value overflowed u64"))?,
    )
}

#[derive(Debug, Clone, PartialEq, Serialize, Deserialize)]
#[serde(rename_all = "kebab-case", default, deny_unknown_fields)]
pub struct FilePickerConfig {
    /// IgnoreOptions
    /// Enables ignoring hidden files.
    /// Whether to hide hidden files in file picker and global search results. Defaults to true.
    pub hidden: bool,
    /// Enables following symlinks.
    /// Whether to follow symbolic links in file picker and file or directory completions. Defaults to true.
    pub follow_symlinks: bool,
    /// Enables reading ignore files from parent directories. Defaults to true.
    pub parents: bool,
    /// Enables reading `.ignore` files.
    /// Whether to hide files listed in .ignore in file picker and global search results. Defaults to true.
    pub ignore: bool,
    /// Enables reading `.gitignore` files.
    /// Whether to hide files listed in .gitignore in file picker and global search results. Defaults to true.
    pub git_ignore: bool,
    /// Enables reading global .gitignore, whose path is specified in git's config: `core.excludefile` option.
    /// Whether to hide files listed in global .gitignore in file picker and global search results. Defaults to true.
    pub git_global: bool,
    /// Enables reading `.git/info/exclude` files.
    /// Whether to hide files listed in .git/info/exclude in file picker and global search results. Defaults to true.
    pub git_exclude: bool,
    /// WalkBuilder options
    /// Maximum Depth to recurse directories in file picker and global search. Defaults to `None`.
    pub max_depth: Option<usize>,
}

impl Default for FilePickerConfig {
    fn default() -> Self {
        Self {
            hidden: true,
            follow_symlinks: true,
            parents: true,
            ignore: true,
            git_ignore: true,
            git_global: true,
            git_exclude: true,
            max_depth: None,
        }
    }
}

#[derive(Debug, Clone, PartialEq, Serialize, Deserialize)]
#[serde(rename_all = "kebab-case", default, deny_unknown_fields)]
pub struct Config {
    /// Padding to keep between the edge of the screen and the cursor when scrolling. Defaults to 5.
    pub scrolloff: usize,
    /// Number of lines to scroll at once. Defaults to 3
    pub scroll_lines: isize,
    /// Mouse support. Defaults to true.
    pub mouse: bool,
    /// Shell to use for shell commands. Defaults to ["cmd", "/C"] on Windows and ["sh", "-c"] otherwise.
    pub shell: Vec<String>,
    /// Line number mode.
    pub line_number: LineNumber,
    /// Highlight the lines cursors are currently on. Defaults to false.
    pub cursorline: bool,
    /// Highlight the columns cursors are currently on. Defaults to false.
    pub cursorcolumn: bool,
    /// Gutters. Default ["diagnostics", "line-numbers"]
    pub gutters: Vec<GutterType>,
    /// Middle click paste support. Defaults to true.
    pub middle_click_paste: bool,
    /// Automatic insertion of pairs to parentheses, brackets,
    /// etc. Optionally, this can be a list of 2-tuples to specify a
    /// global list of characters to pair. Defaults to true.
    pub auto_pairs: AutoPairConfig,
    /// Automatic auto-completion, automatically pop up without user trigger. Defaults to true.
    pub auto_completion: bool,
    /// Automatic formatting on save. Defaults to true.
    pub auto_format: bool,
    /// Set a global text_width
    pub text_width: usize,
    /// Time in milliseconds since last keypress before idle timers trigger.
    /// Used for autocompletion, set to 0 for instant. Defaults to 400ms.
    #[serde(
        serialize_with = "serialize_duration_millis",
        deserialize_with = "deserialize_duration_millis"
    )]
    pub idle_timeout: Duration,
    pub completion_trigger_len: u8,
    /// Whether to display infoboxes. Defaults to true.
    pub auto_info: bool,
    pub file_picker: FilePickerConfig,
    /// Configuration of the statusline elements
    pub statusline: StatusLineConfig,
    /// Shape for cursor in each mode
    pub cursor_shape: CursorShapeConfig,
    /// Set to `true` to override automatic detection of terminal truecolor support in the event of a false negative. Defaults to `false`.
    pub true_color: bool,
    /// Search configuration.
    #[serde(default)]
    pub search: SearchConfig,
    pub lsp: LspConfig,
    pub terminal: Option<TerminalConfig>,
    /// Column numbers at which to draw the rulers. Default to `[]`, meaning no rulers.
    pub rulers: Vec<u16>,
    #[serde(default)]
    pub whitespace: WhitespaceConfig,
    /// Persistently display open buffers along the top
    pub bufferline: BufferLine,
    /// Vertical indent width guides.
    pub indent_guides: IndentGuidesConfig,
    /// Whether to color modes with different colors. Defaults to `false`.
    pub color_modes: bool,
}

#[derive(Debug, Default, Clone, PartialEq, Serialize, Deserialize)]
#[serde(default, rename_all = "kebab-case", deny_unknown_fields)]
pub struct TerminalConfig {
    pub command: String,
    #[serde(default)]
    #[serde(skip_serializing_if = "Vec::is_empty")]
    pub args: Vec<String>,
}

#[cfg(windows)]
pub fn get_terminal_provider() -> Option<TerminalConfig> {
    use crate::clipboard::provider::command::exists;

    if exists("wt") {
        return Some(TerminalConfig {
            command: "wt".to_string(),
            args: vec![
                "new-tab".to_string(),
                "--title".to_string(),
                "DEBUG".to_string(),
                "cmd".to_string(),
                "/C".to_string(),
            ],
        });
    }

    return Some(TerminalConfig {
        command: "conhost".to_string(),
        args: vec!["cmd".to_string(), "/C".to_string()],
    });
}

#[cfg(not(any(windows, target_os = "wasm32")))]
pub fn get_terminal_provider() -> Option<TerminalConfig> {
    use crate::clipboard::provider::command::{env_var_is_set, exists};

    if env_var_is_set("TMUX") && exists("tmux") {
        return Some(TerminalConfig {
            command: "tmux".to_string(),
            args: vec!["split-window".to_string()],
        });
    }

    if env_var_is_set("WEZTERM_UNIX_SOCKET") && exists("wezterm") {
        return Some(TerminalConfig {
            command: "wezterm".to_string(),
            args: vec!["cli".to_string(), "split-pane".to_string()],
        });
    }

    None
}

#[derive(Debug, Clone, PartialEq, Serialize, Deserialize)]
#[serde(default, rename_all = "kebab-case", deny_unknown_fields)]
pub struct LspConfig {
    /// Display LSP progress messages below statusline
    pub display_messages: bool,
    /// Enable automatic pop up of signature help (parameter hints)
    pub auto_signature_help: bool,
    /// Display docs under signature help popup
    pub display_signature_help_docs: bool,
}

impl Default for LspConfig {
    fn default() -> Self {
        Self {
            display_messages: false,
            auto_signature_help: true,
            display_signature_help_docs: true,
        }
    }
}

#[derive(Debug, Clone, PartialEq, Serialize, Deserialize)]
#[serde(rename_all = "kebab-case", default, deny_unknown_fields)]
pub struct SearchConfig {
    /// Smart case: Case insensitive searching unless pattern contains upper case characters. Defaults to true.
    pub smart_case: bool,
    /// Whether the search should wrap after depleting the matches. Default to true.
    pub wrap_around: bool,
}

#[derive(Debug, Clone, PartialEq, Serialize, Deserialize)]
#[serde(rename_all = "kebab-case", default, deny_unknown_fields)]
pub struct StatusLineConfig {
    pub left: Vec<StatusLineElement>,
    pub center: Vec<StatusLineElement>,
    pub right: Vec<StatusLineElement>,
    pub separator: String,
    pub mode: ModeConfig,
}

impl Default for StatusLineConfig {
    fn default() -> Self {
        use StatusLineElement as E;

        Self {
            left: vec![E::Mode, E::Spinner, E::FileName],
            center: vec![],
            right: vec![E::Diagnostics, E::Selections, E::Position, E::FileEncoding],
            separator: String::from("│"),
            mode: ModeConfig::default(),
        }
    }
}

#[derive(Debug, Clone, PartialEq, Serialize, Deserialize)]
#[serde(rename_all = "kebab-case", default, deny_unknown_fields)]
pub struct ModeConfig {
    pub normal: String,
    pub insert: String,
    pub select: String,
}

impl Default for ModeConfig {
    fn default() -> Self {
        Self {
            normal: String::from("NOR"),
            insert: String::from("INS"),
            select: String::from("SEL"),
        }
    }
}

#[derive(Debug, Copy, Clone, PartialEq, Eq, Serialize, Deserialize)]
#[serde(rename_all = "kebab-case")]
pub enum StatusLineElement {
    /// The editor mode (Normal, Insert, Visual/Selection)
    Mode,

    /// The LSP activity spinner
    Spinner,

    /// The file nane/path, including a dirty flag if it's unsaved
    FileName,

    /// The file encoding
    FileEncoding,

    /// The file line endings (CRLF or LF)
    FileLineEnding,

    /// The file type (language ID or "text")
    FileType,

    /// A summary of the number of errors and warnings
    Diagnostics,

    /// The number of selections (cursors)
    Selections,

    /// The cursor position
    Position,

    /// The separator string
    Separator,

    /// The cursor position as a percent of the total file
    PositionPercentage,

    /// The total line numbers of the current file
    TotalLineNumbers,

    /// A single space
    Spacer,
}

// Cursor shape is read and used on every rendered frame and so needs
// to be fast. Therefore we avoid a hashmap and use an enum indexed array.
#[derive(Debug, Clone, PartialEq)]
pub struct CursorShapeConfig([CursorKind; 3]);

impl CursorShapeConfig {
    pub fn from_mode(&self, mode: Mode) -> CursorKind {
        self.get(mode as usize).copied().unwrap_or_default()
    }
}

impl<'de> Deserialize<'de> for CursorShapeConfig {
    fn deserialize<D>(deserializer: D) -> Result<Self, D::Error>
    where
        D: Deserializer<'de>,
    {
        let m = HashMap::<Mode, CursorKind>::deserialize(deserializer)?;
        let into_cursor = |mode: Mode| m.get(&mode).copied().unwrap_or_default();
        Ok(CursorShapeConfig([
            into_cursor(Mode::Normal),
            into_cursor(Mode::Select),
            into_cursor(Mode::Insert),
        ]))
    }
}

impl Serialize for CursorShapeConfig {
    fn serialize<S>(&self, serializer: S) -> Result<S::Ok, S::Error>
    where
        S: serde::Serializer,
    {
        let mut map = serializer.serialize_map(Some(self.len()))?;
        let modes = [Mode::Normal, Mode::Select, Mode::Insert];
        for mode in modes {
            map.serialize_entry(&mode, &self.from_mode(mode))?;
        }
        map.end()
    }
}

impl std::ops::Deref for CursorShapeConfig {
    type Target = [CursorKind; 3];

    fn deref(&self) -> &Self::Target {
        &self.0
    }
}

impl Default for CursorShapeConfig {
    fn default() -> Self {
        Self([CursorKind::Block; 3])
    }
}

/// bufferline render modes
#[derive(Debug, Clone, PartialEq, Eq, Serialize, Deserialize)]
#[serde(rename_all = "kebab-case")]
pub enum BufferLine {
    /// Don't render bufferline
    Never,
    /// Always render
    Always,
    /// Only if multiple buffers are open
    Multiple,
}

impl Default for BufferLine {
    fn default() -> Self {
        BufferLine::Never
    }
}

#[derive(Debug, Copy, Clone, PartialEq, Eq, Serialize, Deserialize)]
#[serde(rename_all = "kebab-case")]
pub enum LineNumber {
    /// Show absolute line number
    Absolute,

    /// If focused and in normal/select mode, show relative line number to the primary cursor.
    /// If unfocused or in insert mode, show absolute line number.
    Relative,
}

impl std::str::FromStr for LineNumber {
    type Err = anyhow::Error;

    fn from_str(s: &str) -> Result<Self, Self::Err> {
        match s.to_lowercase().as_str() {
            "absolute" | "abs" => Ok(Self::Absolute),
            "relative" | "rel" => Ok(Self::Relative),
            _ => anyhow::bail!("Line number can only be `absolute` or `relative`."),
        }
    }
}

#[derive(Debug, Copy, Clone, PartialEq, Eq, Serialize, Deserialize)]
#[serde(rename_all = "kebab-case")]
pub enum GutterType {
    /// Show diagnostics and other features like breakpoints
    Diagnostics,
    /// Show line numbers
    LineNumbers,
    /// Show one blank space
    Spacer,
}

impl std::str::FromStr for GutterType {
    type Err = anyhow::Error;

    fn from_str(s: &str) -> Result<Self, Self::Err> {
        match s.to_lowercase().as_str() {
            "diagnostics" => Ok(Self::Diagnostics),
            "line-numbers" => Ok(Self::LineNumbers),
            _ => anyhow::bail!("Gutter type can only be `diagnostics` or `line-numbers`."),
        }
    }
}

#[derive(Debug, Clone, PartialEq, Serialize, Deserialize)]
#[serde(default)]
pub struct WhitespaceConfig {
    pub render: WhitespaceRender,
    pub characters: WhitespaceCharacters,
}

impl Default for WhitespaceConfig {
    fn default() -> Self {
        Self {
            render: WhitespaceRender::Basic(WhitespaceRenderValue::None),
            characters: WhitespaceCharacters::default(),
        }
    }
}

#[derive(Debug, Copy, Clone, PartialEq, Eq, Serialize, Deserialize)]
#[serde(untagged, rename_all = "kebab-case")]
pub enum WhitespaceRender {
    Basic(WhitespaceRenderValue),
    Specific {
        default: Option<WhitespaceRenderValue>,
        space: Option<WhitespaceRenderValue>,
        nbsp: Option<WhitespaceRenderValue>,
        tab: Option<WhitespaceRenderValue>,
        newline: Option<WhitespaceRenderValue>,
    },
}

#[derive(Debug, Copy, Clone, PartialEq, Eq, Serialize, Deserialize)]
#[serde(rename_all = "kebab-case")]
pub enum WhitespaceRenderValue {
    None,
    // TODO
    // Selection,
    All,
}

impl WhitespaceRender {
    pub fn space(&self) -> WhitespaceRenderValue {
        match *self {
            Self::Basic(val) => val,
            Self::Specific { default, space, .. } => {
                space.or(default).unwrap_or(WhitespaceRenderValue::None)
            }
        }
    }
    pub fn nbsp(&self) -> WhitespaceRenderValue {
        match *self {
            Self::Basic(val) => val,
            Self::Specific { default, nbsp, .. } => {
                nbsp.or(default).unwrap_or(WhitespaceRenderValue::None)
            }
        }
    }
    pub fn tab(&self) -> WhitespaceRenderValue {
        match *self {
            Self::Basic(val) => val,
            Self::Specific { default, tab, .. } => {
                tab.or(default).unwrap_or(WhitespaceRenderValue::None)
            }
        }
    }
    pub fn newline(&self) -> WhitespaceRenderValue {
        match *self {
            Self::Basic(val) => val,
            Self::Specific {
                default, newline, ..
            } => newline.or(default).unwrap_or(WhitespaceRenderValue::None),
        }
    }
}

#[derive(Debug, Clone, PartialEq, Eq, Serialize, Deserialize)]
#[serde(default)]
pub struct WhitespaceCharacters {
    pub space: char,
    pub nbsp: char,
    pub tab: char,
    pub tabpad: char,
    pub newline: char,
}

impl Default for WhitespaceCharacters {
    fn default() -> Self {
        Self {
            space: '·',    // U+00B7
            nbsp: '⍽',    // U+237D
            tab: '→',     // U+2192
            newline: '⏎', // U+23CE
            tabpad: ' ',
        }
    }
}

#[derive(Debug, Clone, PartialEq, Eq, Serialize, Deserialize)]
#[serde(default, rename_all = "kebab-case")]
pub struct IndentGuidesConfig {
    pub render: bool,
    pub character: char,
    pub skip_levels: u16,
}

impl Default for IndentGuidesConfig {
    fn default() -> Self {
        Self {
            skip_levels: 0,
            render: false,
            character: '│',
        }
    }
}

impl Default for Config {
    fn default() -> Self {
        Self {
            scrolloff: 5,
            scroll_lines: 3,
            mouse: true,
            shell: if cfg!(windows) {
                vec!["cmd".to_owned(), "/C".to_owned()]
            } else {
                vec!["sh".to_owned(), "-c".to_owned()]
            },
            line_number: LineNumber::Absolute,
            cursorline: false,
            cursorcolumn: false,
            gutters: vec![GutterType::Diagnostics, GutterType::LineNumbers],
            middle_click_paste: true,
            auto_pairs: AutoPairConfig::default(),
            auto_completion: true,
            auto_format: true,
            idle_timeout: Duration::from_millis(400),
            completion_trigger_len: 2,
            auto_info: true,
            file_picker: FilePickerConfig::default(),
            statusline: StatusLineConfig::default(),
            cursor_shape: CursorShapeConfig::default(),
            true_color: false,
            search: SearchConfig::default(),
            lsp: LspConfig::default(),
            terminal: get_terminal_provider(),
            rulers: Vec::new(),
            whitespace: WhitespaceConfig::default(),
<<<<<<< HEAD
            text_width: 80,
=======
            bufferline: BufferLine::default(),
            indent_guides: IndentGuidesConfig::default(),
            color_modes: false,
>>>>>>> 661f48d6
        }
    }
}

impl Default for SearchConfig {
    fn default() -> Self {
        Self {
            wrap_around: true,
            smart_case: true,
        }
    }
}

pub struct Motion(pub Box<dyn Fn(&mut Editor)>);
impl Motion {
    pub fn run(&self, e: &mut Editor) {
        (self.0)(e)
    }
}
impl std::fmt::Debug for Motion {
    fn fmt(&self, f: &mut std::fmt::Formatter<'_>) -> std::fmt::Result {
        f.write_str("motion")
    }
}

#[derive(Debug, Clone, Default)]
pub struct Breakpoint {
    pub id: Option<usize>,
    pub verified: bool,
    pub message: Option<String>,

    pub line: usize,
    pub column: Option<usize>,
    pub condition: Option<String>,
    pub hit_condition: Option<String>,
    pub log_message: Option<String>,
}

pub struct Editor {
    /// Current editing mode.
    pub mode: Mode,
    pub tree: Tree,
    pub next_document_id: DocumentId,
    pub documents: BTreeMap<DocumentId, Document>,
    pub count: Option<std::num::NonZeroUsize>,
    pub selected_register: Option<char>,
    pub registers: Registers,
    pub macro_recording: Option<(char, Vec<KeyEvent>)>,
    pub macro_replaying: Vec<char>,
    pub language_servers: helix_lsp::Registry,
    pub diagnostics: BTreeMap<lsp::Url, Vec<lsp::Diagnostic>>,

    pub debugger: Option<dap::Client>,
    pub debugger_events: SelectAll<UnboundedReceiverStream<dap::Payload>>,
    pub breakpoints: HashMap<PathBuf, Vec<Breakpoint>>,

    pub clipboard_provider: Box<dyn ClipboardProvider>,

    pub syn_loader: Arc<syntax::Loader>,
    pub theme_loader: Arc<theme::Loader>,
    /// last_theme is used for theme previews. We store the current theme here,
    /// and if previewing is cancelled, we can return to it.
    pub last_theme: Option<Theme>,
    /// The currently applied editor theme. While previewing a theme, the previewed theme
    /// is set here.
    pub theme: Theme,
    pub last_line_number: Option<usize>,
    pub status_msg: Option<(Cow<'static, str>, Severity)>,
    pub autoinfo: Option<Info>,

    pub config: Box<dyn DynAccess<Config>>,
    pub auto_pairs: Option<AutoPairs>,

    pub idle_timer: Pin<Box<Sleep>>,
    pub last_motion: Option<Motion>,

    pub last_completion: Option<CompleteAction>,

    pub exit_code: i32,

    pub config_events: (UnboundedSender<ConfigEvent>, UnboundedReceiver<ConfigEvent>),
}

#[derive(Debug, Clone)]
pub enum ConfigEvent {
    Refresh,
    Update(Box<Config>),
}

enum ThemeAction {
    Set,
    Preview,
}

#[derive(Debug, Clone)]
pub struct CompleteAction {
    pub trigger_offset: usize,
    pub changes: Vec<Change>,
}

#[derive(Debug, Copy, Clone)]
pub enum Action {
    Load,
    Replace,
    HorizontalSplit,
    VerticalSplit,
}

/// Error thrown on failed document closed
pub enum CloseError {
    /// Document doesn't exist
    DoesNotExist,
    /// Buffer is modified
    BufferModified(String),
}

impl Editor {
    pub fn new(
        mut area: Rect,
        theme_loader: Arc<theme::Loader>,
        syn_loader: Arc<syntax::Loader>,
        config: Box<dyn DynAccess<Config>>,
    ) -> Self {
        let conf = config.load();
        let auto_pairs = (&conf.auto_pairs).into();

        // HAXX: offset the render area height by 1 to account for prompt/commandline
        area.height -= 1;

        Self {
            mode: Mode::Normal,
            tree: Tree::new(area),
            next_document_id: DocumentId::default(),
            documents: BTreeMap::new(),
            count: None,
            selected_register: None,
            macro_recording: None,
            macro_replaying: Vec::new(),
            theme: theme_loader.default(),
            language_servers: helix_lsp::Registry::new(),
            diagnostics: BTreeMap::new(),
            debugger: None,
            debugger_events: SelectAll::new(),
            breakpoints: HashMap::new(),
            syn_loader,
            theme_loader,
            last_theme: None,
            last_line_number: None,
            registers: Registers::default(),
            clipboard_provider: get_clipboard_provider(),
            status_msg: None,
            autoinfo: None,
            idle_timer: Box::pin(sleep(conf.idle_timeout)),
            last_motion: None,
            last_completion: None,
            config,
            auto_pairs,
            exit_code: 0,
            config_events: unbounded_channel(),
        }
    }

    /// Current editing mode for the [`Editor`].
    pub fn mode(&self) -> Mode {
        self.mode
    }

    pub fn config(&self) -> DynGuard<Config> {
        self.config.load()
    }

    /// Call if the config has changed to let the editor update all
    /// relevant members.
    pub fn refresh_config(&mut self) {
        let config = self.config();
        self.auto_pairs = (&config.auto_pairs).into();
        self.reset_idle_timer();
    }

    pub fn clear_idle_timer(&mut self) {
        // equivalent to internal Instant::far_future() (30 years)
        self.idle_timer
            .as_mut()
            .reset(Instant::now() + Duration::from_secs(86400 * 365 * 30));
    }

    pub fn reset_idle_timer(&mut self) {
        let config = self.config();
        self.idle_timer
            .as_mut()
            .reset(Instant::now() + config.idle_timeout);
    }

    pub fn clear_status(&mut self) {
        self.status_msg = None;
    }

    #[inline]
    pub fn set_status<T: Into<Cow<'static, str>>>(&mut self, status: T) {
        self.status_msg = Some((status.into(), Severity::Info));
    }

    #[inline]
    pub fn set_error<T: Into<Cow<'static, str>>>(&mut self, error: T) {
        self.status_msg = Some((error.into(), Severity::Error));
    }

    #[inline]
    pub fn get_status(&self) -> Option<(&Cow<'static, str>, &Severity)> {
        self.status_msg.as_ref().map(|(status, sev)| (status, sev))
    }

    /// Returns true if the current status is an error
    #[inline]
    pub fn is_err(&self) -> bool {
        self.status_msg
            .as_ref()
            .map(|(_, sev)| *sev == Severity::Error)
            .unwrap_or(false)
    }

    pub fn unset_theme_preview(&mut self) {
        if let Some(last_theme) = self.last_theme.take() {
            self.set_theme(last_theme);
        }
        // None likely occurs when the user types ":theme" and then exits before previewing
    }

    pub fn set_theme_preview(&mut self, theme: Theme) {
        self.set_theme_impl(theme, ThemeAction::Preview);
    }

    pub fn set_theme(&mut self, theme: Theme) {
        self.set_theme_impl(theme, ThemeAction::Set);
    }

    fn set_theme_impl(&mut self, theme: Theme, preview: ThemeAction) {
        // `ui.selection` is the only scope required to be able to render a theme.
        if theme.find_scope_index("ui.selection").is_none() {
            self.set_error("Invalid theme: `ui.selection` required");
            return;
        }

        let scopes = theme.scopes();
        self.syn_loader.set_scopes(scopes.to_vec());

        match preview {
            ThemeAction::Preview => {
                let last_theme = std::mem::replace(&mut self.theme, theme);
                // only insert on first preview: this will be the last theme the user has saved
                self.last_theme.get_or_insert(last_theme);
            }
            ThemeAction::Set => {
                self.last_theme = None;
                self.theme = theme;
            }
        }

        self._refresh();
    }

    /// Refreshes the language server for a given document
    pub fn refresh_language_server(&mut self, doc_id: DocumentId) -> Option<()> {
        let doc = self.documents.get_mut(&doc_id)?;
        Self::launch_language_server(&mut self.language_servers, doc)
    }

    /// Launch a language server for a given document
    fn launch_language_server(ls: &mut helix_lsp::Registry, doc: &mut Document) -> Option<()> {
        // if doc doesn't have a URL it's a scratch buffer, ignore it
        let doc_url = doc.url()?;

        // try to find a language server based on the language name
        let language_server = doc.language.as_ref().and_then(|language| {
            ls.get(language, doc.path())
                .map_err(|e| {
                    log::error!(
                        "Failed to initialize the LSP for `{}` {{ {} }}",
                        language.scope(),
                        e
                    )
                })
                .ok()
                .flatten()
        });
        if let Some(language_server) = language_server {
            // only spawn a new lang server if the servers aren't the same
            if Some(language_server.id()) != doc.language_server().map(|server| server.id()) {
                if let Some(language_server) = doc.language_server() {
                    tokio::spawn(language_server.text_document_did_close(doc.identifier()));
                }

                let language_id = doc.language_id().map(ToOwned::to_owned).unwrap_or_default();

                // TODO: this now races with on_init code if the init happens too quickly
                tokio::spawn(language_server.text_document_did_open(
                    doc_url,
                    doc.version(),
                    doc.text(),
                    language_id,
                ));

                doc.set_language_server(Some(language_server));
            }
        }
        Some(())
    }

    fn _refresh(&mut self) {
        let config = self.config();
        for (view, _) in self.tree.views_mut() {
            let doc = &self.documents[&view.doc];
            view.ensure_cursor_in_view(doc, config.scrolloff)
        }
    }

    fn replace_document_in_view(&mut self, current_view: ViewId, doc_id: DocumentId) {
        let view = self.tree.get_mut(current_view);
        view.doc = doc_id;
        view.offset = Position::default();

        let doc = doc_mut!(self, &doc_id);
        doc.ensure_view_init(view.id);

        // TODO: reuse align_view
        let pos = doc
            .selection(view.id)
            .primary()
            .cursor(doc.text().slice(..));
        let line = doc.text().char_to_line(pos);
        view.offset.row = line.saturating_sub(view.inner_area().height as usize / 2);
    }

    pub fn switch(&mut self, id: DocumentId, action: Action) {
        use crate::tree::Layout;

        if !self.documents.contains_key(&id) {
            log::error!("cannot switch to document that does not exist (anymore)");
            return;
        }

        match action {
            Action::Replace => {
                let (view, doc) = current_ref!(self);
                // If the current view is an empty scratch buffer and is not displayed in any other views, delete it.
                // Boolean value is determined before the call to `view_mut` because the operation requires a borrow
                // of `self.tree`, which is mutably borrowed when `view_mut` is called.
                let remove_empty_scratch = !doc.is_modified()
                    // If the buffer has no path and is not modified, it is an empty scratch buffer.
                    && doc.path().is_none()
                    // If the buffer we are changing to is not this buffer
                    && id != doc.id
                    // Ensure the buffer is not displayed in any other splits.
                    && !self
                        .tree
                        .traverse()
                        .any(|(_, v)| v.doc == doc.id && v.id != view.id);

                let (view, doc) = current!(self);
                let view_id = view.id;

                if remove_empty_scratch {
                    // Copy `doc.id` into a variable before calling `self.documents.remove`, which requires a mutable
                    // borrow, invalidating direct access to `doc.id`.
                    let id = doc.id;
                    self.documents.remove(&id);

                    // Remove the scratch buffer from any jumplists
                    for (view, _) in self.tree.views_mut() {
                        view.remove_document(&id);
                    }
                } else {
                    let jump = (view.doc, doc.selection(view.id).clone());
                    view.jumps.push(jump);
                    // Set last accessed doc if it is a different document
                    if doc.id != id {
                        view.add_to_history(view.doc);
                        // Set last modified doc if modified and last modified doc is different
                        if std::mem::take(&mut doc.modified_since_accessed)
                            && view.last_modified_docs[0] != Some(view.doc)
                        {
                            view.last_modified_docs = [Some(view.doc), view.last_modified_docs[0]];
                        }
                    }
                }

                self.replace_document_in_view(view_id, id);

                return;
            }
            Action::Load => {
                let view_id = view!(self).id;
                let doc = doc_mut!(self, &id);
                doc.ensure_view_init(view_id);
                return;
            }
            Action::HorizontalSplit | Action::VerticalSplit => {
                // copy the current view, unless there is no view yet
                let view = self
                    .tree
                    .try_get(self.tree.focus)
                    .filter(|v| id == v.doc) // Different Document
                    .cloned()
                    .unwrap_or_else(|| View::new(id, self.config().gutters.clone()));
                let view_id = self.tree.split(
                    view,
                    match action {
                        Action::HorizontalSplit => Layout::Horizontal,
                        Action::VerticalSplit => Layout::Vertical,
                        _ => unreachable!(),
                    },
                );
                // initialize selection for view
                let doc = doc_mut!(self, &id);
                doc.ensure_view_init(view_id);
            }
        }

        self._refresh();
    }

    /// Generate an id for a new document and register it.
    fn new_document(&mut self, mut doc: Document) -> DocumentId {
        let id = self.next_document_id;
        // Safety: adding 1 from 1 is fine, probably impossible to reach usize max
        self.next_document_id =
            DocumentId(unsafe { NonZeroUsize::new_unchecked(self.next_document_id.0.get() + 1) });
        doc.id = id;
        self.documents.insert(id, doc);
        id
    }

    fn new_file_from_document(&mut self, action: Action, doc: Document) -> DocumentId {
        let id = self.new_document(doc);
        self.switch(id, action);
        id
    }

    pub fn new_file(&mut self, action: Action) -> DocumentId {
        self.new_file_from_document(action, Document::default())
    }

    pub fn new_file_from_stdin(&mut self, action: Action) -> Result<DocumentId, Error> {
        let (rope, encoding) = crate::document::from_reader(&mut stdin(), None)?;
        Ok(self.new_file_from_document(action, Document::from(rope, Some(encoding))))
    }

    // ??? possible use for integration tests
    pub fn open(&mut self, path: &Path, action: Action) -> Result<DocumentId, Error> {
        let path = helix_core::path::get_canonicalized_path(path)?;
        let id = self.document_by_path(&path).map(|doc| doc.id);

        let id = if let Some(id) = id {
            id
        } else {
            let mut doc = Document::open(&path, None, Some(self.syn_loader.clone()))?;

            let _ = Self::launch_language_server(&mut self.language_servers, &mut doc);

            self.new_document(doc)
        };

        self.switch(id, action);
        Ok(id)
    }

    pub fn close(&mut self, id: ViewId) {
        let (_view, doc) = current!(self);
        // remove selection
        doc.remove_view(id);
        self.tree.remove(id);
        self._refresh();
    }

    pub fn close_document(&mut self, doc_id: DocumentId, force: bool) -> Result<(), CloseError> {
        let doc = match self.documents.get(&doc_id) {
            Some(doc) => doc,
            None => return Err(CloseError::DoesNotExist),
        };

        if !force && doc.is_modified() {
            return Err(CloseError::BufferModified(doc.display_name().into_owned()));
        }

        if let Some(language_server) = doc.language_server() {
            tokio::spawn(language_server.text_document_did_close(doc.identifier()));
        }

        enum Action {
            Close(ViewId),
            ReplaceDoc(ViewId, DocumentId),
        }

        let actions: Vec<Action> = self
            .tree
            .views_mut()
            .filter_map(|(view, _focus)| {
                view.remove_document(&doc_id);

                if view.doc == doc_id {
                    // something was previously open in the view, switch to previous doc
                    if let Some(prev_doc) = view.docs_access_history.pop() {
                        Some(Action::ReplaceDoc(view.id, prev_doc))
                    } else {
                        // only the document that is being closed was in the view, close it
                        Some(Action::Close(view.id))
                    }
                } else {
                    None
                }
            })
            .collect();

        for action in actions {
            match action {
                Action::Close(view_id) => {
                    self.close(view_id);
                }
                Action::ReplaceDoc(view_id, doc_id) => {
                    self.replace_document_in_view(view_id, doc_id);
                }
            }
        }

        self.documents.remove(&doc_id);

        // If the document we removed was visible in all views, we will have no more views. We don't
        // want to close the editor just for a simple buffer close, so we need to create a new view
        // containing either an existing document, or a brand new document.
        if self.tree.views().next().is_none() {
            let doc_id = self
                .documents
                .iter()
                .map(|(&doc_id, _)| doc_id)
                .next()
                .unwrap_or_else(|| self.new_document(Document::default()));
            let view = View::new(doc_id, self.config().gutters.clone());
            let view_id = self.tree.insert(view);
            let doc = doc_mut!(self, &doc_id);
            doc.ensure_view_init(view_id);
        }

        self._refresh();

        Ok(())
    }

    pub fn resize(&mut self, area: Rect) {
        if self.tree.resize(area) {
            self._refresh();
        };
    }

    pub fn focus(&mut self, view_id: ViewId) {
        let prev_id = std::mem::replace(&mut self.tree.focus, view_id);

        // if leaving the view: mode should reset
        if prev_id != view_id {
            self.mode = Mode::Normal;
        }
    }

    pub fn focus_next(&mut self) {
        let prev_id = self.tree.focus;
        self.tree.focus_next();
        let id = self.tree.focus;

        // if leaving the view: mode should reset
        if prev_id != id {
            self.mode = Mode::Normal;
        }
    }

    pub fn focus_direction(&mut self, direction: tree::Direction) {
        let current_view = self.tree.focus;
        if let Some(id) = self.tree.find_split_in_direction(current_view, direction) {
            self.focus(id)
        }
    }

    pub fn swap_split_in_direction(&mut self, direction: tree::Direction) {
        self.tree.swap_split_in_direction(direction);
    }

    pub fn transpose_view(&mut self) {
        self.tree.transpose();
    }

    pub fn should_close(&self) -> bool {
        self.tree.is_empty()
    }

    pub fn ensure_cursor_in_view(&mut self, id: ViewId) {
        let config = self.config();
        let view = self.tree.get_mut(id);
        let doc = &self.documents[&view.doc];
        view.ensure_cursor_in_view(doc, config.scrolloff)
    }

    #[inline]
    pub fn document(&self, id: DocumentId) -> Option<&Document> {
        self.documents.get(&id)
    }

    #[inline]
    pub fn document_mut(&mut self, id: DocumentId) -> Option<&mut Document> {
        self.documents.get_mut(&id)
    }

    #[inline]
    pub fn documents(&self) -> impl Iterator<Item = &Document> {
        self.documents.values()
    }

    #[inline]
    pub fn documents_mut(&mut self) -> impl Iterator<Item = &mut Document> {
        self.documents.values_mut()
    }

    pub fn document_by_path<P: AsRef<Path>>(&self, path: P) -> Option<&Document> {
        self.documents()
            .find(|doc| doc.path().map(|p| p == path.as_ref()).unwrap_or(false))
    }

    pub fn document_by_path_mut<P: AsRef<Path>>(&mut self, path: P) -> Option<&mut Document> {
        self.documents_mut()
            .find(|doc| doc.path().map(|p| p == path.as_ref()).unwrap_or(false))
    }

    pub fn cursor(&self) -> (Option<Position>, CursorKind) {
        let config = self.config();
        let (view, doc) = current_ref!(self);
        let cursor = doc
            .selection(view.id)
            .primary()
            .cursor(doc.text().slice(..));
        if let Some(mut pos) = view.screen_coords_at_pos(doc, doc.text().slice(..), cursor) {
            let inner = view.inner_area();
            pos.col += inner.x as usize;
            pos.row += inner.y as usize;
            let cursorkind = config.cursor_shape.from_mode(self.mode);
            (Some(pos), cursorkind)
        } else {
            (None, CursorKind::default())
        }
    }

    /// Closes language servers with timeout. The default timeout is 500 ms, use
    /// `timeout` parameter to override this.
    pub async fn close_language_servers(
        &self,
        timeout: Option<u64>,
    ) -> Result<(), tokio::time::error::Elapsed> {
        tokio::time::timeout(
            Duration::from_millis(timeout.unwrap_or(500)),
            future::join_all(
                self.language_servers
                    .iter_clients()
                    .map(|client| client.force_shutdown()),
            ),
        )
        .await
        .map(|_| ())
    }
}<|MERGE_RESOLUTION|>--- conflicted
+++ resolved
@@ -604,13 +604,10 @@
             terminal: get_terminal_provider(),
             rulers: Vec::new(),
             whitespace: WhitespaceConfig::default(),
-<<<<<<< HEAD
-            text_width: 80,
-=======
             bufferline: BufferLine::default(),
             indent_guides: IndentGuidesConfig::default(),
             color_modes: false,
->>>>>>> 661f48d6
+            text_width: 80,
         }
     }
 }
