--- conflicted
+++ resolved
@@ -640,30 +640,16 @@
         let scopes = theme.scopes();
         self.syn_loader.set_scopes(scopes.to_vec());
 
-<<<<<<< HEAD
         match preview {
             ThemeAction::Preview => {
-                if self.last_theme.is_none() {
-                    // On the first preview
-                    self.last_theme = Some(std::mem::replace(&mut self.theme, theme));
-                } else {
-                    // Subsequent previews
-                    self.theme = theme;
-                }
+                let last_theme = std::mem::replace(&mut self.theme, theme);
+                // only insert on first preview: this will be the last theme the user has saved
+                self.last_theme.get_or_insert(last_theme);
             }
             ThemeAction::Set => {
                 self.last_theme = None;
                 self.theme = theme;
             }
-=======
-        if preview {
-            let last_theme = std::mem::replace(&mut self.theme, theme);
-            // only insert on first preview: this will be the last theme the user has saved
-            self.last_theme.get_or_insert(last_theme);
-        } else {
-            self.last_theme = None;
-            self.theme = theme;
->>>>>>> 5eb1d41d
         }
 
         self._refresh();
