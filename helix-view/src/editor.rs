--- conflicted
+++ resolved
@@ -1,11 +1,7 @@
 use crate::{
     align_view,
     clipboard::{get_clipboard_provider, ClipboardProvider},
-<<<<<<< HEAD
-    document::{self, Mode, SCRATCH_BUFFER_NAME},
-=======
     document::{DocumentSavedEventFuture, DocumentSavedEventResult, Mode},
->>>>>>> ac2a7731
     graphics::{CursorKind, Rect},
     info::Info,
     input::KeyEvent,
@@ -272,9 +268,6 @@
     /// Search configuration.
     #[serde(default)]
     pub search: SearchConfig,
-    /// Whether to use [EditorConfig](https://editorconfig.org/).
-    /// Defaults to `true`.
-    pub editorconfig: bool,
     pub lsp: LspConfig,
     pub terminal: Option<TerminalConfig>,
     /// Column numbers at which to draw the rulers. Default to `[]`, meaning no rulers.
@@ -748,7 +741,6 @@
             true_color: false,
             undercurl: false,
             search: SearchConfig::default(),
-            editorconfig: true,
             lsp: LspConfig::default(),
             terminal: get_terminal_provider(),
             rulers: Vec::new(),
@@ -1317,22 +1309,6 @@
         let id = if let Some(id) = id {
             id
         } else {
-<<<<<<< HEAD
-            let syn_loader = Some(self.syn_loader.clone());
-            let mut doc = if self.config().editorconfig {
-                Document::open_with_options(&path, syn_loader, |path| {
-                    match document::DocumentOptions::try_from_editorconfig(path) {
-                        Ok(cfg) => cfg,
-                        Err(e) => {
-                            log::warn!("failed to load EditorConfig: {}", e);
-                            document::DocumentOptions::default()
-                        }
-                    }
-                })?
-            } else {
-                Document::open(&path, None, syn_loader)?
-            };
-=======
             let mut doc = Document::open(
                 &path,
                 None,
@@ -1344,7 +1320,6 @@
                 doc.set_diff_base(diff_base, self.redraw_handle.clone());
             }
             doc.set_version_control_head(self.diff_providers.get_current_head_name(&path));
->>>>>>> ac2a7731
 
             let id = self.new_document(doc);
             let _ = self.launch_language_server(id);
