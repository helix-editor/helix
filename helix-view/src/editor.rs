--- conflicted
+++ resolved
@@ -165,12 +165,10 @@
     pub whitespace: WhitespaceConfig,
     /// Vertical indent width guides.
     pub indent_guides: IndentGuidesConfig,
-<<<<<<< HEAD
+    /// String indicating whether a file is read-only. Defaults to `"[RO]"`
     pub read_only_indicator: String,
-=======
     /// Whether to color modes with different colors. Defaults to `false`.
     pub color_modes: bool,
->>>>>>> 76756f0e
 }
 
 #[derive(Debug, Clone, PartialEq, Serialize, Deserialize)]
@@ -497,11 +495,8 @@
             rulers: Vec::new(),
             whitespace: WhitespaceConfig::default(),
             indent_guides: IndentGuidesConfig::default(),
-<<<<<<< HEAD
             read_only_indicator: DEFAULT_READ_ONLY_INDICATOR.to_string(),
-=======
             color_modes: false,
->>>>>>> 76756f0e
         }
     }
 }
