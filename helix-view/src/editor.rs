--- conflicted
+++ resolved
@@ -213,7 +213,6 @@
     }
 }
 
-<<<<<<< HEAD
 impl FilePickerConfig {
     pub fn walk_builder<P>(&self, path: P) -> WalkBuilder
     where
@@ -231,7 +230,8 @@
             .max_depth(self.max_depth);
         builder
     }
-=======
+}
+
 fn deserialize_alphabet<'de, D>(deserializer: D) -> Result<Vec<char>, D::Error>
 where
     D: Deserializer<'de>,
@@ -247,7 +247,6 @@
         ));
     }
     Ok(chars)
->>>>>>> 8f65bfe0
 }
 
 #[derive(Debug, Clone, PartialEq, Eq, Serialize, Deserialize)]
