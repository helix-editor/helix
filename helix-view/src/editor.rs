use crate::{
    align_view,
    clipboard::{get_clipboard_provider, ClipboardProvider},
    document::{DocumentSavedEventFuture, DocumentSavedEventResult, Mode},
    graphics::{CursorKind, Rect},
    info::Info,
    input::KeyEvent,
    theme::{self, Theme},
    tree::{self, Tree},
    view::ViewPosition,
    Align, Document, DocumentId, View, ViewId,
};
use helix_vcs::DiffProviderRegistry;

use futures_util::stream::select_all::SelectAll;
use futures_util::{future, StreamExt};
use helix_lsp::Call;
use tokio_stream::wrappers::UnboundedReceiverStream;

use std::{
    borrow::Cow,
    cell::Cell,
    collections::{BTreeMap, HashMap},
    io::stdin,
    num::NonZeroUsize,
    path::{Path, PathBuf},
    pin::Pin,
    sync::Arc,
};

use tokio::{
    sync::{
        mpsc::{unbounded_channel, UnboundedReceiver, UnboundedSender},
        Notify, RwLock,
    },
    time::{sleep, Duration, Instant, Sleep},
};

use anyhow::{anyhow, bail, Error};

pub use helix_core::diagnostic::Severity;
pub use helix_core::line_ending::get_line_ending;
pub use helix_core::register::Registers;
use helix_core::{
    auto_pairs::AutoPairs,
    syntax::{self, AutoPairConfig},
    Change, Position, Range, Selection, Tendril, Transaction,
};
use helix_dap as dap;
use helix_lsp::lsp;

use serde::{ser::SerializeMap, Deserialize, Deserializer, Serialize, Serializer};

use arc_swap::access::{DynAccess, DynGuard};

fn deserialize_duration_millis<'de, D>(deserializer: D) -> Result<Duration, D::Error>
where
    D: serde::Deserializer<'de>,
{
    let millis = u64::deserialize(deserializer)?;
    Ok(Duration::from_millis(millis))
}

fn serialize_duration_millis<S>(duration: &Duration, serializer: S) -> Result<S::Ok, S::Error>
where
    S: Serializer,
{
    serializer.serialize_u64(
        duration
            .as_millis()
            .try_into()
            .map_err(|_| serde::ser::Error::custom("duration value overflowed u64"))?,
    )
}

#[derive(Debug, Clone, PartialEq, Eq, Serialize, Deserialize)]
#[serde(rename_all = "kebab-case", default, deny_unknown_fields)]
pub struct GutterConfig {
    /// Gutter Layout
    pub layout: Vec<GutterType>,
    /// Options specific to the "line-numbers" gutter
    pub line_numbers: GutterLineNumbersConfig,
}

impl Default for GutterConfig {
    fn default() -> Self {
        Self {
            layout: vec![
                GutterType::Diagnostics,
                GutterType::Spacer,
                GutterType::LineNumbers,
                GutterType::Spacer,
                GutterType::Diff,
            ],
            line_numbers: GutterLineNumbersConfig::default(),
        }
    }
}

impl From<Vec<GutterType>> for GutterConfig {
    fn from(x: Vec<GutterType>) -> Self {
        GutterConfig {
            layout: x,
            ..Default::default()
        }
    }
}

fn deserialize_gutter_seq_or_struct<'de, D>(deserializer: D) -> Result<GutterConfig, D::Error>
where
    D: Deserializer<'de>,
{
    struct GutterVisitor;

    impl<'de> serde::de::Visitor<'de> for GutterVisitor {
        type Value = GutterConfig;

        fn expecting(&self, formatter: &mut std::fmt::Formatter) -> std::fmt::Result {
            write!(
                formatter,
                "an array of gutter names or a detailed gutter configuration"
            )
        }

        fn visit_seq<S>(self, mut seq: S) -> Result<Self::Value, S::Error>
        where
            S: serde::de::SeqAccess<'de>,
        {
            let mut gutters = Vec::new();
            while let Some(gutter) = seq.next_element::<String>()? {
                gutters.push(
                    gutter
                        .parse::<GutterType>()
                        .map_err(serde::de::Error::custom)?,
                )
            }

            Ok(gutters.into())
        }

        fn visit_map<M>(self, map: M) -> Result<Self::Value, M::Error>
        where
            M: serde::de::MapAccess<'de>,
        {
            let deserializer = serde::de::value::MapAccessDeserializer::new(map);
            Deserialize::deserialize(deserializer)
        }
    }

    deserializer.deserialize_any(GutterVisitor)
}

#[derive(Debug, Clone, Copy, PartialEq, Eq, Serialize, Deserialize)]
#[serde(rename_all = "kebab-case", default, deny_unknown_fields)]
pub struct GutterLineNumbersConfig {
    /// Minimum number of characters to use for line number gutter. Defaults to 3.
    pub min_width: usize,
}

impl Default for GutterLineNumbersConfig {
    fn default() -> Self {
        Self { min_width: 3 }
    }
}

#[derive(Debug, Clone, PartialEq, Eq, Serialize, Deserialize)]
#[serde(rename_all = "kebab-case", default, deny_unknown_fields)]
pub struct FilePickerConfig {
    /// IgnoreOptions
    /// Enables ignoring hidden files.
    /// Whether to hide hidden files in file picker and global search results. Defaults to true.
    pub hidden: bool,
    /// Enables following symlinks.
    /// Whether to follow symbolic links in file picker and file or directory completions. Defaults to true.
    pub follow_symlinks: bool,
    /// Enables reading ignore files from parent directories. Defaults to true.
    pub parents: bool,
    /// Enables reading `.ignore` files.
    /// Whether to hide files listed in .ignore in file picker and global search results. Defaults to true.
    pub ignore: bool,
    /// Enables reading `.gitignore` files.
    /// Whether to hide files listed in .gitignore in file picker and global search results. Defaults to true.
    pub git_ignore: bool,
    /// Enables reading global .gitignore, whose path is specified in git's config: `core.excludefile` option.
    /// Whether to hide files listed in global .gitignore in file picker and global search results. Defaults to true.
    pub git_global: bool,
    /// Enables reading `.git/info/exclude` files.
    /// Whether to hide files listed in .git/info/exclude in file picker and global search results. Defaults to true.
    pub git_exclude: bool,
    /// WalkBuilder options
    /// Maximum Depth to recurse directories in file picker and global search. Defaults to `None`.
    pub max_depth: Option<usize>,
}

impl Default for FilePickerConfig {
    fn default() -> Self {
        Self {
            hidden: true,
            follow_symlinks: true,
            parents: true,
            ignore: true,
            git_ignore: true,
            git_global: true,
            git_exclude: true,
            max_depth: None,
        }
    }
}

#[derive(Debug, Clone, PartialEq, Eq, Serialize, Deserialize)]
#[serde(rename_all = "kebab-case", default, deny_unknown_fields)]
pub struct Config {
    /// Padding to keep between the edge of the screen and the cursor when scrolling. Defaults to 5.
    pub scrolloff: usize,
    /// Number of lines to scroll at once. Defaults to 3
    pub scroll_lines: isize,
    /// Mouse support. Defaults to true.
    pub mouse: bool,
    /// Shell to use for shell commands. Defaults to ["cmd", "/C"] on Windows and ["sh", "-c"] otherwise.
    pub shell: Vec<String>,
    /// Line number mode.
    pub line_number: LineNumber,
    /// Highlight the lines cursors are currently on. Defaults to false.
    pub cursorline: bool,
    /// Highlight the columns cursors are currently on. Defaults to false.
    pub cursorcolumn: bool,
    #[serde(deserialize_with = "deserialize_gutter_seq_or_struct")]
    pub gutters: GutterConfig,
    /// Middle click paste support. Defaults to true.
    pub middle_click_paste: bool,
    /// Automatic insertion of pairs to parentheses, brackets,
    /// etc. Optionally, this can be a list of 2-tuples to specify a
    /// global list of characters to pair. Defaults to true.
    pub auto_pairs: AutoPairConfig,
    /// Automatic auto-completion, automatically pop up without user trigger. Defaults to true.
    pub auto_completion: bool,
    /// Automatic formatting on save. Defaults to true.
    pub auto_format: bool,
    /// Automatic save on focus lost. Defaults to false.
    pub auto_save: bool,
    /// Time in milliseconds since last keypress before idle timers trigger.
    /// Used for autocompletion, set to 0 for instant. Defaults to 400ms.
    #[serde(
        serialize_with = "serialize_duration_millis",
        deserialize_with = "deserialize_duration_millis"
    )]
    pub idle_timeout: Duration,
    pub completion_trigger_len: u8,
    /// Whether to display infoboxes. Defaults to true.
    pub auto_info: bool,
    pub file_picker: FilePickerConfig,
    /// Configuration of the statusline elements
    pub statusline: StatusLineConfig,
    /// Shape for cursor in each mode
    pub cursor_shape: CursorShapeConfig,
    /// Set to `true` to override automatic detection of terminal truecolor support in the event of a false negative. Defaults to `false`.
    pub true_color: bool,
    /// Search configuration.
    #[serde(default)]
    pub search: SearchConfig,
    pub lsp: LspConfig,
    pub terminal: Option<TerminalConfig>,
    /// Column numbers at which to draw the rulers. Default to `[]`, meaning no rulers.
    pub rulers: Vec<u16>,
    #[serde(default)]
    pub whitespace: WhitespaceConfig,
    /// Persistently display open buffers along the top
    pub bufferline: BufferLine,
    /// Vertical indent width guides.
    pub indent_guides: IndentGuidesConfig,
    /// Whether to color modes with different colors. Defaults to `false`.
    pub color_modes: bool,
<<<<<<< HEAD
    pub newline_at_eof: bool,
=======
    pub soft_wrap: SoftWrap,
}

#[derive(Debug, Clone, PartialEq, Eq, Serialize, Deserialize)]
#[serde(default, rename_all = "kebab-case", deny_unknown_fields)]
pub struct SoftWrap {
    /// Soft wrap lines that exceed viewport width. Default to off
    pub enable: bool,
    /// Maximum space left free at the end of the line.
    /// This space is used to wrap text at word boundaries. If that is not possible within this limit
    /// the word is simply split at the end of the line.
    ///
    /// This is automatically hard-limited to a quarter of the viewport to ensure correct display on small views.
    ///
    /// Default to 20
    pub max_wrap: u16,
    /// Maximum number of indentation that can be carried over from the previous line when softwrapping.
    /// If a line is indented further then this limit it is rendered at the start of the viewport instead.
    ///
    /// This is automatically hard-limited to a quarter of the viewport to ensure correct display on small views.
    ///
    /// Default to 40
    pub max_indent_retain: u16,
    /// Indicator placed at the beginning of softwrapped lines
    ///
    /// Defaults to ↪
    pub wrap_indicator: String,
}

impl Default for SoftWrap {
    fn default() -> Self {
        SoftWrap {
            enable: false,
            max_wrap: 20,
            max_indent_retain: 40,
            wrap_indicator: "↪ ".into(),
        }
    }
>>>>>>> 0f562dfe
}

#[derive(Debug, Default, Clone, PartialEq, Eq, Serialize, Deserialize)]
#[serde(default, rename_all = "kebab-case", deny_unknown_fields)]
pub struct TerminalConfig {
    pub command: String,
    #[serde(default)]
    #[serde(skip_serializing_if = "Vec::is_empty")]
    pub args: Vec<String>,
}

#[cfg(windows)]
pub fn get_terminal_provider() -> Option<TerminalConfig> {
    use crate::env::binary_exists;

    if binary_exists("wt") {
        return Some(TerminalConfig {
            command: "wt".to_string(),
            args: vec![
                "new-tab".to_string(),
                "--title".to_string(),
                "DEBUG".to_string(),
                "cmd".to_string(),
                "/C".to_string(),
            ],
        });
    }

    Some(TerminalConfig {
        command: "conhost".to_string(),
        args: vec!["cmd".to_string(), "/C".to_string()],
    })
}

#[cfg(not(any(windows, target_os = "wasm32")))]
pub fn get_terminal_provider() -> Option<TerminalConfig> {
    use crate::env::{binary_exists, env_var_is_set};

    if env_var_is_set("TMUX") && binary_exists("tmux") {
        return Some(TerminalConfig {
            command: "tmux".to_string(),
            args: vec!["split-window".to_string()],
        });
    }

    if env_var_is_set("WEZTERM_UNIX_SOCKET") && binary_exists("wezterm") {
        return Some(TerminalConfig {
            command: "wezterm".to_string(),
            args: vec!["cli".to_string(), "split-pane".to_string()],
        });
    }

    None
}

#[derive(Debug, Clone, PartialEq, Eq, Serialize, Deserialize)]
#[serde(default, rename_all = "kebab-case", deny_unknown_fields)]
pub struct LspConfig {
    /// Display LSP progress messages below statusline
    pub display_messages: bool,
    /// Enable automatic pop up of signature help (parameter hints)
    pub auto_signature_help: bool,
    /// Display docs under signature help popup
    pub display_signature_help_docs: bool,
}

impl Default for LspConfig {
    fn default() -> Self {
        Self {
            display_messages: false,
            auto_signature_help: true,
            display_signature_help_docs: true,
        }
    }
}

#[derive(Debug, Clone, PartialEq, Eq, Serialize, Deserialize)]
#[serde(rename_all = "kebab-case", default, deny_unknown_fields)]
pub struct SearchConfig {
    /// Smart case: Case insensitive searching unless pattern contains upper case characters. Defaults to true.
    pub smart_case: bool,
    /// Whether the search should wrap after depleting the matches. Default to true.
    pub wrap_around: bool,
}

#[derive(Debug, Clone, PartialEq, Eq, Serialize, Deserialize)]
#[serde(rename_all = "kebab-case", default, deny_unknown_fields)]
pub struct StatusLineConfig {
    pub left: Vec<StatusLineElement>,
    pub center: Vec<StatusLineElement>,
    pub right: Vec<StatusLineElement>,
    pub separator: String,
    pub mode: ModeConfig,
}

impl Default for StatusLineConfig {
    fn default() -> Self {
        use StatusLineElement as E;

        Self {
            left: vec![E::Mode, E::Spinner, E::FileName],
            center: vec![],
            right: vec![E::Diagnostics, E::Selections, E::Position, E::FileEncoding],
            separator: String::from("│"),
            mode: ModeConfig::default(),
        }
    }
}

#[derive(Debug, Clone, PartialEq, Eq, Serialize, Deserialize)]
#[serde(rename_all = "kebab-case", default, deny_unknown_fields)]
pub struct ModeConfig {
    pub normal: String,
    pub insert: String,
    pub select: String,
}

impl Default for ModeConfig {
    fn default() -> Self {
        Self {
            normal: String::from("NOR"),
            insert: String::from("INS"),
            select: String::from("SEL"),
        }
    }
}

#[derive(Debug, Copy, Clone, PartialEq, Eq, Serialize, Deserialize)]
#[serde(rename_all = "kebab-case")]
pub enum StatusLineElement {
    /// The editor mode (Normal, Insert, Visual/Selection)
    Mode,

    /// The LSP activity spinner
    Spinner,

    /// The base file name, including a dirty flag if it's unsaved
    FileBaseName,

    /// The relative file path, including a dirty flag if it's unsaved
    FileName,

    /// The file encoding
    FileEncoding,

    /// The file line endings (CRLF or LF)
    FileLineEnding,

    /// The file type (language ID or "text")
    FileType,

    /// A summary of the number of errors and warnings
    Diagnostics,

    /// A summary of the number of errors and warnings on file and workspace
    WorkspaceDiagnostics,

    /// The number of selections (cursors)
    Selections,

    /// The number of characters currently in primary selection
    PrimarySelectionLength,

    /// The cursor position
    Position,

    /// The separator string
    Separator,

    /// The cursor position as a percent of the total file
    PositionPercentage,

    /// The total line numbers of the current file
    TotalLineNumbers,

    /// A single space
    Spacer,
}

// Cursor shape is read and used on every rendered frame and so needs
// to be fast. Therefore we avoid a hashmap and use an enum indexed array.
#[derive(Debug, Clone, PartialEq, Eq)]
pub struct CursorShapeConfig([CursorKind; 3]);

impl CursorShapeConfig {
    pub fn from_mode(&self, mode: Mode) -> CursorKind {
        self.get(mode as usize).copied().unwrap_or_default()
    }
}

impl<'de> Deserialize<'de> for CursorShapeConfig {
    fn deserialize<D>(deserializer: D) -> Result<Self, D::Error>
    where
        D: Deserializer<'de>,
    {
        let m = HashMap::<Mode, CursorKind>::deserialize(deserializer)?;
        let into_cursor = |mode: Mode| m.get(&mode).copied().unwrap_or_default();
        Ok(CursorShapeConfig([
            into_cursor(Mode::Normal),
            into_cursor(Mode::Select),
            into_cursor(Mode::Insert),
        ]))
    }
}

impl Serialize for CursorShapeConfig {
    fn serialize<S>(&self, serializer: S) -> Result<S::Ok, S::Error>
    where
        S: serde::Serializer,
    {
        let mut map = serializer.serialize_map(Some(self.len()))?;
        let modes = [Mode::Normal, Mode::Select, Mode::Insert];
        for mode in modes {
            map.serialize_entry(&mode, &self.from_mode(mode))?;
        }
        map.end()
    }
}

impl std::ops::Deref for CursorShapeConfig {
    type Target = [CursorKind; 3];

    fn deref(&self) -> &Self::Target {
        &self.0
    }
}

impl Default for CursorShapeConfig {
    fn default() -> Self {
        Self([CursorKind::Block; 3])
    }
}

/// bufferline render modes
#[derive(Debug, Clone, PartialEq, Eq, Serialize, Deserialize)]
#[serde(rename_all = "kebab-case")]
pub enum BufferLine {
    /// Don't render bufferline
    Never,
    /// Always render
    Always,
    /// Only if multiple buffers are open
    Multiple,
}

impl Default for BufferLine {
    fn default() -> Self {
        BufferLine::Never
    }
}

#[derive(Debug, Copy, Clone, PartialEq, Eq, Serialize, Deserialize)]
#[serde(rename_all = "kebab-case")]
pub enum LineNumber {
    /// Show absolute line number
    Absolute,

    /// If focused and in normal/select mode, show relative line number to the primary cursor.
    /// If unfocused or in insert mode, show absolute line number.
    Relative,
}

impl std::str::FromStr for LineNumber {
    type Err = anyhow::Error;

    fn from_str(s: &str) -> Result<Self, Self::Err> {
        match s.to_lowercase().as_str() {
            "absolute" | "abs" => Ok(Self::Absolute),
            "relative" | "rel" => Ok(Self::Relative),
            _ => anyhow::bail!("Line number can only be `absolute` or `relative`."),
        }
    }
}

#[derive(Debug, Copy, Clone, PartialEq, Eq, Serialize, Deserialize)]
#[serde(rename_all = "kebab-case")]
pub enum GutterType {
    /// Show diagnostics and other features like breakpoints
    Diagnostics,
    /// Show line numbers
    LineNumbers,
    /// Show one blank space
    Spacer,
    /// Highlight local changes
    Diff,
}

impl std::str::FromStr for GutterType {
    type Err = anyhow::Error;

    fn from_str(s: &str) -> Result<Self, Self::Err> {
        match s.to_lowercase().as_str() {
            "diagnostics" => Ok(Self::Diagnostics),
            "spacer" => Ok(Self::Spacer),
            "line-numbers" => Ok(Self::LineNumbers),
            "diff" => Ok(Self::Diff),
            _ => anyhow::bail!("Gutter type can only be `diagnostics` or `line-numbers`."),
        }
    }
}

#[derive(Debug, Clone, PartialEq, Eq, Serialize, Deserialize)]
#[serde(default)]
pub struct WhitespaceConfig {
    pub render: WhitespaceRender,
    pub characters: WhitespaceCharacters,
}

impl Default for WhitespaceConfig {
    fn default() -> Self {
        Self {
            render: WhitespaceRender::Basic(WhitespaceRenderValue::None),
            characters: WhitespaceCharacters::default(),
        }
    }
}

#[derive(Debug, Copy, Clone, PartialEq, Eq, Serialize, Deserialize)]
#[serde(untagged, rename_all = "kebab-case")]
pub enum WhitespaceRender {
    Basic(WhitespaceRenderValue),
    Specific {
        default: Option<WhitespaceRenderValue>,
        space: Option<WhitespaceRenderValue>,
        nbsp: Option<WhitespaceRenderValue>,
        tab: Option<WhitespaceRenderValue>,
        newline: Option<WhitespaceRenderValue>,
    },
}

#[derive(Debug, Copy, Clone, PartialEq, Eq, Serialize, Deserialize)]
#[serde(rename_all = "kebab-case")]
pub enum WhitespaceRenderValue {
    None,
    // TODO
    // Selection,
    All,
}

impl WhitespaceRender {
    pub fn space(&self) -> WhitespaceRenderValue {
        match *self {
            Self::Basic(val) => val,
            Self::Specific { default, space, .. } => {
                space.or(default).unwrap_or(WhitespaceRenderValue::None)
            }
        }
    }
    pub fn nbsp(&self) -> WhitespaceRenderValue {
        match *self {
            Self::Basic(val) => val,
            Self::Specific { default, nbsp, .. } => {
                nbsp.or(default).unwrap_or(WhitespaceRenderValue::None)
            }
        }
    }
    pub fn tab(&self) -> WhitespaceRenderValue {
        match *self {
            Self::Basic(val) => val,
            Self::Specific { default, tab, .. } => {
                tab.or(default).unwrap_or(WhitespaceRenderValue::None)
            }
        }
    }
    pub fn newline(&self) -> WhitespaceRenderValue {
        match *self {
            Self::Basic(val) => val,
            Self::Specific {
                default, newline, ..
            } => newline.or(default).unwrap_or(WhitespaceRenderValue::None),
        }
    }
}

#[derive(Debug, Clone, PartialEq, Eq, Serialize, Deserialize)]
#[serde(default)]
pub struct WhitespaceCharacters {
    pub space: char,
    pub nbsp: char,
    pub tab: char,
    pub tabpad: char,
    pub newline: char,
}

impl Default for WhitespaceCharacters {
    fn default() -> Self {
        Self {
            space: '·',    // U+00B7
            nbsp: '⍽',    // U+237D
            tab: '→',     // U+2192
            newline: '⏎', // U+23CE
            tabpad: ' ',
        }
    }
}

#[derive(Debug, Clone, PartialEq, Eq, Serialize, Deserialize)]
#[serde(default, rename_all = "kebab-case")]
pub struct IndentGuidesConfig {
    pub render: bool,
    pub character: char,
    pub skip_levels: u8,
}

impl Default for IndentGuidesConfig {
    fn default() -> Self {
        Self {
            skip_levels: 0,
            render: false,
            character: '│',
        }
    }
}

impl Default for Config {
    fn default() -> Self {
        Self {
            scrolloff: 5,
            scroll_lines: 3,
            mouse: true,
            shell: if cfg!(windows) {
                vec!["cmd".to_owned(), "/C".to_owned()]
            } else {
                vec!["sh".to_owned(), "-c".to_owned()]
            },
            line_number: LineNumber::Absolute,
            cursorline: false,
            cursorcolumn: false,
            gutters: GutterConfig::default(),
            middle_click_paste: true,
            auto_pairs: AutoPairConfig::default(),
            auto_completion: true,
            auto_format: true,
            auto_save: false,
            idle_timeout: Duration::from_millis(400),
            completion_trigger_len: 2,
            auto_info: true,
            file_picker: FilePickerConfig::default(),
            statusline: StatusLineConfig::default(),
            cursor_shape: CursorShapeConfig::default(),
            true_color: false,
            search: SearchConfig::default(),
            lsp: LspConfig::default(),
            terminal: get_terminal_provider(),
            rulers: Vec::new(),
            whitespace: WhitespaceConfig::default(),
            bufferline: BufferLine::default(),
            indent_guides: IndentGuidesConfig::default(),
            color_modes: false,
<<<<<<< HEAD
            newline_at_eof: false,
=======
            soft_wrap: SoftWrap::default(),
>>>>>>> 0f562dfe
        }
    }
}

impl Default for SearchConfig {
    fn default() -> Self {
        Self {
            wrap_around: true,
            smart_case: true,
        }
    }
}

pub struct Motion(pub Box<dyn Fn(&mut Editor)>);
impl Motion {
    pub fn run(&self, e: &mut Editor) {
        (self.0)(e)
    }
}
impl std::fmt::Debug for Motion {
    fn fmt(&self, f: &mut std::fmt::Formatter<'_>) -> std::fmt::Result {
        f.write_str("motion")
    }
}

#[derive(Debug, Clone, Default)]
pub struct Breakpoint {
    pub id: Option<usize>,
    pub verified: bool,
    pub message: Option<String>,

    pub line: usize,
    pub column: Option<usize>,
    pub condition: Option<String>,
    pub hit_condition: Option<String>,
    pub log_message: Option<String>,
}

use futures_util::stream::{Flatten, Once};

pub struct Editor {
    /// Current editing mode.
    pub mode: Mode,
    pub tree: Tree,
    pub next_document_id: DocumentId,
    pub documents: BTreeMap<DocumentId, Document>,

    // We Flatten<> to resolve the inner DocumentSavedEventFuture. For that we need a stream of streams, hence the Once<>.
    // https://stackoverflow.com/a/66875668
    pub saves: HashMap<DocumentId, UnboundedSender<Once<DocumentSavedEventFuture>>>,
    pub save_queue: SelectAll<Flatten<UnboundedReceiverStream<Once<DocumentSavedEventFuture>>>>,
    pub write_count: usize,

    pub count: Option<std::num::NonZeroUsize>,
    pub selected_register: Option<char>,
    pub registers: Registers,
    pub macro_recording: Option<(char, Vec<KeyEvent>)>,
    pub macro_replaying: Vec<char>,
    pub language_servers: helix_lsp::Registry,
    pub diagnostics: BTreeMap<lsp::Url, Vec<lsp::Diagnostic>>,
    pub diff_providers: DiffProviderRegistry,

    pub debugger: Option<dap::Client>,
    pub debugger_events: SelectAll<UnboundedReceiverStream<dap::Payload>>,
    pub breakpoints: HashMap<PathBuf, Vec<Breakpoint>>,

    pub clipboard_provider: Box<dyn ClipboardProvider>,

    pub syn_loader: Arc<syntax::Loader>,
    pub theme_loader: Arc<theme::Loader>,
    /// last_theme is used for theme previews. We store the current theme here,
    /// and if previewing is cancelled, we can return to it.
    pub last_theme: Option<Theme>,
    /// The currently applied editor theme. While previewing a theme, the previewed theme
    /// is set here.
    pub theme: Theme,
    pub last_line_number: Option<usize>,
    pub status_msg: Option<(Cow<'static, str>, Severity)>,
    pub autoinfo: Option<Info>,

    pub config: Arc<dyn DynAccess<Config>>,
    pub auto_pairs: Option<AutoPairs>,

    pub idle_timer: Pin<Box<Sleep>>,
    pub last_motion: Option<Motion>,

    pub last_completion: Option<CompleteAction>,

    pub exit_code: i32,

    pub config_events: (UnboundedSender<ConfigEvent>, UnboundedReceiver<ConfigEvent>),
    /// Allows asynchronous tasks to control the rendering
    /// The `Notify` allows asynchronous tasks to request the editor to perform a redraw
    /// The `RwLock` blocks the editor from performing the render until an exclusive lock can be aquired
    pub redraw_handle: RedrawHandle,
    pub needs_redraw: bool,
    /// Cached position of the cursor calculated during rendering.
    /// The content of `cursor_cache` is returned by `Editor::cursor` if
    /// set to `Some(_)`. The value will be cleared after it's used.
    /// If `cursor_cache` is `None` then the `Editor::cursor` function will
    /// calculate the cursor position.
    ///
    /// `Some(None)` represents a cursor position outside of the visible area.
    /// This will just cause `Editor::cursor` to return `None`.
    ///
    /// This cache is only a performance optimization to
    /// avoid calculating the cursor position multiple
    /// times during rendering and should not be set by other functions.
    pub cursor_cache: Cell<Option<Option<Position>>>,
}

pub type RedrawHandle = (Arc<Notify>, Arc<RwLock<()>>);

#[derive(Debug)]
pub enum EditorEvent {
    DocumentSaved(DocumentSavedEventResult),
    ConfigEvent(ConfigEvent),
    LanguageServerMessage((usize, Call)),
    DebuggerEvent(dap::Payload),
    IdleTimer,
}

#[derive(Debug, Clone)]
pub enum ConfigEvent {
    Refresh,
    Update(Box<Config>),
}

enum ThemeAction {
    Set,
    Preview,
}

#[derive(Debug, Clone)]
pub struct CompleteAction {
    pub trigger_offset: usize,
    pub changes: Vec<Change>,
}

#[derive(Debug, Copy, Clone)]
pub enum Action {
    Load,
    Replace,
    HorizontalSplit,
    VerticalSplit,
}

/// Error thrown on failed document closed
pub enum CloseError {
    /// Document doesn't exist
    DoesNotExist,
    /// Buffer is modified
    BufferModified(String),
    /// Document failed to save
    SaveError(anyhow::Error),
}

impl Editor {
    pub fn new(
        mut area: Rect,
        theme_loader: Arc<theme::Loader>,
        syn_loader: Arc<syntax::Loader>,
        config: Arc<dyn DynAccess<Config>>,
    ) -> Self {
        let conf = config.load();
        let auto_pairs = (&conf.auto_pairs).into();

        // HAXX: offset the render area height by 1 to account for prompt/commandline
        area.height -= 1;

        Self {
            mode: Mode::Normal,
            tree: Tree::new(area),
            next_document_id: DocumentId::default(),
            documents: BTreeMap::new(),
            saves: HashMap::new(),
            save_queue: SelectAll::new(),
            write_count: 0,
            count: None,
            selected_register: None,
            macro_recording: None,
            macro_replaying: Vec::new(),
            theme: theme_loader.default(),
            language_servers: helix_lsp::Registry::new(),
            diagnostics: BTreeMap::new(),
            diff_providers: DiffProviderRegistry::default(),
            debugger: None,
            debugger_events: SelectAll::new(),
            breakpoints: HashMap::new(),
            syn_loader,
            theme_loader,
            last_theme: None,
            last_line_number: None,
            registers: Registers::default(),
            clipboard_provider: get_clipboard_provider(),
            status_msg: None,
            autoinfo: None,
            idle_timer: Box::pin(sleep(conf.idle_timeout)),
            last_motion: None,
            last_completion: None,
            config,
            auto_pairs,
            exit_code: 0,
            config_events: unbounded_channel(),
            redraw_handle: Default::default(),
            needs_redraw: false,
            cursor_cache: Cell::new(None),
        }
    }

    /// Current editing mode for the [`Editor`].
    pub fn mode(&self) -> Mode {
        self.mode
    }

    pub fn config(&self) -> DynGuard<Config> {
        self.config.load()
    }

    /// Call if the config has changed to let the editor update all
    /// relevant members.
    pub fn refresh_config(&mut self) {
        let config = self.config();
        self.auto_pairs = (&config.auto_pairs).into();
        self.reset_idle_timer();
        self._refresh();
    }

    pub fn clear_idle_timer(&mut self) {
        // equivalent to internal Instant::far_future() (30 years)
        self.idle_timer
            .as_mut()
            .reset(Instant::now() + Duration::from_secs(86400 * 365 * 30));
    }

    pub fn reset_idle_timer(&mut self) {
        let config = self.config();
        self.idle_timer
            .as_mut()
            .reset(Instant::now() + config.idle_timeout);
    }

    pub fn clear_status(&mut self) {
        self.status_msg = None;
    }

    #[inline]
    pub fn set_status<T: Into<Cow<'static, str>>>(&mut self, status: T) {
        let status = status.into();
        log::debug!("editor status: {}", status);
        self.status_msg = Some((status, Severity::Info));
    }

    #[inline]
    pub fn set_error<T: Into<Cow<'static, str>>>(&mut self, error: T) {
        let error = error.into();
        log::error!("editor error: {}", error);
        self.status_msg = Some((error, Severity::Error));
    }

    #[inline]
    pub fn get_status(&self) -> Option<(&Cow<'static, str>, &Severity)> {
        self.status_msg.as_ref().map(|(status, sev)| (status, sev))
    }

    /// Returns true if the current status is an error
    #[inline]
    pub fn is_err(&self) -> bool {
        self.status_msg
            .as_ref()
            .map(|(_, sev)| *sev == Severity::Error)
            .unwrap_or(false)
    }

    pub fn unset_theme_preview(&mut self) {
        if let Some(last_theme) = self.last_theme.take() {
            self.set_theme(last_theme);
        }
        // None likely occurs when the user types ":theme" and then exits before previewing
    }

    pub fn set_theme_preview(&mut self, theme: Theme) {
        self.set_theme_impl(theme, ThemeAction::Preview);
    }

    pub fn set_theme(&mut self, theme: Theme) {
        self.set_theme_impl(theme, ThemeAction::Set);
    }

    fn set_theme_impl(&mut self, theme: Theme, preview: ThemeAction) {
        // `ui.selection` is the only scope required to be able to render a theme.
        if theme.find_scope_index_exact("ui.selection").is_none() {
            self.set_error("Invalid theme: `ui.selection` required");
            return;
        }

        let scopes = theme.scopes();
        self.syn_loader.set_scopes(scopes.to_vec());

        match preview {
            ThemeAction::Preview => {
                let last_theme = std::mem::replace(&mut self.theme, theme);
                // only insert on first preview: this will be the last theme the user has saved
                self.last_theme.get_or_insert(last_theme);
            }
            ThemeAction::Set => {
                self.last_theme = None;
                self.theme = theme;
            }
        }

        self._refresh();
    }

    /// Refreshes the language server for a given document
    pub fn refresh_language_server(&mut self, doc_id: DocumentId) -> Option<()> {
        let doc = self.documents.get_mut(&doc_id)?;
        Self::launch_language_server(&mut self.language_servers, doc)
    }

    /// Launch a language server for a given document
    fn launch_language_server(ls: &mut helix_lsp::Registry, doc: &mut Document) -> Option<()> {
        // if doc doesn't have a URL it's a scratch buffer, ignore it
        let doc_url = doc.url()?;

        // try to find a language server based on the language name
        let language_server = doc.language.as_ref().and_then(|language| {
            ls.get(language, doc.path())
                .map_err(|e| {
                    log::error!(
                        "Failed to initialize the LSP for `{}` {{ {} }}",
                        language.scope(),
                        e
                    )
                })
                .ok()
                .flatten()
        });
        if let Some(language_server) = language_server {
            // only spawn a new lang server if the servers aren't the same
            if Some(language_server.id()) != doc.language_server().map(|server| server.id()) {
                if let Some(language_server) = doc.language_server() {
                    tokio::spawn(language_server.text_document_did_close(doc.identifier()));
                }

                let language_id = doc.language_id().map(ToOwned::to_owned).unwrap_or_default();

                // TODO: this now races with on_init code if the init happens too quickly
                tokio::spawn(language_server.text_document_did_open(
                    doc_url,
                    doc.version(),
                    doc.text(),
                    language_id,
                ));

                doc.set_language_server(Some(language_server));
            }
        }
        Some(())
    }

    fn _refresh(&mut self) {
        let config = self.config();
        for (view, _) in self.tree.views_mut() {
            let doc = doc_mut!(self, &view.doc);
            view.sync_changes(doc);
            view.gutters = config.gutters.clone();
            view.ensure_cursor_in_view(doc, config.scrolloff)
        }
    }

    fn replace_document_in_view(&mut self, current_view: ViewId, doc_id: DocumentId) {
        let view = self.tree.get_mut(current_view);
        view.doc = doc_id;
        view.offset = ViewPosition::default();

        let doc = doc_mut!(self, &doc_id);
        doc.ensure_view_init(view.id);
        view.sync_changes(doc);

        align_view(doc, view, Align::Center);
    }

    pub fn switch(&mut self, id: DocumentId, action: Action) {
        use crate::tree::Layout;

        if !self.documents.contains_key(&id) {
            log::error!("cannot switch to document that does not exist (anymore)");
            return;
        }

        self.enter_normal_mode();

        match action {
            Action::Replace => {
                let (view, doc) = current_ref!(self);
                // If the current view is an empty scratch buffer and is not displayed in any other views, delete it.
                // Boolean value is determined before the call to `view_mut` because the operation requires a borrow
                // of `self.tree`, which is mutably borrowed when `view_mut` is called.
                let remove_empty_scratch = !doc.is_modified()
                    // If the buffer has no path and is not modified, it is an empty scratch buffer.
                    && doc.path().is_none()
                    // If the buffer we are changing to is not this buffer
                    && id != doc.id
                    // Ensure the buffer is not displayed in any other splits.
                    && !self
                        .tree
                        .traverse()
                        .any(|(_, v)| v.doc == doc.id && v.id != view.id);

                let (view, doc) = current!(self);
                let view_id = view.id;

                // Append any outstanding changes to history in the old document.
                doc.append_changes_to_history(view);

                if remove_empty_scratch {
                    // Copy `doc.id` into a variable before calling `self.documents.remove`, which requires a mutable
                    // borrow, invalidating direct access to `doc.id`.
                    let id = doc.id;
                    self.documents.remove(&id);

                    // Remove the scratch buffer from any jumplists
                    for (view, _) in self.tree.views_mut() {
                        view.remove_document(&id);
                    }
                } else {
                    let jump = (view.doc, doc.selection(view.id).clone());
                    view.jumps.push(jump);
                    // Set last accessed doc if it is a different document
                    if doc.id != id {
                        view.add_to_history(view.doc);
                        // Set last modified doc if modified and last modified doc is different
                        if std::mem::take(&mut doc.modified_since_accessed)
                            && view.last_modified_docs[0] != Some(view.doc)
                        {
                            view.last_modified_docs = [Some(view.doc), view.last_modified_docs[0]];
                        }
                    }
                }

                self.replace_document_in_view(view_id, id);

                return;
            }
            Action::Load => {
                let view_id = view!(self).id;
                let doc = doc_mut!(self, &id);
                doc.ensure_view_init(view_id);
                return;
            }
            Action::HorizontalSplit | Action::VerticalSplit => {
                // copy the current view, unless there is no view yet
                let view = self
                    .tree
                    .try_get(self.tree.focus)
                    .filter(|v| id == v.doc) // Different Document
                    .cloned()
                    .unwrap_or_else(|| View::new(id, self.config().gutters.clone()));
                let view_id = self.tree.split(
                    view,
                    match action {
                        Action::HorizontalSplit => Layout::Horizontal,
                        Action::VerticalSplit => Layout::Vertical,
                        _ => unreachable!(),
                    },
                );
                // initialize selection for view
                let doc = doc_mut!(self, &id);
                doc.ensure_view_init(view_id);
            }
        }

        self._refresh();
    }

    /// Generate an id for a new document and register it.
    fn new_document(&mut self, mut doc: Document) -> DocumentId {
        let id = self.next_document_id;
        // Safety: adding 1 from 1 is fine, probably impossible to reach usize max
        self.next_document_id =
            DocumentId(unsafe { NonZeroUsize::new_unchecked(self.next_document_id.0.get() + 1) });
        doc.id = id;
        self.documents.insert(id, doc);

        let (save_sender, save_receiver) = tokio::sync::mpsc::unbounded_channel();
        self.saves.insert(id, save_sender);

        let stream = UnboundedReceiverStream::new(save_receiver).flatten();
        self.save_queue.push(stream);

        id
    }

    fn new_file_from_document(&mut self, action: Action, doc: Document) -> DocumentId {
        let id = self.new_document(doc);
        self.switch(id, action);
        id
    }

    pub fn new_file(&mut self, action: Action) -> DocumentId {
        self.new_file_from_document(action, Document::default(self.config.clone()))
    }

    pub fn new_file_from_stdin(&mut self, action: Action) -> Result<DocumentId, Error> {
        let (rope, encoding) = crate::document::from_reader(&mut stdin(), None)?;
        Ok(self.new_file_from_document(
            action,
            Document::from(rope, Some(encoding), self.config.clone()),
        ))
    }

    // ??? possible use for integration tests
    pub fn open(&mut self, path: &Path, action: Action) -> Result<DocumentId, Error> {
        let path = helix_core::path::get_canonicalized_path(path)?;
        let id = self.document_by_path(&path).map(|doc| doc.id);

        let id = if let Some(id) = id {
            id
        } else {
            let mut doc = Document::open(
                &path,
                None,
                Some(self.syn_loader.clone()),
                self.config.clone(),
            )?;

            let _ = Self::launch_language_server(&mut self.language_servers, &mut doc);
            if let Some(diff_base) = self.diff_providers.get_diff_base(&path) {
                doc.set_diff_base(diff_base, self.redraw_handle.clone());
            }
            self.new_document(doc)
        };

        self.switch(id, action);
        Ok(id)
    }

    pub fn close(&mut self, id: ViewId) {
        // Remove selections for the closed view on all documents.
        for doc in self.documents_mut() {
            doc.remove_view(id);
        }
        self.tree.remove(id);
        self._refresh();
    }

    pub fn close_document(&mut self, doc_id: DocumentId, force: bool) -> Result<(), CloseError> {
        let doc = match self.documents.get_mut(&doc_id) {
            Some(doc) => doc,
            None => return Err(CloseError::DoesNotExist),
        };
        if !force && doc.is_modified() {
            return Err(CloseError::BufferModified(doc.display_name().into_owned()));
        }

        // This will also disallow any follow-up writes
        self.saves.remove(&doc_id);

        if let Some(language_server) = doc.language_server() {
            // TODO: track error
            tokio::spawn(language_server.text_document_did_close(doc.identifier()));
        }

        enum Action {
            Close(ViewId),
            ReplaceDoc(ViewId, DocumentId),
        }

        let actions: Vec<Action> = self
            .tree
            .views_mut()
            .filter_map(|(view, _focus)| {
                view.remove_document(&doc_id);

                if view.doc == doc_id {
                    // something was previously open in the view, switch to previous doc
                    if let Some(prev_doc) = view.docs_access_history.pop() {
                        Some(Action::ReplaceDoc(view.id, prev_doc))
                    } else {
                        // only the document that is being closed was in the view, close it
                        Some(Action::Close(view.id))
                    }
                } else {
                    None
                }
            })
            .collect();

        for action in actions {
            match action {
                Action::Close(view_id) => {
                    self.close(view_id);
                }
                Action::ReplaceDoc(view_id, doc_id) => {
                    self.replace_document_in_view(view_id, doc_id);
                }
            }
        }

        self.documents.remove(&doc_id);

        // If the document we removed was visible in all views, we will have no more views. We don't
        // want to close the editor just for a simple buffer close, so we need to create a new view
        // containing either an existing document, or a brand new document.
        if self.tree.views().next().is_none() {
            let doc_id = self
                .documents
                .iter()
                .map(|(&doc_id, _)| doc_id)
                .next()
                .unwrap_or_else(|| self.new_document(Document::default(self.config.clone())));
            let view = View::new(doc_id, self.config().gutters.clone());
            let view_id = self.tree.insert(view);
            let doc = doc_mut!(self, &doc_id);
            doc.ensure_view_init(view_id);
        }

        self._refresh();

        Ok(())
    }

    pub fn save<P: Into<PathBuf>>(
        &mut self,
        doc_id: DocumentId,
        path: Option<P>,
        force: bool,
    ) -> anyhow::Result<()> {
        // convert a channel of futures to pipe into main queue one by one
        // via stream.then() ? then push into main future

        let path = path.map(|path| path.into());
        let config = self.config();
        let doc = doc_mut!(self, &doc_id);

        // handle adding newline at the end of the file if there is none
        let newline = doc.line_ending.as_str();
        let text = doc.text();
        let doc_len = text.len_chars();
        if config.newline_at_eof && get_line_ending(&text.slice(..)).is_none() {
            let view = view_mut!(self);
            let old_selection = doc.selection(view.id).clone();
            let newline = Tendril::from(newline);
            let selection = Selection::point(doc_len);
            let transaction = Transaction::insert(text, &selection, newline);
            doc.set_selection(view.id, selection);
            doc.apply(&transaction, view.id);
            doc.append_changes_to_history(view);
            doc.set_selection(view.id, old_selection);
        }

        let future = doc.save(path, force)?;

        use futures_util::stream;

        self.saves
            .get(&doc_id)
            .ok_or_else(|| anyhow::format_err!("saves are closed for this document!"))?
            .send(stream::once(Box::pin(future)))
            .map_err(|err| anyhow!("failed to send save event: {}", err))?;

        self.write_count += 1;

        Ok(())
    }

    pub fn resize(&mut self, area: Rect) {
        if self.tree.resize(area) {
            self._refresh();
        };
    }

    pub fn focus(&mut self, view_id: ViewId) {
        let prev_id = std::mem::replace(&mut self.tree.focus, view_id);

        // if leaving the view: mode should reset and the cursor should be
        // within view
        if prev_id != view_id {
            self.enter_normal_mode();
            self.ensure_cursor_in_view(view_id);

            // Update jumplist selections with new document changes.
            for (view, _focused) in self.tree.views_mut() {
                let doc = doc_mut!(self, &view.doc);
                view.sync_changes(doc);
            }
        }
    }

    pub fn focus_next(&mut self) {
        self.focus(self.tree.next());
    }

    pub fn focus_prev(&mut self) {
        self.focus(self.tree.prev());
    }

    pub fn focus_direction(&mut self, direction: tree::Direction) {
        let current_view = self.tree.focus;
        if let Some(id) = self.tree.find_split_in_direction(current_view, direction) {
            self.focus(id)
        }
    }

    pub fn swap_split_in_direction(&mut self, direction: tree::Direction) {
        self.tree.swap_split_in_direction(direction);
    }

    pub fn transpose_view(&mut self) {
        self.tree.transpose();
    }

    pub fn should_close(&self) -> bool {
        self.tree.is_empty()
    }

    pub fn ensure_cursor_in_view(&mut self, id: ViewId) {
        let config = self.config();
        let view = self.tree.get_mut(id);
        let doc = &self.documents[&view.doc];
        view.ensure_cursor_in_view(doc, config.scrolloff)
    }

    #[inline]
    pub fn document(&self, id: DocumentId) -> Option<&Document> {
        self.documents.get(&id)
    }

    #[inline]
    pub fn document_mut(&mut self, id: DocumentId) -> Option<&mut Document> {
        self.documents.get_mut(&id)
    }

    #[inline]
    pub fn documents(&self) -> impl Iterator<Item = &Document> {
        self.documents.values()
    }

    #[inline]
    pub fn documents_mut(&mut self) -> impl Iterator<Item = &mut Document> {
        self.documents.values_mut()
    }

    pub fn document_by_path<P: AsRef<Path>>(&self, path: P) -> Option<&Document> {
        self.documents()
            .find(|doc| doc.path().map(|p| p == path.as_ref()).unwrap_or(false))
    }

    pub fn document_by_path_mut<P: AsRef<Path>>(&mut self, path: P) -> Option<&mut Document> {
        self.documents_mut()
            .find(|doc| doc.path().map(|p| p == path.as_ref()).unwrap_or(false))
    }

    /// Gets the primary cursor position in screen coordinates,
    /// or `None` if the primary cursor is not visible on screen.
    pub fn cursor(&self) -> (Option<Position>, CursorKind) {
        let config = self.config();
        let (view, doc) = current_ref!(self);
        let cursor = doc
            .selection(view.id)
            .primary()
            .cursor(doc.text().slice(..));
        let pos = self
            .cursor_cache
            .get()
            .unwrap_or_else(|| view.screen_coords_at_pos(doc, doc.text().slice(..), cursor));
        if let Some(mut pos) = pos {
            let inner = view.inner_area(doc);
            pos.col += inner.x as usize;
            pos.row += inner.y as usize;
            let cursorkind = config.cursor_shape.from_mode(self.mode);
            (Some(pos), cursorkind)
        } else {
            (None, CursorKind::default())
        }
    }

    /// Closes language servers with timeout. The default timeout is 10000 ms, use
    /// `timeout` parameter to override this.
    pub async fn close_language_servers(
        &self,
        timeout: Option<u64>,
    ) -> Result<(), tokio::time::error::Elapsed> {
        tokio::time::timeout(
            Duration::from_millis(timeout.unwrap_or(3000)),
            future::join_all(
                self.language_servers
                    .iter_clients()
                    .map(|client| client.force_shutdown()),
            ),
        )
        .await
        .map(|_| ())
    }

    pub async fn wait_event(&mut self) -> EditorEvent {
        // the loop only runs once or twice and would be better implemented with a recursion + const generic
        // however due to limitations with async functions that can not be implemented right now
        loop {
            tokio::select! {
                biased;

                Some(event) = self.save_queue.next() => {
                    self.write_count -= 1;
                    return EditorEvent::DocumentSaved(event)
                }
                Some(config_event) = self.config_events.1.recv() => {
                    return EditorEvent::ConfigEvent(config_event)
                }
                Some(message) = self.language_servers.incoming.next() => {
                    return EditorEvent::LanguageServerMessage(message)
                }
                Some(event) = self.debugger_events.next() => {
                    return EditorEvent::DebuggerEvent(event)
                }

                _ = self.redraw_handle.0.notified() => {
                    if  !self.needs_redraw{
                        self.needs_redraw = true;
                        let timeout = Instant::now() + Duration::from_millis(96);
                        if timeout < self.idle_timer.deadline(){
                            self.idle_timer.as_mut().reset(timeout)
                        }
                    }
                }

                _ = &mut self.idle_timer  => {
                    return EditorEvent::IdleTimer
                }
            }
        }
    }

    pub async fn flush_writes(&mut self) -> anyhow::Result<()> {
        while self.write_count > 0 {
            if let Some(save_event) = self.save_queue.next().await {
                self.write_count -= 1;

                let save_event = match save_event {
                    Ok(event) => event,
                    Err(err) => {
                        self.set_error(err.to_string());
                        bail!(err);
                    }
                };

                let doc = doc_mut!(self, &save_event.doc_id);
                doc.set_last_saved_revision(save_event.revision);
            }
        }

        Ok(())
    }

    /// Switches the editor into normal mode.
    pub fn enter_normal_mode(&mut self) {
        use helix_core::graphemes;

        if self.mode == Mode::Normal {
            return;
        }

        self.mode = Mode::Normal;
        let (view, doc) = current!(self);

        try_restore_indent(doc, view);

        // if leaving append mode, move cursor back by 1
        if doc.restore_cursor {
            let text = doc.text().slice(..);
            let selection = doc.selection(view.id).clone().transform(|range| {
                Range::new(
                    range.from(),
                    graphemes::prev_grapheme_boundary(text, range.to()),
                )
            });

            doc.set_selection(view.id, selection);
            doc.restore_cursor = false;
        }
    }
}

fn try_restore_indent(doc: &mut Document, view: &mut View) {
    use helix_core::{chars::char_is_whitespace, line_ending::line_end_char_index, Operation};

    fn inserted_a_new_blank_line(changes: &[Operation], pos: usize, line_end_pos: usize) -> bool {
        if let [Operation::Retain(move_pos), Operation::Insert(ref inserted_str), Operation::Retain(_)] =
            changes
        {
            move_pos + inserted_str.len() == pos
                && inserted_str.starts_with('\n')
                && inserted_str.chars().skip(1).all(char_is_whitespace)
                && pos == line_end_pos // ensure no characters exists after current position
        } else {
            false
        }
    }

    let doc_changes = doc.changes().changes();
    let text = doc.text().slice(..);
    let range = doc.selection(view.id).primary();
    let pos = range.cursor(text);
    let line_end_pos = line_end_char_index(&text, range.cursor_line(text));

    if inserted_a_new_blank_line(doc_changes, pos, line_end_pos) {
        // Removes tailing whitespaces.
        let transaction =
            Transaction::change_by_selection(doc.text(), doc.selection(view.id), |range| {
                let line_start_pos = text.line_to_char(range.cursor_line(text));
                (line_start_pos, pos, None)
            });
        doc.apply(&transaction, view.id);
    }
}<|MERGE_RESOLUTION|>--- conflicted
+++ resolved
@@ -270,9 +270,7 @@
     pub indent_guides: IndentGuidesConfig,
     /// Whether to color modes with different colors. Defaults to `false`.
     pub color_modes: bool,
-<<<<<<< HEAD
     pub newline_at_eof: bool,
-=======
     pub soft_wrap: SoftWrap,
 }
 
@@ -311,7 +309,6 @@
             wrap_indicator: "↪ ".into(),
         }
     }
->>>>>>> 0f562dfe
 }
 
 #[derive(Debug, Default, Clone, PartialEq, Eq, Serialize, Deserialize)]
@@ -761,11 +758,8 @@
             bufferline: BufferLine::default(),
             indent_guides: IndentGuidesConfig::default(),
             color_modes: false,
-<<<<<<< HEAD
             newline_at_eof: false,
-=======
             soft_wrap: SoftWrap::default(),
->>>>>>> 0f562dfe
         }
     }
 }
