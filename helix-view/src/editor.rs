use crate::{
    annotations::diagnostics::{DiagnosticFilter, InlineDiagnosticsConfig},
    clipboard::ClipboardProvider,
    diagnostic::DiagnosticProvider,
    document::{
        self, DocumentOpenError, DocumentSavedEventFuture, DocumentSavedEventResult, Mode,
        SavePoint,
    },
    events::{DiagnosticsDidChange, DocumentDidClose, DocumentDidOpen, DocumentFocusLost},
    graphics::{CursorKind, Rect},
    handlers::Handlers,
    info::Info,
    input::KeyEvent,
    register::Registers,
    theme::{self, Theme},
    tree::{self, Tree},
    Diagnostic, Document, DocumentId, View, ViewId,
};
use dap::StackFrame;
use helix_event::dispatch;
use helix_vcs::DiffProviderRegistry;

use futures_util::stream::select_all::SelectAll;
use futures_util::{future, StreamExt};
use helix_lsp::{Call, LanguageServerId};
use parking_lot::RwLock;
use tokio_stream::wrappers::UnboundedReceiverStream;

use std::{
    borrow::Cow,
    cell::Cell,
    collections::{BTreeMap, HashMap, HashSet},
    fs,
    io::{self, stdin},
<<<<<<< HEAD
=======
    num::{NonZeroU8, NonZeroUsize},
>>>>>>> 1491cbc8
    path::{Path, PathBuf},
    pin::Pin,
    sync::Arc,
};

use tokio::{
    sync::mpsc::{unbounded_channel, UnboundedReceiver, UnboundedSender},
    time::{sleep, Duration, Instant, Sleep},
};

use anyhow::{anyhow, bail, Error};

pub use helix_core::diagnostic::Severity;
use helix_core::{
    auto_pairs::AutoPairs,
<<<<<<< HEAD
    syntax::{self, AutoPairConfig, IndentationHeuristic, LanguageServerFeature, SoftWrap},
    Change, LineEnding, Position, Range, Selection, SpellingLanguage, Uri, NATIVE_LINE_ENDING,
=======
    diagnostic::DiagnosticProvider,
    syntax::{
        self,
        config::{AutoPairConfig, IndentationHeuristic, LanguageServerFeature, SoftWrap},
    },
    Change, LineEnding, Position, Range, Selection, Uri, NATIVE_LINE_ENDING,
>>>>>>> 1491cbc8
};
use helix_dap as dap;
use helix_stdx::path::canonicalize;

use serde::{ser::SerializeMap, Deserialize, Deserializer, Serialize, Serializer};

use arc_swap::{
    access::{DynAccess, DynGuard},
    ArcSwap,
};

pub const DEFAULT_AUTO_SAVE_DELAY: u64 = 3000;

fn deserialize_duration_millis<'de, D>(deserializer: D) -> Result<Duration, D::Error>
where
    D: serde::Deserializer<'de>,
{
    let millis = u64::deserialize(deserializer)?;
    Ok(Duration::from_millis(millis))
}

fn serialize_duration_millis<S>(duration: &Duration, serializer: S) -> Result<S::Ok, S::Error>
where
    S: Serializer,
{
    serializer.serialize_u64(
        duration
            .as_millis()
            .try_into()
            .map_err(|_| serde::ser::Error::custom("duration value overflowed u64"))?,
    )
}

#[derive(Debug, Clone, PartialEq, Eq, Serialize, Deserialize)]
#[serde(rename_all = "kebab-case", default, deny_unknown_fields)]
pub struct GutterConfig {
    /// Gutter Layout
    pub layout: Vec<GutterType>,
    /// Options specific to the "line-numbers" gutter
    pub line_numbers: GutterLineNumbersConfig,
}

impl Default for GutterConfig {
    fn default() -> Self {
        Self {
            layout: vec![
                GutterType::Diagnostics,
                GutterType::Spacer,
                GutterType::LineNumbers,
                GutterType::Spacer,
                GutterType::Diff,
            ],
            line_numbers: GutterLineNumbersConfig::default(),
        }
    }
}

impl From<Vec<GutterType>> for GutterConfig {
    fn from(x: Vec<GutterType>) -> Self {
        GutterConfig {
            layout: x,
            ..Default::default()
        }
    }
}

fn deserialize_gutter_seq_or_struct<'de, D>(deserializer: D) -> Result<GutterConfig, D::Error>
where
    D: Deserializer<'de>,
{
    struct GutterVisitor;

    impl<'de> serde::de::Visitor<'de> for GutterVisitor {
        type Value = GutterConfig;

        fn expecting(&self, formatter: &mut std::fmt::Formatter) -> std::fmt::Result {
            write!(
                formatter,
                "an array of gutter names or a detailed gutter configuration"
            )
        }

        fn visit_seq<S>(self, mut seq: S) -> Result<Self::Value, S::Error>
        where
            S: serde::de::SeqAccess<'de>,
        {
            let mut gutters = Vec::new();
            while let Some(gutter) = seq.next_element::<String>()? {
                gutters.push(
                    gutter
                        .parse::<GutterType>()
                        .map_err(serde::de::Error::custom)?,
                )
            }

            Ok(gutters.into())
        }

        fn visit_map<M>(self, map: M) -> Result<Self::Value, M::Error>
        where
            M: serde::de::MapAccess<'de>,
        {
            let deserializer = serde::de::value::MapAccessDeserializer::new(map);
            Deserialize::deserialize(deserializer)
        }
    }

    deserializer.deserialize_any(GutterVisitor)
}

#[derive(Debug, Clone, Copy, PartialEq, Eq, Serialize, Deserialize)]
#[serde(rename_all = "kebab-case", default, deny_unknown_fields)]
pub struct GutterLineNumbersConfig {
    /// Minimum number of characters to use for line number gutter. Defaults to 3.
    pub min_width: usize,
}

impl Default for GutterLineNumbersConfig {
    fn default() -> Self {
        Self { min_width: 3 }
    }
}

#[derive(Debug, Clone, PartialEq, Eq, Serialize, Deserialize)]
#[serde(rename_all = "kebab-case", default, deny_unknown_fields)]
pub struct FilePickerConfig {
    /// IgnoreOptions
    /// Enables ignoring hidden files.
    /// Whether to hide hidden files in file picker and global search results. Defaults to true.
    pub hidden: bool,
    /// Enables following symlinks.
    /// Whether to follow symbolic links in file picker and file or directory completions. Defaults to true.
    pub follow_symlinks: bool,
    /// Hides symlinks that point into the current directory. Defaults to true.
    pub deduplicate_links: bool,
    /// Enables reading ignore files from parent directories. Defaults to true.
    pub parents: bool,
    /// Enables reading `.ignore` files.
    /// Whether to hide files listed in .ignore in file picker and global search results. Defaults to true.
    pub ignore: bool,
    /// Enables reading `.gitignore` files.
    /// Whether to hide files listed in .gitignore in file picker and global search results. Defaults to true.
    pub git_ignore: bool,
    /// Enables reading global .gitignore, whose path is specified in git's config: `core.excludefile` option.
    /// Whether to hide files listed in global .gitignore in file picker and global search results. Defaults to true.
    pub git_global: bool,
    /// Enables reading `.git/info/exclude` files.
    /// Whether to hide files listed in .git/info/exclude in file picker and global search results. Defaults to true.
    pub git_exclude: bool,
    /// WalkBuilder options
    /// Maximum Depth to recurse directories in file picker and global search. Defaults to `None`.
    pub max_depth: Option<usize>,
}

impl Default for FilePickerConfig {
    fn default() -> Self {
        Self {
            hidden: true,
            follow_symlinks: true,
            deduplicate_links: true,
            parents: true,
            ignore: true,
            git_ignore: true,
            git_global: true,
            git_exclude: true,
            max_depth: None,
        }
    }
}

fn serialize_alphabet<S>(alphabet: &[char], serializer: S) -> Result<S::Ok, S::Error>
where
    S: Serializer,
{
    let alphabet: String = alphabet.iter().collect();
    serializer.serialize_str(&alphabet)
}

fn deserialize_alphabet<'de, D>(deserializer: D) -> Result<Vec<char>, D::Error>
where
    D: Deserializer<'de>,
{
    use serde::de::Error;

    let str = String::deserialize(deserializer)?;
    let chars: Vec<_> = str.chars().collect();
    let unique_chars: HashSet<_> = chars.iter().copied().collect();
    if unique_chars.len() != chars.len() {
        return Err(<D::Error as Error>::custom(
            "jump-label-alphabet must contain unique characters",
        ));
    }
    Ok(chars)
}

#[derive(Debug, Clone, PartialEq, Eq, Serialize, Deserialize)]
#[serde(rename_all = "kebab-case", default, deny_unknown_fields)]
pub struct Config {
    /// Padding to keep between the edge of the screen and the cursor when scrolling. Defaults to 5.
    pub scrolloff: usize,
    /// Number of lines to scroll at once. Defaults to 3
    pub scroll_lines: isize,
    /// Mouse support. Defaults to true.
    pub mouse: bool,
    /// Shell to use for shell commands. Defaults to ["cmd", "/C"] on Windows and ["sh", "-c"] otherwise.
    pub shell: Vec<String>,
    /// Line number mode.
    pub line_number: LineNumber,
    /// Highlight the lines cursors are currently on. Defaults to false.
    pub cursorline: bool,
    /// Highlight the columns cursors are currently on. Defaults to false.
    pub cursorcolumn: bool,
    #[serde(deserialize_with = "deserialize_gutter_seq_or_struct")]
    pub gutters: GutterConfig,
    /// Middle click paste support. Defaults to true.
    pub middle_click_paste: bool,
    /// Automatic insertion of pairs to parentheses, brackets,
    /// etc. Optionally, this can be a list of 2-tuples to specify a
    /// global list of characters to pair. Defaults to true.
    pub auto_pairs: AutoPairConfig,
    /// Automatic auto-completion, automatically pop up without user trigger. Defaults to true.
    pub auto_completion: bool,
    /// Enable filepath completion.
    /// Show files and directories if an existing path at the cursor was recognized,
    /// either absolute or relative to the current opened document or current working directory (if the buffer is not yet saved).
    /// Defaults to true.
    pub path_completion: bool,
    /// Automatic formatting on save. Defaults to true.
    pub auto_format: bool,
    /// Default register used for yank/paste. Defaults to '"'
    pub default_yank_register: char,
    /// Automatic save on focus lost and/or after delay.
    /// Time delay in milliseconds since last edit after which auto save timer triggers.
    /// Time delay defaults to false with 3000ms delay. Focus lost defaults to false.
    #[serde(deserialize_with = "deserialize_auto_save")]
    pub auto_save: AutoSave,
    /// Set a global text_width
    pub text_width: usize,
    /// Time in milliseconds since last keypress before idle timers trigger.
    /// Used for various UI timeouts. Defaults to 250ms.
    #[serde(
        serialize_with = "serialize_duration_millis",
        deserialize_with = "deserialize_duration_millis"
    )]
    pub idle_timeout: Duration,
    /// Time in milliseconds after typing a word character before auto completions
    /// are shown, set to 5 for instant. Defaults to 250ms.
    #[serde(
        serialize_with = "serialize_duration_millis",
        deserialize_with = "deserialize_duration_millis"
    )]
    pub completion_timeout: Duration,
    /// Whether to insert the completion suggestion on hover. Defaults to true.
    pub preview_completion_insert: bool,
    pub completion_trigger_len: u8,
    /// Whether to instruct the LSP to replace the entire word when applying a completion
    /// or to only insert new text
    pub completion_replace: bool,
    /// `true` if helix should automatically add a line comment token if you're currently in a comment
    /// and press `enter`.
    pub continue_comments: bool,
    /// Whether to display infoboxes. Defaults to true.
    pub auto_info: bool,
    pub file_picker: FilePickerConfig,
    /// Configuration of the statusline elements
    pub statusline: StatusLineConfig,
    /// Shape for cursor in each mode
    pub cursor_shape: CursorShapeConfig,
    /// Set to `true` to override automatic detection of terminal truecolor support in the event of a false negative. Defaults to `false`.
    pub true_color: bool,
    /// Set to `true` to override automatic detection of terminal undercurl support in the event of a false negative. Defaults to `false`.
    pub undercurl: bool,
    /// Search configuration.
    #[serde(default)]
    pub search: SearchConfig,
    pub lsp: LspConfig,
    pub terminal: Option<TerminalConfig>,
    /// Column numbers at which to draw the rulers. Defaults to `[]`, meaning no rulers.
    pub rulers: Vec<u16>,
    #[serde(default)]
    pub whitespace: WhitespaceConfig,
    /// Persistently display open buffers along the top
    pub bufferline: BufferLine,
    /// Vertical indent width guides.
    pub indent_guides: IndentGuidesConfig,
    /// Whether to color modes with different colors. Defaults to `false`.
    pub color_modes: bool,
    pub soft_wrap: SoftWrap,
    /// Workspace specific lsp ceiling dirs
    pub workspace_lsp_roots: Vec<PathBuf>,
    /// Which line ending to choose for new documents. Defaults to `native`. i.e. `crlf` on Windows, otherwise `lf`.
    pub default_line_ending: LineEndingConfig,
    /// Whether to automatically insert a trailing line-ending on write if missing. Defaults to `true`.
    pub insert_final_newline: bool,
    /// Whether to automatically remove all trailing line-endings after the final one on write.
    /// Defaults to `false`.
    pub trim_final_newlines: bool,
    /// Whether to automatically remove all whitespace characters preceding line-endings on write.
    /// Defaults to `false`.
    pub trim_trailing_whitespace: bool,
    /// Enables smart tab
    pub smart_tab: Option<SmartTabConfig>,
    /// Draw border around popups.
    pub popup_border: PopupBorderConfig,
    /// Which indent heuristic to use when a new line is inserted
    #[serde(default)]
    pub indent_heuristic: IndentationHeuristic,
    /// labels characters used in jumpmode
    #[serde(
        serialize_with = "serialize_alphabet",
        deserialize_with = "deserialize_alphabet"
    )]
    pub jump_label_alphabet: Vec<char>,
    /// Display diagnostic below the line they occur.
    pub inline_diagnostics: InlineDiagnosticsConfig,
    pub end_of_line_diagnostics: DiagnosticFilter,
    // Set to override the default clipboard provider
    pub clipboard_provider: ClipboardProvider,
    /// Whether to read settings from [EditorConfig](https://editorconfig.org) files. Defaults to
    /// `true`.
    pub editor_config: bool,
}

#[derive(Debug, Clone, PartialEq, Deserialize, Serialize, Eq, PartialOrd, Ord)]
#[serde(default, rename_all = "kebab-case", deny_unknown_fields)]
pub struct SmartTabConfig {
    pub enable: bool,
    pub supersede_menu: bool,
}

impl Default for SmartTabConfig {
    fn default() -> Self {
        SmartTabConfig {
            enable: true,
            supersede_menu: false,
        }
    }
}

#[derive(Debug, Default, Clone, PartialEq, Eq, Serialize, Deserialize)]
#[serde(default, rename_all = "kebab-case", deny_unknown_fields)]
pub struct TerminalConfig {
    pub command: String,
    #[serde(default)]
    #[serde(skip_serializing_if = "Vec::is_empty")]
    pub args: Vec<String>,
}

#[cfg(windows)]
pub fn get_terminal_provider() -> Option<TerminalConfig> {
    use helix_stdx::env::binary_exists;

    if binary_exists("wt") {
        return Some(TerminalConfig {
            command: "wt".to_string(),
            args: vec![
                "new-tab".to_string(),
                "--title".to_string(),
                "DEBUG".to_string(),
                "cmd".to_string(),
                "/C".to_string(),
            ],
        });
    }

    Some(TerminalConfig {
        command: "conhost".to_string(),
        args: vec!["cmd".to_string(), "/C".to_string()],
    })
}

#[cfg(not(any(windows, target_arch = "wasm32")))]
pub fn get_terminal_provider() -> Option<TerminalConfig> {
    use helix_stdx::env::{binary_exists, env_var_is_set};

    if env_var_is_set("TMUX") && binary_exists("tmux") {
        return Some(TerminalConfig {
            command: "tmux".to_string(),
            args: vec!["split-window".to_string()],
        });
    }

    if env_var_is_set("WEZTERM_UNIX_SOCKET") && binary_exists("wezterm") {
        return Some(TerminalConfig {
            command: "wezterm".to_string(),
            args: vec!["cli".to_string(), "split-pane".to_string()],
        });
    }

    None
}

#[derive(Debug, Clone, PartialEq, Eq, Serialize, Deserialize)]
#[serde(default, rename_all = "kebab-case", deny_unknown_fields)]
pub struct LspConfig {
    /// Enables LSP
    pub enable: bool,
    /// Display LSP messagess from $/progress below statusline
    pub display_progress_messages: bool,
    /// Display LSP messages from window/showMessage below statusline
    pub display_messages: bool,
    /// Enable automatic pop up of signature help (parameter hints)
    pub auto_signature_help: bool,
    /// Display docs under signature help popup
    pub display_signature_help_docs: bool,
    /// Display inlay hints
    pub display_inlay_hints: bool,
    /// Maximum displayed length of inlay hints (excluding the added trailing `…`).
    /// If it's `None`, there's no limit
    pub inlay_hints_length_limit: Option<NonZeroU8>,
    /// Display document color swatches
    pub display_color_swatches: bool,
    /// Whether to enable snippet support
    pub snippets: bool,
    /// Whether to include declaration in the goto reference query
    pub goto_reference_include_declaration: bool,
}

impl Default for LspConfig {
    fn default() -> Self {
        Self {
            enable: true,
            display_progress_messages: false,
            display_messages: true,
            auto_signature_help: true,
            display_signature_help_docs: true,
            display_inlay_hints: false,
            inlay_hints_length_limit: None,
            snippets: true,
            goto_reference_include_declaration: true,
            display_color_swatches: true,
        }
    }
}

#[derive(Debug, Clone, PartialEq, Eq, Serialize, Deserialize)]
#[serde(rename_all = "kebab-case", default, deny_unknown_fields)]
pub struct SearchConfig {
    /// Smart case: Case insensitive searching unless pattern contains upper case characters. Defaults to true.
    pub smart_case: bool,
    /// Whether the search should wrap after depleting the matches. Default to true.
    pub wrap_around: bool,
}

#[derive(Debug, Clone, PartialEq, Eq, Serialize, Deserialize)]
#[serde(rename_all = "kebab-case", default, deny_unknown_fields)]
pub struct StatusLineConfig {
    pub left: Vec<StatusLineElement>,
    pub center: Vec<StatusLineElement>,
    pub right: Vec<StatusLineElement>,
    pub separator: String,
    pub mode: ModeConfig,
    pub diagnostics: Vec<Severity>,
    pub workspace_diagnostics: Vec<Severity>,
}

impl Default for StatusLineConfig {
    fn default() -> Self {
        use StatusLineElement as E;

        Self {
            left: vec![
                E::Mode,
                E::Spinner,
                E::FileName,
                E::ReadOnlyIndicator,
                E::FileModificationIndicator,
            ],
            center: vec![],
            right: vec![
                E::Diagnostics,
                E::Selections,
                E::Register,
                E::Position,
                E::FileEncoding,
            ],
            separator: String::from("│"),
            mode: ModeConfig::default(),
            diagnostics: vec![Severity::Warning, Severity::Error],
            workspace_diagnostics: vec![Severity::Warning, Severity::Error],
        }
    }
}

#[derive(Debug, Clone, PartialEq, Eq, Serialize, Deserialize)]
#[serde(rename_all = "kebab-case", default, deny_unknown_fields)]
pub struct ModeConfig {
    pub normal: String,
    pub insert: String,
    pub select: String,
}

impl Default for ModeConfig {
    fn default() -> Self {
        Self {
            normal: String::from("NOR"),
            insert: String::from("INS"),
            select: String::from("SEL"),
        }
    }
}

#[derive(Debug, Copy, Clone, PartialEq, Eq, Serialize, Deserialize)]
#[serde(rename_all = "kebab-case")]
pub enum StatusLineElement {
    /// The editor mode (Normal, Insert, Visual/Selection)
    Mode,

    /// The LSP activity spinner
    Spinner,

    /// The file basename (the leaf of the open file's path)
    FileBaseName,

    /// The relative file path
    FileName,

    /// The file absolute path
    FileAbsolutePath,

    // The file modification indicator
    FileModificationIndicator,

    /// An indicator that shows `"[readonly]"` when a file cannot be written
    ReadOnlyIndicator,

    /// The file encoding
    FileEncoding,

    /// The file line endings (CRLF or LF)
    FileLineEnding,

    /// The file indentation style
    FileIndentStyle,

    /// The file type (language ID or "text")
    FileType,

    /// A summary of the number of errors and warnings
    Diagnostics,

    /// A summary of the number of errors and warnings on file and workspace
    WorkspaceDiagnostics,

    /// The number of selections (cursors)
    Selections,

    /// The number of characters currently in primary selection
    PrimarySelectionLength,

    /// The cursor position
    Position,

    /// The separator string
    Separator,

    /// The cursor position as a percent of the total file
    PositionPercentage,

    /// The total line numbers of the current file
    TotalLineNumbers,

    /// A single space
    Spacer,

    /// Current version control information
    VersionControl,

    /// Indicator for selected register
    Register,
}

// Cursor shape is read and used on every rendered frame and so needs
// to be fast. Therefore we avoid a hashmap and use an enum indexed array.
#[derive(Debug, Clone, PartialEq, Eq)]
pub struct CursorShapeConfig([CursorKind; 3]);

impl CursorShapeConfig {
    pub fn from_mode(&self, mode: Mode) -> CursorKind {
        self.get(mode as usize).copied().unwrap_or_default()
    }
}

impl<'de> Deserialize<'de> for CursorShapeConfig {
    fn deserialize<D>(deserializer: D) -> Result<Self, D::Error>
    where
        D: Deserializer<'de>,
    {
        let m = HashMap::<Mode, CursorKind>::deserialize(deserializer)?;
        let into_cursor = |mode: Mode| m.get(&mode).copied().unwrap_or_default();
        Ok(CursorShapeConfig([
            into_cursor(Mode::Normal),
            into_cursor(Mode::Select),
            into_cursor(Mode::Insert),
        ]))
    }
}

impl Serialize for CursorShapeConfig {
    fn serialize<S>(&self, serializer: S) -> Result<S::Ok, S::Error>
    where
        S: serde::Serializer,
    {
        let mut map = serializer.serialize_map(Some(self.len()))?;
        let modes = [Mode::Normal, Mode::Select, Mode::Insert];
        for mode in modes {
            map.serialize_entry(&mode, &self.from_mode(mode))?;
        }
        map.end()
    }
}

impl std::ops::Deref for CursorShapeConfig {
    type Target = [CursorKind; 3];

    fn deref(&self) -> &Self::Target {
        &self.0
    }
}

impl Default for CursorShapeConfig {
    fn default() -> Self {
        Self([CursorKind::Block; 3])
    }
}

/// bufferline render modes
#[derive(Debug, Default, Clone, PartialEq, Eq, Serialize, Deserialize)]
#[serde(rename_all = "kebab-case")]
pub enum BufferLine {
    /// Don't render bufferline
    #[default]
    Never,
    /// Always render
    Always,
    /// Only if multiple buffers are open
    Multiple,
}

#[derive(Debug, Copy, Clone, PartialEq, Eq, Serialize, Deserialize)]
#[serde(rename_all = "kebab-case")]
pub enum LineNumber {
    /// Show absolute line number
    Absolute,

    /// If focused and in normal/select mode, show relative line number to the primary cursor.
    /// If unfocused or in insert mode, show absolute line number.
    Relative,
}

impl std::str::FromStr for LineNumber {
    type Err = anyhow::Error;

    fn from_str(s: &str) -> Result<Self, Self::Err> {
        match s.to_lowercase().as_str() {
            "absolute" | "abs" => Ok(Self::Absolute),
            "relative" | "rel" => Ok(Self::Relative),
            _ => anyhow::bail!("Line number can only be `absolute` or `relative`."),
        }
    }
}

#[derive(Debug, Copy, Clone, PartialEq, Eq, Serialize, Deserialize)]
#[serde(rename_all = "kebab-case")]
pub enum GutterType {
    /// Show diagnostics and other features like breakpoints
    Diagnostics,
    /// Show line numbers
    LineNumbers,
    /// Show one blank space
    Spacer,
    /// Highlight local changes
    Diff,
}

impl std::str::FromStr for GutterType {
    type Err = anyhow::Error;

    fn from_str(s: &str) -> Result<Self, Self::Err> {
        match s.to_lowercase().as_str() {
            "diagnostics" => Ok(Self::Diagnostics),
            "spacer" => Ok(Self::Spacer),
            "line-numbers" => Ok(Self::LineNumbers),
            "diff" => Ok(Self::Diff),
            _ => anyhow::bail!(
                "Gutter type can only be `diagnostics`, `spacer`, `line-numbers` or `diff`."
            ),
        }
    }
}

#[derive(Debug, Clone, PartialEq, Eq, Serialize, Deserialize)]
#[serde(default)]
pub struct WhitespaceConfig {
    pub render: WhitespaceRender,
    pub characters: WhitespaceCharacters,
}

impl Default for WhitespaceConfig {
    fn default() -> Self {
        Self {
            render: WhitespaceRender::Basic(WhitespaceRenderValue::None),
            characters: WhitespaceCharacters::default(),
        }
    }
}

#[derive(Debug, Copy, Clone, PartialEq, Eq, Serialize, Deserialize)]
#[serde(untagged, rename_all = "kebab-case")]
pub enum WhitespaceRender {
    Basic(WhitespaceRenderValue),
    Specific {
        default: Option<WhitespaceRenderValue>,
        space: Option<WhitespaceRenderValue>,
        nbsp: Option<WhitespaceRenderValue>,
        nnbsp: Option<WhitespaceRenderValue>,
        tab: Option<WhitespaceRenderValue>,
        newline: Option<WhitespaceRenderValue>,
    },
}

#[derive(Debug, Copy, Clone, PartialEq, Eq, Serialize, Deserialize)]
#[serde(rename_all = "kebab-case")]
pub enum WhitespaceRenderValue {
    None,
    // TODO
    // Selection,
    All,
}

impl WhitespaceRender {
    pub fn space(&self) -> WhitespaceRenderValue {
        match *self {
            Self::Basic(val) => val,
            Self::Specific { default, space, .. } => {
                space.or(default).unwrap_or(WhitespaceRenderValue::None)
            }
        }
    }
    pub fn nbsp(&self) -> WhitespaceRenderValue {
        match *self {
            Self::Basic(val) => val,
            Self::Specific { default, nbsp, .. } => {
                nbsp.or(default).unwrap_or(WhitespaceRenderValue::None)
            }
        }
    }
    pub fn nnbsp(&self) -> WhitespaceRenderValue {
        match *self {
            Self::Basic(val) => val,
            Self::Specific { default, nnbsp, .. } => {
                nnbsp.or(default).unwrap_or(WhitespaceRenderValue::None)
            }
        }
    }
    pub fn tab(&self) -> WhitespaceRenderValue {
        match *self {
            Self::Basic(val) => val,
            Self::Specific { default, tab, .. } => {
                tab.or(default).unwrap_or(WhitespaceRenderValue::None)
            }
        }
    }
    pub fn newline(&self) -> WhitespaceRenderValue {
        match *self {
            Self::Basic(val) => val,
            Self::Specific {
                default, newline, ..
            } => newline.or(default).unwrap_or(WhitespaceRenderValue::None),
        }
    }
}

#[derive(Debug, Default, Clone, PartialEq, Eq, Deserialize, Serialize)]
#[serde(rename_all = "kebab-case")]
pub struct AutoSave {
    /// Auto save after a delay in milliseconds. Defaults to disabled.
    #[serde(default)]
    pub after_delay: AutoSaveAfterDelay,
    /// Auto save on focus lost. Defaults to false.
    #[serde(default)]
    pub focus_lost: bool,
}

#[derive(Debug, Clone, PartialEq, Eq, Deserialize, Serialize)]
#[serde(deny_unknown_fields)]
pub struct AutoSaveAfterDelay {
    #[serde(default)]
    /// Enable auto save after delay. Defaults to false.
    pub enable: bool,
    #[serde(default = "default_auto_save_delay")]
    /// Time delay in milliseconds. Defaults to [DEFAULT_AUTO_SAVE_DELAY].
    pub timeout: u64,
}

impl Default for AutoSaveAfterDelay {
    fn default() -> Self {
        Self {
            enable: false,
            timeout: DEFAULT_AUTO_SAVE_DELAY,
        }
    }
}

fn default_auto_save_delay() -> u64 {
    DEFAULT_AUTO_SAVE_DELAY
}

fn deserialize_auto_save<'de, D>(deserializer: D) -> Result<AutoSave, D::Error>
where
    D: serde::Deserializer<'de>,
{
    #[derive(Deserialize, Serialize)]
    #[serde(untagged, deny_unknown_fields, rename_all = "kebab-case")]
    enum AutoSaveToml {
        EnableFocusLost(bool),
        AutoSave(AutoSave),
    }

    match AutoSaveToml::deserialize(deserializer)? {
        AutoSaveToml::EnableFocusLost(focus_lost) => Ok(AutoSave {
            focus_lost,
            ..Default::default()
        }),
        AutoSaveToml::AutoSave(auto_save) => Ok(auto_save),
    }
}

#[derive(Debug, Clone, PartialEq, Eq, Serialize, Deserialize)]
#[serde(default)]
pub struct WhitespaceCharacters {
    pub space: char,
    pub nbsp: char,
    pub nnbsp: char,
    pub tab: char,
    pub tabpad: char,
    pub newline: char,
}

impl Default for WhitespaceCharacters {
    fn default() -> Self {
        Self {
            space: '·',   // U+00B7
            nbsp: '⍽',    // U+237D
            nnbsp: '␣',   // U+2423
            tab: '→',     // U+2192
            newline: '⏎', // U+23CE
            tabpad: ' ',
        }
    }
}

#[derive(Debug, Clone, PartialEq, Eq, Serialize, Deserialize)]
#[serde(default, rename_all = "kebab-case")]
pub struct IndentGuidesConfig {
    pub render: bool,
    pub character: char,
    pub skip_levels: u8,
}

impl Default for IndentGuidesConfig {
    fn default() -> Self {
        Self {
            skip_levels: 0,
            render: false,
            character: '│',
        }
    }
}

/// Line ending configuration.
#[derive(Default, Debug, Copy, Clone, PartialEq, Eq, Serialize, Deserialize)]
#[serde(rename_all = "lowercase")]
pub enum LineEndingConfig {
    /// The platform's native line ending.
    ///
    /// `crlf` on Windows, otherwise `lf`.
    #[default]
    Native,
    /// Line feed.
    LF,
    /// Carriage return followed by line feed.
    Crlf,
    /// Form feed.
    #[cfg(feature = "unicode-lines")]
    FF,
    /// Carriage return.
    #[cfg(feature = "unicode-lines")]
    CR,
    /// Next line.
    #[cfg(feature = "unicode-lines")]
    Nel,
}

impl From<LineEndingConfig> for LineEnding {
    fn from(line_ending: LineEndingConfig) -> Self {
        match line_ending {
            LineEndingConfig::Native => NATIVE_LINE_ENDING,
            LineEndingConfig::LF => LineEnding::LF,
            LineEndingConfig::Crlf => LineEnding::Crlf,
            #[cfg(feature = "unicode-lines")]
            LineEndingConfig::FF => LineEnding::FF,
            #[cfg(feature = "unicode-lines")]
            LineEndingConfig::CR => LineEnding::CR,
            #[cfg(feature = "unicode-lines")]
            LineEndingConfig::Nel => LineEnding::Nel,
        }
    }
}

#[derive(Debug, Clone, PartialEq, Eq, Serialize, Deserialize)]
#[serde(rename_all = "kebab-case")]
pub enum PopupBorderConfig {
    None,
    All,
    Popup,
    Menu,
}

impl Default for Config {
    fn default() -> Self {
        Self {
            scrolloff: 5,
            scroll_lines: 3,
            mouse: true,
            shell: if cfg!(windows) {
                vec!["cmd".to_owned(), "/C".to_owned()]
            } else {
                vec!["sh".to_owned(), "-c".to_owned()]
            },
            line_number: LineNumber::Absolute,
            cursorline: false,
            cursorcolumn: false,
            gutters: GutterConfig::default(),
            middle_click_paste: true,
            auto_pairs: AutoPairConfig::default(),
            auto_completion: true,
            path_completion: true,
            auto_format: true,
            default_yank_register: '"',
            auto_save: AutoSave::default(),
            idle_timeout: Duration::from_millis(250),
            completion_timeout: Duration::from_millis(250),
            preview_completion_insert: true,
            completion_trigger_len: 2,
            auto_info: true,
            file_picker: FilePickerConfig::default(),
            statusline: StatusLineConfig::default(),
            cursor_shape: CursorShapeConfig::default(),
            true_color: false,
            undercurl: false,
            search: SearchConfig::default(),
            lsp: LspConfig::default(),
            terminal: get_terminal_provider(),
            rulers: Vec::new(),
            whitespace: WhitespaceConfig::default(),
            bufferline: BufferLine::default(),
            indent_guides: IndentGuidesConfig::default(),
            color_modes: false,
            soft_wrap: SoftWrap {
                enable: Some(false),
                ..SoftWrap::default()
            },
            text_width: 80,
            completion_replace: false,
            continue_comments: true,
            workspace_lsp_roots: Vec::new(),
            default_line_ending: LineEndingConfig::default(),
            insert_final_newline: true,
            trim_final_newlines: false,
            trim_trailing_whitespace: false,
            smart_tab: Some(SmartTabConfig::default()),
            popup_border: PopupBorderConfig::None,
            indent_heuristic: IndentationHeuristic::default(),
            jump_label_alphabet: ('a'..='z').collect(),
            inline_diagnostics: InlineDiagnosticsConfig::default(),
            end_of_line_diagnostics: DiagnosticFilter::Disable,
            clipboard_provider: ClipboardProvider::default(),
            editor_config: true,
        }
    }
}

impl Default for SearchConfig {
    fn default() -> Self {
        Self {
            wrap_around: true,
            smart_case: true,
        }
    }
}

#[derive(Debug, Clone, Default)]
pub struct Breakpoint {
    pub id: Option<usize>,
    pub verified: bool,
    pub message: Option<String>,

    pub line: usize,
    pub column: Option<usize>,
    pub condition: Option<String>,
    pub hit_condition: Option<String>,
    pub log_message: Option<String>,
}

use futures_util::stream::{Flatten, Once};

type Diagnostics = BTreeMap<Uri, Vec<Diagnostic>>;

pub struct Editor {
    /// Current editing mode.
    pub mode: Mode,
    pub tree: Tree,
    pub next_document_id: DocumentId,
    pub documents: BTreeMap<DocumentId, Document>,

    // We Flatten<> to resolve the inner DocumentSavedEventFuture. For that we need a stream of streams, hence the Once<>.
    // https://stackoverflow.com/a/66875668
    pub saves: HashMap<DocumentId, UnboundedSender<Once<DocumentSavedEventFuture>>>,
    pub save_queue: SelectAll<Flatten<UnboundedReceiverStream<Once<DocumentSavedEventFuture>>>>,
    pub write_count: usize,

    pub count: Option<std::num::NonZeroUsize>,
    pub selected_register: Option<char>,
    pub registers: Registers,
    pub macro_recording: Option<(char, Vec<KeyEvent>)>,
    pub macro_replaying: Vec<char>,
    pub language_servers: helix_lsp::Registry,
    pub diagnostics: Diagnostics,
    pub diff_providers: DiffProviderRegistry,

    pub debugger: Option<dap::Client>,
    pub debugger_events: SelectAll<UnboundedReceiverStream<dap::Payload>>,
    pub breakpoints: HashMap<PathBuf, Vec<Breakpoint>>,

    pub syn_loader: Arc<ArcSwap<syntax::Loader>>,
    pub theme_loader: Arc<theme::Loader>,
    /// last_theme is used for theme previews. We store the current theme here,
    /// and if previewing is cancelled, we can return to it.
    pub last_theme: Option<Theme>,
    /// The currently applied editor theme. While previewing a theme, the previewed theme
    /// is set here.
    pub theme: Theme,

    /// The primary Selection prior to starting a goto_line_number preview. This is
    /// restored when the preview is aborted, or added to the jumplist when it is
    /// confirmed.
    pub last_selection: Option<Selection>,

    pub status_msg: Option<(Cow<'static, str>, Severity)>,
    pub autoinfo: Option<Info>,

    pub config: Arc<dyn DynAccess<Config>>,
    pub auto_pairs: Option<AutoPairs>,

    pub idle_timer: Pin<Box<Sleep>>,
    redraw_timer: Pin<Box<Sleep>>,
    last_motion: Option<Motion>,
    pub last_completion: Option<CompleteAction>,
    last_cwd: Option<PathBuf>,

    pub exit_code: i32,

    pub config_events: (UnboundedSender<ConfigEvent>, UnboundedReceiver<ConfigEvent>),
    pub needs_redraw: bool,
    /// Cached position of the cursor calculated during rendering.
    /// The content of `cursor_cache` is returned by `Editor::cursor` if
    /// set to `Some(_)`. The value will be cleared after it's used.
    /// If `cursor_cache` is `None` then the `Editor::cursor` function will
    /// calculate the cursor position.
    ///
    /// `Some(None)` represents a cursor position outside of the visible area.
    /// This will just cause `Editor::cursor` to return `None`.
    ///
    /// This cache is only a performance optimization to
    /// avoid calculating the cursor position multiple
    /// times during rendering and should not be set by other functions.
    pub handlers: Handlers,

    pub mouse_down_range: Option<Range>,
    pub cursor_cache: CursorCache,

    pub dictionaries: Dictionaries,
}

type Dictionaries = HashMap<SpellingLanguage, Arc<RwLock<spellbook::Dictionary>>>;

pub type Motion = Box<dyn Fn(&mut Editor)>;

#[derive(Debug)]
pub enum EditorEvent {
    DocumentSaved(DocumentSavedEventResult),
    ConfigEvent(ConfigEvent),
    LanguageServerMessage((LanguageServerId, Call)),
    DebuggerEvent(dap::Payload),
    IdleTimer,
    Redraw,
}

#[derive(Debug, Clone)]
pub enum ConfigEvent {
    Refresh,
    Update(Box<Config>),
}

enum ThemeAction {
    Set,
    Preview,
}

#[derive(Debug, Clone)]
pub enum CompleteAction {
    Triggered,
    /// A savepoint of the currently selected completion. The savepoint
    /// MUST be restored before sending any event to the LSP
    Selected {
        savepoint: Arc<SavePoint>,
    },
    Applied {
        trigger_offset: usize,
        changes: Vec<Change>,
        placeholder: bool,
    },
}

#[derive(Debug, Copy, Clone)]
pub enum Action {
    Load,
    Replace,
    HorizontalSplit,
    VerticalSplit,
}

impl Action {
    /// Whether to align the view to the cursor after executing this action
    pub fn align_view(&self, view: &View, new_doc: DocumentId) -> bool {
        !matches!((self, view.doc == new_doc), (Action::Load, false))
    }
}

/// Error thrown on failed document closed
pub enum CloseError {
    /// Document doesn't exist
    DoesNotExist,
    /// Buffer is modified
    BufferModified(String),
    /// Document failed to save
    SaveError(anyhow::Error),
}

impl Editor {
    pub fn new(
        mut area: Rect,
        theme_loader: Arc<theme::Loader>,
        syn_loader: Arc<ArcSwap<syntax::Loader>>,
        config: Arc<dyn DynAccess<Config>>,
        handlers: Handlers,
    ) -> Self {
        let language_servers = helix_lsp::Registry::new(syn_loader.clone());
        let conf = config.load();
        let auto_pairs = (&conf.auto_pairs).into();

        // HAXX: offset the render area height by 1 to account for prompt/commandline
        area.height -= 1;

        Self {
            mode: Mode::Normal,
            tree: Tree::new(area),
            next_document_id: DocumentId::default(),
            documents: BTreeMap::new(),
            saves: HashMap::new(),
            save_queue: SelectAll::new(),
            write_count: 0,
            count: None,
            selected_register: None,
            macro_recording: None,
            macro_replaying: Vec::new(),
            theme: theme_loader.default(),
            language_servers,
            diagnostics: Diagnostics::new(),
            diff_providers: DiffProviderRegistry::default(),
            debugger: None,
            debugger_events: SelectAll::new(),
            breakpoints: HashMap::new(),
            syn_loader,
            theme_loader,
            last_theme: None,
            last_selection: None,
            registers: Registers::new(Box::new(arc_swap::access::Map::new(
                Arc::clone(&config),
                |config: &Config| &config.clipboard_provider,
            ))),
            status_msg: None,
            autoinfo: None,
            idle_timer: Box::pin(sleep(conf.idle_timeout)),
            redraw_timer: Box::pin(sleep(Duration::MAX)),
            last_motion: None,
            last_completion: None,
            last_cwd: None,
            config,
            auto_pairs,
            exit_code: 0,
            config_events: unbounded_channel(),
            needs_redraw: false,
            handlers,
            mouse_down_range: None,
            cursor_cache: CursorCache::default(),
            dictionaries: HashMap::new(),
        }
    }

    pub fn popup_border(&self) -> bool {
        self.config().popup_border == PopupBorderConfig::All
            || self.config().popup_border == PopupBorderConfig::Popup
    }

    pub fn menu_border(&self) -> bool {
        self.config().popup_border == PopupBorderConfig::All
            || self.config().popup_border == PopupBorderConfig::Menu
    }

    pub fn apply_motion<F: Fn(&mut Self) + 'static>(&mut self, motion: F) {
        motion(self);
        self.last_motion = Some(Box::new(motion));
    }

    pub fn repeat_last_motion(&mut self, count: usize) {
        if let Some(motion) = self.last_motion.take() {
            for _ in 0..count {
                motion(self);
            }
            self.last_motion = Some(motion);
        }
    }
    /// Current editing mode for the [`Editor`].
    pub fn mode(&self) -> Mode {
        self.mode
    }

    pub fn config(&self) -> DynGuard<Config> {
        self.config.load()
    }

    /// Call if the config has changed to let the editor update all
    /// relevant members.
    pub fn refresh_config(&mut self) {
        let config = self.config();
        self.auto_pairs = (&config.auto_pairs).into();
        self.reset_idle_timer();
        self._refresh();
    }

    pub fn clear_idle_timer(&mut self) {
        // equivalent to internal Instant::far_future() (30 years)
        self.idle_timer
            .as_mut()
            .reset(Instant::now() + Duration::from_secs(86400 * 365 * 30));
    }

    pub fn reset_idle_timer(&mut self) {
        let config = self.config();
        self.idle_timer
            .as_mut()
            .reset(Instant::now() + config.idle_timeout);
    }

    pub fn clear_status(&mut self) {
        self.status_msg = None;
    }

    #[inline]
    pub fn set_status<T: Into<Cow<'static, str>>>(&mut self, status: T) {
        let status = status.into();
        log::debug!("editor status: {}", status);
        self.status_msg = Some((status, Severity::Info));
    }

    #[inline]
    pub fn set_error<T: Into<Cow<'static, str>>>(&mut self, error: T) {
        let error = error.into();
        log::debug!("editor error: {}", error);
        self.status_msg = Some((error, Severity::Error));
    }

    #[inline]
    pub fn set_warning<T: Into<Cow<'static, str>>>(&mut self, warning: T) {
        let warning = warning.into();
        log::warn!("editor warning: {}", warning);
        self.status_msg = Some((warning, Severity::Warning));
    }

    #[inline]
    pub fn get_status(&self) -> Option<(&Cow<'static, str>, &Severity)> {
        self.status_msg.as_ref().map(|(status, sev)| (status, sev))
    }

    /// Returns true if the current status is an error
    #[inline]
    pub fn is_err(&self) -> bool {
        self.status_msg
            .as_ref()
            .map(|(_, sev)| *sev == Severity::Error)
            .unwrap_or(false)
    }

    pub fn unset_theme_preview(&mut self) {
        if let Some(last_theme) = self.last_theme.take() {
            self.set_theme(last_theme);
        }
        // None likely occurs when the user types ":theme" and then exits before previewing
    }

    pub fn set_theme_preview(&mut self, theme: Theme) {
        self.set_theme_impl(theme, ThemeAction::Preview);
    }

    pub fn set_theme(&mut self, theme: Theme) {
        self.set_theme_impl(theme, ThemeAction::Set);
    }

    fn set_theme_impl(&mut self, theme: Theme, preview: ThemeAction) {
        // `ui.selection` is the only scope required to be able to render a theme.
        if theme.find_highlight_exact("ui.selection").is_none() {
            self.set_error("Invalid theme: `ui.selection` required");
            return;
        }

        let scopes = theme.scopes();
        (*self.syn_loader).load().set_scopes(scopes.to_vec());

        match preview {
            ThemeAction::Preview => {
                let last_theme = std::mem::replace(&mut self.theme, theme);
                // only insert on first preview: this will be the last theme the user has saved
                self.last_theme.get_or_insert(last_theme);
            }
            ThemeAction::Set => {
                self.last_theme = None;
                self.theme = theme;
            }
        }

        self._refresh();
    }

    #[inline]
    pub fn language_server_by_id(
        &self,
        language_server_id: LanguageServerId,
    ) -> Option<&helix_lsp::Client> {
        self.language_servers
            .get_by_id(language_server_id)
            .map(|client| &**client)
    }

    /// Refreshes the language server for a given document
    pub fn refresh_language_servers(&mut self, doc_id: DocumentId) {
        self.launch_language_servers(doc_id)
    }

    /// moves/renames a path, invoking any event handlers (currently only lsp)
    /// and calling `set_doc_path` if the file is open in the editor
    pub fn move_path(&mut self, old_path: &Path, new_path: &Path) -> io::Result<()> {
        let new_path = canonicalize(new_path);
        // sanity check
        if old_path == new_path {
            return Ok(());
        }
        let is_dir = old_path.is_dir();
        let language_servers: Vec<_> = self
            .language_servers
            .iter_clients()
            .filter(|client| client.is_initialized())
            .cloned()
            .collect();
        for language_server in language_servers {
            let Some(request) = language_server.will_rename(old_path, &new_path, is_dir) else {
                continue;
            };
            let edit = match helix_lsp::block_on(request) {
                Ok(edit) => edit.unwrap_or_default(),
                Err(err) => {
                    log::error!("invalid willRename response: {err:?}");
                    continue;
                }
            };
            if let Err(err) = self.apply_workspace_edit(language_server.offset_encoding(), &edit) {
                log::error!("failed to apply workspace edit: {err:?}")
            }
        }

        if old_path.exists() {
            fs::rename(old_path, &new_path)?;
        }

        if let Some(doc) = self.document_by_path(old_path) {
            self.set_doc_path(doc.id(), &new_path);
        }
        let is_dir = new_path.is_dir();
        for ls in self.language_servers.iter_clients() {
            // A new language server might have been started in `set_doc_path` and won't
            // be initialized yet. Skip the `did_rename` notification for this server.
            if !ls.is_initialized() {
                continue;
            }
            ls.did_rename(old_path, &new_path, is_dir);
        }
        self.language_servers
            .file_event_handler
            .file_changed(old_path.to_owned());
        self.language_servers
            .file_event_handler
            .file_changed(new_path);
        Ok(())
    }

    pub fn set_doc_path(&mut self, doc_id: DocumentId, path: &Path) {
        let doc = doc_mut!(self, &doc_id);
        let old_path = doc.path();

        if let Some(old_path) = old_path {
            // sanity check, should not occur but some callers (like an LSP) may
            // create bogus calls
            if old_path == path {
                return;
            }
            // if we are open in LSPs send did_close notification
            for language_server in doc.language_servers() {
                language_server.text_document_did_close(doc.identifier());
            }
        }
        // we need to clear the list of language servers here so that
        // refresh_doc_language/refresh_language_servers doesn't resend
        // text_document_did_close. Since we called `text_document_did_close`
        // we have fully unregistered this document from its LS
        doc.language_servers.clear();
        doc.set_path(Some(path));
        doc.detect_editor_config();
        self.refresh_doc_language(doc_id)
    }

    pub fn refresh_doc_language(&mut self, doc_id: DocumentId) {
        let loader = self.syn_loader.load();
        let doc = doc_mut!(self, &doc_id);
        doc.detect_language(&loader);
        doc.detect_editor_config();
        doc.detect_indent_and_line_ending();
        self.refresh_language_servers(doc_id);
        let doc = doc_mut!(self, &doc_id);
        let diagnostics = Editor::doc_diagnostics(&self.language_servers, &self.diagnostics, doc);
        doc.replace_diagnostics(diagnostics, &[], None);
        doc.reset_all_inlay_hints();
    }

    /// Launch a language server for a given document
    fn launch_language_servers(&mut self, doc_id: DocumentId) {
        if !self.config().lsp.enable {
            return;
        }
        // if doc doesn't have a URL it's a scratch buffer, ignore it
        let Some(doc) = self.documents.get_mut(&doc_id) else {
            return;
        };
        let Some(doc_url) = doc.url() else {
            return;
        };
        let (lang, path) = (doc.language.clone(), doc.path().cloned());
        let config = doc.config.load();
        let root_dirs = &config.workspace_lsp_roots;

        // store only successfully started language servers
        let language_servers = lang.as_ref().map_or_else(HashMap::default, |language| {
            self.language_servers
                .get(language, path.as_ref(), root_dirs, config.lsp.snippets)
                .filter_map(|(lang, client)| match client {
                    Ok(client) => Some((lang, client)),
                    Err(err) => {
                        if let helix_lsp::Error::ExecutableNotFound(err) = err {
                            // Silence by default since some language servers might just not be installed
                            log::debug!(
                                "Language server not found for `{}` {} {}", language.scope, lang, err,
                            );
                        } else {
                            log::error!(
                                "Failed to initialize the language servers for `{}` - `{}` {{ {} }}",
                                language.scope,
                                lang,
                                err
                            );
                        }
                        None
                    }
                })
                .collect::<HashMap<_, _>>()
        });

        if language_servers.is_empty() && doc.language_servers.is_empty() {
            return;
        }

        let language_id = doc.language_id().map(ToOwned::to_owned).unwrap_or_default();

        // only spawn new language servers if the servers aren't the same
        let doc_language_servers_not_in_registry =
            doc.language_servers.iter().filter(|(name, doc_ls)| {
                language_servers
                    .get(*name)
                    .map_or(true, |ls| ls.id() != doc_ls.id())
            });

        for (_, language_server) in doc_language_servers_not_in_registry {
            language_server.text_document_did_close(doc.identifier());
        }

        let language_servers_not_in_doc = language_servers.iter().filter(|(name, ls)| {
            doc.language_servers
                .get(*name)
                .map_or(true, |doc_ls| ls.id() != doc_ls.id())
        });

        for (_, language_server) in language_servers_not_in_doc {
            // TODO: this now races with on_init code if the init happens too quickly
            language_server.text_document_did_open(
                doc_url.clone(),
                doc.version(),
                doc.text(),
                language_id.clone(),
            );
        }

        doc.language_servers = language_servers;
    }

    fn _refresh(&mut self) {
        let config = self.config();

        // Reset the inlay hints annotations *before* updating the views, that way we ensure they
        // will disappear during the `.sync_change(doc)` call below.
        //
        // We can't simply check this config when rendering because inlay hints are only parts of
        // the possible annotations, and others could still be active, so we need to selectively
        // drop the inlay hints.
        if !config.lsp.display_inlay_hints {
            for doc in self.documents_mut() {
                doc.reset_all_inlay_hints();
            }
        }

        for (view, _) in self.tree.views_mut() {
            let doc = doc_mut!(self, &view.doc);
            view.sync_changes(doc);
            view.gutters = config.gutters.clone();
            view.ensure_cursor_in_view(doc, config.scrolloff)
        }
    }

    fn replace_document_in_view(&mut self, current_view: ViewId, doc_id: DocumentId) {
        let scrolloff = self.config().scrolloff;
        let view = self.tree.get_mut(current_view);

        view.doc = doc_id;
        let doc = doc_mut!(self, &doc_id);

        doc.ensure_view_init(view.id);
        view.sync_changes(doc);
        doc.mark_as_focused();

        view.ensure_cursor_in_view(doc, scrolloff)
    }

    pub fn switch(&mut self, id: DocumentId, action: Action) {
        use crate::tree::Layout;

        if !self.documents.contains_key(&id) {
            log::error!("cannot switch to document that does not exist (anymore)");
            return;
        }

        if !matches!(action, Action::Load) {
            self.enter_normal_mode();
        }

        let focust_lost = match action {
            Action::Replace => {
                let (view, doc) = current_ref!(self);
                // If the current view is an empty scratch buffer and is not displayed in any other views, delete it.
                // Boolean value is determined before the call to `view_mut` because the operation requires a borrow
                // of `self.tree`, which is mutably borrowed when `view_mut` is called.
                let remove_empty_scratch = !doc.is_modified()
                    // If the buffer has no path and is not modified, it is an empty scratch buffer.
                    && doc.path().is_none()
                    // If the buffer we are changing to is not this buffer
                    && id != doc.id
                    // Ensure the buffer is not displayed in any other splits.
                    && !self
                        .tree
                        .traverse()
                        .any(|(_, v)| v.doc == doc.id && v.id != view.id);

                let (view, doc) = current!(self);
                let view_id = view.id;

                // Append any outstanding changes to history in the old document.
                doc.append_changes_to_history(view);

                if remove_empty_scratch {
                    // Copy `doc.id` into a variable before calling `self.documents.remove`, which requires a mutable
                    // borrow, invalidating direct access to `doc.id`.
                    let id = doc.id;
                    self.documents.remove(&id);

                    // Remove the scratch buffer from any jumplists
                    for (view, _) in self.tree.views_mut() {
                        view.remove_document(&id);
                    }
                } else {
                    let jump = (view.doc, doc.selection(view.id).clone());
                    view.jumps.push(jump);
                    // Set last accessed doc if it is a different document
                    if doc.id != id {
                        view.add_to_history(view.doc);
                        // Set last modified doc if modified and last modified doc is different
                        if std::mem::take(&mut doc.modified_since_accessed)
                            && view.last_modified_docs[0] != Some(view.doc)
                        {
                            view.last_modified_docs = [Some(view.doc), view.last_modified_docs[0]];
                        }
                    }
                }

                self.replace_document_in_view(view_id, id);

                dispatch(DocumentFocusLost {
                    editor: self,
                    doc: id,
                });
                return;
            }
            Action::Load => {
                let view_id = view!(self).id;
                let doc = doc_mut!(self, &id);
                doc.ensure_view_init(view_id);
                doc.mark_as_focused();
                return;
            }
            Action::HorizontalSplit | Action::VerticalSplit => {
                let focus_lost = self.tree.try_get(self.tree.focus).map(|view| view.doc);
                // copy the current view, unless there is no view yet
                let view = self
                    .tree
                    .try_get(self.tree.focus)
                    .filter(|v| id == v.doc) // Different Document
                    .cloned()
                    .unwrap_or_else(|| View::new(id, self.config().gutters.clone()));
                let view_id = self.tree.split(
                    view,
                    match action {
                        Action::HorizontalSplit => Layout::Horizontal,
                        Action::VerticalSplit => Layout::Vertical,
                        _ => unreachable!(),
                    },
                );
                // initialize selection for view
                let doc = doc_mut!(self, &id);
                doc.ensure_view_init(view_id);
                doc.mark_as_focused();
                focus_lost
            }
        };

        self._refresh();
        if let Some(focus_lost) = focust_lost {
            dispatch(DocumentFocusLost {
                editor: self,
                doc: focus_lost,
            });
        }
    }

    /// Generate an id for a new document and register it.
    fn new_document(&mut self, mut doc: Document) -> DocumentId {
        let id = self.next_document_id;
        self.next_document_id = self.next_document_id.next();
        doc.id = id;
        self.documents.insert(id, doc);

        let (save_sender, save_receiver) = tokio::sync::mpsc::unbounded_channel();
        self.saves.insert(id, save_sender);

        let stream = UnboundedReceiverStream::new(save_receiver).flatten();
        self.save_queue.push(stream);

        id
    }

    fn new_file_from_document(&mut self, action: Action, doc: Document) -> DocumentId {
        let id = self.new_document(doc);
        self.switch(id, action);
        id
    }

    pub fn new_file(&mut self, action: Action) -> DocumentId {
        self.new_file_from_document(
            action,
            Document::default(self.config.clone(), self.syn_loader.clone()),
        )
    }

    pub fn new_file_from_stdin(&mut self, action: Action) -> Result<DocumentId, Error> {
        let (stdin, encoding, has_bom) = document::read_to_string(&mut stdin(), None)?;
        let doc = Document::from(
            helix_core::Rope::default(),
            Some((encoding, has_bom)),
            self.config.clone(),
            self.syn_loader.clone(),
        );
        let doc_id = self.new_file_from_document(action, doc);
        let doc = doc_mut!(self, &doc_id);
        let view = view_mut!(self);
        doc.ensure_view_init(view.id);
        let transaction =
            helix_core::Transaction::insert(doc.text(), doc.selection(view.id), stdin.into())
                .with_selection(Selection::point(0));
        doc.apply(&transaction, view.id);
        doc.append_changes_to_history(view);
        Ok(doc_id)
    }

    pub fn document_id_by_path(&self, path: &Path) -> Option<DocumentId> {
        self.document_by_path(path).map(|doc| doc.id)
    }

    // ??? possible use for integration tests
    pub fn open(&mut self, path: &Path, action: Action) -> Result<DocumentId, DocumentOpenError> {
        let path = helix_stdx::path::canonicalize(path);
        let id = self.document_id_by_path(&path);

        let id = if let Some(id) = id {
            id
        } else {
            let mut doc = Document::open(
                &path,
                None,
                true,
                self.config.clone(),
                self.syn_loader.clone(),
            )?;

            let diagnostics =
                Editor::doc_diagnostics(&self.language_servers, &self.diagnostics, &doc);
            doc.replace_diagnostics(diagnostics, &[], None);

            if let Some(diff_base) = self.diff_providers.get_diff_base(&path) {
                doc.set_diff_base(diff_base);
            }
            doc.set_version_control_head(self.diff_providers.get_current_head_name(&path));

            let id = self.new_document(doc);
            self.launch_language_servers(id);

            helix_event::dispatch(DocumentDidOpen {
                editor: self,
                doc: id,
            });

            id
        };

        self.switch(id, action);

        Ok(id)
    }

    pub fn close(&mut self, id: ViewId) {
        // Remove selections for the closed view on all documents.
        for doc in self.documents_mut() {
            doc.remove_view(id);
        }
        self.tree.remove(id);
        self._refresh();
    }

    pub fn close_document(&mut self, doc_id: DocumentId, force: bool) -> Result<(), CloseError> {
        let doc = match self.documents.get(&doc_id) {
            Some(doc) => doc,
            None => return Err(CloseError::DoesNotExist),
        };
        if !force && doc.is_modified() {
            return Err(CloseError::BufferModified(doc.display_name().into_owned()));
        }

        // This will also disallow any follow-up writes
        self.saves.remove(&doc_id);

        enum Action {
            Close(ViewId),
            ReplaceDoc(ViewId, DocumentId),
        }

        let actions: Vec<Action> = self
            .tree
            .views_mut()
            .filter_map(|(view, _focus)| {
                view.remove_document(&doc_id);

                if view.doc == doc_id {
                    // something was previously open in the view, switch to previous doc
                    if let Some(prev_doc) = view.docs_access_history.pop() {
                        Some(Action::ReplaceDoc(view.id, prev_doc))
                    } else {
                        // only the document that is being closed was in the view, close it
                        Some(Action::Close(view.id))
                    }
                } else {
                    None
                }
            })
            .collect();

        for action in actions {
            match action {
                Action::Close(view_id) => {
                    self.close(view_id);
                }
                Action::ReplaceDoc(view_id, doc_id) => {
                    self.replace_document_in_view(view_id, doc_id);
                }
            }
        }

        let doc = self.documents.remove(&doc_id).unwrap();

        // If the document we removed was visible in all views, we will have no more views. We don't
        // want to close the editor just for a simple buffer close, so we need to create a new view
        // containing either an existing document, or a brand new document.
        if self.tree.views().next().is_none() {
            let doc_id = self
                .documents
                .iter()
                .map(|(&doc_id, _)| doc_id)
                .next()
                .unwrap_or_else(|| {
                    self.new_document(Document::default(
                        self.config.clone(),
                        self.syn_loader.clone(),
                    ))
                });
            let view = View::new(doc_id, self.config().gutters.clone());
            let view_id = self.tree.insert(view);
            let doc = doc_mut!(self, &doc_id);
            doc.ensure_view_init(view_id);
            doc.mark_as_focused();
        }

        self._refresh();

        helix_event::dispatch(DocumentDidClose { editor: self, doc });

        Ok(())
    }

    pub fn save<P: Into<PathBuf>>(
        &mut self,
        doc_id: DocumentId,
        path: Option<P>,
        force: bool,
    ) -> anyhow::Result<()> {
        // convert a channel of futures to pipe into main queue one by one
        // via stream.then() ? then push into main future

        let path = path.map(|path| path.into());
        let doc = doc_mut!(self, &doc_id);
        let doc_save_future = doc.save(path, force)?;

        // When a file is written to, notify the file event handler.
        // Note: This can be removed once proper file watching is implemented.
        let handler = self.language_servers.file_event_handler.clone();
        let future = async move {
            let res = doc_save_future.await;
            if let Ok(event) = &res {
                handler.file_changed(event.path.clone());
            }
            res
        };

        use futures_util::stream;

        self.saves
            .get(&doc_id)
            .ok_or_else(|| anyhow::format_err!("saves are closed for this document!"))?
            .send(stream::once(Box::pin(future)))
            .map_err(|err| anyhow!("failed to send save event: {}", err))?;

        self.write_count += 1;

        Ok(())
    }

    pub fn resize(&mut self, area: Rect) {
        if self.tree.resize(area) {
            self._refresh();
        };
    }

    pub fn focus(&mut self, view_id: ViewId) {
        let prev_id = std::mem::replace(&mut self.tree.focus, view_id);

        // if leaving the view: mode should reset and the cursor should be
        // within view
        if prev_id != view_id {
            self.enter_normal_mode();
            self.ensure_cursor_in_view(view_id);

            // Update jumplist selections with new document changes.
            for (view, _focused) in self.tree.views_mut() {
                let doc = doc_mut!(self, &view.doc);
                view.sync_changes(doc);
            }
            let view = view!(self, view_id);
            let doc = doc_mut!(self, &view.doc);
            doc.mark_as_focused();
            let focus_lost = self.tree.get(prev_id).doc;
            dispatch(DocumentFocusLost {
                editor: self,
                doc: focus_lost,
            });
        }
    }

    pub fn focus_next(&mut self) {
        self.focus(self.tree.next());
    }

    pub fn focus_prev(&mut self) {
        self.focus(self.tree.prev());
    }

    pub fn focus_direction(&mut self, direction: tree::Direction) {
        let current_view = self.tree.focus;
        if let Some(id) = self.tree.find_split_in_direction(current_view, direction) {
            self.focus(id)
        }
    }

    pub fn swap_split_in_direction(&mut self, direction: tree::Direction) {
        self.tree.swap_split_in_direction(direction);
    }

    pub fn transpose_view(&mut self) {
        self.tree.transpose();
    }

    pub fn should_close(&self) -> bool {
        self.tree.is_empty()
    }

    pub fn ensure_cursor_in_view(&mut self, id: ViewId) {
        let config = self.config();
        let view = self.tree.get(id);
        let doc = doc_mut!(self, &view.doc);
        view.ensure_cursor_in_view(doc, config.scrolloff)
    }

    #[inline]
    pub fn document(&self, id: DocumentId) -> Option<&Document> {
        self.documents.get(&id)
    }

    #[inline]
    pub fn document_mut(&mut self, id: DocumentId) -> Option<&mut Document> {
        self.documents.get_mut(&id)
    }

    #[inline]
    pub fn documents(&self) -> impl Iterator<Item = &Document> {
        self.documents.values()
    }

    #[inline]
    pub fn documents_mut(&mut self) -> impl Iterator<Item = &mut Document> {
        self.documents.values_mut()
    }

    pub fn document_by_path<P: AsRef<Path>>(&self, path: P) -> Option<&Document> {
        self.documents()
            .find(|doc| doc.path().map(|p| p == path.as_ref()).unwrap_or(false))
    }

    pub fn document_by_path_mut<P: AsRef<Path>>(&mut self, path: P) -> Option<&mut Document> {
        self.documents_mut()
            .find(|doc| doc.path().map(|p| p == path.as_ref()).unwrap_or(false))
    }

    /// Returns all supported diagnostics for the document
    pub fn doc_diagnostics<'a>(
        language_servers: &'a helix_lsp::Registry,
        diagnostics: &'a Diagnostics,
        document: &Document,
    ) -> impl Iterator<Item = document::Diagnostic> + 'a {
        Editor::doc_diagnostics_with_filter(language_servers, diagnostics, document, |_| true)
    }

    /// Returns all supported diagnostics for the document
    /// filtered by `filter` which is invocated with the raw `lsp::Diagnostic` and the language server id it came from
    pub fn doc_diagnostics_with_filter<'a>(
        language_servers: &'a helix_lsp::Registry,
        diagnostics: &'a Diagnostics,
        document: &Document,
        filter: impl Fn(&Diagnostic) -> bool + 'a,
    ) -> impl Iterator<Item = document::Diagnostic> + 'a {
        let text = document.text().clone();
        let language_config = document.language.clone();
        diagnostics
            .get(&document.uri())
            .map(|diags| {
                diags.iter().filter_map(move |diagnostic| {
                    let language_server = diagnostic
                        .provider
                        .language_server_id()
                        .and_then(|id| language_servers.get_by_id(id));

                    if let Some((config, server)) = language_config.as_ref().zip(language_server) {
                        config.language_servers.iter().find(|features| {
                            features.name == server.name()
                                && features.has_feature(LanguageServerFeature::Diagnostics)
                        })?;
                    }
                    if diagnostic.severity.is_some_and(|severity| {
                        language_config
                            .as_ref()
                            .is_some_and(|config| severity < config.diagnostic_severity)
                    }) {
                        return None;
                    }

                    if filter(diagnostic) {
                        diagnostic.to_document_diagnostic(&text)
                    } else {
                        None
                    }
                })
            })
            .into_iter()
            .flatten()
    }

    /// Gets the primary cursor position in screen coordinates,
    /// or `None` if the primary cursor is not visible on screen.
    pub fn cursor(&self) -> (Option<Position>, CursorKind) {
        let config = self.config();
        let (view, doc) = current_ref!(self);
        if let Some(mut pos) = self.cursor_cache.get(view, doc) {
            let inner = view.inner_area(doc);
            pos.col += inner.x as usize;
            pos.row += inner.y as usize;
            let cursorkind = config.cursor_shape.from_mode(self.mode);
            (Some(pos), cursorkind)
        } else {
            (None, CursorKind::default())
        }
    }

    /// Closes language servers with timeout. The default timeout is 10000 ms, use
    /// `timeout` parameter to override this.
    pub async fn close_language_servers(
        &self,
        timeout: Option<u64>,
    ) -> Result<(), tokio::time::error::Elapsed> {
        // Remove all language servers from the file event handler.
        // Note: this is non-blocking.
        for client in self.language_servers.iter_clients() {
            self.language_servers
                .file_event_handler
                .remove_client(client.id());
        }

        tokio::time::timeout(
            Duration::from_millis(timeout.unwrap_or(3000)),
            future::join_all(
                self.language_servers
                    .iter_clients()
                    .map(|client| client.force_shutdown()),
            ),
        )
        .await
        .map(|_| ())
    }

    pub async fn wait_event(&mut self) -> EditorEvent {
        // the loop only runs once or twice and would be better implemented with a recursion + const generic
        // however due to limitations with async functions that can not be implemented right now
        loop {
            tokio::select! {
                biased;

                Some(event) = self.save_queue.next() => {
                    self.write_count -= 1;
                    return EditorEvent::DocumentSaved(event)
                }
                Some(config_event) = self.config_events.1.recv() => {
                    return EditorEvent::ConfigEvent(config_event)
                }
                Some(message) = self.language_servers.incoming.next() => {
                    return EditorEvent::LanguageServerMessage(message)
                }
                Some(event) = self.debugger_events.next() => {
                    return EditorEvent::DebuggerEvent(event)
                }

                _ = helix_event::redraw_requested() => {
                    if  !self.needs_redraw{
                        self.needs_redraw = true;
                        let timeout = Instant::now() + Duration::from_millis(33);
                        if timeout < self.idle_timer.deadline() && timeout < self.redraw_timer.deadline(){
                            self.redraw_timer.as_mut().reset(timeout)
                        }
                    }
                }

                _ = &mut self.redraw_timer  => {
                    self.redraw_timer.as_mut().reset(Instant::now() + Duration::from_secs(86400 * 365 * 30));
                    return EditorEvent::Redraw
                }
                _ = &mut self.idle_timer  => {
                    return EditorEvent::IdleTimer
                }
            }
        }
    }

    pub async fn flush_writes(&mut self) -> anyhow::Result<()> {
        while self.write_count > 0 {
            if let Some(save_event) = self.save_queue.next().await {
                self.write_count -= 1;

                let save_event = match save_event {
                    Ok(event) => event,
                    Err(err) => {
                        self.set_error(err.to_string());
                        bail!(err);
                    }
                };

                let doc = doc_mut!(self, &save_event.doc_id);
                doc.set_last_saved_revision(save_event.revision, save_event.save_time);
            }
        }

        Ok(())
    }

    /// Switches the editor into normal mode.
    pub fn enter_normal_mode(&mut self) {
        use helix_core::graphemes;

        if self.mode == Mode::Normal {
            return;
        }

        self.mode = Mode::Normal;
        let (view, doc) = current!(self);

        try_restore_indent(doc, view);

        // if leaving append mode, move cursor back by 1
        if doc.restore_cursor {
            let text = doc.text().slice(..);
            let selection = doc.selection(view.id).clone().transform(|range| {
                let mut head = range.to();
                if range.head > range.anchor {
                    head = graphemes::prev_grapheme_boundary(text, head);
                }

                Range::new(range.from(), head)
            });

            doc.set_selection(view.id, selection);
            doc.restore_cursor = false;
        }
    }

    pub fn current_stack_frame(&self) -> Option<&StackFrame> {
        self.debugger
            .as_ref()
            .and_then(|debugger| debugger.current_stack_frame())
    }

    /// Returns the id of a view that this doc contains a selection for,
    /// making sure it is synced with the current changes
    /// if possible or there are no selections returns current_view
    /// otherwise uses an arbitrary view
    pub fn get_synced_view_id(&mut self, id: DocumentId) -> ViewId {
        let current_view = view_mut!(self);
        let doc = self.documents.get_mut(&id).unwrap();
        if doc.selections().contains_key(&current_view.id) {
            // only need to sync current view if this is not the current doc
            if current_view.doc != id {
                current_view.sync_changes(doc);
            }
            current_view.id
        } else if let Some(view_id) = doc.selections().keys().next() {
            let view_id = *view_id;
            let view = self.tree.get_mut(view_id);
            view.sync_changes(doc);
            view_id
        } else {
            doc.ensure_view_init(current_view.id);
            current_view.id
        }
    }

    pub fn set_cwd(&mut self, path: &Path) -> std::io::Result<()> {
        self.last_cwd = helix_stdx::env::set_current_working_dir(path)?;
        self.clear_doc_relative_paths();
        Ok(())
    }

    pub fn get_last_cwd(&mut self) -> Option<&Path> {
        self.last_cwd.as_deref()
    }

    pub fn handle_diagnostics(
        &mut self,
        provider: &DiagnosticProvider,
        uri: Uri,
        version: Option<i32>,
        mut diagnostics: Vec<Diagnostic>,
    ) {
        use std::collections::btree_map::Entry;

        let doc = self.documents.values_mut().find(|doc| doc.uri() == uri);

        if let Some((version, doc)) = version.zip(doc.as_ref()) {
            if version != doc.version() {
                log::info!("Version ({version}) is out of date for {uri:?} (expected ({})), dropping diagnostics", doc.version());
                return;
            }
        }

        let mut unchanged_diag_sources = Vec::new();
        if let Some((lang_conf, old_diagnostics)) = doc
            .as_ref()
            .and_then(|doc| Some((doc.language_config()?, self.diagnostics.get(&uri)?)))
        {
            if !lang_conf.persistent_diagnostic_sources.is_empty() {
                diagnostics.sort();
            }
            for source in &lang_conf.persistent_diagnostic_sources {
                let new_diagnostics = diagnostics
                    .iter()
                    .filter(|d| d.source.as_ref() == Some(source));
                let old_diagnostics = old_diagnostics
                    .iter()
                    .filter(|d| &d.provider == provider && d.source.as_ref() == Some(source));
                if new_diagnostics.eq(old_diagnostics) {
                    unchanged_diag_sources.push(source.clone())
                }
            }
        }

        // Insert the original lsp::Diagnostics here because we may have no open document
        // for diagnostic message and so we can't calculate the exact position.
        // When using them later in the diagnostics picker, we calculate them on-demand.
        let diagnostics = match self.diagnostics.entry(uri) {
            Entry::Occupied(o) => {
                let current_diagnostics = o.into_mut();
                // there may entries of other language servers, which is why we can't overwrite the whole entry
                current_diagnostics.retain(|diagnostic| &diagnostic.provider != provider);
                current_diagnostics.extend(diagnostics);
                current_diagnostics
                // Sort diagnostics first by severity and then by line numbers.
            }
            Entry::Vacant(v) => v.insert(diagnostics),
        };

        diagnostics.sort();

        if let Some(doc) = doc {
            let diagnostic_of_language_server_and_not_in_unchanged_sources =
                |diagnostic: &crate::Diagnostic| {
                    &diagnostic.provider == provider
                        && diagnostic
                            .source
                            .as_ref()
                            .map_or(true, |source| !unchanged_diag_sources.contains(source))
                };
            let diagnostics = Self::doc_diagnostics_with_filter(
                &self.language_servers,
                &self.diagnostics,
                doc,
                diagnostic_of_language_server_and_not_in_unchanged_sources,
            );
            doc.replace_diagnostics(diagnostics, &unchanged_diag_sources, Some(provider));

            let doc = doc.id();
            helix_event::dispatch(DiagnosticsDidChange { editor: self, doc });
        }
    }
}

fn try_restore_indent(doc: &mut Document, view: &mut View) {
    use helix_core::{
        chars::char_is_whitespace,
        line_ending::{line_end_char_index, str_is_line_ending},
        unicode::segmentation::UnicodeSegmentation,
        Operation, Transaction,
    };

    fn inserted_a_new_blank_line(changes: &[Operation], pos: usize, line_end_pos: usize) -> bool {
        if let [Operation::Retain(move_pos), Operation::Insert(ref inserted_str), Operation::Retain(_)] =
            changes
        {
            let mut graphemes = inserted_str.graphemes(true);
            move_pos + inserted_str.len() == pos
                && graphemes.next().is_some_and(str_is_line_ending)
                && graphemes.all(|g| g.chars().all(char_is_whitespace))
                && pos == line_end_pos // ensure no characters exists after current position
        } else {
            false
        }
    }

    let doc_changes = doc.changes().changes();
    let text = doc.text().slice(..);
    let range = doc.selection(view.id).primary();
    let pos = range.cursor(text);
    let line_end_pos = line_end_char_index(&text, range.cursor_line(text));

    if inserted_a_new_blank_line(doc_changes, pos, line_end_pos) {
        // Removes tailing whitespaces.
        let transaction =
            Transaction::change_by_selection(doc.text(), doc.selection(view.id), |range| {
                let line_start_pos = text.line_to_char(range.cursor_line(text));
                (line_start_pos, pos, None)
            });
        doc.apply(&transaction, view.id);
    }
}

#[derive(Default)]
pub struct CursorCache(Cell<Option<Option<Position>>>);

impl CursorCache {
    pub fn get(&self, view: &View, doc: &Document) -> Option<Position> {
        if let Some(pos) = self.0.get() {
            return pos;
        }

        let text = doc.text().slice(..);
        let cursor = doc.selection(view.id).primary().cursor(text);
        let res = view.screen_coords_at_pos(doc, text, cursor);
        self.set(res);
        res
    }

    pub fn set(&self, cursor_pos: Option<Position>) {
        self.0.set(Some(cursor_pos))
    }

    pub fn reset(&self) {
        self.0.set(None)
    }
}<|MERGE_RESOLUTION|>--- conflicted
+++ resolved
@@ -32,10 +32,7 @@
     collections::{BTreeMap, HashMap, HashSet},
     fs,
     io::{self, stdin},
-<<<<<<< HEAD
-=======
-    num::{NonZeroU8, NonZeroUsize},
->>>>>>> 1491cbc8
+    num::NonZeroU8,
     path::{Path, PathBuf},
     pin::Pin,
     sync::Arc,
@@ -51,17 +48,11 @@
 pub use helix_core::diagnostic::Severity;
 use helix_core::{
     auto_pairs::AutoPairs,
-<<<<<<< HEAD
-    syntax::{self, AutoPairConfig, IndentationHeuristic, LanguageServerFeature, SoftWrap},
-    Change, LineEnding, Position, Range, Selection, SpellingLanguage, Uri, NATIVE_LINE_ENDING,
-=======
-    diagnostic::DiagnosticProvider,
     syntax::{
         self,
         config::{AutoPairConfig, IndentationHeuristic, LanguageServerFeature, SoftWrap},
     },
-    Change, LineEnding, Position, Range, Selection, Uri, NATIVE_LINE_ENDING,
->>>>>>> 1491cbc8
+    Change, LineEnding, Position, Range, Selection, SpellingLanguage, Uri, NATIVE_LINE_ENDING,
 };
 use helix_dap as dap;
 use helix_stdx::path::canonicalize;
