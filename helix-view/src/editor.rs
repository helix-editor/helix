use crate::{
    clipboard::{get_clipboard_provider, ClipboardProvider},
    document::{Mode, SCRATCH_BUFFER_NAME},
    graphics::{CursorKind, Rect},
    info::Info,
    input::KeyEvent,
    theme::{self, Theme},
    tree::{self, Tree},
    Document, DocumentId, View, ViewId,
};

use futures_util::future;
use futures_util::stream::select_all::SelectAll;
use tokio_stream::wrappers::UnboundedReceiverStream;

use std::{
    borrow::Cow,
    collections::{BTreeMap, HashMap},
    io::stdin,
    num::NonZeroUsize,
    path::{Path, PathBuf},
    pin::Pin,
    sync::Arc,
};

use tokio::{
    sync::mpsc::{unbounded_channel, UnboundedReceiver, UnboundedSender},
    time::{sleep, Duration, Instant, Sleep},
};

use anyhow::{bail, Error};

pub use helix_core::diagnostic::Severity;
pub use helix_core::register::Registers;
use helix_core::Position;
use helix_core::{
    auto_pairs::AutoPairs,
    syntax::{self, AutoPairConfig},
    Change,
};
use helix_dap as dap;

use serde::{ser::SerializeMap, Deserialize, Deserializer, Serialize, Serializer};

use arc_swap::access::{DynAccess, DynGuard};

fn deserialize_duration_millis<'de, D>(deserializer: D) -> Result<Duration, D::Error>
where
    D: serde::Deserializer<'de>,
{
    let millis = u64::deserialize(deserializer)?;
    Ok(Duration::from_millis(millis))
}

fn serialize_duration_millis<S>(duration: &Duration, serializer: S) -> Result<S::Ok, S::Error>
where
    S: Serializer,
{
    serializer.serialize_u64(
        duration
            .as_millis()
            .try_into()
            .map_err(|_| serde::ser::Error::custom("duration value overflowed u64"))?,
    )
}

#[derive(Debug, Clone, PartialEq, Serialize, Deserialize)]
#[serde(rename_all = "kebab-case", default, deny_unknown_fields)]
pub struct FilePickerConfig {
    /// IgnoreOptions
    /// Enables ignoring hidden files.
    /// Whether to hide hidden files in file picker and global search results. Defaults to true.
    pub hidden: bool,
    /// Enables following symlinks.
    /// Whether to follow symbolic links in file picker and file or directory completions. Defaults to true.
    pub follow_symlinks: bool,
    /// Enables reading ignore files from parent directories. Defaults to true.
    pub parents: bool,
    /// Enables reading `.ignore` files.
    /// Whether to hide files listed in .ignore in file picker and global search results. Defaults to true.
    pub ignore: bool,
    /// Enables reading `.gitignore` files.
    /// Whether to hide files listed in .gitignore in file picker and global search results. Defaults to true.
    pub git_ignore: bool,
    /// Enables reading global .gitignore, whose path is specified in git's config: `core.excludefile` option.
    /// Whether to hide files listed in global .gitignore in file picker and global search results. Defaults to true.
    pub git_global: bool,
    /// Enables reading `.git/info/exclude` files.
    /// Whether to hide files listed in .git/info/exclude in file picker and global search results. Defaults to true.
    pub git_exclude: bool,
    /// WalkBuilder options
    /// Maximum Depth to recurse directories in file picker and global search. Defaults to `None`.
    pub max_depth: Option<usize>,
}

impl Default for FilePickerConfig {
    fn default() -> Self {
        Self {
            hidden: true,
            follow_symlinks: true,
            parents: true,
            ignore: true,
            git_ignore: true,
            git_global: true,
            git_exclude: true,
            max_depth: None,
        }
    }
}

#[derive(Debug, Clone, PartialEq, Serialize, Deserialize)]
#[serde(rename_all = "kebab-case", default, deny_unknown_fields)]
pub struct Config {
    /// Padding to keep between the edge of the screen and the cursor when scrolling. Defaults to 5.
    pub scrolloff: usize,
    /// Number of lines to scroll at once. Defaults to 3
    pub scroll_lines: isize,
    /// Mouse support. Defaults to true.
    pub mouse: bool,
    /// Shell to use for shell commands. Defaults to ["cmd", "/C"] on Windows and ["sh", "-c"] otherwise.
    pub shell: Vec<String>,
    /// Line number mode.
    pub line_number: LineNumber,
    /// Gutters. Default ["diagnostics", "line-numbers"]
    pub gutters: Vec<GutterType>,
    /// Middle click paste support. Defaults to true.
    pub middle_click_paste: bool,
    /// Automatic insertion of pairs to parentheses, brackets,
    /// etc. Optionally, this can be a list of 2-tuples to specify a
    /// global list of characters to pair. Defaults to true.
    pub auto_pairs: AutoPairConfig,
    /// Automatic auto-completion, automatically pop up without user trigger. Defaults to true.
    pub auto_completion: bool,
    /// Automatic formatting on save. Defaults to true.
    pub auto_format: bool,
    /// Time in milliseconds since last keypress before idle timers trigger.
    /// Used for autocompletion, set to 0 for instant. Defaults to 400ms.
    #[serde(
        serialize_with = "serialize_duration_millis",
        deserialize_with = "deserialize_duration_millis"
    )]
    pub idle_timeout: Duration,
    pub completion_trigger_len: u8,
    /// Whether to display infoboxes. Defaults to true.
    pub auto_info: bool,
    pub file_picker: FilePickerConfig,
    /// Shape for cursor in each mode
    pub cursor_shape: CursorShapeConfig,
    /// Set to `true` to override automatic detection of terminal truecolor support in the event of a false negative. Defaults to `false`.
    pub true_color: bool,
    /// Search configuration.
    #[serde(default)]
    pub search: SearchConfig,
    pub lsp: LspConfig,
    /// Column numbers at which to draw the rulers. Default to `[]`, meaning no rulers.
    pub rulers: Vec<u16>,
    #[serde(default)]
    pub whitespace: WhitespaceConfig,
<<<<<<< HEAD
    /// Persistently display open buffers along the top
    pub bufferline: BufferLine,
=======
    /// Vertical indent width guides.
    pub indent_guides: IndentGuidesConfig,
>>>>>>> c107f4ea
}

#[derive(Debug, Default, Clone, PartialEq, Serialize, Deserialize)]
#[serde(rename_all = "kebab-case", deny_unknown_fields)]
pub struct LspConfig {
    pub display_messages: bool,
}

#[derive(Debug, Clone, PartialEq, Serialize, Deserialize)]
#[serde(rename_all = "kebab-case", default, deny_unknown_fields)]
pub struct SearchConfig {
    /// Smart case: Case insensitive searching unless pattern contains upper case characters. Defaults to true.
    pub smart_case: bool,
    /// Whether the search should wrap after depleting the matches. Default to true.
    pub wrap_around: bool,
}

// Cursor shape is read and used on every rendered frame and so needs
// to be fast. Therefore we avoid a hashmap and use an enum indexed array.
#[derive(Debug, Clone, PartialEq)]
pub struct CursorShapeConfig([CursorKind; 3]);

impl CursorShapeConfig {
    pub fn from_mode(&self, mode: Mode) -> CursorKind {
        self.get(mode as usize).copied().unwrap_or_default()
    }
}

impl<'de> Deserialize<'de> for CursorShapeConfig {
    fn deserialize<D>(deserializer: D) -> Result<Self, D::Error>
    where
        D: Deserializer<'de>,
    {
        let m = HashMap::<Mode, CursorKind>::deserialize(deserializer)?;
        let into_cursor = |mode: Mode| m.get(&mode).copied().unwrap_or_default();
        Ok(CursorShapeConfig([
            into_cursor(Mode::Normal),
            into_cursor(Mode::Select),
            into_cursor(Mode::Insert),
        ]))
    }
}

impl Serialize for CursorShapeConfig {
    fn serialize<S>(&self, serializer: S) -> Result<S::Ok, S::Error>
    where
        S: serde::Serializer,
    {
        let mut map = serializer.serialize_map(Some(self.len()))?;
        let modes = [Mode::Normal, Mode::Select, Mode::Insert];
        for mode in modes {
            map.serialize_entry(&mode, &self.from_mode(mode))?;
        }
        map.end()
    }
}

impl std::ops::Deref for CursorShapeConfig {
    type Target = [CursorKind; 3];

    fn deref(&self) -> &Self::Target {
        &self.0
    }
}

impl Default for CursorShapeConfig {
    fn default() -> Self {
        Self([CursorKind::Block; 3])
    }
}

/// bufferline render modes
#[derive(Debug, Clone, PartialEq, Eq, Serialize, Deserialize)]
#[serde(rename_all = "kebab-case")]
pub enum BufferLine {
    /// Don't render bufferline
    Never,
    /// Always render
    Always,
    /// Only if multiple buffers are open
    Multiple,
}

impl Default for BufferLine {
    fn default() -> Self {
        BufferLine::Multiple
    }
}

#[derive(Debug, Copy, Clone, PartialEq, Eq, Serialize, Deserialize)]
#[serde(rename_all = "kebab-case")]
pub enum LineNumber {
    /// Show absolute line number
    Absolute,

    /// If focused and in normal/select mode, show relative line number to the primary cursor.
    /// If unfocused or in insert mode, show absolute line number.
    Relative,
}

impl std::str::FromStr for LineNumber {
    type Err = anyhow::Error;

    fn from_str(s: &str) -> Result<Self, Self::Err> {
        match s.to_lowercase().as_str() {
            "absolute" | "abs" => Ok(Self::Absolute),
            "relative" | "rel" => Ok(Self::Relative),
            _ => anyhow::bail!("Line number can only be `absolute` or `relative`."),
        }
    }
}

#[derive(Debug, Copy, Clone, PartialEq, Eq, Serialize, Deserialize)]
#[serde(rename_all = "kebab-case")]
pub enum GutterType {
    /// Show diagnostics and other features like breakpoints
    Diagnostics,
    /// Show line numbers
    LineNumbers,
}

impl std::str::FromStr for GutterType {
    type Err = anyhow::Error;

    fn from_str(s: &str) -> Result<Self, Self::Err> {
        match s.to_lowercase().as_str() {
            "diagnostics" => Ok(Self::Diagnostics),
            "line-numbers" => Ok(Self::LineNumbers),
            _ => anyhow::bail!("Gutter type can only be `diagnostics` or `line-numbers`."),
        }
    }
}

#[derive(Debug, Clone, PartialEq, Serialize, Deserialize)]
#[serde(default)]
pub struct WhitespaceConfig {
    pub render: WhitespaceRender,
    pub characters: WhitespaceCharacters,
}

impl Default for WhitespaceConfig {
    fn default() -> Self {
        Self {
            render: WhitespaceRender::Basic(WhitespaceRenderValue::None),
            characters: WhitespaceCharacters::default(),
        }
    }
}

#[derive(Debug, Copy, Clone, PartialEq, Eq, Serialize, Deserialize)]
#[serde(untagged, rename_all = "kebab-case")]
pub enum WhitespaceRender {
    Basic(WhitespaceRenderValue),
    Specific {
        default: Option<WhitespaceRenderValue>,
        space: Option<WhitespaceRenderValue>,
        nbsp: Option<WhitespaceRenderValue>,
        tab: Option<WhitespaceRenderValue>,
        newline: Option<WhitespaceRenderValue>,
    },
}

#[derive(Debug, Copy, Clone, PartialEq, Eq, Serialize, Deserialize)]
#[serde(rename_all = "kebab-case")]
pub enum WhitespaceRenderValue {
    None,
    // TODO
    // Selection,
    All,
}

impl WhitespaceRender {
    pub fn space(&self) -> WhitespaceRenderValue {
        match *self {
            Self::Basic(val) => val,
            Self::Specific { default, space, .. } => {
                space.or(default).unwrap_or(WhitespaceRenderValue::None)
            }
        }
    }
    pub fn nbsp(&self) -> WhitespaceRenderValue {
        match *self {
            Self::Basic(val) => val,
            Self::Specific { default, nbsp, .. } => {
                nbsp.or(default).unwrap_or(WhitespaceRenderValue::None)
            }
        }
    }
    pub fn tab(&self) -> WhitespaceRenderValue {
        match *self {
            Self::Basic(val) => val,
            Self::Specific { default, tab, .. } => {
                tab.or(default).unwrap_or(WhitespaceRenderValue::None)
            }
        }
    }
    pub fn newline(&self) -> WhitespaceRenderValue {
        match *self {
            Self::Basic(val) => val,
            Self::Specific {
                default, newline, ..
            } => newline.or(default).unwrap_or(WhitespaceRenderValue::None),
        }
    }
}

#[derive(Debug, Clone, PartialEq, Eq, Serialize, Deserialize)]
#[serde(default)]
pub struct WhitespaceCharacters {
    pub space: char,
    pub nbsp: char,
    pub tab: char,
    pub newline: char,
}

impl Default for WhitespaceCharacters {
    fn default() -> Self {
        Self {
            space: '·',    // U+00B7
            nbsp: '⍽',    // U+237D
            tab: '→',     // U+2192
            newline: '⏎', // U+23CE
        }
    }
}

#[derive(Debug, Clone, PartialEq, Eq, Serialize, Deserialize)]
#[serde(default)]
pub struct IndentGuidesConfig {
    pub render: bool,
    pub character: char,
}

impl Default for IndentGuidesConfig {
    fn default() -> Self {
        Self {
            render: false,
            character: '│',
        }
    }
}

impl Default for Config {
    fn default() -> Self {
        Self {
            scrolloff: 5,
            scroll_lines: 3,
            mouse: true,
            shell: if cfg!(windows) {
                vec!["cmd".to_owned(), "/C".to_owned()]
            } else {
                vec!["sh".to_owned(), "-c".to_owned()]
            },
            line_number: LineNumber::Absolute,
            gutters: vec![GutterType::Diagnostics, GutterType::LineNumbers],
            middle_click_paste: true,
            auto_pairs: AutoPairConfig::default(),
            auto_completion: true,
            auto_format: true,
            idle_timeout: Duration::from_millis(400),
            completion_trigger_len: 2,
            auto_info: true,
            file_picker: FilePickerConfig::default(),
            cursor_shape: CursorShapeConfig::default(),
            true_color: false,
            search: SearchConfig::default(),
            lsp: LspConfig::default(),
            rulers: Vec::new(),
            whitespace: WhitespaceConfig::default(),
<<<<<<< HEAD
            bufferline: BufferLine::default(),
=======
            indent_guides: IndentGuidesConfig::default(),
>>>>>>> c107f4ea
        }
    }
}

impl Default for SearchConfig {
    fn default() -> Self {
        Self {
            wrap_around: true,
            smart_case: true,
        }
    }
}

pub struct Motion(pub Box<dyn Fn(&mut Editor)>);
impl Motion {
    pub fn run(&self, e: &mut Editor) {
        (self.0)(e)
    }
}
impl std::fmt::Debug for Motion {
    fn fmt(&self, f: &mut std::fmt::Formatter<'_>) -> std::fmt::Result {
        f.write_str("motion")
    }
}

#[derive(Debug, Clone, Default)]
pub struct Breakpoint {
    pub id: Option<usize>,
    pub verified: bool,
    pub message: Option<String>,

    pub line: usize,
    pub column: Option<usize>,
    pub condition: Option<String>,
    pub hit_condition: Option<String>,
    pub log_message: Option<String>,
}

pub struct Editor {
    pub tree: Tree,
    pub next_document_id: DocumentId,
    pub documents: BTreeMap<DocumentId, Document>,
    pub count: Option<std::num::NonZeroUsize>,
    pub selected_register: Option<char>,
    pub registers: Registers,
    pub macro_recording: Option<(char, Vec<KeyEvent>)>,
    pub macro_replaying: Vec<char>,
    pub theme: Theme,
    pub language_servers: helix_lsp::Registry,

    pub debugger: Option<dap::Client>,
    pub debugger_events: SelectAll<UnboundedReceiverStream<dap::Payload>>,
    pub breakpoints: HashMap<PathBuf, Vec<Breakpoint>>,

    pub clipboard_provider: Box<dyn ClipboardProvider>,

    pub syn_loader: Arc<syntax::Loader>,
    pub theme_loader: Arc<theme::Loader>,

    pub status_msg: Option<(Cow<'static, str>, Severity)>,
    pub autoinfo: Option<Info>,

    pub config: Box<dyn DynAccess<Config>>,
    pub auto_pairs: Option<AutoPairs>,

    pub idle_timer: Pin<Box<Sleep>>,
    pub last_motion: Option<Motion>,
    pub pseudo_pending: Option<String>,

    pub last_completion: Option<CompleteAction>,

    pub exit_code: i32,

    pub config_events: (UnboundedSender<ConfigEvent>, UnboundedReceiver<ConfigEvent>),
}

#[derive(Debug, Clone)]
pub enum ConfigEvent {
    Refresh,
    Update(Box<Config>),
}

#[derive(Debug, Clone)]
pub struct CompleteAction {
    pub trigger_offset: usize,
    pub changes: Vec<Change>,
}

#[derive(Debug, Copy, Clone)]
pub enum Action {
    Load,
    Replace,
    HorizontalSplit,
    VerticalSplit,
}

impl Editor {
    pub fn new(
        mut area: Rect,
        theme_loader: Arc<theme::Loader>,
        syn_loader: Arc<syntax::Loader>,
        config: Box<dyn DynAccess<Config>>,
    ) -> Self {
        let language_servers = helix_lsp::Registry::new();
        let conf = config.load();
        let auto_pairs = (&conf.auto_pairs).into();

        // HAXX: offset the render area height by 1 to account for prompt/commandline
        area.height -= 1;

        Self {
            tree: Tree::new(area),
            next_document_id: DocumentId::default(),
            documents: BTreeMap::new(),
            count: None,
            selected_register: None,
            macro_recording: None,
            macro_replaying: Vec::new(),
            theme: theme_loader.default(),
            language_servers,
            debugger: None,
            debugger_events: SelectAll::new(),
            breakpoints: HashMap::new(),
            syn_loader,
            theme_loader,
            registers: Registers::default(),
            clipboard_provider: get_clipboard_provider(),
            status_msg: None,
            autoinfo: None,
            idle_timer: Box::pin(sleep(conf.idle_timeout)),
            last_motion: None,
            last_completion: None,
            pseudo_pending: None,
            config,
            auto_pairs,
            exit_code: 0,
            config_events: unbounded_channel(),
        }
    }

    pub fn config(&self) -> DynGuard<Config> {
        self.config.load()
    }

    /// Call if the config has changed to let the editor update all
    /// relevant members.
    pub fn refresh_config(&mut self) {
        let config = self.config();
        self.auto_pairs = (&config.auto_pairs).into();
        self.reset_idle_timer();
    }

    pub fn clear_idle_timer(&mut self) {
        // equivalent to internal Instant::far_future() (30 years)
        self.idle_timer
            .as_mut()
            .reset(Instant::now() + Duration::from_secs(86400 * 365 * 30));
    }

    pub fn reset_idle_timer(&mut self) {
        let config = self.config();
        self.idle_timer
            .as_mut()
            .reset(Instant::now() + config.idle_timeout);
    }

    pub fn clear_status(&mut self) {
        self.status_msg = None;
    }

    #[inline]
    pub fn set_status<T: Into<Cow<'static, str>>>(&mut self, status: T) {
        self.status_msg = Some((status.into(), Severity::Info));
    }

    #[inline]
    pub fn set_error<T: Into<Cow<'static, str>>>(&mut self, error: T) {
        self.status_msg = Some((error.into(), Severity::Error));
    }

    #[inline]
    pub fn get_status(&self) -> Option<(&Cow<'static, str>, &Severity)> {
        self.status_msg.as_ref().map(|(status, sev)| (status, sev))
    }

    /// Returns true if the current status is an error
    #[inline]
    pub fn is_err(&self) -> bool {
        self.status_msg
            .as_ref()
            .map(|(_, sev)| *sev == Severity::Error)
            .unwrap_or(false)
    }

    pub fn set_theme(&mut self, theme: Theme) {
        // `ui.selection` is the only scope required to be able to render a theme.
        if theme.find_scope_index("ui.selection").is_none() {
            self.set_error("Invalid theme: `ui.selection` required");
            return;
        }

        let scopes = theme.scopes();
        self.syn_loader.set_scopes(scopes.to_vec());

        self.theme = theme;
        self._refresh();
    }

    /// Refreshes the language server for a given document
    pub fn refresh_language_server(&mut self, doc_id: DocumentId) -> Option<()> {
        let doc = self.documents.get_mut(&doc_id)?;
        Self::launch_language_server(&mut self.language_servers, doc)
    }

    /// Launch a language server for a given document
    fn launch_language_server(ls: &mut helix_lsp::Registry, doc: &mut Document) -> Option<()> {
        // if doc doesn't have a URL it's a scratch buffer, ignore it
        let doc_url = doc.url()?;

        // try to find a language server based on the language name
        let language_server = doc.language.as_ref().and_then(|language| {
            ls.get(language)
                .map_err(|e| {
                    log::error!(
                        "Failed to initialize the LSP for `{}` {{ {} }}",
                        language.scope(),
                        e
                    )
                })
                .ok()
        });
        if let Some(language_server) = language_server {
            // only spawn a new lang server if the servers aren't the same
            if Some(language_server.id()) != doc.language_server().map(|server| server.id()) {
                if let Some(language_server) = doc.language_server() {
                    tokio::spawn(language_server.text_document_did_close(doc.identifier()));
                }

                let language_id = doc.language_id().map(ToOwned::to_owned).unwrap_or_default();

                // TODO: this now races with on_init code if the init happens too quickly
                tokio::spawn(language_server.text_document_did_open(
                    doc_url,
                    doc.version(),
                    doc.text(),
                    language_id,
                ));

                doc.set_language_server(Some(language_server));
            }
        }
        Some(())
    }

    fn _refresh(&mut self) {
        let config = self.config();
        for (view, _) in self.tree.views_mut() {
            let doc = &self.documents[&view.doc];
            view.ensure_cursor_in_view(doc, config.scrolloff)
        }
    }

    fn replace_document_in_view(&mut self, current_view: ViewId, doc_id: DocumentId) {
        let view = self.tree.get_mut(current_view);
        view.doc = doc_id;
        view.offset = Position::default();

        let doc = self.documents.get_mut(&doc_id).unwrap();
        doc.ensure_view_init(view.id);

        // TODO: reuse align_view
        let pos = doc
            .selection(view.id)
            .primary()
            .cursor(doc.text().slice(..));
        let line = doc.text().char_to_line(pos);
        view.offset.row = line.saturating_sub(view.inner_area().height as usize / 2);
    }

    pub fn switch(&mut self, id: DocumentId, action: Action) {
        use crate::tree::Layout;

        if !self.documents.contains_key(&id) {
            log::error!("cannot switch to document that does not exist (anymore)");
            return;
        }

        match action {
            Action::Replace => {
                let (view, doc) = current_ref!(self);
                // If the current view is an empty scratch buffer and is not displayed in any other views, delete it.
                // Boolean value is determined before the call to `view_mut` because the operation requires a borrow
                // of `self.tree`, which is mutably borrowed when `view_mut` is called.
                let remove_empty_scratch = !doc.is_modified()
                    // If the buffer has no path and is not modified, it is an empty scratch buffer.
                    && doc.path().is_none()
                    // If the buffer we are changing to is not this buffer
                    && id != doc.id
                    // Ensure the buffer is not displayed in any other splits.
                    && !self
                        .tree
                        .traverse()
                        .any(|(_, v)| v.doc == doc.id && v.id != view.id);

                let (view, doc) = current!(self);
                let view_id = view.id;

                if remove_empty_scratch {
                    // Copy `doc.id` into a variable before calling `self.documents.remove`, which requires a mutable
                    // borrow, invalidating direct access to `doc.id`.
                    let id = doc.id;
                    self.documents.remove(&id);

                    // Remove the scratch buffer from any jumplists
                    for (view, _) in self.tree.views_mut() {
                        view.remove_document(&id);
                    }
                } else {
                    let jump = (view.doc, doc.selection(view.id).clone());
                    view.jumps.push(jump);
                    // Set last accessed doc if it is a different document
                    if doc.id != id {
                        view.add_to_history(view.doc);
                        // Set last modified doc if modified and last modified doc is different
                        if std::mem::take(&mut doc.modified_since_accessed)
                            && view.last_modified_docs[0] != Some(view.doc)
                        {
                            view.last_modified_docs = [Some(view.doc), view.last_modified_docs[0]];
                        }
                    }
                }

                self.replace_document_in_view(view_id, id);

                return;
            }
            Action::Load => {
                let view_id = view!(self).id;
                let doc = self.documents.get_mut(&id).unwrap();
                doc.ensure_view_init(view_id);
                return;
            }
            Action::HorizontalSplit | Action::VerticalSplit => {
                let view = View::new(id, self.config().gutters.clone());
                let view_id = self.tree.split(
                    view,
                    match action {
                        Action::HorizontalSplit => Layout::Horizontal,
                        Action::VerticalSplit => Layout::Vertical,
                        _ => unreachable!(),
                    },
                );
                // initialize selection for view
                let doc = self.documents.get_mut(&id).unwrap();
                doc.ensure_view_init(view_id);
            }
        }

        self._refresh();
    }

    /// Generate an id for a new document and register it.
    fn new_document(&mut self, mut doc: Document) -> DocumentId {
        let id = self.next_document_id;
        // Safety: adding 1 from 1 is fine, probably impossible to reach usize max
        self.next_document_id =
            DocumentId(unsafe { NonZeroUsize::new_unchecked(self.next_document_id.0.get() + 1) });
        doc.id = id;
        self.documents.insert(id, doc);
        id
    }

    fn new_file_from_document(&mut self, action: Action, doc: Document) -> DocumentId {
        let id = self.new_document(doc);
        self.switch(id, action);
        id
    }

    pub fn new_file(&mut self, action: Action) -> DocumentId {
        self.new_file_from_document(action, Document::default())
    }

    pub fn new_file_from_stdin(&mut self, action: Action) -> Result<DocumentId, Error> {
        let (rope, encoding) = crate::document::from_reader(&mut stdin(), None)?;
        Ok(self.new_file_from_document(action, Document::from(rope, Some(encoding))))
    }

    // ??? possible use for integration tests
    pub fn open(&mut self, path: &Path, action: Action) -> Result<DocumentId, Error> {
        let path = helix_core::path::get_canonicalized_path(path)?;
        let id = self.document_by_path(&path).map(|doc| doc.id);

        let id = if let Some(id) = id {
            id
        } else {
            let mut doc = Document::open(&path, None, Some(self.syn_loader.clone()))?;

            let _ = Self::launch_language_server(&mut self.language_servers, &mut doc);

            self.new_document(doc)
        };

        self.switch(id, action);
        Ok(id)
    }

    pub fn close(&mut self, id: ViewId) {
        let view = self.tree.get(self.tree.focus);
        // remove selection
        self.documents.get_mut(&view.doc).unwrap().remove_view(id);
        self.tree.remove(id);
        self._refresh();
    }

    pub fn close_document(&mut self, doc_id: DocumentId, force: bool) -> anyhow::Result<()> {
        let doc = match self.documents.get(&doc_id) {
            Some(doc) => doc,
            None => bail!("document does not exist"),
        };

        if !force && doc.is_modified() {
            bail!(
                "buffer {:?} is modified",
                doc.relative_path()
                    .map(|path| path.to_string_lossy().to_string())
                    .unwrap_or_else(|| SCRATCH_BUFFER_NAME.into())
            );
        }

        if let Some(language_server) = doc.language_server() {
            tokio::spawn(language_server.text_document_did_close(doc.identifier()));
        }

        enum Action {
            Close(ViewId),
            ReplaceDoc(ViewId, DocumentId),
        }

        let actions: Vec<Action> = self
            .tree
            .views_mut()
            .filter_map(|(view, _focus)| {
                view.remove_document(&doc_id);

                if view.doc == doc_id {
                    // something was previously open in the view, switch to previous doc
                    if let Some(prev_doc) = view.docs_access_history.pop() {
                        Some(Action::ReplaceDoc(view.id, prev_doc))
                    } else {
                        // only the document that is being closed was in the view, close it
                        Some(Action::Close(view.id))
                    }
                } else {
                    None
                }
            })
            .collect();

        for action in actions {
            match action {
                Action::Close(view_id) => {
                    self.close(view_id);
                }
                Action::ReplaceDoc(view_id, doc_id) => {
                    self.replace_document_in_view(view_id, doc_id);
                }
            }
        }

        self.documents.remove(&doc_id);

        // If the document we removed was visible in all views, we will have no more views. We don't
        // want to close the editor just for a simple buffer close, so we need to create a new view
        // containing either an existing document, or a brand new document.
        if self.tree.views().next().is_none() {
            let doc_id = self
                .documents
                .iter()
                .map(|(&doc_id, _)| doc_id)
                .next()
                .unwrap_or_else(|| self.new_document(Document::default()));
            let view = View::new(doc_id, self.config().gutters.clone());
            let view_id = self.tree.insert(view);
            let doc = self.documents.get_mut(&doc_id).unwrap();
            doc.ensure_view_init(view_id);
        }

        self._refresh();

        Ok(())
    }

    pub fn resize(&mut self, area: Rect) {
        if self.tree.resize(area) {
            self._refresh();
        };
    }

    pub fn focus_next(&mut self) {
        self.tree.focus_next();
    }

    pub fn focus_right(&mut self) {
        self.tree.focus_direction(tree::Direction::Right);
    }

    pub fn focus_left(&mut self) {
        self.tree.focus_direction(tree::Direction::Left);
    }

    pub fn focus_up(&mut self) {
        self.tree.focus_direction(tree::Direction::Up);
    }

    pub fn focus_down(&mut self) {
        self.tree.focus_direction(tree::Direction::Down);
    }

    pub fn swap_right(&mut self) {
        self.tree.swap_split_in_direction(tree::Direction::Right);
    }

    pub fn swap_left(&mut self) {
        self.tree.swap_split_in_direction(tree::Direction::Left);
    }

    pub fn swap_up(&mut self) {
        self.tree.swap_split_in_direction(tree::Direction::Up);
    }

    pub fn swap_down(&mut self) {
        self.tree.swap_split_in_direction(tree::Direction::Down);
    }

    pub fn transpose_view(&mut self) {
        self.tree.transpose();
    }

    pub fn should_close(&self) -> bool {
        self.tree.is_empty()
    }

    pub fn ensure_cursor_in_view(&mut self, id: ViewId) {
        let config = self.config();
        let view = self.tree.get_mut(id);
        let doc = &self.documents[&view.doc];
        view.ensure_cursor_in_view(doc, config.scrolloff)
    }

    #[inline]
    pub fn document(&self, id: DocumentId) -> Option<&Document> {
        self.documents.get(&id)
    }

    #[inline]
    pub fn document_mut(&mut self, id: DocumentId) -> Option<&mut Document> {
        self.documents.get_mut(&id)
    }

    #[inline]
    pub fn documents(&self) -> impl Iterator<Item = &Document> {
        self.documents.values()
    }

    #[inline]
    pub fn documents_mut(&mut self) -> impl Iterator<Item = &mut Document> {
        self.documents.values_mut()
    }

    pub fn document_by_path<P: AsRef<Path>>(&self, path: P) -> Option<&Document> {
        self.documents()
            .find(|doc| doc.path().map(|p| p == path.as_ref()).unwrap_or(false))
    }

    pub fn document_by_path_mut<P: AsRef<Path>>(&mut self, path: P) -> Option<&mut Document> {
        self.documents_mut()
            .find(|doc| doc.path().map(|p| p == path.as_ref()).unwrap_or(false))
    }

    pub fn cursor(&self) -> (Option<Position>, CursorKind) {
        let config = self.config();
        let (view, doc) = current_ref!(self);
        let cursor = doc
            .selection(view.id)
            .primary()
            .cursor(doc.text().slice(..));
        if let Some(mut pos) = view.screen_coords_at_pos(doc, doc.text().slice(..), cursor) {
            let inner = view.inner_area();
            pos.col += inner.x as usize;
            pos.row += inner.y as usize;
            let cursorkind = config.cursor_shape.from_mode(doc.mode());
            (Some(pos), cursorkind)
        } else {
            (None, CursorKind::default())
        }
    }

    /// Closes language servers with timeout. The default timeout is 500 ms, use
    /// `timeout` parameter to override this.
    pub async fn close_language_servers(
        &self,
        timeout: Option<u64>,
    ) -> Result<(), tokio::time::error::Elapsed> {
        tokio::time::timeout(
            Duration::from_millis(timeout.unwrap_or(500)),
            future::join_all(
                self.language_servers
                    .iter_clients()
                    .map(|client| client.force_shutdown()),
            ),
        )
        .await
        .map(|_| ())
    }
}<|MERGE_RESOLUTION|>--- conflicted
+++ resolved
@@ -156,13 +156,10 @@
     pub rulers: Vec<u16>,
     #[serde(default)]
     pub whitespace: WhitespaceConfig,
-<<<<<<< HEAD
     /// Persistently display open buffers along the top
     pub bufferline: BufferLine,
-=======
     /// Vertical indent width guides.
     pub indent_guides: IndentGuidesConfig,
->>>>>>> c107f4ea
 }
 
 #[derive(Debug, Default, Clone, PartialEq, Serialize, Deserialize)]
@@ -432,11 +429,8 @@
             lsp: LspConfig::default(),
             rulers: Vec::new(),
             whitespace: WhitespaceConfig::default(),
-<<<<<<< HEAD
             bufferline: BufferLine::default(),
-=======
             indent_guides: IndentGuidesConfig::default(),
->>>>>>> c107f4ea
         }
     }
 }
