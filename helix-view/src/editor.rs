--- conflicted
+++ resolved
@@ -253,13 +253,11 @@
     /// The cursor position
     Position,
 
-<<<<<<< HEAD
     /// The read-only indicator
     ReadOnlyIndicator,
-=======
+
     /// The separator string
     Separator,
->>>>>>> bf74a465
 
     /// The cursor position as a percent of the total file
     PositionPercentage,
