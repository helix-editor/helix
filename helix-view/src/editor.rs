--- conflicted
+++ resolved
@@ -247,13 +247,10 @@
     /// The cursor position
     Position,
 
-<<<<<<< HEAD
     /// The cursor position as a percent of the total file
     PositionPercentage,
-=======
     /// A single space
     Spacer,
->>>>>>> de8ade89
 }
 
 // Cursor shape is read and used on every rendered frame and so needs
