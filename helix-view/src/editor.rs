use crate::{
    clipboard::{get_clipboard_provider, ClipboardProvider},
    document::{Mode, SCRATCH_BUFFER_NAME},
    graphics::{CursorKind, Rect},
    info::Info,
    input::KeyEvent,
    theme::{self, Theme},
    tree::{self, Tree},
    Document, DocumentId, View, ViewId,
};

use futures_util::future;
use futures_util::stream::select_all::SelectAll;
use tokio_stream::wrappers::UnboundedReceiverStream;

use std::{
    borrow::Cow,
    collections::{BTreeMap, HashMap},
    io::stdin,
    num::NonZeroUsize,
    path::{Path, PathBuf},
    pin::Pin,
    sync::Arc,
};

use tokio::{
    sync::mpsc::{unbounded_channel, UnboundedReceiver, UnboundedSender},
    time::{sleep, Duration, Instant, Sleep},
};

use anyhow::{bail, Error};

pub use helix_core::diagnostic::Severity;
pub use helix_core::register::Registers;
use helix_core::Position;
use helix_core::{
    auto_pairs::AutoPairs,
    syntax::{self, AutoPairConfig},
    Change,
};
use helix_dap as dap;

use serde::{ser::SerializeMap, Deserialize, Deserializer, Serialize, Serializer};

use arc_swap::access::{DynAccess, DynGuard};

fn deserialize_duration_millis<'de, D>(deserializer: D) -> Result<Duration, D::Error>
where
    D: serde::Deserializer<'de>,
{
    let millis = u64::deserialize(deserializer)?;
    Ok(Duration::from_millis(millis))
}

fn serialize_duration_millis<S>(duration: &Duration, serializer: S) -> Result<S::Ok, S::Error>
where
    S: Serializer,
{
    serializer.serialize_u64(
        duration
            .as_millis()
            .try_into()
            .map_err(|_| serde::ser::Error::custom("duration value overflowed u64"))?,
    )
}

#[derive(Debug, Clone, PartialEq, Serialize, Deserialize)]
#[serde(rename_all = "kebab-case", default, deny_unknown_fields)]
pub struct FilePickerConfig {
    /// IgnoreOptions
    /// Enables ignoring hidden files.
    /// Whether to hide hidden files in file picker and global search results. Defaults to true.
    pub hidden: bool,
    /// Enables following symlinks.
    /// Whether to follow symbolic links in file picker and file or directory completions. Defaults to true.
    pub follow_symlinks: bool,
    /// Enables reading ignore files from parent directories. Defaults to true.
    pub parents: bool,
    /// Enables reading `.ignore` files.
    /// Whether to hide files listed in .ignore in file picker and global search results. Defaults to true.
    pub ignore: bool,
    /// Enables reading `.gitignore` files.
    /// Whether to hide files listed in .gitignore in file picker and global search results. Defaults to true.
    pub git_ignore: bool,
    /// Enables reading global .gitignore, whose path is specified in git's config: `core.excludefile` option.
    /// Whether to hide files listed in global .gitignore in file picker and global search results. Defaults to true.
    pub git_global: bool,
    /// Enables reading `.git/info/exclude` files.
    /// Whether to hide files listed in .git/info/exclude in file picker and global search results. Defaults to true.
    pub git_exclude: bool,
    /// WalkBuilder options
    /// Maximum Depth to recurse directories in file picker and global search. Defaults to `None`.
    pub max_depth: Option<usize>,
}

impl Default for FilePickerConfig {
    fn default() -> Self {
        Self {
            hidden: true,
            follow_symlinks: true,
            parents: true,
            ignore: true,
            git_ignore: true,
            git_global: true,
            git_exclude: true,
            max_depth: None,
        }
    }
}

#[derive(Debug, Clone, PartialEq, Serialize, Deserialize)]
#[serde(rename_all = "kebab-case", default, deny_unknown_fields)]
pub struct Config {
    /// Padding to keep between the edge of the screen and the cursor when scrolling. Defaults to 5.
    pub scrolloff: usize,
    /// Number of lines to scroll at once. Defaults to 3
    pub scroll_lines: isize,
    /// Mouse support. Defaults to true.
    pub mouse: bool,
    /// Shell to use for shell commands. Defaults to ["cmd", "/C"] on Windows and ["sh", "-c"] otherwise.
    pub shell: Vec<String>,
    /// Line number mode.
    pub line_number: LineNumber,
    /// Gutters. Default ["diagnostics", "line-numbers"]
    pub gutters: Vec<GutterType>,
    /// Middle click paste support. Defaults to true.
    pub middle_click_paste: bool,
    /// Automatic insertion of pairs to parentheses, brackets,
    /// etc. Optionally, this can be a list of 2-tuples to specify a
    /// global list of characters to pair. Defaults to true.
    pub auto_pairs: AutoPairConfig,
    /// Automatic auto-completion, automatically pop up without user trigger. Defaults to true.
    pub auto_completion: bool,
    /// Automatic formatting on save. Defaults to true.
    pub auto_format: bool,
    /// Time in milliseconds since last keypress before idle timers trigger.
    /// Used for autocompletion, set to 0 for instant. Defaults to 400ms.
    #[serde(
        serialize_with = "serialize_duration_millis",
        deserialize_with = "deserialize_duration_millis"
    )]
    pub idle_timeout: Duration,
    pub completion_trigger_len: u8,
    /// Whether to display infoboxes. Defaults to true.
    pub auto_info: bool,
    pub file_picker: FilePickerConfig,
    /// Shape for cursor in each mode
    pub cursor_shape: CursorShapeConfig,
    /// Set to `true` to override automatic detection of terminal truecolor support in the event of a false negative. Defaults to `false`.
    pub true_color: bool,
    /// Search configuration.
    #[serde(default)]
    pub search: SearchConfig,
    pub lsp: LspConfig,
    /// Column numbers at which to draw the rulers. Default to `[]`, meaning no rulers.
    pub rulers: Vec<u16>,
    #[serde(default)]
    pub whitespace: WhitespaceConfig,
    /// Vertical indent width guides.
    pub indent_guides: IndentGuidesConfig,
}

#[derive(Debug, Default, Clone, PartialEq, Serialize, Deserialize)]
#[serde(rename_all = "kebab-case", deny_unknown_fields)]
pub struct LspConfig {
    pub display_messages: bool,
}

#[derive(Debug, Clone, PartialEq, Serialize, Deserialize)]
#[serde(rename_all = "kebab-case", default, deny_unknown_fields)]
pub struct SearchConfig {
    /// Smart case: Case insensitive searching unless pattern contains upper case characters. Defaults to true.
    pub smart_case: bool,
    /// Whether the search should wrap after depleting the matches. Default to true.
    pub wrap_around: bool,
}

// Cursor shape is read and used on every rendered frame and so needs
// to be fast. Therefore we avoid a hashmap and use an enum indexed array.
#[derive(Debug, Clone, PartialEq)]
pub struct CursorShapeConfig([CursorKind; 3]);

impl CursorShapeConfig {
    pub fn from_mode(&self, mode: Mode) -> CursorKind {
        self.get(mode as usize).copied().unwrap_or_default()
    }
}

impl<'de> Deserialize<'de> for CursorShapeConfig {
    fn deserialize<D>(deserializer: D) -> Result<Self, D::Error>
    where
        D: Deserializer<'de>,
    {
        let m = HashMap::<Mode, CursorKind>::deserialize(deserializer)?;
        let into_cursor = |mode: Mode| m.get(&mode).copied().unwrap_or_default();
        Ok(CursorShapeConfig([
            into_cursor(Mode::Normal),
            into_cursor(Mode::Select),
            into_cursor(Mode::Insert),
        ]))
    }
}

impl Serialize for CursorShapeConfig {
    fn serialize<S>(&self, serializer: S) -> Result<S::Ok, S::Error>
    where
        S: serde::Serializer,
    {
        let mut map = serializer.serialize_map(Some(self.len()))?;
        let modes = [Mode::Normal, Mode::Select, Mode::Insert];
        for mode in modes {
            map.serialize_entry(&mode, &self.from_mode(mode))?;
        }
        map.end()
    }
}

impl std::ops::Deref for CursorShapeConfig {
    type Target = [CursorKind; 3];

    fn deref(&self) -> &Self::Target {
        &self.0
    }
}

impl Default for CursorShapeConfig {
    fn default() -> Self {
        Self([CursorKind::Block; 3])
    }
}

#[derive(Debug, Copy, Clone, PartialEq, Eq, Serialize, Deserialize)]
#[serde(rename_all = "kebab-case")]
pub enum LineNumber {
    /// Show absolute line number
    Absolute,

    /// If focused and in normal/select mode, show relative line number to the primary cursor.
    /// If unfocused or in insert mode, show absolute line number.
    Relative,
}

impl std::str::FromStr for LineNumber {
    type Err = anyhow::Error;

    fn from_str(s: &str) -> Result<Self, Self::Err> {
        match s.to_lowercase().as_str() {
            "absolute" | "abs" => Ok(Self::Absolute),
            "relative" | "rel" => Ok(Self::Relative),
            _ => anyhow::bail!("Line number can only be `absolute` or `relative`."),
        }
    }
}

#[derive(Debug, Copy, Clone, PartialEq, Eq, Serialize, Deserialize)]
#[serde(rename_all = "kebab-case")]
pub enum GutterType {
    /// Show diagnostics and other features like breakpoints
    Diagnostics,
    /// Show line numbers
    LineNumbers,
}

impl std::str::FromStr for GutterType {
    type Err = anyhow::Error;

    fn from_str(s: &str) -> Result<Self, Self::Err> {
        match s.to_lowercase().as_str() {
            "diagnostics" => Ok(Self::Diagnostics),
            "line-numbers" => Ok(Self::LineNumbers),
            _ => anyhow::bail!("Gutter type can only be `diagnostics` or `line-numbers`."),
        }
    }
}

#[derive(Debug, Clone, PartialEq, Serialize, Deserialize)]
#[serde(default)]
pub struct WhitespaceConfig {
    pub render: WhitespaceRender,
    pub characters: WhitespaceCharacters,
}

impl Default for WhitespaceConfig {
    fn default() -> Self {
        Self {
            render: WhitespaceRender::Basic(WhitespaceRenderValue::None),
            characters: WhitespaceCharacters::default(),
        }
    }
}

#[derive(Debug, Copy, Clone, PartialEq, Eq, Serialize, Deserialize)]
#[serde(untagged, rename_all = "kebab-case")]
pub enum WhitespaceRender {
    Basic(WhitespaceRenderValue),
    Specific {
        default: Option<WhitespaceRenderValue>,
        space: Option<WhitespaceRenderValue>,
        nbsp: Option<WhitespaceRenderValue>,
        tab: Option<WhitespaceRenderValue>,
        newline: Option<WhitespaceRenderValue>,
    },
}

#[derive(Debug, Copy, Clone, PartialEq, Eq, Serialize, Deserialize)]
#[serde(rename_all = "kebab-case")]
pub enum WhitespaceRenderValue {
    None,
    // TODO
    // Selection,
    All,
}

impl WhitespaceRender {
    pub fn space(&self) -> WhitespaceRenderValue {
        match *self {
            Self::Basic(val) => val,
            Self::Specific { default, space, .. } => {
                space.or(default).unwrap_or(WhitespaceRenderValue::None)
            }
        }
    }
    pub fn nbsp(&self) -> WhitespaceRenderValue {
        match *self {
            Self::Basic(val) => val,
            Self::Specific { default, nbsp, .. } => {
                nbsp.or(default).unwrap_or(WhitespaceRenderValue::None)
            }
        }
    }
    pub fn tab(&self) -> WhitespaceRenderValue {
        match *self {
            Self::Basic(val) => val,
            Self::Specific { default, tab, .. } => {
                tab.or(default).unwrap_or(WhitespaceRenderValue::None)
            }
        }
    }
    pub fn newline(&self) -> WhitespaceRenderValue {
        match *self {
            Self::Basic(val) => val,
            Self::Specific {
                default, newline, ..
            } => newline.or(default).unwrap_or(WhitespaceRenderValue::None),
        }
    }
}

#[derive(Debug, Clone, PartialEq, Eq, Serialize, Deserialize)]
#[serde(default)]
pub struct WhitespaceCharacters {
    pub space: char,
    pub nbsp: char,
    pub tab: char,
    pub newline: char,
}

impl Default for WhitespaceCharacters {
    fn default() -> Self {
        Self {
            space: '·',    // U+00B7
            nbsp: '⍽',    // U+237D
            tab: '→',     // U+2192
            newline: '⏎', // U+23CE
        }
    }
}

#[derive(Debug, Clone, PartialEq, Eq, Serialize, Deserialize)]
#[serde(default)]
pub struct IndentGuidesConfig {
    pub render: bool,
    pub character: char,
}

impl Default for IndentGuidesConfig {
    fn default() -> Self {
        Self {
            render: false,
            character: '│',
        }
    }
}

impl Default for Config {
    fn default() -> Self {
        Self {
            scrolloff: 5,
            scroll_lines: 3,
            mouse: true,
            shell: if cfg!(windows) {
                vec!["cmd".to_owned(), "/C".to_owned()]
            } else {
                vec!["sh".to_owned(), "-c".to_owned()]
            },
            line_number: LineNumber::Absolute,
            gutters: vec![GutterType::Diagnostics, GutterType::LineNumbers],
            middle_click_paste: true,
            auto_pairs: AutoPairConfig::default(),
            auto_completion: true,
            auto_format: true,
            idle_timeout: Duration::from_millis(400),
            completion_trigger_len: 2,
            auto_info: true,
            file_picker: FilePickerConfig::default(),
            cursor_shape: CursorShapeConfig::default(),
            true_color: false,
            search: SearchConfig::default(),
            lsp: LspConfig::default(),
            rulers: Vec::new(),
            whitespace: WhitespaceConfig::default(),
            indent_guides: IndentGuidesConfig::default(),
        }
    }
}

impl Default for SearchConfig {
    fn default() -> Self {
        Self {
            wrap_around: true,
            smart_case: true,
        }
    }
}

pub struct Motion(pub Box<dyn Fn(&mut Editor)>);
impl Motion {
    pub fn run(&self, e: &mut Editor) {
        (self.0)(e)
    }
}
impl std::fmt::Debug for Motion {
    fn fmt(&self, f: &mut std::fmt::Formatter<'_>) -> std::fmt::Result {
        f.write_str("motion")
    }
}

#[derive(Debug, Clone, Default)]
pub struct Breakpoint {
    pub id: Option<usize>,
    pub verified: bool,
    pub message: Option<String>,

    pub line: usize,
    pub column: Option<usize>,
    pub condition: Option<String>,
    pub hit_condition: Option<String>,
    pub log_message: Option<String>,
}

pub struct Editor {
    pub tree: Tree,
    pub next_document_id: DocumentId,
    pub documents: BTreeMap<DocumentId, Document>,
    pub count: Option<std::num::NonZeroUsize>,
    pub selected_register: Option<char>,
    pub registers: Registers,
    pub macro_recording: Option<(char, Vec<KeyEvent>)>,
    pub macro_replaying: Vec<char>,
    pub language_servers: helix_lsp::Registry,

    pub debugger: Option<dap::Client>,
    pub debugger_events: SelectAll<UnboundedReceiverStream<dap::Payload>>,
    pub breakpoints: HashMap<PathBuf, Vec<Breakpoint>>,

    pub clipboard_provider: Box<dyn ClipboardProvider>,

    pub syn_loader: Arc<syntax::Loader>,
    pub theme_loader: Arc<theme::Loader>,
    /// last_theme is used for theme previews. We store the current theme here,
    /// and if previewing is cancelled, we can return to it.
    pub last_theme: Option<Theme>,
    /// The currently applied editor theme. While previewing a theme, the previewed theme
    /// is set here.
    pub theme: Theme,

    pub status_msg: Option<(Cow<'static, str>, Severity)>,
    pub autoinfo: Option<Info>,

    pub config: Box<dyn DynAccess<Config>>,
    pub auto_pairs: Option<AutoPairs>,

    pub idle_timer: Pin<Box<Sleep>>,
    pub last_motion: Option<Motion>,
    pub pseudo_pending: Option<String>,

    pub last_completion: Option<CompleteAction>,

    pub exit_code: i32,

    pub config_events: (UnboundedSender<ConfigEvent>, UnboundedReceiver<ConfigEvent>),
}

#[derive(Debug, Clone)]
pub enum ConfigEvent {
    Refresh,
    Update(Box<Config>),
}

#[derive(Debug, Clone)]
pub struct CompleteAction {
    pub trigger_offset: usize,
    pub changes: Vec<Change>,
}

#[derive(Debug, Copy, Clone)]
pub enum Action {
    Load,
    Replace,
    HorizontalSplit,
    VerticalSplit,
}

impl Editor {
    pub fn new(
        mut area: Rect,
        theme_loader: Arc<theme::Loader>,
        syn_loader: Arc<syntax::Loader>,
        config: Box<dyn DynAccess<Config>>,
    ) -> Self {
        let language_servers = helix_lsp::Registry::new();
        let conf = config.load();
        let auto_pairs = (&conf.auto_pairs).into();

        // HAXX: offset the render area height by 1 to account for prompt/commandline
        area.height -= 1;

        Self {
            tree: Tree::new(area),
            next_document_id: DocumentId::default(),
            documents: BTreeMap::new(),
            count: None,
            selected_register: None,
            macro_recording: None,
            macro_replaying: Vec::new(),
            theme: theme_loader.default(),
            language_servers,
            debugger: None,
            debugger_events: SelectAll::new(),
            breakpoints: HashMap::new(),
            syn_loader,
            theme_loader,
            last_theme: None,
            registers: Registers::default(),
            clipboard_provider: get_clipboard_provider(),
            status_msg: None,
            autoinfo: None,
            idle_timer: Box::pin(sleep(conf.idle_timeout)),
            last_motion: None,
            last_completion: None,
            pseudo_pending: None,
            config,
            auto_pairs,
            exit_code: 0,
            config_events: unbounded_channel(),
        }
    }

    pub fn config(&self) -> DynGuard<Config> {
        self.config.load()
    }

    /// Call if the config has changed to let the editor update all
    /// relevant members.
    pub fn refresh_config(&mut self) {
        let config = self.config();
        self.auto_pairs = (&config.auto_pairs).into();
        self.reset_idle_timer();
    }

    pub fn clear_idle_timer(&mut self) {
        // equivalent to internal Instant::far_future() (30 years)
        self.idle_timer
            .as_mut()
            .reset(Instant::now() + Duration::from_secs(86400 * 365 * 30));
    }

    pub fn reset_idle_timer(&mut self) {
        let config = self.config();
        self.idle_timer
            .as_mut()
            .reset(Instant::now() + config.idle_timeout);
    }

    pub fn clear_status(&mut self) {
        self.status_msg = None;
    }

    #[inline]
    pub fn set_status<T: Into<Cow<'static, str>>>(&mut self, status: T) {
        self.status_msg = Some((status.into(), Severity::Info));
    }

    #[inline]
    pub fn set_error<T: Into<Cow<'static, str>>>(&mut self, error: T) {
        self.status_msg = Some((error.into(), Severity::Error));
    }

<<<<<<< HEAD
    pub fn unset_theme_preview(&mut self) {
        if let Some(last_theme) = self.last_theme.take() {
            self.set_theme(last_theme);
        }
        // None likely occurs when the user types ":theme" and then exits before previewing
    }

    pub fn set_theme_preview(&mut self, theme: Theme) {
        self.set_theme_impl(theme, true);
=======
    #[inline]
    pub fn get_status(&self) -> Option<(&Cow<'static, str>, &Severity)> {
        self.status_msg.as_ref().map(|(status, sev)| (status, sev))
    }

    /// Returns true if the current status is an error
    #[inline]
    pub fn is_err(&self) -> bool {
        self.status_msg
            .as_ref()
            .map(|(_, sev)| *sev == Severity::Error)
            .unwrap_or(false)
>>>>>>> 8c86cd56
    }

    pub fn set_theme(&mut self, theme: Theme) {
        self.set_theme_impl(theme, false);
    }

    fn set_theme_impl(&mut self, theme: Theme, preview: bool) {
        // `ui.selection` is the only scope required to be able to render a theme.
        if theme.find_scope_index("ui.selection").is_none() {
            self.set_error("Invalid theme: `ui.selection` required");
            return;
        }

        let scopes = theme.scopes();
        self.syn_loader.set_scopes(scopes.to_vec());

        if preview {
            if self.last_theme.is_none() {
                // On the first preview
                self.last_theme = Some(std::mem::replace(&mut self.theme, theme));
            } else {
                // Subsequent previews
                self.theme = theme;
            }
        } else {
            self.last_theme = None;
            self.theme = theme;
        }

        self._refresh();
    }

    /// Refreshes the language server for a given document
    pub fn refresh_language_server(&mut self, doc_id: DocumentId) -> Option<()> {
        let doc = self.documents.get_mut(&doc_id)?;
        Self::launch_language_server(&mut self.language_servers, doc)
    }

    /// Launch a language server for a given document
    fn launch_language_server(ls: &mut helix_lsp::Registry, doc: &mut Document) -> Option<()> {
        // if doc doesn't have a URL it's a scratch buffer, ignore it
        let doc_url = doc.url()?;

        // try to find a language server based on the language name
        let language_server = doc.language.as_ref().and_then(|language| {
            ls.get(language)
                .map_err(|e| {
                    log::error!(
                        "Failed to initialize the LSP for `{}` {{ {} }}",
                        language.scope(),
                        e
                    )
                })
                .ok()
        });
        if let Some(language_server) = language_server {
            // only spawn a new lang server if the servers aren't the same
            if Some(language_server.id()) != doc.language_server().map(|server| server.id()) {
                if let Some(language_server) = doc.language_server() {
                    tokio::spawn(language_server.text_document_did_close(doc.identifier()));
                }

                let language_id = doc.language_id().map(ToOwned::to_owned).unwrap_or_default();

                // TODO: this now races with on_init code if the init happens too quickly
                tokio::spawn(language_server.text_document_did_open(
                    doc_url,
                    doc.version(),
                    doc.text(),
                    language_id,
                ));

                doc.set_language_server(Some(language_server));
            }
        }
        Some(())
    }

    fn _refresh(&mut self) {
        let config = self.config();
        for (view, _) in self.tree.views_mut() {
            let doc = &self.documents[&view.doc];
            view.ensure_cursor_in_view(doc, config.scrolloff)
        }
    }

    fn replace_document_in_view(&mut self, current_view: ViewId, doc_id: DocumentId) {
        let view = self.tree.get_mut(current_view);
        view.doc = doc_id;
        view.offset = Position::default();

        let doc = self.documents.get_mut(&doc_id).unwrap();
        doc.ensure_view_init(view.id);

        // TODO: reuse align_view
        let pos = doc
            .selection(view.id)
            .primary()
            .cursor(doc.text().slice(..));
        let line = doc.text().char_to_line(pos);
        view.offset.row = line.saturating_sub(view.inner_area().height as usize / 2);
    }

    pub fn switch(&mut self, id: DocumentId, action: Action) {
        use crate::tree::Layout;

        if !self.documents.contains_key(&id) {
            log::error!("cannot switch to document that does not exist (anymore)");
            return;
        }

        match action {
            Action::Replace => {
                let (view, doc) = current_ref!(self);
                // If the current view is an empty scratch buffer and is not displayed in any other views, delete it.
                // Boolean value is determined before the call to `view_mut` because the operation requires a borrow
                // of `self.tree`, which is mutably borrowed when `view_mut` is called.
                let remove_empty_scratch = !doc.is_modified()
                    // If the buffer has no path and is not modified, it is an empty scratch buffer.
                    && doc.path().is_none()
                    // If the buffer we are changing to is not this buffer
                    && id != doc.id
                    // Ensure the buffer is not displayed in any other splits.
                    && !self
                        .tree
                        .traverse()
                        .any(|(_, v)| v.doc == doc.id && v.id != view.id);

                let (view, doc) = current!(self);
                let view_id = view.id;

                if remove_empty_scratch {
                    // Copy `doc.id` into a variable before calling `self.documents.remove`, which requires a mutable
                    // borrow, invalidating direct access to `doc.id`.
                    let id = doc.id;
                    self.documents.remove(&id);

                    // Remove the scratch buffer from any jumplists
                    for (view, _) in self.tree.views_mut() {
                        view.remove_document(&id);
                    }
                } else {
                    let jump = (view.doc, doc.selection(view.id).clone());
                    view.jumps.push(jump);
                    // Set last accessed doc if it is a different document
                    if doc.id != id {
                        view.add_to_history(view.doc);
                        // Set last modified doc if modified and last modified doc is different
                        if std::mem::take(&mut doc.modified_since_accessed)
                            && view.last_modified_docs[0] != Some(view.doc)
                        {
                            view.last_modified_docs = [Some(view.doc), view.last_modified_docs[0]];
                        }
                    }
                }

                self.replace_document_in_view(view_id, id);

                return;
            }
            Action::Load => {
                let view_id = view!(self).id;
                let doc = self.documents.get_mut(&id).unwrap();
                doc.ensure_view_init(view_id);
                return;
            }
            Action::HorizontalSplit | Action::VerticalSplit => {
                let view = View::new(id, self.config().gutters.clone());
                let view_id = self.tree.split(
                    view,
                    match action {
                        Action::HorizontalSplit => Layout::Horizontal,
                        Action::VerticalSplit => Layout::Vertical,
                        _ => unreachable!(),
                    },
                );
                // initialize selection for view
                let doc = self.documents.get_mut(&id).unwrap();
                doc.ensure_view_init(view_id);
            }
        }

        self._refresh();
    }

    /// Generate an id for a new document and register it.
    fn new_document(&mut self, mut doc: Document) -> DocumentId {
        let id = self.next_document_id;
        // Safety: adding 1 from 1 is fine, probably impossible to reach usize max
        self.next_document_id =
            DocumentId(unsafe { NonZeroUsize::new_unchecked(self.next_document_id.0.get() + 1) });
        doc.id = id;
        self.documents.insert(id, doc);
        id
    }

    fn new_file_from_document(&mut self, action: Action, doc: Document) -> DocumentId {
        let id = self.new_document(doc);
        self.switch(id, action);
        id
    }

    pub fn new_file(&mut self, action: Action) -> DocumentId {
        self.new_file_from_document(action, Document::default())
    }

    pub fn new_file_from_stdin(&mut self, action: Action) -> Result<DocumentId, Error> {
        let (rope, encoding) = crate::document::from_reader(&mut stdin(), None)?;
        Ok(self.new_file_from_document(action, Document::from(rope, Some(encoding))))
    }

    // ??? possible use for integration tests
    pub fn open(&mut self, path: &Path, action: Action) -> Result<DocumentId, Error> {
        let path = helix_core::path::get_canonicalized_path(path)?;
        let id = self.document_by_path(&path).map(|doc| doc.id);

        let id = if let Some(id) = id {
            id
        } else {
            let mut doc = Document::open(&path, None, Some(self.syn_loader.clone()))?;

            let _ = Self::launch_language_server(&mut self.language_servers, &mut doc);

            self.new_document(doc)
        };

        self.switch(id, action);
        Ok(id)
    }

    pub fn close(&mut self, id: ViewId) {
        let view = self.tree.get(self.tree.focus);
        // remove selection
        self.documents.get_mut(&view.doc).unwrap().remove_view(id);
        self.tree.remove(id);
        self._refresh();
    }

    pub fn close_document(&mut self, doc_id: DocumentId, force: bool) -> anyhow::Result<()> {
        let doc = match self.documents.get(&doc_id) {
            Some(doc) => doc,
            None => bail!("document does not exist"),
        };

        if !force && doc.is_modified() {
            bail!(
                "buffer {:?} is modified",
                doc.relative_path()
                    .map(|path| path.to_string_lossy().to_string())
                    .unwrap_or_else(|| SCRATCH_BUFFER_NAME.into())
            );
        }

        if let Some(language_server) = doc.language_server() {
            tokio::spawn(language_server.text_document_did_close(doc.identifier()));
        }

        enum Action {
            Close(ViewId),
            ReplaceDoc(ViewId, DocumentId),
        }

        let actions: Vec<Action> = self
            .tree
            .views_mut()
            .filter_map(|(view, _focus)| {
                view.remove_document(&doc_id);

                if view.doc == doc_id {
                    // something was previously open in the view, switch to previous doc
                    if let Some(prev_doc) = view.docs_access_history.pop() {
                        Some(Action::ReplaceDoc(view.id, prev_doc))
                    } else {
                        // only the document that is being closed was in the view, close it
                        Some(Action::Close(view.id))
                    }
                } else {
                    None
                }
            })
            .collect();

        for action in actions {
            match action {
                Action::Close(view_id) => {
                    self.close(view_id);
                }
                Action::ReplaceDoc(view_id, doc_id) => {
                    self.replace_document_in_view(view_id, doc_id);
                }
            }
        }

        self.documents.remove(&doc_id);

        // If the document we removed was visible in all views, we will have no more views. We don't
        // want to close the editor just for a simple buffer close, so we need to create a new view
        // containing either an existing document, or a brand new document.
        if self.tree.views().next().is_none() {
            let doc_id = self
                .documents
                .iter()
                .map(|(&doc_id, _)| doc_id)
                .next()
                .unwrap_or_else(|| self.new_document(Document::default()));
            let view = View::new(doc_id, self.config().gutters.clone());
            let view_id = self.tree.insert(view);
            let doc = self.documents.get_mut(&doc_id).unwrap();
            doc.ensure_view_init(view_id);
        }

        self._refresh();

        Ok(())
    }

    pub fn resize(&mut self, area: Rect) {
        if self.tree.resize(area) {
            self._refresh();
        };
    }

    pub fn focus_next(&mut self) {
        self.tree.focus_next();
    }

    pub fn focus_right(&mut self) {
        self.tree.focus_direction(tree::Direction::Right);
    }

    pub fn focus_left(&mut self) {
        self.tree.focus_direction(tree::Direction::Left);
    }

    pub fn focus_up(&mut self) {
        self.tree.focus_direction(tree::Direction::Up);
    }

    pub fn focus_down(&mut self) {
        self.tree.focus_direction(tree::Direction::Down);
    }

    pub fn swap_right(&mut self) {
        self.tree.swap_split_in_direction(tree::Direction::Right);
    }

    pub fn swap_left(&mut self) {
        self.tree.swap_split_in_direction(tree::Direction::Left);
    }

    pub fn swap_up(&mut self) {
        self.tree.swap_split_in_direction(tree::Direction::Up);
    }

    pub fn swap_down(&mut self) {
        self.tree.swap_split_in_direction(tree::Direction::Down);
    }

    pub fn transpose_view(&mut self) {
        self.tree.transpose();
    }

    pub fn should_close(&self) -> bool {
        self.tree.is_empty()
    }

    pub fn ensure_cursor_in_view(&mut self, id: ViewId) {
        let config = self.config();
        let view = self.tree.get_mut(id);
        let doc = &self.documents[&view.doc];
        view.ensure_cursor_in_view(doc, config.scrolloff)
    }

    #[inline]
    pub fn document(&self, id: DocumentId) -> Option<&Document> {
        self.documents.get(&id)
    }

    #[inline]
    pub fn document_mut(&mut self, id: DocumentId) -> Option<&mut Document> {
        self.documents.get_mut(&id)
    }

    #[inline]
    pub fn documents(&self) -> impl Iterator<Item = &Document> {
        self.documents.values()
    }

    #[inline]
    pub fn documents_mut(&mut self) -> impl Iterator<Item = &mut Document> {
        self.documents.values_mut()
    }

    pub fn document_by_path<P: AsRef<Path>>(&self, path: P) -> Option<&Document> {
        self.documents()
            .find(|doc| doc.path().map(|p| p == path.as_ref()).unwrap_or(false))
    }

    pub fn document_by_path_mut<P: AsRef<Path>>(&mut self, path: P) -> Option<&mut Document> {
        self.documents_mut()
            .find(|doc| doc.path().map(|p| p == path.as_ref()).unwrap_or(false))
    }

    pub fn cursor(&self) -> (Option<Position>, CursorKind) {
        let config = self.config();
        let (view, doc) = current_ref!(self);
        let cursor = doc
            .selection(view.id)
            .primary()
            .cursor(doc.text().slice(..));
        if let Some(mut pos) = view.screen_coords_at_pos(doc, doc.text().slice(..), cursor) {
            let inner = view.inner_area();
            pos.col += inner.x as usize;
            pos.row += inner.y as usize;
            let cursorkind = config.cursor_shape.from_mode(doc.mode());
            (Some(pos), cursorkind)
        } else {
            (None, CursorKind::default())
        }
    }

    /// Closes language servers with timeout. The default timeout is 500 ms, use
    /// `timeout` parameter to override this.
    pub async fn close_language_servers(
        &self,
        timeout: Option<u64>,
    ) -> Result<(), tokio::time::error::Elapsed> {
        tokio::time::timeout(
            Duration::from_millis(timeout.unwrap_or(500)),
            future::join_all(
                self.language_servers
                    .iter_clients()
                    .map(|client| client.force_shutdown()),
            ),
        )
        .await
        .map(|_| ())
    }
}<|MERGE_RESOLUTION|>--- conflicted
+++ resolved
@@ -596,17 +596,6 @@
         self.status_msg = Some((error.into(), Severity::Error));
     }
 
-<<<<<<< HEAD
-    pub fn unset_theme_preview(&mut self) {
-        if let Some(last_theme) = self.last_theme.take() {
-            self.set_theme(last_theme);
-        }
-        // None likely occurs when the user types ":theme" and then exits before previewing
-    }
-
-    pub fn set_theme_preview(&mut self, theme: Theme) {
-        self.set_theme_impl(theme, true);
-=======
     #[inline]
     pub fn get_status(&self) -> Option<(&Cow<'static, str>, &Severity)> {
         self.status_msg.as_ref().map(|(status, sev)| (status, sev))
@@ -619,7 +608,17 @@
             .as_ref()
             .map(|(_, sev)| *sev == Severity::Error)
             .unwrap_or(false)
->>>>>>> 8c86cd56
+    }
+
+    pub fn unset_theme_preview(&mut self) {
+        if let Some(last_theme) = self.last_theme.take() {
+            self.set_theme(last_theme);
+        }
+        // None likely occurs when the user types ":theme" and then exits before previewing
+    } 
+
+    pub fn set_theme_preview(&mut self, theme: Theme) {
+        self.set_theme_impl(theme, true);
     }
 
     pub fn set_theme(&mut self, theme: Theme) {
