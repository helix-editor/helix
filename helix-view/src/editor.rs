--- conflicted
+++ resolved
@@ -328,18 +328,15 @@
     pub indent_guides: IndentGuidesConfig,
     /// Whether to color modes with different colors. Defaults to `false`.
     pub color_modes: bool,
-<<<<<<< HEAD
     pub soft_wrap: SoftWrap,
     /// Workspace specific lsp ceiling dirs
     pub workspace_lsp_roots: Vec<PathBuf>,
-=======
     /// Translate pressed keys in Normal and Select modes when a keyboard layout different from Latin is chosen in the system.
     #[serde(
         serialize_with = "serialize_layout_remap",
         deserialize_with = "deserialize_layout_remap"
     )]
     pub layout_remap: HashMap<char, char>,
->>>>>>> d86dcf1d
 }
 
 #[derive(Debug, Default, Clone, PartialEq, Eq, Serialize, Deserialize)]
@@ -805,14 +802,11 @@
             bufferline: BufferLine::default(),
             indent_guides: IndentGuidesConfig::default(),
             color_modes: false,
-<<<<<<< HEAD
             soft_wrap: SoftWrap::default(),
             text_width: 80,
             completion_replace: false,
             workspace_lsp_roots: Vec::new(),
-=======
             layout_remap: HashMap::new(),
->>>>>>> d86dcf1d
         }
     }
 }
