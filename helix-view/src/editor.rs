use crate::{
    annotations::diagnostics::{DiagnosticFilter, InlineDiagnosticsConfig},
    clipboard::ClipboardProvider,
    document::{
        DocumentOpenError, DocumentSavedEventFuture, DocumentSavedEventResult, Mode, SavePoint,
    },
    events::{DocumentDidClose, DocumentDidOpen, DocumentFocusLost},
    graphics::{CursorKind, Rect},
    handlers::Handlers,
    info::Info,
    input::KeyEvent,
    register::Registers,
    theme::{self, Theme},
    tree::{self, Tree},
    Document, DocumentId, View, ViewId,
};
use dap::StackFrame;
use helix_event::dispatch;
use helix_vcs::DiffProviderRegistry;

use futures_util::stream::select_all::SelectAll;
use futures_util::{future, StreamExt};
use helix_lsp::{Call, LanguageServerId};
use tokio_stream::wrappers::UnboundedReceiverStream;

use std::{
    borrow::Cow,
    cell::Cell,
    collections::{BTreeMap, HashMap, HashSet},
    fs,
    io::{self, stdin},
    num::NonZeroUsize,
    path::{Path, PathBuf},
    pin::Pin,
    sync::Arc,
};

use tokio::{
    sync::mpsc::{unbounded_channel, UnboundedReceiver, UnboundedSender},
    time::{sleep, Duration, Instant, Sleep},
};

use anyhow::{anyhow, bail, Error};

pub use helix_core::diagnostic::Severity;
use helix_core::{
    auto_pairs::AutoPairs,
    diagnostic::DiagnosticProvider,
    syntax::{self, AutoPairConfig, IndentationHeuristic, LanguageServerFeature, SoftWrap},
    Change, LineEnding, Position, Range, Selection, Uri, NATIVE_LINE_ENDING,
};
use helix_dap as dap;
use helix_lsp::lsp;
use helix_stdx::path::canonicalize;

use serde::{ser::SerializeMap, Deserialize, Deserializer, Serialize, Serializer};

use arc_swap::{
    access::{DynAccess, DynGuard},
    ArcSwap,
};

pub const DEFAULT_AUTO_SAVE_DELAY: u64 = 3000;

fn deserialize_duration_millis<'de, D>(deserializer: D) -> Result<Duration, D::Error>
where
    D: serde::Deserializer<'de>,
{
    let millis = u64::deserialize(deserializer)?;
    Ok(Duration::from_millis(millis))
}

fn serialize_duration_millis<S>(duration: &Duration, serializer: S) -> Result<S::Ok, S::Error>
where
    S: Serializer,
{
    serializer.serialize_u64(
        duration
            .as_millis()
            .try_into()
            .map_err(|_| serde::ser::Error::custom("duration value overflowed u64"))?,
    )
}

#[derive(Debug, Clone, PartialEq, Eq, Serialize, Deserialize)]
#[serde(rename_all = "kebab-case", default, deny_unknown_fields)]
pub struct GutterConfig {
    /// Gutter Layout
    pub layout: Vec<GutterType>,
    /// Options specific to the "line-numbers" gutter
    pub line_numbers: GutterLineNumbersConfig,
    /// Hides the diagnostics dots when in insert mode
    pub hide_diag_when_inserting: GutterDiagnosticsConfig,
}

impl Default for GutterConfig {
    fn default() -> Self {
        Self {
            layout: vec![
                GutterType::Diagnostics,
                GutterType::Spacer,
                GutterType::LineNumbers,
                GutterType::Spacer,
                GutterType::Diff,
            ],
            line_numbers: GutterLineNumbersConfig::default(),
            hide_diag_when_inserting: GutterDiagnosticsConfig::default(),
        }
    }
}

impl From<Vec<GutterType>> for GutterConfig {
    fn from(x: Vec<GutterType>) -> Self {
        GutterConfig {
            layout: x,
            ..Default::default()
        }
    }
}

fn deserialize_gutter_seq_or_struct<'de, D>(deserializer: D) -> Result<GutterConfig, D::Error>
where
    D: Deserializer<'de>,
{
    struct GutterVisitor;

    impl<'de> serde::de::Visitor<'de> for GutterVisitor {
        type Value = GutterConfig;

        fn expecting(&self, formatter: &mut std::fmt::Formatter) -> std::fmt::Result {
            write!(
                formatter,
                "an array of gutter names or a detailed gutter configuration"
            )
        }

        fn visit_seq<S>(self, mut seq: S) -> Result<Self::Value, S::Error>
        where
            S: serde::de::SeqAccess<'de>,
        {
            let mut gutters = Vec::new();
            while let Some(gutter) = seq.next_element::<String>()? {
                gutters.push(
                    gutter
                        .parse::<GutterType>()
                        .map_err(serde::de::Error::custom)?,
                )
            }

            Ok(gutters.into())
        }

        fn visit_map<M>(self, map: M) -> Result<Self::Value, M::Error>
        where
            M: serde::de::MapAccess<'de>,
        {
            let deserializer = serde::de::value::MapAccessDeserializer::new(map);
            Deserialize::deserialize(deserializer)
        }
    }

    deserializer.deserialize_any(GutterVisitor)
}

#[derive(Debug, Clone, Copy, PartialEq, Eq, Serialize, Deserialize)]
#[serde(rename_all = "kebab-case", default, deny_unknown_fields)]
pub struct GutterLineNumbersConfig {
    /// Minimum number of characters to use for line number gutter. Defaults to 3.
    pub min_width: usize,
}

impl Default for GutterLineNumbersConfig {
    fn default() -> Self {
        Self { min_width: 3 }
    }
}

#[derive(Debug, Default, Clone, Copy, PartialEq, Eq, Serialize, Deserialize)]
#[serde(rename_all = "kebab-case", default, deny_unknown_fields)]
pub struct GutterDiagnosticsConfig {
    /// Hide the diagnostics gutter dots when set to true and in edit mode
    pub hide_diagnostics_in_insert_mode: bool,
}

#[derive(Debug, Clone, PartialEq, Eq, Serialize, Deserialize)]
#[serde(rename_all = "kebab-case", default, deny_unknown_fields)]
pub struct FilePickerConfig {
    /// IgnoreOptions
    /// Enables ignoring hidden files.
    /// Whether to hide hidden files in file picker and global search results. Defaults to true.
    pub hidden: bool,
    /// Enables following symlinks.
    /// Whether to follow symbolic links in file picker and file or directory completions. Defaults to true.
    pub follow_symlinks: bool,
    /// Hides symlinks that point into the current directory. Defaults to true.
    pub deduplicate_links: bool,
    /// Enables reading ignore files from parent directories. Defaults to true.
    pub parents: bool,
    /// Enables reading `.ignore` files.
    /// Whether to hide files listed in .ignore in file picker and global search results. Defaults to true.
    pub ignore: bool,
    /// Enables reading `.gitignore` files.
    /// Whether to hide files listed in .gitignore in file picker and global search results. Defaults to true.
    pub git_ignore: bool,
    /// Enables reading global .gitignore, whose path is specified in git's config: `core.excludefile` option.
    /// Whether to hide files listed in global .gitignore in file picker and global search results. Defaults to true.
    pub git_global: bool,
    /// Enables reading `.git/info/exclude` files.
    /// Whether to hide files listed in .git/info/exclude in file picker and global search results. Defaults to true.
    pub git_exclude: bool,
    /// WalkBuilder options
    /// Maximum Depth to recurse directories in file picker and global search. Defaults to `None`.
    pub max_depth: Option<usize>,
}

impl Default for FilePickerConfig {
    fn default() -> Self {
        Self {
            hidden: true,
            follow_symlinks: true,
            deduplicate_links: true,
            parents: true,
            ignore: true,
            git_ignore: true,
            git_global: true,
            git_exclude: true,
            max_depth: None,
        }
    }
}

fn serialize_alphabet<S>(alphabet: &[char], serializer: S) -> Result<S::Ok, S::Error>
where
    S: Serializer,
{
    let alphabet: String = alphabet.iter().collect();
    serializer.serialize_str(&alphabet)
}

fn deserialize_alphabet<'de, D>(deserializer: D) -> Result<Vec<char>, D::Error>
where
    D: Deserializer<'de>,
{
    use serde::de::Error;

    let str = String::deserialize(deserializer)?;
    let chars: Vec<_> = str.chars().collect();
    let unique_chars: HashSet<_> = chars.iter().copied().collect();
    if unique_chars.len() != chars.len() {
        return Err(<D::Error as Error>::custom(
            "jump-label-alphabet must contain unique characters",
        ));
    }
    Ok(chars)
}

#[derive(Debug, Clone, PartialEq, Eq, Serialize, Deserialize)]
#[serde(rename_all = "kebab-case", default, deny_unknown_fields)]
pub struct Config {
    /// Padding to keep between the edge of the screen and the cursor when scrolling. Defaults to 5.
    pub scrolloff: usize,
    /// Number of lines to scroll at once. Defaults to 3
    pub scroll_lines: isize,
    /// Mouse support. Defaults to true.
    pub mouse: bool,
    /// Shell to use for shell commands. Defaults to ["cmd", "/C"] on Windows and ["sh", "-c"] otherwise.
    pub shell: Vec<String>,
    /// Line number mode.
    pub line_number: LineNumber,
    /// Highlight the lines cursors are currently on. Defaults to false.
    pub cursorline: bool,
    /// Highlight the columns cursors are currently on. Defaults to false.
    pub cursorcolumn: bool,
    #[serde(deserialize_with = "deserialize_gutter_seq_or_struct")]
    pub gutters: GutterConfig,
    /// Middle click paste support. Defaults to true.
    pub middle_click_paste: bool,
    /// Automatic insertion of pairs to parentheses, brackets,
    /// etc. Optionally, this can be a list of 2-tuples to specify a
    /// global list of characters to pair. Defaults to true.
    pub auto_pairs: AutoPairConfig,
    /// Automatic auto-completion, automatically pop up without user trigger. Defaults to true.
    pub auto_completion: bool,
    /// Enable filepath completion.
    /// Show files and directories if an existing path at the cursor was recognized,
    /// either absolute or relative to the current opened document or current working directory (if the buffer is not yet saved).
    /// Defaults to true.
    pub path_completion: bool,
    /// Automatic formatting on save. Defaults to true.
    pub auto_format: bool,
    /// Default register used for yank/paste. Defaults to '"'
    pub default_yank_register: char,
    /// Automatic save on focus lost and/or after delay.
    /// Time delay in milliseconds since last edit after which auto save timer triggers.
    /// Time delay defaults to false with 3000ms delay. Focus lost defaults to false.
    #[serde(deserialize_with = "deserialize_auto_save")]
    pub auto_save: AutoSave,
    /// Set a global text_width
    pub text_width: usize,
    /// Time in milliseconds since last keypress before idle timers trigger.
    /// Used for various UI timeouts. Defaults to 250ms.
    #[serde(
        serialize_with = "serialize_duration_millis",
        deserialize_with = "deserialize_duration_millis"
    )]
    pub idle_timeout: Duration,
    /// Time in milliseconds after typing a word character before auto completions
    /// are shown, set to 5 for instant. Defaults to 250ms.
    #[serde(
        serialize_with = "serialize_duration_millis",
        deserialize_with = "deserialize_duration_millis"
    )]
    pub completion_timeout: Duration,
    /// Whether to insert the completion suggestion on hover. Defaults to true.
    pub preview_completion_insert: bool,
    pub completion_trigger_len: u8,
    /// Whether to instruct the LSP to replace the entire word when applying a completion
    /// or to only insert new text
    pub completion_replace: bool,
    /// `true` if helix should automatically add a line comment token if you're currently in a comment
    /// and press `enter`.
    pub continue_comments: bool,
    /// Whether to display infoboxes. Defaults to true.
    pub auto_info: bool,
    pub file_picker: FilePickerConfig,
    /// Configuration of the statusline elements
    pub statusline: StatusLineConfig,
    /// Shape for cursor in each mode
    pub cursor_shape: CursorShapeConfig,
    /// Set to `true` to override automatic detection of terminal truecolor support in the event of a false negative. Defaults to `false`.
    pub true_color: bool,
    /// Set to `true` to override automatic detection of terminal undercurl support in the event of a false negative. Defaults to `false`.
    pub undercurl: bool,
    /// Search configuration.
    #[serde(default)]
    pub search: SearchConfig,
    pub lsp: LspConfig,
    pub terminal: Option<TerminalConfig>,
    /// Column numbers at which to draw the rulers. Defaults to `[]`, meaning no rulers.
    pub rulers: Vec<u16>,
    #[serde(default)]
    pub whitespace: WhitespaceConfig,
    /// Persistently display open buffers along the top
    pub bufferline: BufferLine,
    /// Vertical indent width guides.
    pub indent_guides: IndentGuidesConfig,
    /// Whether to color modes with different colors. Defaults to `false`.
    pub color_modes: bool,
    pub soft_wrap: SoftWrap,
    /// Workspace specific lsp ceiling dirs
    pub workspace_lsp_roots: Vec<PathBuf>,
    /// Which line ending to choose for new documents. Defaults to `native`. i.e. `crlf` on Windows, otherwise `lf`.
    pub default_line_ending: LineEndingConfig,
    /// Whether to automatically insert a trailing line-ending on write if missing. Defaults to `true`.
    pub insert_final_newline: bool,
    /// Whether to automatically remove all trailing line-endings after the final one on write.
    /// Defaults to `false`.
    pub trim_final_newlines: bool,
    /// Whether to automatically remove all whitespace characters preceding line-endings on write.
    /// Defaults to `false`.
    pub trim_trailing_whitespace: bool,
    /// Enables smart tab
    pub smart_tab: Option<SmartTabConfig>,
    /// Draw border around popups.
    pub popup_border: PopupBorderConfig,
    /// Which indent heuristic to use when a new line is inserted
    #[serde(default)]
    pub indent_heuristic: IndentationHeuristic,
    /// labels characters used in jumpmode
    #[serde(
        serialize_with = "serialize_alphabet",
        deserialize_with = "deserialize_alphabet"
    )]
    pub jump_label_alphabet: Vec<char>,
    /// Display diagnostic below the line they occur.
    pub inline_diagnostics: InlineDiagnosticsConfig,
    pub end_of_line_diagnostics: DiagnosticFilter,
    /// Set to override the default clipboard provider
    pub clipboard_provider: ClipboardProvider,
<<<<<<< HEAD
    /// Set to hide diagnostics when in editing mode
    pub hide_diag_when_inserting: bool,
=======
    /// Whether to read settings from [EditorConfig](https://editorconfig.org) files. Defaults to
    /// `true`.
    pub editor_config: bool,
>>>>>>> 0ca01a96
}

#[derive(Debug, Clone, PartialEq, Deserialize, Serialize, Eq, PartialOrd, Ord)]
#[serde(default, rename_all = "kebab-case", deny_unknown_fields)]
pub struct SmartTabConfig {
    pub enable: bool,
    pub supersede_menu: bool,
}

impl Default for SmartTabConfig {
    fn default() -> Self {
        SmartTabConfig {
            enable: true,
            supersede_menu: false,
        }
    }
}

#[derive(Debug, Default, Clone, PartialEq, Eq, Serialize, Deserialize)]
#[serde(default, rename_all = "kebab-case", deny_unknown_fields)]
pub struct TerminalConfig {
    pub command: String,
    #[serde(default)]
    #[serde(skip_serializing_if = "Vec::is_empty")]
    pub args: Vec<String>,
}

#[cfg(windows)]
pub fn get_terminal_provider() -> Option<TerminalConfig> {
    use helix_stdx::env::binary_exists;

    if binary_exists("wt") {
        return Some(TerminalConfig {
            command: "wt".to_string(),
            args: vec![
                "new-tab".to_string(),
                "--title".to_string(),
                "DEBUG".to_string(),
                "cmd".to_string(),
                "/C".to_string(),
            ],
        });
    }

    Some(TerminalConfig {
        command: "conhost".to_string(),
        args: vec!["cmd".to_string(), "/C".to_string()],
    })
}

#[cfg(not(any(windows, target_arch = "wasm32")))]
pub fn get_terminal_provider() -> Option<TerminalConfig> {
    use helix_stdx::env::{binary_exists, env_var_is_set};

    if env_var_is_set("TMUX") && binary_exists("tmux") {
        return Some(TerminalConfig {
            command: "tmux".to_string(),
            args: vec!["split-window".to_string()],
        });
    }

    if env_var_is_set("WEZTERM_UNIX_SOCKET") && binary_exists("wezterm") {
        return Some(TerminalConfig {
            command: "wezterm".to_string(),
            args: vec!["cli".to_string(), "split-pane".to_string()],
        });
    }

    None
}

#[derive(Debug, Clone, PartialEq, Eq, Serialize, Deserialize)]
#[serde(default, rename_all = "kebab-case", deny_unknown_fields)]
pub struct LspConfig {
    /// Enables LSP
    pub enable: bool,
    /// Display LSP messagess from $/progress below statusline
    pub display_progress_messages: bool,
    /// Display LSP messages from window/showMessage below statusline
    pub display_messages: bool,
    /// Enable automatic pop up of signature help (parameter hints)
    pub auto_signature_help: bool,
    /// Display docs under signature help popup
    pub display_signature_help_docs: bool,
    /// Display inlay hints
    pub display_inlay_hints: bool,
    /// Display document color swatches
    pub display_color_swatches: bool,
    /// Whether to enable snippet support
    pub snippets: bool,
    /// Whether to include declaration in the goto reference query
    pub goto_reference_include_declaration: bool,
}

impl Default for LspConfig {
    fn default() -> Self {
        Self {
            enable: true,
            display_progress_messages: false,
            display_messages: true,
            auto_signature_help: true,
            display_signature_help_docs: true,
            display_inlay_hints: false,
            snippets: true,
            goto_reference_include_declaration: true,
            display_color_swatches: true,
        }
    }
}

#[derive(Debug, Clone, PartialEq, Eq, Serialize, Deserialize)]
#[serde(rename_all = "kebab-case", default, deny_unknown_fields)]
pub struct SearchConfig {
    /// Smart case: Case insensitive searching unless pattern contains upper case characters. Defaults to true.
    pub smart_case: bool,
    /// Whether the search should wrap after depleting the matches. Default to true.
    pub wrap_around: bool,
}

#[derive(Debug, Clone, PartialEq, Eq, Serialize, Deserialize)]
#[serde(rename_all = "kebab-case", default, deny_unknown_fields)]
pub struct StatusLineConfig {
    pub left: Vec<StatusLineElement>,
    pub center: Vec<StatusLineElement>,
    pub right: Vec<StatusLineElement>,
    pub separator: String,
    pub mode: ModeConfig,
    pub diagnostics: Vec<Severity>,
    pub workspace_diagnostics: Vec<Severity>,
}

impl Default for StatusLineConfig {
    fn default() -> Self {
        use StatusLineElement as E;

        Self {
            left: vec![
                E::Mode,
                E::Spinner,
                E::FileName,
                E::ReadOnlyIndicator,
                E::FileModificationIndicator,
            ],
            center: vec![],
            right: vec![
                E::Diagnostics,
                E::Selections,
                E::Register,
                E::Position,
                E::FileEncoding,
            ],
            separator: String::from("│"),
            mode: ModeConfig::default(),
            diagnostics: vec![Severity::Warning, Severity::Error],
            workspace_diagnostics: vec![Severity::Warning, Severity::Error],
        }
    }
}

#[derive(Debug, Clone, PartialEq, Eq, Serialize, Deserialize)]
#[serde(rename_all = "kebab-case", default, deny_unknown_fields)]
pub struct ModeConfig {
    pub normal: String,
    pub insert: String,
    pub select: String,
}

impl Default for ModeConfig {
    fn default() -> Self {
        Self {
            normal: String::from("NOR"),
            insert: String::from("INS"),
            select: String::from("SEL"),
        }
    }
}

#[derive(Debug, Copy, Clone, PartialEq, Eq, Serialize, Deserialize)]
#[serde(rename_all = "kebab-case")]
pub enum StatusLineElement {
    /// The editor mode (Normal, Insert, Visual/Selection)
    Mode,

    /// The LSP activity spinner
    Spinner,

    /// The file basename (the leaf of the open file's path)
    FileBaseName,

    /// The relative file path
    FileName,

    /// The file absolute path
    FileAbsolutePath,

    // The file modification indicator
    FileModificationIndicator,

    /// An indicator that shows `"[readonly]"` when a file cannot be written
    ReadOnlyIndicator,

    /// The file encoding
    FileEncoding,

    /// The file line endings (CRLF or LF)
    FileLineEnding,

    /// The file type (language ID or "text")
    FileType,

    /// A summary of the number of errors and warnings
    Diagnostics,

    /// A summary of the number of errors and warnings on file and workspace
    WorkspaceDiagnostics,

    /// The number of selections (cursors)
    Selections,

    /// The number of characters currently in primary selection
    PrimarySelectionLength,

    /// The cursor position
    Position,

    /// The separator string
    Separator,

    /// The cursor position as a percent of the total file
    PositionPercentage,

    /// The total line numbers of the current file
    TotalLineNumbers,

    /// A single space
    Spacer,

    /// Current version control information
    VersionControl,

    /// Indicator for selected register
    Register,
}

// Cursor shape is read and used on every rendered frame and so needs
// to be fast. Therefore we avoid a hashmap and use an enum indexed array.
#[derive(Debug, Clone, PartialEq, Eq)]
pub struct CursorShapeConfig([CursorKind; 3]);

impl CursorShapeConfig {
    pub fn from_mode(&self, mode: Mode) -> CursorKind {
        self.get(mode as usize).copied().unwrap_or_default()
    }
}

impl<'de> Deserialize<'de> for CursorShapeConfig {
    fn deserialize<D>(deserializer: D) -> Result<Self, D::Error>
    where
        D: Deserializer<'de>,
    {
        let m = HashMap::<Mode, CursorKind>::deserialize(deserializer)?;
        let into_cursor = |mode: Mode| m.get(&mode).copied().unwrap_or_default();
        Ok(CursorShapeConfig([
            into_cursor(Mode::Normal),
            into_cursor(Mode::Select),
            into_cursor(Mode::Insert),
        ]))
    }
}

impl Serialize for CursorShapeConfig {
    fn serialize<S>(&self, serializer: S) -> Result<S::Ok, S::Error>
    where
        S: serde::Serializer,
    {
        let mut map = serializer.serialize_map(Some(self.len()))?;
        let modes = [Mode::Normal, Mode::Select, Mode::Insert];
        for mode in modes {
            map.serialize_entry(&mode, &self.from_mode(mode))?;
        }
        map.end()
    }
}

impl std::ops::Deref for CursorShapeConfig {
    type Target = [CursorKind; 3];

    fn deref(&self) -> &Self::Target {
        &self.0
    }
}

impl Default for CursorShapeConfig {
    fn default() -> Self {
        Self([CursorKind::Block; 3])
    }
}

/// bufferline render modes
#[derive(Debug, Default, Clone, PartialEq, Eq, Serialize, Deserialize)]
#[serde(rename_all = "kebab-case")]
pub enum BufferLine {
    /// Don't render bufferline
    #[default]
    Never,
    /// Always render
    Always,
    /// Only if multiple buffers are open
    Multiple,
}

#[derive(Debug, Copy, Clone, PartialEq, Eq, Serialize, Deserialize)]
#[serde(rename_all = "kebab-case")]
pub enum LineNumber {
    /// Show absolute line number
    Absolute,

    /// If focused and in normal/select mode, show relative line number to the primary cursor.
    /// If unfocused or in insert mode, show absolute line number.
    Relative,
}

impl std::str::FromStr for LineNumber {
    type Err = anyhow::Error;

    fn from_str(s: &str) -> Result<Self, Self::Err> {
        match s.to_lowercase().as_str() {
            "absolute" | "abs" => Ok(Self::Absolute),
            "relative" | "rel" => Ok(Self::Relative),
            _ => anyhow::bail!("Line number can only be `absolute` or `relative`."),
        }
    }
}

#[derive(Debug, Copy, Clone, PartialEq, Eq, Serialize, Deserialize)]
#[serde(rename_all = "kebab-case")]
pub enum GutterType {
    /// Show diagnostics and other features like breakpoints
    Diagnostics,
    /// Show line numbers
    LineNumbers,
    /// Show one blank space
    Spacer,
    /// Highlight local changes
    Diff,
}

impl std::str::FromStr for GutterType {
    type Err = anyhow::Error;

    fn from_str(s: &str) -> Result<Self, Self::Err> {
        match s.to_lowercase().as_str() {
            "diagnostics" => Ok(Self::Diagnostics),
            "spacer" => Ok(Self::Spacer),
            "line-numbers" => Ok(Self::LineNumbers),
            "diff" => Ok(Self::Diff),
            _ => anyhow::bail!(
                "Gutter type can only be `diagnostics`, `spacer`, `line-numbers` or `diff`."
            ),
        }
    }
}

#[derive(Debug, Clone, PartialEq, Eq, Serialize, Deserialize)]
#[serde(default)]
pub struct WhitespaceConfig {
    pub render: WhitespaceRender,
    pub characters: WhitespaceCharacters,
}

impl Default for WhitespaceConfig {
    fn default() -> Self {
        Self {
            render: WhitespaceRender::Basic(WhitespaceRenderValue::None),
            characters: WhitespaceCharacters::default(),
        }
    }
}

#[derive(Debug, Copy, Clone, PartialEq, Eq, Serialize, Deserialize)]
#[serde(untagged, rename_all = "kebab-case")]
pub enum WhitespaceRender {
    Basic(WhitespaceRenderValue),
    Specific {
        default: Option<WhitespaceRenderValue>,
        space: Option<WhitespaceRenderValue>,
        nbsp: Option<WhitespaceRenderValue>,
        nnbsp: Option<WhitespaceRenderValue>,
        tab: Option<WhitespaceRenderValue>,
        newline: Option<WhitespaceRenderValue>,
    },
}

#[derive(Debug, Copy, Clone, PartialEq, Eq, Serialize, Deserialize)]
#[serde(rename_all = "kebab-case")]
pub enum WhitespaceRenderValue {
    None,
    // TODO
    // Selection,
    All,
}

impl WhitespaceRender {
    pub fn space(&self) -> WhitespaceRenderValue {
        match *self {
            Self::Basic(val) => val,
            Self::Specific { default, space, .. } => {
                space.or(default).unwrap_or(WhitespaceRenderValue::None)
            }
        }
    }
    pub fn nbsp(&self) -> WhitespaceRenderValue {
        match *self {
            Self::Basic(val) => val,
            Self::Specific { default, nbsp, .. } => {
                nbsp.or(default).unwrap_or(WhitespaceRenderValue::None)
            }
        }
    }
    pub fn nnbsp(&self) -> WhitespaceRenderValue {
        match *self {
            Self::Basic(val) => val,
            Self::Specific { default, nnbsp, .. } => {
                nnbsp.or(default).unwrap_or(WhitespaceRenderValue::None)
            }
        }
    }
    pub fn tab(&self) -> WhitespaceRenderValue {
        match *self {
            Self::Basic(val) => val,
            Self::Specific { default, tab, .. } => {
                tab.or(default).unwrap_or(WhitespaceRenderValue::None)
            }
        }
    }
    pub fn newline(&self) -> WhitespaceRenderValue {
        match *self {
            Self::Basic(val) => val,
            Self::Specific {
                default, newline, ..
            } => newline.or(default).unwrap_or(WhitespaceRenderValue::None),
        }
    }
}

#[derive(Debug, Default, Clone, PartialEq, Eq, Deserialize, Serialize)]
#[serde(rename_all = "kebab-case")]
pub struct AutoSave {
    /// Auto save after a delay in milliseconds. Defaults to disabled.
    #[serde(default)]
    pub after_delay: AutoSaveAfterDelay,
    /// Auto save on focus lost. Defaults to false.
    #[serde(default)]
    pub focus_lost: bool,
}

#[derive(Debug, Clone, PartialEq, Eq, Deserialize, Serialize)]
#[serde(deny_unknown_fields)]
pub struct AutoSaveAfterDelay {
    #[serde(default)]
    /// Enable auto save after delay. Defaults to false.
    pub enable: bool,
    #[serde(default = "default_auto_save_delay")]
    /// Time delay in milliseconds. Defaults to [DEFAULT_AUTO_SAVE_DELAY].
    pub timeout: u64,
}

impl Default for AutoSaveAfterDelay {
    fn default() -> Self {
        Self {
            enable: false,
            timeout: DEFAULT_AUTO_SAVE_DELAY,
        }
    }
}

fn default_auto_save_delay() -> u64 {
    DEFAULT_AUTO_SAVE_DELAY
}

fn deserialize_auto_save<'de, D>(deserializer: D) -> Result<AutoSave, D::Error>
where
    D: serde::Deserializer<'de>,
{
    #[derive(Deserialize, Serialize)]
    #[serde(untagged, deny_unknown_fields, rename_all = "kebab-case")]
    enum AutoSaveToml {
        EnableFocusLost(bool),
        AutoSave(AutoSave),
    }

    match AutoSaveToml::deserialize(deserializer)? {
        AutoSaveToml::EnableFocusLost(focus_lost) => Ok(AutoSave {
            focus_lost,
            ..Default::default()
        }),
        AutoSaveToml::AutoSave(auto_save) => Ok(auto_save),
    }
}

#[derive(Debug, Clone, PartialEq, Eq, Serialize, Deserialize)]
#[serde(default)]
pub struct WhitespaceCharacters {
    pub space: char,
    pub nbsp: char,
    pub nnbsp: char,
    pub tab: char,
    pub tabpad: char,
    pub newline: char,
}

impl Default for WhitespaceCharacters {
    fn default() -> Self {
        Self {
            space: '·',   // U+00B7
            nbsp: '⍽',    // U+237D
            nnbsp: '␣',   // U+2423
            tab: '→',     // U+2192
            newline: '⏎', // U+23CE
            tabpad: ' ',
        }
    }
}

#[derive(Debug, Clone, PartialEq, Eq, Serialize, Deserialize)]
#[serde(default, rename_all = "kebab-case")]
pub struct IndentGuidesConfig {
    pub render: bool,
    pub character: char,
    pub skip_levels: u8,
}

impl Default for IndentGuidesConfig {
    fn default() -> Self {
        Self {
            skip_levels: 0,
            render: false,
            character: '│',
        }
    }
}

/// Line ending configuration.
#[derive(Default, Debug, Copy, Clone, PartialEq, Eq, Serialize, Deserialize)]
#[serde(rename_all = "lowercase")]
pub enum LineEndingConfig {
    /// The platform's native line ending.
    ///
    /// `crlf` on Windows, otherwise `lf`.
    #[default]
    Native,
    /// Line feed.
    LF,
    /// Carriage return followed by line feed.
    Crlf,
    /// Form feed.
    #[cfg(feature = "unicode-lines")]
    FF,
    /// Carriage return.
    #[cfg(feature = "unicode-lines")]
    CR,
    /// Next line.
    #[cfg(feature = "unicode-lines")]
    Nel,
}

impl From<LineEndingConfig> for LineEnding {
    fn from(line_ending: LineEndingConfig) -> Self {
        match line_ending {
            LineEndingConfig::Native => NATIVE_LINE_ENDING,
            LineEndingConfig::LF => LineEnding::LF,
            LineEndingConfig::Crlf => LineEnding::Crlf,
            #[cfg(feature = "unicode-lines")]
            LineEndingConfig::FF => LineEnding::FF,
            #[cfg(feature = "unicode-lines")]
            LineEndingConfig::CR => LineEnding::CR,
            #[cfg(feature = "unicode-lines")]
            LineEndingConfig::Nel => LineEnding::Nel,
        }
    }
}

#[derive(Debug, Clone, PartialEq, Eq, Serialize, Deserialize)]
#[serde(rename_all = "kebab-case")]
pub enum PopupBorderConfig {
    None,
    All,
    Popup,
    Menu,
}

impl Default for Config {
    fn default() -> Self {
        Self {
            scrolloff: 5,
            scroll_lines: 3,
            mouse: true,
            shell: if cfg!(windows) {
                vec!["cmd".to_owned(), "/C".to_owned()]
            } else {
                vec!["sh".to_owned(), "-c".to_owned()]
            },
            line_number: LineNumber::Absolute,
            cursorline: false,
            cursorcolumn: false,
            gutters: GutterConfig::default(),
            middle_click_paste: true,
            auto_pairs: AutoPairConfig::default(),
            auto_completion: true,
            path_completion: true,
            auto_format: true,
            default_yank_register: '"',
            auto_save: AutoSave::default(),
            idle_timeout: Duration::from_millis(250),
            completion_timeout: Duration::from_millis(250),
            preview_completion_insert: true,
            completion_trigger_len: 2,
            auto_info: true,
            file_picker: FilePickerConfig::default(),
            statusline: StatusLineConfig::default(),
            cursor_shape: CursorShapeConfig::default(),
            true_color: false,
            undercurl: false,
            search: SearchConfig::default(),
            lsp: LspConfig::default(),
            terminal: get_terminal_provider(),
            rulers: Vec::new(),
            whitespace: WhitespaceConfig::default(),
            bufferline: BufferLine::default(),
            indent_guides: IndentGuidesConfig::default(),
            color_modes: false,
            soft_wrap: SoftWrap {
                enable: Some(false),
                ..SoftWrap::default()
            },
            text_width: 80,
            completion_replace: false,
            continue_comments: true,
            workspace_lsp_roots: Vec::new(),
            default_line_ending: LineEndingConfig::default(),
            insert_final_newline: true,
            trim_final_newlines: false,
            trim_trailing_whitespace: false,
            smart_tab: Some(SmartTabConfig::default()),
            popup_border: PopupBorderConfig::None,
            indent_heuristic: IndentationHeuristic::default(),
            jump_label_alphabet: ('a'..='z').collect(),
            inline_diagnostics: InlineDiagnosticsConfig::default(),
            end_of_line_diagnostics: DiagnosticFilter::Disable,
            clipboard_provider: ClipboardProvider::default(),
<<<<<<< HEAD
            hide_diag_when_inserting: false,
=======
            editor_config: true,
>>>>>>> 0ca01a96
        }
    }
}

impl Default for SearchConfig {
    fn default() -> Self {
        Self {
            wrap_around: true,
            smart_case: true,
        }
    }
}

#[derive(Debug, Clone, Default)]
pub struct Breakpoint {
    pub id: Option<usize>,
    pub verified: bool,
    pub message: Option<String>,

    pub line: usize,
    pub column: Option<usize>,
    pub condition: Option<String>,
    pub hit_condition: Option<String>,
    pub log_message: Option<String>,
}

use futures_util::stream::{Flatten, Once};

type Diagnostics = BTreeMap<Uri, Vec<(lsp::Diagnostic, DiagnosticProvider)>>;

pub struct Editor {
    /// Current editing mode.
    pub mode: Mode,
    pub tree: Tree,
    pub next_document_id: DocumentId,
    pub documents: BTreeMap<DocumentId, Document>,

    // We Flatten<> to resolve the inner DocumentSavedEventFuture. For that we need a stream of streams, hence the Once<>.
    // https://stackoverflow.com/a/66875668
    pub saves: HashMap<DocumentId, UnboundedSender<Once<DocumentSavedEventFuture>>>,
    pub save_queue: SelectAll<Flatten<UnboundedReceiverStream<Once<DocumentSavedEventFuture>>>>,
    pub write_count: usize,

    pub count: Option<std::num::NonZeroUsize>,
    pub selected_register: Option<char>,
    pub registers: Registers,
    pub macro_recording: Option<(char, Vec<KeyEvent>)>,
    pub macro_replaying: Vec<char>,
    pub language_servers: helix_lsp::Registry,
    pub diagnostics: Diagnostics,
    pub diff_providers: DiffProviderRegistry,

    pub debugger: Option<dap::Client>,
    pub debugger_events: SelectAll<UnboundedReceiverStream<dap::Payload>>,
    pub breakpoints: HashMap<PathBuf, Vec<Breakpoint>>,

    pub syn_loader: Arc<ArcSwap<syntax::Loader>>,
    pub theme_loader: Arc<theme::Loader>,
    /// last_theme is used for theme previews. We store the current theme here,
    /// and if previewing is cancelled, we can return to it.
    pub last_theme: Option<Theme>,
    /// The currently applied editor theme. While previewing a theme, the previewed theme
    /// is set here.
    pub theme: Theme,

    /// The primary Selection prior to starting a goto_line_number preview. This is
    /// restored when the preview is aborted, or added to the jumplist when it is
    /// confirmed.
    pub last_selection: Option<Selection>,

    pub status_msg: Option<(Cow<'static, str>, Severity)>,
    pub autoinfo: Option<Info>,

    pub config: Arc<dyn DynAccess<Config>>,
    pub auto_pairs: Option<AutoPairs>,

    pub idle_timer: Pin<Box<Sleep>>,
    redraw_timer: Pin<Box<Sleep>>,
    last_motion: Option<Motion>,
    pub last_completion: Option<CompleteAction>,
    last_cwd: Option<PathBuf>,

    pub exit_code: i32,

    pub config_events: (UnboundedSender<ConfigEvent>, UnboundedReceiver<ConfigEvent>),
    pub needs_redraw: bool,
    /// Cached position of the cursor calculated during rendering.
    /// The content of `cursor_cache` is returned by `Editor::cursor` if
    /// set to `Some(_)`. The value will be cleared after it's used.
    /// If `cursor_cache` is `None` then the `Editor::cursor` function will
    /// calculate the cursor position.
    ///
    /// `Some(None)` represents a cursor position outside of the visible area.
    /// This will just cause `Editor::cursor` to return `None`.
    ///
    /// This cache is only a performance optimization to
    /// avoid calculating the cursor position multiple
    /// times during rendering and should not be set by other functions.
    pub handlers: Handlers,

    pub mouse_down_range: Option<Range>,
    pub cursor_cache: CursorCache,
}

pub type Motion = Box<dyn Fn(&mut Editor)>;

#[derive(Debug)]
pub enum EditorEvent {
    DocumentSaved(DocumentSavedEventResult),
    ConfigEvent(ConfigEvent),
    LanguageServerMessage((LanguageServerId, Call)),
    DebuggerEvent(dap::Payload),
    IdleTimer,
    Redraw,
}

#[derive(Debug, Clone)]
pub enum ConfigEvent {
    Refresh,
    Update(Box<Config>),
}

enum ThemeAction {
    Set,
    Preview,
}

#[derive(Debug, Clone)]
pub enum CompleteAction {
    Triggered,
    /// A savepoint of the currently selected completion. The savepoint
    /// MUST be restored before sending any event to the LSP
    Selected {
        savepoint: Arc<SavePoint>,
    },
    Applied {
        trigger_offset: usize,
        changes: Vec<Change>,
        placeholder: bool,
    },
}

#[derive(Debug, Copy, Clone)]
pub enum Action {
    Load,
    Replace,
    HorizontalSplit,
    VerticalSplit,
}

impl Action {
    /// Whether to align the view to the cursor after executing this action
    pub fn align_view(&self, view: &View, new_doc: DocumentId) -> bool {
        !matches!((self, view.doc == new_doc), (Action::Load, false))
    }
}

/// Error thrown on failed document closed
pub enum CloseError {
    /// Document doesn't exist
    DoesNotExist,
    /// Buffer is modified
    BufferModified(String),
    /// Document failed to save
    SaveError(anyhow::Error),
}

impl Editor {
    pub fn new(
        mut area: Rect,
        theme_loader: Arc<theme::Loader>,
        syn_loader: Arc<ArcSwap<syntax::Loader>>,
        config: Arc<dyn DynAccess<Config>>,
        handlers: Handlers,
    ) -> Self {
        let language_servers = helix_lsp::Registry::new(syn_loader.clone());
        let conf = config.load();
        let auto_pairs = (&conf.auto_pairs).into();

        // HAXX: offset the render area height by 1 to account for prompt/commandline
        area.height -= 1;

        Self {
            mode: Mode::Normal,
            tree: Tree::new(area),
            next_document_id: DocumentId::default(),
            documents: BTreeMap::new(),
            saves: HashMap::new(),
            save_queue: SelectAll::new(),
            write_count: 0,
            count: None,
            selected_register: None,
            macro_recording: None,
            macro_replaying: Vec::new(),
            theme: theme_loader.default(),
            language_servers,
            diagnostics: Diagnostics::new(),
            diff_providers: DiffProviderRegistry::default(),
            debugger: None,
            debugger_events: SelectAll::new(),
            breakpoints: HashMap::new(),
            syn_loader,
            theme_loader,
            last_theme: None,
            last_selection: None,
            registers: Registers::new(Box::new(arc_swap::access::Map::new(
                Arc::clone(&config),
                |config: &Config| &config.clipboard_provider,
            ))),
            status_msg: None,
            autoinfo: None,
            idle_timer: Box::pin(sleep(conf.idle_timeout)),
            redraw_timer: Box::pin(sleep(Duration::MAX)),
            last_motion: None,
            last_completion: None,
            last_cwd: None,
            config,
            auto_pairs,
            exit_code: 0,
            config_events: unbounded_channel(),
            needs_redraw: false,
            handlers,
            mouse_down_range: None,
            cursor_cache: CursorCache::default(),
        }
    }

    pub fn popup_border(&self) -> bool {
        self.config().popup_border == PopupBorderConfig::All
            || self.config().popup_border == PopupBorderConfig::Popup
    }

    pub fn menu_border(&self) -> bool {
        self.config().popup_border == PopupBorderConfig::All
            || self.config().popup_border == PopupBorderConfig::Menu
    }

    pub fn apply_motion<F: Fn(&mut Self) + 'static>(&mut self, motion: F) {
        motion(self);
        self.last_motion = Some(Box::new(motion));
    }

    pub fn repeat_last_motion(&mut self, count: usize) {
        if let Some(motion) = self.last_motion.take() {
            for _ in 0..count {
                motion(self);
            }
            self.last_motion = Some(motion);
        }
    }
    /// Current editing mode for the [`Editor`].
    pub fn mode(&self) -> Mode {
        self.mode
    }

    pub fn config(&self) -> DynGuard<Config> {
        self.config.load()
    }

    /// Call if the config has changed to let the editor update all
    /// relevant members.
    pub fn refresh_config(&mut self) {
        let config = self.config();
        self.auto_pairs = (&config.auto_pairs).into();
        self.reset_idle_timer();
        self._refresh();
    }

    pub fn clear_idle_timer(&mut self) {
        // equivalent to internal Instant::far_future() (30 years)
        self.idle_timer
            .as_mut()
            .reset(Instant::now() + Duration::from_secs(86400 * 365 * 30));
    }

    pub fn reset_idle_timer(&mut self) {
        let config = self.config();
        self.idle_timer
            .as_mut()
            .reset(Instant::now() + config.idle_timeout);
    }

    pub fn clear_status(&mut self) {
        self.status_msg = None;
    }

    #[inline]
    pub fn set_status<T: Into<Cow<'static, str>>>(&mut self, status: T) {
        let status = status.into();
        log::debug!("editor status: {}", status);
        self.status_msg = Some((status, Severity::Info));
    }

    #[inline]
    pub fn set_error<T: Into<Cow<'static, str>>>(&mut self, error: T) {
        let error = error.into();
        log::debug!("editor error: {}", error);
        self.status_msg = Some((error, Severity::Error));
    }

    #[inline]
    pub fn set_warning<T: Into<Cow<'static, str>>>(&mut self, warning: T) {
        let warning = warning.into();
        log::warn!("editor warning: {}", warning);
        self.status_msg = Some((warning, Severity::Warning));
    }

    #[inline]
    pub fn get_status(&self) -> Option<(&Cow<'static, str>, &Severity)> {
        self.status_msg.as_ref().map(|(status, sev)| (status, sev))
    }

    /// Returns true if the current status is an error
    #[inline]
    pub fn is_err(&self) -> bool {
        self.status_msg
            .as_ref()
            .map(|(_, sev)| *sev == Severity::Error)
            .unwrap_or(false)
    }

    pub fn unset_theme_preview(&mut self) {
        if let Some(last_theme) = self.last_theme.take() {
            self.set_theme(last_theme);
        }
        // None likely occurs when the user types ":theme" and then exits before previewing
    }

    pub fn set_theme_preview(&mut self, theme: Theme) {
        self.set_theme_impl(theme, ThemeAction::Preview);
    }

    pub fn set_theme(&mut self, theme: Theme) {
        self.set_theme_impl(theme, ThemeAction::Set);
    }

    fn set_theme_impl(&mut self, theme: Theme, preview: ThemeAction) {
        // `ui.selection` is the only scope required to be able to render a theme.
        if theme.find_scope_index_exact("ui.selection").is_none() {
            self.set_error("Invalid theme: `ui.selection` required");
            return;
        }

        let scopes = theme.scopes();
        (*self.syn_loader).load().set_scopes(scopes.to_vec());

        match preview {
            ThemeAction::Preview => {
                let last_theme = std::mem::replace(&mut self.theme, theme);
                // only insert on first preview: this will be the last theme the user has saved
                self.last_theme.get_or_insert(last_theme);
            }
            ThemeAction::Set => {
                self.last_theme = None;
                self.theme = theme;
            }
        }

        self._refresh();
    }

    #[inline]
    pub fn language_server_by_id(
        &self,
        language_server_id: LanguageServerId,
    ) -> Option<&helix_lsp::Client> {
        self.language_servers
            .get_by_id(language_server_id)
            .map(|client| &**client)
    }

    /// Refreshes the language server for a given document
    pub fn refresh_language_servers(&mut self, doc_id: DocumentId) {
        self.launch_language_servers(doc_id)
    }

    /// moves/renames a path, invoking any event handlers (currently only lsp)
    /// and calling `set_doc_path` if the file is open in the editor
    pub fn move_path(&mut self, old_path: &Path, new_path: &Path) -> io::Result<()> {
        let new_path = canonicalize(new_path);
        // sanity check
        if old_path == new_path {
            return Ok(());
        }
        let is_dir = old_path.is_dir();
        let language_servers: Vec<_> = self
            .language_servers
            .iter_clients()
            .filter(|client| client.is_initialized())
            .cloned()
            .collect();
        for language_server in language_servers {
            let Some(request) = language_server.will_rename(old_path, &new_path, is_dir) else {
                continue;
            };
            let edit = match helix_lsp::block_on(request) {
                Ok(edit) => edit.unwrap_or_default(),
                Err(err) => {
                    log::error!("invalid willRename response: {err:?}");
                    continue;
                }
            };
            if let Err(err) = self.apply_workspace_edit(language_server.offset_encoding(), &edit) {
                log::error!("failed to apply workspace edit: {err:?}")
            }
        }
        fs::rename(old_path, &new_path)?;
        if let Some(doc) = self.document_by_path(old_path) {
            self.set_doc_path(doc.id(), &new_path);
        }
        let is_dir = new_path.is_dir();
        for ls in self.language_servers.iter_clients() {
            // A new language server might have been started in `set_doc_path` and won't
            // be initialized yet. Skip the `did_rename` notification for this server.
            if !ls.is_initialized() {
                continue;
            }
            ls.did_rename(old_path, &new_path, is_dir);
        }
        self.language_servers
            .file_event_handler
            .file_changed(old_path.to_owned());
        self.language_servers
            .file_event_handler
            .file_changed(new_path);
        Ok(())
    }

    pub fn set_doc_path(&mut self, doc_id: DocumentId, path: &Path) {
        let doc = doc_mut!(self, &doc_id);
        let old_path = doc.path();

        if let Some(old_path) = old_path {
            // sanity check, should not occur but some callers (like an LSP) may
            // create bogus calls
            if old_path == path {
                return;
            }
            // if we are open in LSPs send did_close notification
            for language_server in doc.language_servers() {
                language_server.text_document_did_close(doc.identifier());
            }
        }
        // we need to clear the list of language servers here so that
        // refresh_doc_language/refresh_language_servers doesn't resend
        // text_document_did_close. Since we called `text_document_did_close`
        // we have fully unregistered this document from its LS
        doc.language_servers.clear();
        doc.set_path(Some(path));
        doc.detect_editor_config();
        self.refresh_doc_language(doc_id)
    }

    pub fn refresh_doc_language(&mut self, doc_id: DocumentId) {
        let loader = self.syn_loader.clone();
        let doc = doc_mut!(self, &doc_id);
        doc.detect_language(loader);
        doc.detect_editor_config();
        doc.detect_indent_and_line_ending();
        self.refresh_language_servers(doc_id);
        let doc = doc_mut!(self, &doc_id);
        let diagnostics = Editor::doc_diagnostics(&self.language_servers, &self.diagnostics, doc);
        doc.replace_diagnostics(diagnostics, &[], None);
        doc.reset_all_inlay_hints();
    }

    /// Launch a language server for a given document
    fn launch_language_servers(&mut self, doc_id: DocumentId) {
        if !self.config().lsp.enable {
            return;
        }
        // if doc doesn't have a URL it's a scratch buffer, ignore it
        let Some(doc) = self.documents.get_mut(&doc_id) else {
            return;
        };
        let Some(doc_url) = doc.url() else {
            return;
        };
        let (lang, path) = (doc.language.clone(), doc.path().cloned());
        let config = doc.config.load();
        let root_dirs = &config.workspace_lsp_roots;

        // store only successfully started language servers
        let language_servers = lang.as_ref().map_or_else(HashMap::default, |language| {
            self.language_servers
                .get(language, path.as_ref(), root_dirs, config.lsp.snippets)
                .filter_map(|(lang, client)| match client {
                    Ok(client) => Some((lang, client)),
                    Err(err) => {
                        if let helix_lsp::Error::ExecutableNotFound(err) = err {
                            // Silence by default since some language servers might just not be installed
                            log::debug!(
                                "Language server not found for `{}` {} {}", language.scope(), lang, err,
                            );
                        } else {
                            log::error!(
                                "Failed to initialize the language servers for `{}` - `{}` {{ {} }}",
                                language.scope(),
                                lang,
                                err
                            );
                        }
                        None
                    }
                })
                .collect::<HashMap<_, _>>()
        });

        if language_servers.is_empty() && doc.language_servers.is_empty() {
            return;
        }

        let language_id = doc.language_id().map(ToOwned::to_owned).unwrap_or_default();

        // only spawn new language servers if the servers aren't the same
        let doc_language_servers_not_in_registry =
            doc.language_servers.iter().filter(|(name, doc_ls)| {
                language_servers
                    .get(*name)
                    .map_or(true, |ls| ls.id() != doc_ls.id())
            });

        for (_, language_server) in doc_language_servers_not_in_registry {
            language_server.text_document_did_close(doc.identifier());
        }

        let language_servers_not_in_doc = language_servers.iter().filter(|(name, ls)| {
            doc.language_servers
                .get(*name)
                .map_or(true, |doc_ls| ls.id() != doc_ls.id())
        });

        for (_, language_server) in language_servers_not_in_doc {
            // TODO: this now races with on_init code if the init happens too quickly
            language_server.text_document_did_open(
                doc_url.clone(),
                doc.version(),
                doc.text(),
                language_id.clone(),
            );
        }

        doc.language_servers = language_servers;
    }

    fn _refresh(&mut self) {
        let config = self.config();

        // Reset the inlay hints annotations *before* updating the views, that way we ensure they
        // will disappear during the `.sync_change(doc)` call below.
        //
        // We can't simply check this config when rendering because inlay hints are only parts of
        // the possible annotations, and others could still be active, so we need to selectively
        // drop the inlay hints.
        if !config.lsp.display_inlay_hints {
            for doc in self.documents_mut() {
                doc.reset_all_inlay_hints();
            }
        }

        for (view, _) in self.tree.views_mut() {
            let doc = doc_mut!(self, &view.doc);
            view.sync_changes(doc);
            view.gutters = config.gutters.clone();
            view.ensure_cursor_in_view(doc, config.scrolloff)
        }
    }

    fn replace_document_in_view(&mut self, current_view: ViewId, doc_id: DocumentId) {
        let scrolloff = self.config().scrolloff;
        let view = self.tree.get_mut(current_view);

        view.doc = doc_id;
        let doc = doc_mut!(self, &doc_id);

        doc.ensure_view_init(view.id);
        view.sync_changes(doc);
        doc.mark_as_focused();

        view.ensure_cursor_in_view(doc, scrolloff)
    }

    pub fn switch(&mut self, id: DocumentId, action: Action) {
        use crate::tree::Layout;

        if !self.documents.contains_key(&id) {
            log::error!("cannot switch to document that does not exist (anymore)");
            return;
        }

        if !matches!(action, Action::Load) {
            self.enter_normal_mode();
        }

        let focust_lost = match action {
            Action::Replace => {
                let (view, doc) = current_ref!(self);
                // If the current view is an empty scratch buffer and is not displayed in any other views, delete it.
                // Boolean value is determined before the call to `view_mut` because the operation requires a borrow
                // of `self.tree`, which is mutably borrowed when `view_mut` is called.
                let remove_empty_scratch = !doc.is_modified()
                    // If the buffer has no path and is not modified, it is an empty scratch buffer.
                    && doc.path().is_none()
                    // If the buffer we are changing to is not this buffer
                    && id != doc.id
                    // Ensure the buffer is not displayed in any other splits.
                    && !self
                        .tree
                        .traverse()
                        .any(|(_, v)| v.doc == doc.id && v.id != view.id);

                let (view, doc) = current!(self);
                let view_id = view.id;

                // Append any outstanding changes to history in the old document.
                doc.append_changes_to_history(view);

                if remove_empty_scratch {
                    // Copy `doc.id` into a variable before calling `self.documents.remove`, which requires a mutable
                    // borrow, invalidating direct access to `doc.id`.
                    let id = doc.id;
                    self.documents.remove(&id);

                    // Remove the scratch buffer from any jumplists
                    for (view, _) in self.tree.views_mut() {
                        view.remove_document(&id);
                    }
                } else {
                    let jump = (view.doc, doc.selection(view.id).clone());
                    view.jumps.push(jump);
                    // Set last accessed doc if it is a different document
                    if doc.id != id {
                        view.add_to_history(view.doc);
                        // Set last modified doc if modified and last modified doc is different
                        if std::mem::take(&mut doc.modified_since_accessed)
                            && view.last_modified_docs[0] != Some(view.doc)
                        {
                            view.last_modified_docs = [Some(view.doc), view.last_modified_docs[0]];
                        }
                    }
                }

                self.replace_document_in_view(view_id, id);

                dispatch(DocumentFocusLost {
                    editor: self,
                    doc: id,
                });
                return;
            }
            Action::Load => {
                let view_id = view!(self).id;
                let doc = doc_mut!(self, &id);
                doc.ensure_view_init(view_id);
                doc.mark_as_focused();
                return;
            }
            Action::HorizontalSplit | Action::VerticalSplit => {
                let focus_lost = self.tree.try_get(self.tree.focus).map(|view| view.doc);
                // copy the current view, unless there is no view yet
                let view = self
                    .tree
                    .try_get(self.tree.focus)
                    .filter(|v| id == v.doc) // Different Document
                    .cloned()
                    .unwrap_or_else(|| View::new(id, self.config().gutters.clone()));
                let view_id = self.tree.split(
                    view,
                    match action {
                        Action::HorizontalSplit => Layout::Horizontal,
                        Action::VerticalSplit => Layout::Vertical,
                        _ => unreachable!(),
                    },
                );
                // initialize selection for view
                let doc = doc_mut!(self, &id);
                doc.ensure_view_init(view_id);
                doc.mark_as_focused();
                focus_lost
            }
        };

        self._refresh();
        if let Some(focus_lost) = focust_lost {
            dispatch(DocumentFocusLost {
                editor: self,
                doc: focus_lost,
            });
        }
    }

    /// Generate an id for a new document and register it.
    fn new_document(&mut self, mut doc: Document) -> DocumentId {
        let id = self.next_document_id;
        // Safety: adding 1 from 1 is fine, probably impossible to reach usize max
        self.next_document_id =
            DocumentId(unsafe { NonZeroUsize::new_unchecked(self.next_document_id.0.get() + 1) });
        doc.id = id;
        self.documents.insert(id, doc);

        let (save_sender, save_receiver) = tokio::sync::mpsc::unbounded_channel();
        self.saves.insert(id, save_sender);

        let stream = UnboundedReceiverStream::new(save_receiver).flatten();
        self.save_queue.push(stream);

        id
    }

    fn new_file_from_document(&mut self, action: Action, doc: Document) -> DocumentId {
        let id = self.new_document(doc);
        self.switch(id, action);
        id
    }

    pub fn new_file(&mut self, action: Action) -> DocumentId {
        self.new_file_from_document(action, Document::default(self.config.clone()))
    }

    pub fn new_file_from_stdin(&mut self, action: Action) -> Result<DocumentId, Error> {
        let (stdin, encoding, has_bom) = crate::document::read_to_string(&mut stdin(), None)?;
        let doc = Document::from(
            helix_core::Rope::default(),
            Some((encoding, has_bom)),
            self.config.clone(),
        );
        let doc_id = self.new_file_from_document(action, doc);
        let doc = doc_mut!(self, &doc_id);
        let view = view_mut!(self);
        doc.ensure_view_init(view.id);
        let transaction =
            helix_core::Transaction::insert(doc.text(), doc.selection(view.id), stdin.into())
                .with_selection(Selection::point(0));
        doc.apply(&transaction, view.id);
        doc.append_changes_to_history(view);
        Ok(doc_id)
    }

    pub fn document_id_by_path(&self, path: &Path) -> Option<DocumentId> {
        self.document_by_path(path).map(|doc| doc.id)
    }

    // ??? possible use for integration tests
    pub fn open(&mut self, path: &Path, action: Action) -> Result<DocumentId, DocumentOpenError> {
        let path = helix_stdx::path::canonicalize(path);
        let id = self.document_id_by_path(&path);

        let id = if let Some(id) = id {
            id
        } else {
            let mut doc = Document::open(
                &path,
                None,
                Some(self.syn_loader.clone()),
                self.config.clone(),
            )?;

            let diagnostics =
                Editor::doc_diagnostics(&self.language_servers, &self.diagnostics, &doc);
            doc.replace_diagnostics(diagnostics, &[], None);

            if let Some(diff_base) = self.diff_providers.get_diff_base(&path) {
                doc.set_diff_base(diff_base);
            }
            doc.set_version_control_head(self.diff_providers.get_current_head_name(&path));

            let id = self.new_document(doc);
            self.launch_language_servers(id);

            helix_event::dispatch(DocumentDidOpen {
                editor: self,
                doc: id,
            });

            id
        };

        self.switch(id, action);

        Ok(id)
    }

    pub fn close(&mut self, id: ViewId) {
        // Remove selections for the closed view on all documents.
        for doc in self.documents_mut() {
            doc.remove_view(id);
        }
        self.tree.remove(id);
        self._refresh();
    }

    pub fn close_document(&mut self, doc_id: DocumentId, force: bool) -> Result<(), CloseError> {
        let doc = match self.documents.get(&doc_id) {
            Some(doc) => doc,
            None => return Err(CloseError::DoesNotExist),
        };
        if !force && doc.is_modified() {
            return Err(CloseError::BufferModified(doc.display_name().into_owned()));
        }

        // This will also disallow any follow-up writes
        self.saves.remove(&doc_id);

        enum Action {
            Close(ViewId),
            ReplaceDoc(ViewId, DocumentId),
        }

        let actions: Vec<Action> = self
            .tree
            .views_mut()
            .filter_map(|(view, _focus)| {
                view.remove_document(&doc_id);

                if view.doc == doc_id {
                    // something was previously open in the view, switch to previous doc
                    if let Some(prev_doc) = view.docs_access_history.pop() {
                        Some(Action::ReplaceDoc(view.id, prev_doc))
                    } else {
                        // only the document that is being closed was in the view, close it
                        Some(Action::Close(view.id))
                    }
                } else {
                    None
                }
            })
            .collect();

        for action in actions {
            match action {
                Action::Close(view_id) => {
                    self.close(view_id);
                }
                Action::ReplaceDoc(view_id, doc_id) => {
                    self.replace_document_in_view(view_id, doc_id);
                }
            }
        }

        let doc = self.documents.remove(&doc_id).unwrap();

        // If the document we removed was visible in all views, we will have no more views. We don't
        // want to close the editor just for a simple buffer close, so we need to create a new view
        // containing either an existing document, or a brand new document.
        if self.tree.views().next().is_none() {
            let doc_id = self
                .documents
                .iter()
                .map(|(&doc_id, _)| doc_id)
                .next()
                .unwrap_or_else(|| self.new_document(Document::default(self.config.clone())));
            let view = View::new(doc_id, self.config().gutters.clone());
            let view_id = self.tree.insert(view);
            let doc = doc_mut!(self, &doc_id);
            doc.ensure_view_init(view_id);
            doc.mark_as_focused();
        }

        self._refresh();

        helix_event::dispatch(DocumentDidClose { editor: self, doc });

        Ok(())
    }

    pub fn save<P: Into<PathBuf>>(
        &mut self,
        doc_id: DocumentId,
        path: Option<P>,
        force: bool,
    ) -> anyhow::Result<()> {
        // convert a channel of futures to pipe into main queue one by one
        // via stream.then() ? then push into main future

        let path = path.map(|path| path.into());
        let doc = doc_mut!(self, &doc_id);
        let doc_save_future = doc.save(path, force)?;

        // When a file is written to, notify the file event handler.
        // Note: This can be removed once proper file watching is implemented.
        let handler = self.language_servers.file_event_handler.clone();
        let future = async move {
            let res = doc_save_future.await;
            if let Ok(event) = &res {
                handler.file_changed(event.path.clone());
            }
            res
        };

        use futures_util::stream;

        self.saves
            .get(&doc_id)
            .ok_or_else(|| anyhow::format_err!("saves are closed for this document!"))?
            .send(stream::once(Box::pin(future)))
            .map_err(|err| anyhow!("failed to send save event: {}", err))?;

        self.write_count += 1;

        Ok(())
    }

    pub fn resize(&mut self, area: Rect) {
        if self.tree.resize(area) {
            self._refresh();
        };
    }

    pub fn focus(&mut self, view_id: ViewId) {
        let prev_id = std::mem::replace(&mut self.tree.focus, view_id);

        // if leaving the view: mode should reset and the cursor should be
        // within view
        if prev_id != view_id {
            self.enter_normal_mode();
            self.ensure_cursor_in_view(view_id);

            // Update jumplist selections with new document changes.
            for (view, _focused) in self.tree.views_mut() {
                let doc = doc_mut!(self, &view.doc);
                view.sync_changes(doc);
            }
            let view = view!(self, view_id);
            let doc = doc_mut!(self, &view.doc);
            doc.mark_as_focused();
            let focus_lost = self.tree.get(prev_id).doc;
            dispatch(DocumentFocusLost {
                editor: self,
                doc: focus_lost,
            });
        }
    }

    pub fn focus_next(&mut self) {
        self.focus(self.tree.next());
    }

    pub fn focus_prev(&mut self) {
        self.focus(self.tree.prev());
    }

    pub fn focus_direction(&mut self, direction: tree::Direction) {
        let current_view = self.tree.focus;
        if let Some(id) = self.tree.find_split_in_direction(current_view, direction) {
            self.focus(id)
        }
    }

    pub fn swap_split_in_direction(&mut self, direction: tree::Direction) {
        self.tree.swap_split_in_direction(direction);
    }

    pub fn transpose_view(&mut self) {
        self.tree.transpose();
    }

    pub fn should_close(&self) -> bool {
        self.tree.is_empty()
    }

    pub fn ensure_cursor_in_view(&mut self, id: ViewId) {
        let config = self.config();
        let view = self.tree.get(id);
        let doc = doc_mut!(self, &view.doc);
        view.ensure_cursor_in_view(doc, config.scrolloff)
    }

    #[inline]
    pub fn document(&self, id: DocumentId) -> Option<&Document> {
        self.documents.get(&id)
    }

    #[inline]
    pub fn document_mut(&mut self, id: DocumentId) -> Option<&mut Document> {
        self.documents.get_mut(&id)
    }

    #[inline]
    pub fn documents(&self) -> impl Iterator<Item = &Document> {
        self.documents.values()
    }

    #[inline]
    pub fn documents_mut(&mut self) -> impl Iterator<Item = &mut Document> {
        self.documents.values_mut()
    }

    pub fn document_by_path<P: AsRef<Path>>(&self, path: P) -> Option<&Document> {
        self.documents()
            .find(|doc| doc.path().map(|p| p == path.as_ref()).unwrap_or(false))
    }

    pub fn document_by_path_mut<P: AsRef<Path>>(&mut self, path: P) -> Option<&mut Document> {
        self.documents_mut()
            .find(|doc| doc.path().map(|p| p == path.as_ref()).unwrap_or(false))
    }

    /// Returns all supported diagnostics for the document
    pub fn doc_diagnostics<'a>(
        language_servers: &'a helix_lsp::Registry,
        diagnostics: &'a Diagnostics,
        document: &Document,
    ) -> impl Iterator<Item = helix_core::Diagnostic> + 'a {
        Editor::doc_diagnostics_with_filter(language_servers, diagnostics, document, |_, _| true)
    }

    /// Returns all supported diagnostics for the document
    /// filtered by `filter` which is invocated with the raw `lsp::Diagnostic` and the language server id it came from
    pub fn doc_diagnostics_with_filter<'a>(
        language_servers: &'a helix_lsp::Registry,
        diagnostics: &'a Diagnostics,
        document: &Document,
        filter: impl Fn(&lsp::Diagnostic, &DiagnosticProvider) -> bool + 'a,
    ) -> impl Iterator<Item = helix_core::Diagnostic> + 'a {
        let text = document.text().clone();
        let language_config = document.language.clone();
        document
            .uri()
            .and_then(|uri| diagnostics.get(&uri))
            .map(|diags| {
                diags.iter().filter_map(move |(diagnostic, provider)| {
                    let server_id = provider.language_server_id()?;
                    let ls = language_servers.get_by_id(server_id)?;
                    language_config
                        .as_ref()
                        .and_then(|c| {
                            c.language_servers.iter().find(|features| {
                                features.name == ls.name()
                                    && features.has_feature(LanguageServerFeature::Diagnostics)
                            })
                        })
                        .and_then(|_| {
                            if filter(diagnostic, provider) {
                                Document::lsp_diagnostic_to_diagnostic(
                                    &text,
                                    language_config.as_deref(),
                                    diagnostic,
                                    provider.clone(),
                                    ls.offset_encoding(),
                                )
                            } else {
                                None
                            }
                        })
                })
            })
            .into_iter()
            .flatten()
    }

    /// Gets the primary cursor position in screen coordinates,
    /// or `None` if the primary cursor is not visible on screen.
    pub fn cursor(&self) -> (Option<Position>, CursorKind) {
        let config = self.config();
        let (view, doc) = current_ref!(self);
        if let Some(mut pos) = self.cursor_cache.get(view, doc) {
            let inner = view.inner_area(doc);
            pos.col += inner.x as usize;
            pos.row += inner.y as usize;
            let cursorkind = config.cursor_shape.from_mode(self.mode);
            (Some(pos), cursorkind)
        } else {
            (None, CursorKind::default())
        }
    }

    /// Closes language servers with timeout. The default timeout is 10000 ms, use
    /// `timeout` parameter to override this.
    pub async fn close_language_servers(
        &self,
        timeout: Option<u64>,
    ) -> Result<(), tokio::time::error::Elapsed> {
        // Remove all language servers from the file event handler.
        // Note: this is non-blocking.
        for client in self.language_servers.iter_clients() {
            self.language_servers
                .file_event_handler
                .remove_client(client.id());
        }

        tokio::time::timeout(
            Duration::from_millis(timeout.unwrap_or(3000)),
            future::join_all(
                self.language_servers
                    .iter_clients()
                    .map(|client| client.force_shutdown()),
            ),
        )
        .await
        .map(|_| ())
    }

    pub async fn wait_event(&mut self) -> EditorEvent {
        // the loop only runs once or twice and would be better implemented with a recursion + const generic
        // however due to limitations with async functions that can not be implemented right now
        loop {
            tokio::select! {
                biased;

                Some(event) = self.save_queue.next() => {
                    self.write_count -= 1;
                    return EditorEvent::DocumentSaved(event)
                }
                Some(config_event) = self.config_events.1.recv() => {
                    return EditorEvent::ConfigEvent(config_event)
                }
                Some(message) = self.language_servers.incoming.next() => {
                    return EditorEvent::LanguageServerMessage(message)
                }
                Some(event) = self.debugger_events.next() => {
                    return EditorEvent::DebuggerEvent(event)
                }

                _ = helix_event::redraw_requested() => {
                    if  !self.needs_redraw{
                        self.needs_redraw = true;
                        let timeout = Instant::now() + Duration::from_millis(33);
                        if timeout < self.idle_timer.deadline() && timeout < self.redraw_timer.deadline(){
                            self.redraw_timer.as_mut().reset(timeout)
                        }
                    }
                }

                _ = &mut self.redraw_timer  => {
                    self.redraw_timer.as_mut().reset(Instant::now() + Duration::from_secs(86400 * 365 * 30));
                    return EditorEvent::Redraw
                }
                _ = &mut self.idle_timer  => {
                    return EditorEvent::IdleTimer
                }
            }
        }
    }

    pub async fn flush_writes(&mut self) -> anyhow::Result<()> {
        while self.write_count > 0 {
            if let Some(save_event) = self.save_queue.next().await {
                self.write_count -= 1;

                let save_event = match save_event {
                    Ok(event) => event,
                    Err(err) => {
                        self.set_error(err.to_string());
                        bail!(err);
                    }
                };

                let doc = doc_mut!(self, &save_event.doc_id);
                doc.set_last_saved_revision(save_event.revision, save_event.save_time);
            }
        }

        Ok(())
    }

    /// Switches the editor into normal mode.
    pub fn enter_normal_mode(&mut self) {
        use helix_core::graphemes;

        if self.mode == Mode::Normal {
            return;
        }

        self.mode = Mode::Normal;
        let (view, doc) = current!(self);

        try_restore_indent(doc, view);

        // if leaving append mode, move cursor back by 1
        if doc.restore_cursor {
            let text = doc.text().slice(..);
            let selection = doc.selection(view.id).clone().transform(|range| {
                let mut head = range.to();
                if range.head > range.anchor {
                    head = graphemes::prev_grapheme_boundary(text, head);
                }

                Range::new(range.from(), head)
            });

            doc.set_selection(view.id, selection);
            doc.restore_cursor = false;
        }
    }

    pub fn current_stack_frame(&self) -> Option<&StackFrame> {
        self.debugger
            .as_ref()
            .and_then(|debugger| debugger.current_stack_frame())
    }

    /// Returns the id of a view that this doc contains a selection for,
    /// making sure it is synced with the current changes
    /// if possible or there are no selections returns current_view
    /// otherwise uses an arbitrary view
    pub fn get_synced_view_id(&mut self, id: DocumentId) -> ViewId {
        let current_view = view_mut!(self);
        let doc = self.documents.get_mut(&id).unwrap();
        if doc.selections().contains_key(&current_view.id) {
            // only need to sync current view if this is not the current doc
            if current_view.doc != id {
                current_view.sync_changes(doc);
            }
            current_view.id
        } else if let Some(view_id) = doc.selections().keys().next() {
            let view_id = *view_id;
            let view = self.tree.get_mut(view_id);
            view.sync_changes(doc);
            view_id
        } else {
            doc.ensure_view_init(current_view.id);
            current_view.id
        }
    }

    pub fn set_cwd(&mut self, path: &Path) -> std::io::Result<()> {
        self.last_cwd = helix_stdx::env::set_current_working_dir(path)?;
        self.clear_doc_relative_paths();
        Ok(())
    }

    pub fn get_last_cwd(&mut self) -> Option<&Path> {
        self.last_cwd.as_deref()
    }
}

fn try_restore_indent(doc: &mut Document, view: &mut View) {
    use helix_core::{
        chars::char_is_whitespace, line_ending::line_end_char_index, Operation, Transaction,
    };

    fn inserted_a_new_blank_line(changes: &[Operation], pos: usize, line_end_pos: usize) -> bool {
        if let [Operation::Retain(move_pos), Operation::Insert(ref inserted_str), Operation::Retain(_)] =
            changes
        {
            move_pos + inserted_str.len() == pos
                && inserted_str.starts_with('\n')
                && inserted_str.chars().skip(1).all(char_is_whitespace)
                && pos == line_end_pos // ensure no characters exists after current position
        } else {
            false
        }
    }

    let doc_changes = doc.changes().changes();
    let text = doc.text().slice(..);
    let range = doc.selection(view.id).primary();
    let pos = range.cursor(text);
    let line_end_pos = line_end_char_index(&text, range.cursor_line(text));

    if inserted_a_new_blank_line(doc_changes, pos, line_end_pos) {
        // Removes tailing whitespaces.
        let transaction =
            Transaction::change_by_selection(doc.text(), doc.selection(view.id), |range| {
                let line_start_pos = text.line_to_char(range.cursor_line(text));
                (line_start_pos, pos, None)
            });
        doc.apply(&transaction, view.id);
    }
}

#[derive(Default)]
pub struct CursorCache(Cell<Option<Option<Position>>>);

impl CursorCache {
    pub fn get(&self, view: &View, doc: &Document) -> Option<Position> {
        if let Some(pos) = self.0.get() {
            return pos;
        }

        let text = doc.text().slice(..);
        let cursor = doc.selection(view.id).primary().cursor(text);
        let res = view.screen_coords_at_pos(doc, text, cursor);
        self.set(res);
        res
    }

    pub fn set(&self, cursor_pos: Option<Position>) {
        self.0.set(Some(cursor_pos))
    }

    pub fn reset(&self) {
        self.0.set(None)
    }
}<|MERGE_RESOLUTION|>--- conflicted
+++ resolved
@@ -377,14 +377,11 @@
     pub end_of_line_diagnostics: DiagnosticFilter,
     /// Set to override the default clipboard provider
     pub clipboard_provider: ClipboardProvider,
-<<<<<<< HEAD
     /// Set to hide diagnostics when in editing mode
     pub hide_diag_when_inserting: bool,
-=======
     /// Whether to read settings from [EditorConfig](https://editorconfig.org) files. Defaults to
     /// `true`.
     pub editor_config: bool,
->>>>>>> 0ca01a96
 }
 
 #[derive(Debug, Clone, PartialEq, Deserialize, Serialize, Eq, PartialOrd, Ord)]
@@ -1035,11 +1032,8 @@
             inline_diagnostics: InlineDiagnosticsConfig::default(),
             end_of_line_diagnostics: DiagnosticFilter::Disable,
             clipboard_provider: ClipboardProvider::default(),
-<<<<<<< HEAD
             hide_diag_when_inserting: false,
-=======
             editor_config: true,
->>>>>>> 0ca01a96
         }
     }
 }
