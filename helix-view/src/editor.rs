--- conflicted
+++ resolved
@@ -500,12 +500,9 @@
     pub right: Vec<StatusLineElement>,
     pub separator: String,
     pub mode: ModeConfig,
-<<<<<<< HEAD
     pub merge_with_commandline: bool,
-=======
     pub diagnostics: Vec<Severity>,
     pub workspace_diagnostics: Vec<Severity>,
->>>>>>> f4b488e3
 }
 
 impl Default for StatusLineConfig {
@@ -530,12 +527,9 @@
             ],
             separator: String::from("│"),
             mode: ModeConfig::default(),
-<<<<<<< HEAD
             merge_with_commandline: false,
-=======
             diagnostics: vec![Severity::Warning, Severity::Error],
             workspace_diagnostics: vec![Severity::Warning, Severity::Error],
->>>>>>> f4b488e3
         }
     }
 }
