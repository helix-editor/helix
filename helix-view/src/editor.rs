use crate::{
    align_view,
    clipboard::{get_clipboard_provider, ClipboardProvider},
    document::{DocumentSavedEventFuture, DocumentSavedEventResult, Mode},
    graphics::{CursorKind, Rect},
    info::Info,
    input::KeyEvent,
    theme::{self, Theme},
    tree::{self, Tree},
    view::ViewPosition,
    Align, Document, DocumentId, View, ViewId,
};
use dap::StackFrame;
use helix_vcs::DiffProviderRegistry;

use futures_util::stream::select_all::SelectAll;
use futures_util::{future, StreamExt};
use helix_lsp::Call;
use tokio_stream::wrappers::UnboundedReceiverStream;

use std::{
    borrow::Cow,
    cell::Cell,
    collections::{BTreeMap, HashMap},
    io::stdin,
    num::NonZeroUsize,
    path::{Path, PathBuf},
    pin::Pin,
    sync::Arc,
};

use tokio::{
    sync::{
        mpsc::{unbounded_channel, UnboundedReceiver, UnboundedSender},
        oneshot, Notify, RwLock,
    },
    time::{sleep, Duration, Instant, Sleep},
};

use anyhow::{anyhow, bail, Error};

pub use helix_core::diagnostic::Severity;
pub use helix_core::register::Registers;
use helix_core::{
    auto_pairs::AutoPairs,
    syntax::{self, AutoPairConfig, SoftWrap},
    Change,
};
use helix_core::{Position, Selection};
use helix_dap as dap;
use helix_lsp::lsp;

use serde::{ser::SerializeMap, Deserialize, Deserializer, Serialize, Serializer};

use arc_swap::access::{DynAccess, DynGuard};

fn deserialize_duration_millis<'de, D>(deserializer: D) -> Result<Duration, D::Error>
where
    D: serde::Deserializer<'de>,
{
    let millis = u64::deserialize(deserializer)?;
    Ok(Duration::from_millis(millis))
}

fn serialize_duration_millis<S>(duration: &Duration, serializer: S) -> Result<S::Ok, S::Error>
where
    S: Serializer,
{
    serializer.serialize_u64(
        duration
            .as_millis()
            .try_into()
            .map_err(|_| serde::ser::Error::custom("duration value overflowed u64"))?,
    )
}

#[derive(Debug, Clone, PartialEq, Eq, Serialize, Deserialize)]
#[serde(rename_all = "kebab-case", default, deny_unknown_fields)]
pub struct GutterConfig {
    /// Gutter Layout
    pub layout: Vec<GutterType>,
    /// Options specific to the "line-numbers" gutter
    pub line_numbers: GutterLineNumbersConfig,
}

impl Default for GutterConfig {
    fn default() -> Self {
        Self {
            layout: vec![
                GutterType::Diagnostics,
                GutterType::Spacer,
                GutterType::LineNumbers,
                GutterType::Spacer,
                GutterType::Diff,
            ],
            line_numbers: GutterLineNumbersConfig::default(),
        }
    }
}

impl From<Vec<GutterType>> for GutterConfig {
    fn from(x: Vec<GutterType>) -> Self {
        GutterConfig {
            layout: x,
            ..Default::default()
        }
    }
}

fn deserialize_gutter_seq_or_struct<'de, D>(deserializer: D) -> Result<GutterConfig, D::Error>
where
    D: Deserializer<'de>,
{
    struct GutterVisitor;

    impl<'de> serde::de::Visitor<'de> for GutterVisitor {
        type Value = GutterConfig;

        fn expecting(&self, formatter: &mut std::fmt::Formatter) -> std::fmt::Result {
            write!(
                formatter,
                "an array of gutter names or a detailed gutter configuration"
            )
        }

        fn visit_seq<S>(self, mut seq: S) -> Result<Self::Value, S::Error>
        where
            S: serde::de::SeqAccess<'de>,
        {
            let mut gutters = Vec::new();
            while let Some(gutter) = seq.next_element::<String>()? {
                gutters.push(
                    gutter
                        .parse::<GutterType>()
                        .map_err(serde::de::Error::custom)?,
                )
            }

            Ok(gutters.into())
        }

        fn visit_map<M>(self, map: M) -> Result<Self::Value, M::Error>
        where
            M: serde::de::MapAccess<'de>,
        {
            let deserializer = serde::de::value::MapAccessDeserializer::new(map);
            Deserialize::deserialize(deserializer)
        }
    }

    deserializer.deserialize_any(GutterVisitor)
}

#[derive(Debug, Clone, Copy, PartialEq, Eq, Serialize, Deserialize)]
#[serde(rename_all = "kebab-case", default, deny_unknown_fields)]
pub struct GutterLineNumbersConfig {
    /// Minimum number of characters to use for line number gutter. Defaults to 3.
    pub min_width: usize,
}

impl Default for GutterLineNumbersConfig {
    fn default() -> Self {
        Self { min_width: 3 }
    }
}

#[derive(Debug, Clone, PartialEq, Eq, Serialize, Deserialize)]
#[serde(rename_all = "kebab-case", default, deny_unknown_fields)]
pub struct FilePickerConfig {
    /// IgnoreOptions
    /// Enables ignoring hidden files.
    /// Whether to hide hidden files in file picker and global search results. Defaults to true.
    pub hidden: bool,
    /// Enables following symlinks.
    /// Whether to follow symbolic links in file picker and file or directory completions. Defaults to true.
    pub follow_symlinks: bool,
    /// Hides symlinks that point into the current directory. Defaults to true.
    pub deduplicate_links: bool,
    /// Enables reading ignore files from parent directories. Defaults to true.
    pub parents: bool,
    /// Enables reading `.ignore` files.
    /// Whether to hide files listed in .ignore in file picker and global search results. Defaults to true.
    pub ignore: bool,
    /// Enables reading `.gitignore` files.
    /// Whether to hide files listed in .gitignore in file picker and global search results. Defaults to true.
    pub git_ignore: bool,
    /// Enables reading global .gitignore, whose path is specified in git's config: `core.excludefile` option.
    /// Whether to hide files listed in global .gitignore in file picker and global search results. Defaults to true.
    pub git_global: bool,
    /// Enables reading `.git/info/exclude` files.
    /// Whether to hide files listed in .git/info/exclude in file picker and global search results. Defaults to true.
    pub git_exclude: bool,
    /// WalkBuilder options
    /// Maximum Depth to recurse directories in file picker and global search. Defaults to `None`.
    pub max_depth: Option<usize>,
}

impl Default for FilePickerConfig {
    fn default() -> Self {
        Self {
            hidden: true,
            follow_symlinks: true,
            deduplicate_links: true,
            parents: true,
            ignore: true,
            git_ignore: true,
            git_global: true,
            git_exclude: true,
            max_depth: None,
        }
    }
}

#[derive(Debug, Clone, PartialEq, Eq, Serialize, Deserialize)]
#[serde(rename_all = "kebab-case", default, deny_unknown_fields)]
pub struct Config {
    /// Padding to keep between the edge of the screen and the cursor when scrolling. Defaults to 5.
    pub scrolloff: usize,
    /// Number of lines to scroll at once. Defaults to 3
    pub scroll_lines: isize,
    /// Mouse support. Defaults to true.
    pub mouse: bool,
    /// Shell to use for shell commands. Defaults to ["cmd", "/C"] on Windows and ["sh", "-c"] otherwise.
    pub shell: Vec<String>,
    /// Line number mode.
    pub line_number: LineNumber,
    /// Highlight the lines cursors are currently on. Defaults to false.
    pub cursorline: bool,
    /// Highlight the columns cursors are currently on. Defaults to false.
    pub cursorcolumn: bool,
    #[serde(deserialize_with = "deserialize_gutter_seq_or_struct")]
    pub gutters: GutterConfig,
    /// Middle click paste support. Defaults to true.
    pub middle_click_paste: bool,
    /// Automatic insertion of pairs to parentheses, brackets,
    /// etc. Optionally, this can be a list of 2-tuples to specify a
    /// global list of characters to pair. Defaults to true.
    pub auto_pairs: AutoPairConfig,
    /// Automatic auto-completion, automatically pop up without user trigger. Defaults to true.
    pub auto_completion: bool,
    /// Automatic formatting on save. Defaults to true.
    pub auto_format: bool,
    /// Automatic save on focus lost. Defaults to false.
    pub auto_save: bool,
    /// Set a global text_width
    pub text_width: usize,
    /// Time in milliseconds since last keypress before idle timers trigger.
    /// Used for autocompletion, set to 0 for instant. Defaults to 400ms.
    #[serde(
        serialize_with = "serialize_duration_millis",
        deserialize_with = "deserialize_duration_millis"
    )]
    pub idle_timeout: Duration,
    pub completion_trigger_len: u8,
    /// Whether to instruct the LSP to replace the entire word when applying a completion
    /// or to only insert new text
    pub completion_replace: bool,
    /// Whether to display infoboxes. Defaults to true.
    pub auto_info: bool,
    pub file_picker: FilePickerConfig,
    /// Configuration of the statusline elements
    pub statusline: StatusLineConfig,
    /// Shape for cursor in each mode
    pub cursor_shape: CursorShapeConfig,
    /// Set to `true` to override automatic detection of terminal truecolor support in the event of a false negative. Defaults to `false`.
    pub true_color: bool,
    /// Set to `true` to override automatic detection of terminal undercurl support in the event of a false negative. Defaults to `false`.
    pub undercurl: bool,
    /// Search configuration.
    #[serde(default)]
    pub search: SearchConfig,
    pub lsp: LspConfig,
    pub terminal: Option<TerminalConfig>,
    /// Column numbers at which to draw the rulers. Default to `[]`, meaning no rulers.
    pub rulers: Vec<u16>,
    #[serde(default)]
    pub whitespace: WhitespaceConfig,
    /// Persistently display open buffers along the top
    pub bufferline: BufferLine,
    /// Vertical indent width guides.
    pub indent_guides: IndentGuidesConfig,
    /// Whether to color modes with different colors. Defaults to `false`.
    pub color_modes: bool,
    pub soft_wrap: SoftWrap,
<<<<<<< HEAD
    pub cursor_word: bool,
=======
    /// Workspace specific lsp ceiling dirs
    pub workspace_lsp_roots: Vec<PathBuf>,
>>>>>>> a1044a6c
}

#[derive(Debug, Default, Clone, PartialEq, Eq, Serialize, Deserialize)]
#[serde(default, rename_all = "kebab-case", deny_unknown_fields)]
pub struct TerminalConfig {
    pub command: String,
    #[serde(default)]
    #[serde(skip_serializing_if = "Vec::is_empty")]
    pub args: Vec<String>,
}

#[cfg(windows)]
pub fn get_terminal_provider() -> Option<TerminalConfig> {
    use crate::env::binary_exists;

    if binary_exists("wt") {
        return Some(TerminalConfig {
            command: "wt".to_string(),
            args: vec![
                "new-tab".to_string(),
                "--title".to_string(),
                "DEBUG".to_string(),
                "cmd".to_string(),
                "/C".to_string(),
            ],
        });
    }

    Some(TerminalConfig {
        command: "conhost".to_string(),
        args: vec!["cmd".to_string(), "/C".to_string()],
    })
}

#[cfg(not(any(windows, target_os = "wasm32")))]
pub fn get_terminal_provider() -> Option<TerminalConfig> {
    use crate::env::{binary_exists, env_var_is_set};

    if env_var_is_set("TMUX") && binary_exists("tmux") {
        return Some(TerminalConfig {
            command: "tmux".to_string(),
            args: vec!["split-window".to_string()],
        });
    }

    if env_var_is_set("WEZTERM_UNIX_SOCKET") && binary_exists("wezterm") {
        return Some(TerminalConfig {
            command: "wezterm".to_string(),
            args: vec!["cli".to_string(), "split-pane".to_string()],
        });
    }

    None
}

#[derive(Debug, Clone, PartialEq, Eq, Serialize, Deserialize)]
#[serde(default, rename_all = "kebab-case", deny_unknown_fields)]
pub struct LspConfig {
    /// Enables LSP
    pub enable: bool,
    /// Display LSP progress messages below statusline
    pub display_messages: bool,
    /// Enable automatic pop up of signature help (parameter hints)
    pub auto_signature_help: bool,
    /// Display docs under signature help popup
    pub display_signature_help_docs: bool,
    /// Display inlay hints
    pub display_inlay_hints: bool,
    /// Whether to enable snippet support
    pub snippets: bool,
}

impl Default for LspConfig {
    fn default() -> Self {
        Self {
            enable: true,
            display_messages: false,
            auto_signature_help: true,
            display_signature_help_docs: true,
            display_inlay_hints: false,
            snippets: true,
        }
    }
}

#[derive(Debug, Clone, PartialEq, Eq, Serialize, Deserialize)]
#[serde(rename_all = "kebab-case", default, deny_unknown_fields)]
pub struct SearchConfig {
    /// Smart case: Case insensitive searching unless pattern contains upper case characters. Defaults to true.
    pub smart_case: bool,
    /// Whether the search should wrap after depleting the matches. Default to true.
    pub wrap_around: bool,
}

#[derive(Debug, Clone, PartialEq, Eq, Serialize, Deserialize)]
#[serde(rename_all = "kebab-case", default, deny_unknown_fields)]
pub struct StatusLineConfig {
    pub left: Vec<StatusLineElement>,
    pub center: Vec<StatusLineElement>,
    pub right: Vec<StatusLineElement>,
    pub separator: String,
    pub mode: ModeConfig,
}

impl Default for StatusLineConfig {
    fn default() -> Self {
        use StatusLineElement as E;

        Self {
            left: vec![
                E::Mode,
                E::Spinner,
                E::FileName,
                E::FileModificationIndicator,
            ],
            center: vec![],
            right: vec![E::Diagnostics, E::Selections, E::Position, E::FileEncoding],
            separator: String::from("│"),
            mode: ModeConfig::default(),
        }
    }
}

#[derive(Debug, Clone, PartialEq, Eq, Serialize, Deserialize)]
#[serde(rename_all = "kebab-case", default, deny_unknown_fields)]
pub struct ModeConfig {
    pub normal: String,
    pub insert: String,
    pub select: String,
}

impl Default for ModeConfig {
    fn default() -> Self {
        Self {
            normal: String::from("NOR"),
            insert: String::from("INS"),
            select: String::from("SEL"),
        }
    }
}

#[derive(Debug, Copy, Clone, PartialEq, Eq, Serialize, Deserialize)]
#[serde(rename_all = "kebab-case")]
pub enum StatusLineElement {
    /// The editor mode (Normal, Insert, Visual/Selection)
    Mode,

    /// The LSP activity spinner
    Spinner,

    /// The base file name, including a dirty flag if it's unsaved
    FileBaseName,

    /// The relative file path, including a dirty flag if it's unsaved
    FileName,

    // The file modification indicator
    FileModificationIndicator,

    /// The file encoding
    FileEncoding,

    /// The file line endings (CRLF or LF)
    FileLineEnding,

    /// The file type (language ID or "text")
    FileType,

    /// A summary of the number of errors and warnings
    Diagnostics,

    /// A summary of the number of errors and warnings on file and workspace
    WorkspaceDiagnostics,

    /// The number of selections (cursors)
    Selections,

    /// The number of characters currently in primary selection
    PrimarySelectionLength,

    /// The cursor position
    Position,

    /// The separator string
    Separator,

    /// The cursor position as a percent of the total file
    PositionPercentage,

    /// The total line numbers of the current file
    TotalLineNumbers,

    /// A single space
    Spacer,

    /// Current version control information
    VersionControl,
}

// Cursor shape is read and used on every rendered frame and so needs
// to be fast. Therefore we avoid a hashmap and use an enum indexed array.
#[derive(Debug, Clone, PartialEq, Eq)]
pub struct CursorShapeConfig([CursorKind; 3]);

impl CursorShapeConfig {
    pub fn from_mode(&self, mode: Mode) -> CursorKind {
        self.get(mode as usize).copied().unwrap_or_default()
    }
}

impl<'de> Deserialize<'de> for CursorShapeConfig {
    fn deserialize<D>(deserializer: D) -> Result<Self, D::Error>
    where
        D: Deserializer<'de>,
    {
        let m = HashMap::<Mode, CursorKind>::deserialize(deserializer)?;
        let into_cursor = |mode: Mode| m.get(&mode).copied().unwrap_or_default();
        Ok(CursorShapeConfig([
            into_cursor(Mode::Normal),
            into_cursor(Mode::Select),
            into_cursor(Mode::Insert),
        ]))
    }
}

impl Serialize for CursorShapeConfig {
    fn serialize<S>(&self, serializer: S) -> Result<S::Ok, S::Error>
    where
        S: serde::Serializer,
    {
        let mut map = serializer.serialize_map(Some(self.len()))?;
        let modes = [Mode::Normal, Mode::Select, Mode::Insert];
        for mode in modes {
            map.serialize_entry(&mode, &self.from_mode(mode))?;
        }
        map.end()
    }
}

impl std::ops::Deref for CursorShapeConfig {
    type Target = [CursorKind; 3];

    fn deref(&self) -> &Self::Target {
        &self.0
    }
}

impl Default for CursorShapeConfig {
    fn default() -> Self {
        Self([CursorKind::Block; 3])
    }
}

/// bufferline render modes
#[derive(Debug, Default, Clone, PartialEq, Eq, Serialize, Deserialize)]
#[serde(rename_all = "kebab-case")]
pub enum BufferLine {
    /// Don't render bufferline
    #[default]
    Never,
    /// Always render
    Always,
    /// Only if multiple buffers are open
    Multiple,
}

#[derive(Debug, Copy, Clone, PartialEq, Eq, Serialize, Deserialize)]
#[serde(rename_all = "kebab-case")]
pub enum LineNumber {
    /// Show absolute line number
    Absolute,

    /// If focused and in normal/select mode, show relative line number to the primary cursor.
    /// If unfocused or in insert mode, show absolute line number.
    Relative,
}

impl std::str::FromStr for LineNumber {
    type Err = anyhow::Error;

    fn from_str(s: &str) -> Result<Self, Self::Err> {
        match s.to_lowercase().as_str() {
            "absolute" | "abs" => Ok(Self::Absolute),
            "relative" | "rel" => Ok(Self::Relative),
            _ => anyhow::bail!("Line number can only be `absolute` or `relative`."),
        }
    }
}

#[derive(Debug, Copy, Clone, PartialEq, Eq, Serialize, Deserialize)]
#[serde(rename_all = "kebab-case")]
pub enum GutterType {
    /// Show diagnostics and other features like breakpoints
    Diagnostics,
    /// Show line numbers
    LineNumbers,
    /// Show one blank space
    Spacer,
    /// Highlight local changes
    Diff,
}

impl std::str::FromStr for GutterType {
    type Err = anyhow::Error;

    fn from_str(s: &str) -> Result<Self, Self::Err> {
        match s.to_lowercase().as_str() {
            "diagnostics" => Ok(Self::Diagnostics),
            "spacer" => Ok(Self::Spacer),
            "line-numbers" => Ok(Self::LineNumbers),
            "diff" => Ok(Self::Diff),
            _ => anyhow::bail!("Gutter type can only be `diagnostics` or `line-numbers`."),
        }
    }
}

#[derive(Debug, Clone, PartialEq, Eq, Serialize, Deserialize)]
#[serde(default)]
pub struct WhitespaceConfig {
    pub render: WhitespaceRender,
    pub characters: WhitespaceCharacters,
}

impl Default for WhitespaceConfig {
    fn default() -> Self {
        Self {
            render: WhitespaceRender::Basic(WhitespaceRenderValue::None),
            characters: WhitespaceCharacters::default(),
        }
    }
}

#[derive(Debug, Copy, Clone, PartialEq, Eq, Serialize, Deserialize)]
#[serde(untagged, rename_all = "kebab-case")]
pub enum WhitespaceRender {
    Basic(WhitespaceRenderValue),
    Specific {
        default: Option<WhitespaceRenderValue>,
        space: Option<WhitespaceRenderValue>,
        nbsp: Option<WhitespaceRenderValue>,
        tab: Option<WhitespaceRenderValue>,
        newline: Option<WhitespaceRenderValue>,
    },
}

#[derive(Debug, Copy, Clone, PartialEq, Eq, Serialize, Deserialize)]
#[serde(rename_all = "kebab-case")]
pub enum WhitespaceRenderValue {
    None,
    // TODO
    // Selection,
    All,
}

impl WhitespaceRender {
    pub fn space(&self) -> WhitespaceRenderValue {
        match *self {
            Self::Basic(val) => val,
            Self::Specific { default, space, .. } => {
                space.or(default).unwrap_or(WhitespaceRenderValue::None)
            }
        }
    }
    pub fn nbsp(&self) -> WhitespaceRenderValue {
        match *self {
            Self::Basic(val) => val,
            Self::Specific { default, nbsp, .. } => {
                nbsp.or(default).unwrap_or(WhitespaceRenderValue::None)
            }
        }
    }
    pub fn tab(&self) -> WhitespaceRenderValue {
        match *self {
            Self::Basic(val) => val,
            Self::Specific { default, tab, .. } => {
                tab.or(default).unwrap_or(WhitespaceRenderValue::None)
            }
        }
    }
    pub fn newline(&self) -> WhitespaceRenderValue {
        match *self {
            Self::Basic(val) => val,
            Self::Specific {
                default, newline, ..
            } => newline.or(default).unwrap_or(WhitespaceRenderValue::None),
        }
    }
}

#[derive(Debug, Clone, PartialEq, Eq, Serialize, Deserialize)]
#[serde(default)]
pub struct WhitespaceCharacters {
    pub space: char,
    pub nbsp: char,
    pub tab: char,
    pub tabpad: char,
    pub newline: char,
}

impl Default for WhitespaceCharacters {
    fn default() -> Self {
        Self {
            space: '·',    // U+00B7
            nbsp: '⍽',    // U+237D
            tab: '→',     // U+2192
            newline: '⏎', // U+23CE
            tabpad: ' ',
        }
    }
}

#[derive(Debug, Clone, PartialEq, Eq, Serialize, Deserialize)]
#[serde(default, rename_all = "kebab-case")]
pub struct IndentGuidesConfig {
    pub render: bool,
    pub character: char,
    pub skip_levels: u8,
}

impl Default for IndentGuidesConfig {
    fn default() -> Self {
        Self {
            skip_levels: 0,
            render: false,
            character: '│',
        }
    }
}

impl Default for Config {
    fn default() -> Self {
        Self {
            scrolloff: 5,
            scroll_lines: 3,
            mouse: true,
            shell: if cfg!(windows) {
                vec!["cmd".to_owned(), "/C".to_owned()]
            } else {
                vec!["sh".to_owned(), "-c".to_owned()]
            },
            line_number: LineNumber::Absolute,
            cursorline: false,
            cursorcolumn: false,
            gutters: GutterConfig::default(),
            middle_click_paste: true,
            auto_pairs: AutoPairConfig::default(),
            auto_completion: true,
            auto_format: true,
            auto_save: false,
            idle_timeout: Duration::from_millis(400),
            completion_trigger_len: 2,
            auto_info: true,
            file_picker: FilePickerConfig::default(),
            statusline: StatusLineConfig::default(),
            cursor_shape: CursorShapeConfig::default(),
            true_color: false,
            undercurl: false,
            search: SearchConfig::default(),
            lsp: LspConfig::default(),
            terminal: get_terminal_provider(),
            rulers: Vec::new(),
            whitespace: WhitespaceConfig::default(),
            bufferline: BufferLine::default(),
            indent_guides: IndentGuidesConfig::default(),
            color_modes: false,
<<<<<<< HEAD
            soft_wrap: SoftWrap::default(),
            cursor_word: false,
=======
            soft_wrap: SoftWrap {
                enable: Some(false),
                ..SoftWrap::default()
            },
>>>>>>> a1044a6c
            text_width: 80,
            completion_replace: false,
            workspace_lsp_roots: Vec::new(),
        }
    }
}

impl Default for SearchConfig {
    fn default() -> Self {
        Self {
            wrap_around: true,
            smart_case: true,
        }
    }
}

pub struct Motion(pub Box<dyn Fn(&mut Editor)>);
impl Motion {
    pub fn run(&self, e: &mut Editor) {
        (self.0)(e)
    }
}
impl std::fmt::Debug for Motion {
    fn fmt(&self, f: &mut std::fmt::Formatter<'_>) -> std::fmt::Result {
        f.write_str("motion")
    }
}

#[derive(Debug, Clone, Default)]
pub struct Breakpoint {
    pub id: Option<usize>,
    pub verified: bool,
    pub message: Option<String>,

    pub line: usize,
    pub column: Option<usize>,
    pub condition: Option<String>,
    pub hit_condition: Option<String>,
    pub log_message: Option<String>,
}

use futures_util::stream::{Flatten, Once};

pub struct Editor {
    /// Current editing mode.
    pub mode: Mode,
    pub tree: Tree,
    pub next_document_id: DocumentId,
    pub documents: BTreeMap<DocumentId, Document>,

    // We Flatten<> to resolve the inner DocumentSavedEventFuture. For that we need a stream of streams, hence the Once<>.
    // https://stackoverflow.com/a/66875668
    pub saves: HashMap<DocumentId, UnboundedSender<Once<DocumentSavedEventFuture>>>,
    pub save_queue: SelectAll<Flatten<UnboundedReceiverStream<Once<DocumentSavedEventFuture>>>>,
    pub write_count: usize,

    pub count: Option<std::num::NonZeroUsize>,
    pub selected_register: Option<char>,
    pub registers: Registers,
    pub macro_recording: Option<(char, Vec<KeyEvent>)>,
    pub macro_replaying: Vec<char>,
    pub language_servers: helix_lsp::Registry,
    pub diagnostics: BTreeMap<lsp::Url, Vec<lsp::Diagnostic>>,
    pub diff_providers: DiffProviderRegistry,

    pub debugger: Option<dap::Client>,
    pub debugger_events: SelectAll<UnboundedReceiverStream<dap::Payload>>,
    pub breakpoints: HashMap<PathBuf, Vec<Breakpoint>>,

    pub clipboard_provider: Box<dyn ClipboardProvider>,

    pub syn_loader: Arc<syntax::Loader>,
    pub theme_loader: Arc<theme::Loader>,
    /// last_theme is used for theme previews. We store the current theme here,
    /// and if previewing is cancelled, we can return to it.
    pub last_theme: Option<Theme>,
    /// The currently applied editor theme. While previewing a theme, the previewed theme
    /// is set here.
    pub theme: Theme,

    /// The primary Selection prior to starting a goto_line_number preview. This is
    /// restored when the preview is aborted, or added to the jumplist when it is
    /// confirmed.
    pub last_selection: Option<Selection>,

    pub status_msg: Option<(Cow<'static, str>, Severity)>,
    pub autoinfo: Option<Info>,

    pub config: Arc<dyn DynAccess<Config>>,
    pub auto_pairs: Option<AutoPairs>,

    pub idle_timer: Pin<Box<Sleep>>,
    pub last_motion: Option<Motion>,

    pub last_completion: Option<CompleteAction>,

    pub exit_code: i32,

    pub config_events: (UnboundedSender<ConfigEvent>, UnboundedReceiver<ConfigEvent>),
    /// Allows asynchronous tasks to control the rendering
    /// The `Notify` allows asynchronous tasks to request the editor to perform a redraw
    /// The `RwLock` blocks the editor from performing the render until an exclusive lock can be acquired
    pub redraw_handle: RedrawHandle,
    pub needs_redraw: bool,
    /// Cached position of the cursor calculated during rendering.
    /// The content of `cursor_cache` is returned by `Editor::cursor` if
    /// set to `Some(_)`. The value will be cleared after it's used.
    /// If `cursor_cache` is `None` then the `Editor::cursor` function will
    /// calculate the cursor position.
    ///
    /// `Some(None)` represents a cursor position outside of the visible area.
    /// This will just cause `Editor::cursor` to return `None`.
    ///
    /// This cache is only a performance optimization to
    /// avoid calculating the cursor position multiple
    /// times during rendering and should not be set by other functions.
    pub cursor_cache: Cell<Option<Option<Position>>>,

    /// Contains all the cursor word highlights
    pub cursor_highlights: Arc<Vec<std::ops::Range<usize>>>,
    /// When a new completion request is sent to the server old
    /// unifinished request must be dropped. Each completion
    /// request is associated with a channel that cancels
    /// when the channel is dropped. That channel is stored
    /// here. When a new completion request is sent this
    /// field is set and any old requests are automatically
    /// canceled as a result
    pub completion_request_handle: Option<oneshot::Sender<()>>,
}

pub type RedrawHandle = (Arc<Notify>, Arc<RwLock<()>>);

#[derive(Debug)]
pub enum EditorEvent {
    DocumentSaved(DocumentSavedEventResult),
    ConfigEvent(ConfigEvent),
    LanguageServerMessage((usize, Call)),
    DebuggerEvent(dap::Payload),
    IdleTimer,
}

#[derive(Debug, Clone)]
pub enum ConfigEvent {
    Refresh,
    Update(Box<Config>),
}

enum ThemeAction {
    Set,
    Preview,
}

#[derive(Debug, Clone)]
pub struct CompleteAction {
    pub trigger_offset: usize,
    pub changes: Vec<Change>,
}

#[derive(Debug, Copy, Clone)]
pub enum Action {
    Load,
    Replace,
    HorizontalSplit,
    VerticalSplit,
}

/// Error thrown on failed document closed
pub enum CloseError {
    /// Document doesn't exist
    DoesNotExist,
    /// Buffer is modified
    BufferModified(String),
    /// Document failed to save
    SaveError(anyhow::Error),
}

impl Editor {
    pub fn new(
        mut area: Rect,
        theme_loader: Arc<theme::Loader>,
        syn_loader: Arc<syntax::Loader>,
        config: Arc<dyn DynAccess<Config>>,
    ) -> Self {
        let conf = config.load();
        let auto_pairs = (&conf.auto_pairs).into();

        // HAXX: offset the render area height by 1 to account for prompt/commandline
        area.height -= 1;

        Self {
            mode: Mode::Normal,
            tree: Tree::new(area),
            next_document_id: DocumentId::default(),
            documents: BTreeMap::new(),
            saves: HashMap::new(),
            save_queue: SelectAll::new(),
            write_count: 0,
            count: None,
            selected_register: None,
            macro_recording: None,
            macro_replaying: Vec::new(),
            theme: theme_loader.default(),
            language_servers: helix_lsp::Registry::new(),
            diagnostics: BTreeMap::new(),
            diff_providers: DiffProviderRegistry::default(),
            debugger: None,
            debugger_events: SelectAll::new(),
            breakpoints: HashMap::new(),
            syn_loader,
            theme_loader,
            last_theme: None,
            last_selection: None,
            registers: Registers::default(),
            clipboard_provider: get_clipboard_provider(),
            status_msg: None,
            autoinfo: None,
            idle_timer: Box::pin(sleep(conf.idle_timeout)),
            last_motion: None,
            last_completion: None,
            config,
            auto_pairs,
            exit_code: 0,
            config_events: unbounded_channel(),
            redraw_handle: Default::default(),
            needs_redraw: false,
            cursor_cache: Cell::new(None),
            cursor_highlights: Arc::new(Vec::new()),
            completion_request_handle: None,
        }
    }

    /// Current editing mode for the [`Editor`].
    pub fn mode(&self) -> Mode {
        self.mode
    }

    pub fn config(&self) -> DynGuard<Config> {
        self.config.load()
    }

    /// Call if the config has changed to let the editor update all
    /// relevant members.
    pub fn refresh_config(&mut self) {
        let config = self.config();
        self.auto_pairs = (&config.auto_pairs).into();
        self.reset_idle_timer();
        self._refresh();
    }

    pub fn clear_idle_timer(&mut self) {
        // equivalent to internal Instant::far_future() (30 years)
        self.idle_timer
            .as_mut()
            .reset(Instant::now() + Duration::from_secs(86400 * 365 * 30));
    }

    pub fn reset_idle_timer(&mut self) {
        let config = self.config();
        self.idle_timer
            .as_mut()
            .reset(Instant::now() + config.idle_timeout);
    }

    pub fn clear_status(&mut self) {
        self.status_msg = None;
    }

    #[inline]
    pub fn set_status<T: Into<Cow<'static, str>>>(&mut self, status: T) {
        let status = status.into();
        log::debug!("editor status: {}", status);
        self.status_msg = Some((status, Severity::Info));
    }

    #[inline]
    pub fn set_error<T: Into<Cow<'static, str>>>(&mut self, error: T) {
        let error = error.into();
        log::error!("editor error: {}", error);
        self.status_msg = Some((error, Severity::Error));
    }

    #[inline]
    pub fn get_status(&self) -> Option<(&Cow<'static, str>, &Severity)> {
        self.status_msg.as_ref().map(|(status, sev)| (status, sev))
    }

    /// Returns true if the current status is an error
    #[inline]
    pub fn is_err(&self) -> bool {
        self.status_msg
            .as_ref()
            .map(|(_, sev)| *sev == Severity::Error)
            .unwrap_or(false)
    }

    pub fn unset_theme_preview(&mut self) {
        if let Some(last_theme) = self.last_theme.take() {
            self.set_theme(last_theme);
        }
        // None likely occurs when the user types ":theme" and then exits before previewing
    }

    pub fn set_theme_preview(&mut self, theme: Theme) {
        self.set_theme_impl(theme, ThemeAction::Preview);
    }

    pub fn set_theme(&mut self, theme: Theme) {
        self.set_theme_impl(theme, ThemeAction::Set);
    }

    fn set_theme_impl(&mut self, theme: Theme, preview: ThemeAction) {
        // `ui.selection` is the only scope required to be able to render a theme.
        if theme.find_scope_index_exact("ui.selection").is_none() {
            self.set_error("Invalid theme: `ui.selection` required");
            return;
        }

        let scopes = theme.scopes();
        self.syn_loader.set_scopes(scopes.to_vec());

        match preview {
            ThemeAction::Preview => {
                let last_theme = std::mem::replace(&mut self.theme, theme);
                // only insert on first preview: this will be the last theme the user has saved
                self.last_theme.get_or_insert(last_theme);
            }
            ThemeAction::Set => {
                self.last_theme = None;
                self.theme = theme;
            }
        }

        self._refresh();
    }

    /// Refreshes the language server for a given document
    pub fn refresh_language_server(&mut self, doc_id: DocumentId) -> Option<()> {
        self.launch_language_server(doc_id)
    }

    /// Launch a language server for a given document
    fn launch_language_server(&mut self, doc_id: DocumentId) -> Option<()> {
        if !self.config().lsp.enable {
            return None;
        }

        // if doc doesn't have a URL it's a scratch buffer, ignore it
        let doc = self.document(doc_id)?;
        let (lang, path) = (doc.language.clone(), doc.path().cloned());
        let config = doc.config.load();
        let root_dirs = &config.workspace_lsp_roots;

        // try to find a language server based on the language name
        let language_server = lang.as_ref().and_then(|language| {
            self.language_servers
                .get(language, path.as_ref(), root_dirs, config.lsp.snippets)
                .map_err(|e| {
                    log::error!(
                        "Failed to initialize the LSP for `{}` {{ {} }}",
                        language.scope(),
                        e
                    )
                })
                .ok()
                .flatten()
        });

        let doc = self.document_mut(doc_id)?;
        let doc_url = doc.url()?;

        if let Some(language_server) = language_server {
            // only spawn a new lang server if the servers aren't the same
            if Some(language_server.id()) != doc.language_server().map(|server| server.id()) {
                if let Some(language_server) = doc.language_server() {
                    tokio::spawn(language_server.text_document_did_close(doc.identifier()));
                }

                let language_id = doc.language_id().map(ToOwned::to_owned).unwrap_or_default();

                // TODO: this now races with on_init code if the init happens too quickly
                tokio::spawn(language_server.text_document_did_open(
                    doc_url,
                    doc.version(),
                    doc.text(),
                    language_id,
                ));

                doc.set_language_server(Some(language_server));
            }
        }
        Some(())
    }

    fn _refresh(&mut self) {
        let config = self.config();

        // Reset the inlay hints annotations *before* updating the views, that way we ensure they
        // will disappear during the `.sync_change(doc)` call below.
        //
        // We can't simply check this config when rendering because inlay hints are only parts of
        // the possible annotations, and others could still be active, so we need to selectively
        // drop the inlay hints.
        if !config.lsp.display_inlay_hints {
            for doc in self.documents_mut() {
                doc.reset_all_inlay_hints();
            }
        }

        for (view, _) in self.tree.views_mut() {
            let doc = doc_mut!(self, &view.doc);
            view.sync_changes(doc);
            view.gutters = config.gutters.clone();
            view.ensure_cursor_in_view(doc, config.scrolloff)
        }
    }

    fn replace_document_in_view(&mut self, current_view: ViewId, doc_id: DocumentId) {
        let view = self.tree.get_mut(current_view);
        view.doc = doc_id;
        view.offset = ViewPosition::default();

        let doc = doc_mut!(self, &doc_id);
        doc.ensure_view_init(view.id);
        view.sync_changes(doc);

        align_view(doc, view, Align::Center);
    }

    pub fn switch(&mut self, id: DocumentId, action: Action) {
        use crate::tree::Layout;

        if !self.documents.contains_key(&id) {
            log::error!("cannot switch to document that does not exist (anymore)");
            return;
        }

        self.enter_normal_mode();

        match action {
            Action::Replace => {
                let (view, doc) = current_ref!(self);
                // If the current view is an empty scratch buffer and is not displayed in any other views, delete it.
                // Boolean value is determined before the call to `view_mut` because the operation requires a borrow
                // of `self.tree`, which is mutably borrowed when `view_mut` is called.
                let remove_empty_scratch = !doc.is_modified()
                    // If the buffer has no path and is not modified, it is an empty scratch buffer.
                    && doc.path().is_none()
                    // If the buffer we are changing to is not this buffer
                    && id != doc.id
                    // Ensure the buffer is not displayed in any other splits.
                    && !self
                        .tree
                        .traverse()
                        .any(|(_, v)| v.doc == doc.id && v.id != view.id);

                let (view, doc) = current!(self);
                let view_id = view.id;

                // Append any outstanding changes to history in the old document.
                doc.append_changes_to_history(view);

                if remove_empty_scratch {
                    // Copy `doc.id` into a variable before calling `self.documents.remove`, which requires a mutable
                    // borrow, invalidating direct access to `doc.id`.
                    let id = doc.id;
                    self.documents.remove(&id);

                    // Remove the scratch buffer from any jumplists
                    for (view, _) in self.tree.views_mut() {
                        view.remove_document(&id);
                    }
                } else {
                    let jump = (view.doc, doc.selection(view.id).clone());
                    view.jumps.push(jump);
                    // Set last accessed doc if it is a different document
                    if doc.id != id {
                        view.add_to_history(view.doc);
                        // Set last modified doc if modified and last modified doc is different
                        if std::mem::take(&mut doc.modified_since_accessed)
                            && view.last_modified_docs[0] != Some(view.doc)
                        {
                            view.last_modified_docs = [Some(view.doc), view.last_modified_docs[0]];
                        }
                    }
                }

                self.replace_document_in_view(view_id, id);

                return;
            }
            Action::Load => {
                let view_id = view!(self).id;
                let doc = doc_mut!(self, &id);
                doc.ensure_view_init(view_id);
                return;
            }
            Action::HorizontalSplit | Action::VerticalSplit => {
                // copy the current view, unless there is no view yet
                let view = self
                    .tree
                    .try_get(self.tree.focus)
                    .filter(|v| id == v.doc) // Different Document
                    .cloned()
                    .unwrap_or_else(|| View::new(id, self.config().gutters.clone()));
                let view_id = self.tree.split(
                    view,
                    match action {
                        Action::HorizontalSplit => Layout::Horizontal,
                        Action::VerticalSplit => Layout::Vertical,
                        _ => unreachable!(),
                    },
                );
                // initialize selection for view
                let doc = doc_mut!(self, &id);
                doc.ensure_view_init(view_id);
            }
        }

        self._refresh();
    }

    /// Generate an id for a new document and register it.
    fn new_document(&mut self, mut doc: Document) -> DocumentId {
        let id = self.next_document_id;
        // Safety: adding 1 from 1 is fine, probably impossible to reach usize max
        self.next_document_id =
            DocumentId(unsafe { NonZeroUsize::new_unchecked(self.next_document_id.0.get() + 1) });
        doc.id = id;
        self.documents.insert(id, doc);

        let (save_sender, save_receiver) = tokio::sync::mpsc::unbounded_channel();
        self.saves.insert(id, save_sender);

        let stream = UnboundedReceiverStream::new(save_receiver).flatten();
        self.save_queue.push(stream);

        id
    }

    fn new_file_from_document(&mut self, action: Action, doc: Document) -> DocumentId {
        let id = self.new_document(doc);
        self.switch(id, action);
        id
    }

    pub fn new_file(&mut self, action: Action) -> DocumentId {
        self.new_file_from_document(action, Document::default(self.config.clone()))
    }

    pub fn new_file_from_stdin(&mut self, action: Action) -> Result<DocumentId, Error> {
        let (rope, encoding) = crate::document::from_reader(&mut stdin(), None)?;
        Ok(self.new_file_from_document(
            action,
            Document::from(rope, Some(encoding), self.config.clone()),
        ))
    }

    // ??? possible use for integration tests
    pub fn open(&mut self, path: &Path, action: Action) -> Result<DocumentId, Error> {
        let path = helix_core::path::get_canonicalized_path(path)?;
        let id = self.document_by_path(&path).map(|doc| doc.id);

        let id = if let Some(id) = id {
            id
        } else {
            let mut doc = Document::open(
                &path,
                None,
                Some(self.syn_loader.clone()),
                self.config.clone(),
            )?;

            if let Some(diff_base) = self.diff_providers.get_diff_base(&path) {
                doc.set_diff_base(diff_base, self.redraw_handle.clone());
            }
            doc.set_version_control_head(self.diff_providers.get_current_head_name(&path));

            let id = self.new_document(doc);
            let _ = self.launch_language_server(id);

            id
        };

        self.switch(id, action);
        Ok(id)
    }

    pub fn close(&mut self, id: ViewId) {
        // Remove selections for the closed view on all documents.
        for doc in self.documents_mut() {
            doc.remove_view(id);
        }
        self.tree.remove(id);
        self._refresh();
    }

    pub fn close_document(&mut self, doc_id: DocumentId, force: bool) -> Result<(), CloseError> {
        let doc = match self.documents.get_mut(&doc_id) {
            Some(doc) => doc,
            None => return Err(CloseError::DoesNotExist),
        };
        if !force && doc.is_modified() {
            return Err(CloseError::BufferModified(doc.display_name().into_owned()));
        }

        // This will also disallow any follow-up writes
        self.saves.remove(&doc_id);

        if let Some(language_server) = doc.language_server() {
            // TODO: track error
            tokio::spawn(language_server.text_document_did_close(doc.identifier()));
        }

        enum Action {
            Close(ViewId),
            ReplaceDoc(ViewId, DocumentId),
        }

        let actions: Vec<Action> = self
            .tree
            .views_mut()
            .filter_map(|(view, _focus)| {
                view.remove_document(&doc_id);

                if view.doc == doc_id {
                    // something was previously open in the view, switch to previous doc
                    if let Some(prev_doc) = view.docs_access_history.pop() {
                        Some(Action::ReplaceDoc(view.id, prev_doc))
                    } else {
                        // only the document that is being closed was in the view, close it
                        Some(Action::Close(view.id))
                    }
                } else {
                    None
                }
            })
            .collect();

        for action in actions {
            match action {
                Action::Close(view_id) => {
                    self.close(view_id);
                }
                Action::ReplaceDoc(view_id, doc_id) => {
                    self.replace_document_in_view(view_id, doc_id);
                }
            }
        }

        self.documents.remove(&doc_id);

        // If the document we removed was visible in all views, we will have no more views. We don't
        // want to close the editor just for a simple buffer close, so we need to create a new view
        // containing either an existing document, or a brand new document.
        if self.tree.views().next().is_none() {
            let doc_id = self
                .documents
                .iter()
                .map(|(&doc_id, _)| doc_id)
                .next()
                .unwrap_or_else(|| self.new_document(Document::default(self.config.clone())));
            let view = View::new(doc_id, self.config().gutters.clone());
            let view_id = self.tree.insert(view);
            let doc = doc_mut!(self, &doc_id);
            doc.ensure_view_init(view_id);
        }

        self._refresh();

        Ok(())
    }

    pub fn save<P: Into<PathBuf>>(
        &mut self,
        doc_id: DocumentId,
        path: Option<P>,
        force: bool,
    ) -> anyhow::Result<()> {
        // convert a channel of futures to pipe into main queue one by one
        // via stream.then() ? then push into main future

        let path = path.map(|path| path.into());
        let doc = doc_mut!(self, &doc_id);
        let future = doc.save(path, force)?;

        use futures_util::stream;

        self.saves
            .get(&doc_id)
            .ok_or_else(|| anyhow::format_err!("saves are closed for this document!"))?
            .send(stream::once(Box::pin(future)))
            .map_err(|err| anyhow!("failed to send save event: {}", err))?;

        self.write_count += 1;

        Ok(())
    }

    pub fn resize(&mut self, area: Rect) {
        if self.tree.resize(area) {
            self._refresh();
        };
    }

    pub fn focus(&mut self, view_id: ViewId) {
        let prev_id = std::mem::replace(&mut self.tree.focus, view_id);

        // if leaving the view: mode should reset and the cursor should be
        // within view
        if prev_id != view_id {
            self.enter_normal_mode();
            self.ensure_cursor_in_view(view_id);

            // Update jumplist selections with new document changes.
            for (view, _focused) in self.tree.views_mut() {
                let doc = doc_mut!(self, &view.doc);
                view.sync_changes(doc);
            }
        }
    }

    pub fn focus_next(&mut self) {
        self.focus(self.tree.next());
    }

    pub fn focus_prev(&mut self) {
        self.focus(self.tree.prev());
    }

    pub fn focus_direction(&mut self, direction: tree::Direction) {
        let current_view = self.tree.focus;
        if let Some(id) = self.tree.find_split_in_direction(current_view, direction) {
            self.focus(id)
        }
    }

    pub fn swap_split_in_direction(&mut self, direction: tree::Direction) {
        self.tree.swap_split_in_direction(direction);
    }

    pub fn transpose_view(&mut self) {
        self.tree.transpose();
    }

    pub fn should_close(&self) -> bool {
        self.tree.is_empty()
    }

    pub fn ensure_cursor_in_view(&mut self, id: ViewId) {
        let config = self.config();
        let view = self.tree.get_mut(id);
        let doc = &self.documents[&view.doc];
        view.ensure_cursor_in_view(doc, config.scrolloff)
    }

    #[inline]
    pub fn document(&self, id: DocumentId) -> Option<&Document> {
        self.documents.get(&id)
    }

    #[inline]
    pub fn document_mut(&mut self, id: DocumentId) -> Option<&mut Document> {
        self.documents.get_mut(&id)
    }

    #[inline]
    pub fn documents(&self) -> impl Iterator<Item = &Document> {
        self.documents.values()
    }

    #[inline]
    pub fn documents_mut(&mut self) -> impl Iterator<Item = &mut Document> {
        self.documents.values_mut()
    }

    pub fn document_by_path<P: AsRef<Path>>(&self, path: P) -> Option<&Document> {
        self.documents()
            .find(|doc| doc.path().map(|p| p == path.as_ref()).unwrap_or(false))
    }

    pub fn document_by_path_mut<P: AsRef<Path>>(&mut self, path: P) -> Option<&mut Document> {
        self.documents_mut()
            .find(|doc| doc.path().map(|p| p == path.as_ref()).unwrap_or(false))
    }

    /// Gets the primary cursor position in screen coordinates,
    /// or `None` if the primary cursor is not visible on screen.
    pub fn cursor(&self) -> (Option<Position>, CursorKind) {
        let config = self.config();
        let (view, doc) = current_ref!(self);
        let cursor = doc
            .selection(view.id)
            .primary()
            .cursor(doc.text().slice(..));
        let pos = self
            .cursor_cache
            .get()
            .unwrap_or_else(|| view.screen_coords_at_pos(doc, doc.text().slice(..), cursor));
        if let Some(mut pos) = pos {
            let inner = view.inner_area(doc);
            pos.col += inner.x as usize;
            pos.row += inner.y as usize;
            let cursorkind = config.cursor_shape.from_mode(self.mode);
            (Some(pos), cursorkind)
        } else {
            (None, CursorKind::default())
        }
    }

    /// Closes language servers with timeout. The default timeout is 10000 ms, use
    /// `timeout` parameter to override this.
    pub async fn close_language_servers(
        &self,
        timeout: Option<u64>,
    ) -> Result<(), tokio::time::error::Elapsed> {
        tokio::time::timeout(
            Duration::from_millis(timeout.unwrap_or(3000)),
            future::join_all(
                self.language_servers
                    .iter_clients()
                    .map(|client| client.force_shutdown()),
            ),
        )
        .await
        .map(|_| ())
    }

    pub async fn wait_event(&mut self) -> EditorEvent {
        // the loop only runs once or twice and would be better implemented with a recursion + const generic
        // however due to limitations with async functions that can not be implemented right now
        loop {
            tokio::select! {
                biased;

                Some(event) = self.save_queue.next() => {
                    self.write_count -= 1;
                    return EditorEvent::DocumentSaved(event)
                }
                Some(config_event) = self.config_events.1.recv() => {
                    return EditorEvent::ConfigEvent(config_event)
                }
                Some(message) = self.language_servers.incoming.next() => {
                    return EditorEvent::LanguageServerMessage(message)
                }
                Some(event) = self.debugger_events.next() => {
                    return EditorEvent::DebuggerEvent(event)
                }

                _ = self.redraw_handle.0.notified() => {
                    if  !self.needs_redraw{
                        self.needs_redraw = true;
                        let timeout = Instant::now() + Duration::from_millis(96);
                        if timeout < self.idle_timer.deadline(){
                            self.idle_timer.as_mut().reset(timeout)
                        }
                    }
                }

                _ = &mut self.idle_timer  => {
                    return EditorEvent::IdleTimer
                }
            }
        }
    }

    pub async fn flush_writes(&mut self) -> anyhow::Result<()> {
        while self.write_count > 0 {
            if let Some(save_event) = self.save_queue.next().await {
                self.write_count -= 1;

                let save_event = match save_event {
                    Ok(event) => event,
                    Err(err) => {
                        self.set_error(err.to_string());
                        bail!(err);
                    }
                };

                let doc = doc_mut!(self, &save_event.doc_id);
                doc.set_last_saved_revision(save_event.revision);
            }
        }

        Ok(())
    }

    /// Switches the editor into normal mode.
    pub fn enter_normal_mode(&mut self) {
        use helix_core::{graphemes, Range};

        if self.mode == Mode::Normal {
            return;
        }

        self.mode = Mode::Normal;
        let (view, doc) = current!(self);

        try_restore_indent(doc, view);

        // if leaving append mode, move cursor back by 1
        if doc.restore_cursor {
            let text = doc.text().slice(..);
            let selection = doc.selection(view.id).clone().transform(|range| {
                Range::new(
                    range.from(),
                    graphemes::prev_grapheme_boundary(text, range.to()),
                )
            });

            doc.set_selection(view.id, selection);
            doc.restore_cursor = false;
        }
    }

    pub fn current_stack_frame(&self) -> Option<&StackFrame> {
        self.debugger
            .as_ref()
            .and_then(|debugger| debugger.current_stack_frame())
    }
}

fn try_restore_indent(doc: &mut Document, view: &mut View) {
    use helix_core::{
        chars::char_is_whitespace, line_ending::line_end_char_index, Operation, Transaction,
    };

    fn inserted_a_new_blank_line(changes: &[Operation], pos: usize, line_end_pos: usize) -> bool {
        if let [Operation::Retain(move_pos), Operation::Insert(ref inserted_str), Operation::Retain(_)] =
            changes
        {
            move_pos + inserted_str.len() == pos
                && inserted_str.starts_with('\n')
                && inserted_str.chars().skip(1).all(char_is_whitespace)
                && pos == line_end_pos // ensure no characters exists after current position
        } else {
            false
        }
    }

    let doc_changes = doc.changes().changes();
    let text = doc.text().slice(..);
    let range = doc.selection(view.id).primary();
    let pos = range.cursor(text);
    let line_end_pos = line_end_char_index(&text, range.cursor_line(text));

    if inserted_a_new_blank_line(doc_changes, pos, line_end_pos) {
        // Removes tailing whitespaces.
        let transaction =
            Transaction::change_by_selection(doc.text(), doc.selection(view.id), |range| {
                let line_start_pos = text.line_to_char(range.cursor_line(text));
                (line_start_pos, pos, None)
            });
        doc.apply(&transaction, view.id);
    }
}<|MERGE_RESOLUTION|>--- conflicted
+++ resolved
@@ -282,12 +282,9 @@
     /// Whether to color modes with different colors. Defaults to `false`.
     pub color_modes: bool,
     pub soft_wrap: SoftWrap,
-<<<<<<< HEAD
     pub cursor_word: bool,
-=======
     /// Workspace specific lsp ceiling dirs
     pub workspace_lsp_roots: Vec<PathBuf>,
->>>>>>> a1044a6c
 }
 
 #[derive(Debug, Default, Clone, PartialEq, Eq, Serialize, Deserialize)]
@@ -753,15 +750,10 @@
             bufferline: BufferLine::default(),
             indent_guides: IndentGuidesConfig::default(),
             color_modes: false,
-<<<<<<< HEAD
-            soft_wrap: SoftWrap::default(),
-            cursor_word: false,
-=======
             soft_wrap: SoftWrap {
                 enable: Some(false),
                 ..SoftWrap::default()
             },
->>>>>>> a1044a6c
             text_width: 80,
             completion_replace: false,
             workspace_lsp_roots: Vec::new(),
