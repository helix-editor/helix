use crate::{
    clipboard::{get_clipboard_provider, ClipboardProvider},
    document::{Mode, SCRATCH_BUFFER_NAME},
    graphics::{CursorKind, Rect},
    info::Info,
    input::KeyEvent,
    theme::{self, Theme},
    tree::{self, Tree},
    Document, DocumentId, View, ViewId,
};

use futures_util::future;
use futures_util::stream::select_all::SelectAll;
use tokio_stream::wrappers::UnboundedReceiverStream;

use std::{
    borrow::Cow,
    collections::{BTreeMap, HashMap},
    io::stdin,
    num::NonZeroUsize,
    path::{Path, PathBuf},
    pin::Pin,
    sync::Arc,
};

use tokio::{
    sync::mpsc::{unbounded_channel, UnboundedReceiver, UnboundedSender},
    time::{sleep, Duration, Instant, Sleep},
};

use anyhow::{bail, Error};

pub use helix_core::diagnostic::Severity;
pub use helix_core::register::Registers;
use helix_core::Position;
use helix_core::{
    auto_pairs::AutoPairs,
    syntax::{self, AutoPairConfig},
    Change,
};
use helix_dap as dap;

use serde::{ser::SerializeMap, Deserialize, Deserializer, Serialize, Serializer};

use arc_swap::access::{DynAccess, DynGuard};

const DEFAULT_FILE_MODIFICATION_INDICATOR: &str = "[+]";

fn deserialize_duration_millis<'de, D>(deserializer: D) -> Result<Duration, D::Error>
where
    D: serde::Deserializer<'de>,
{
    let millis = u64::deserialize(deserializer)?;
    Ok(Duration::from_millis(millis))
}

fn serialize_duration_millis<S>(duration: &Duration, serializer: S) -> Result<S::Ok, S::Error>
where
    S: Serializer,
{
    serializer.serialize_u64(
        duration
            .as_millis()
            .try_into()
            .map_err(|_| serde::ser::Error::custom("duration value overflowed u64"))?,
    )
}

#[derive(Debug, Clone, PartialEq, Serialize, Deserialize)]
#[serde(rename_all = "kebab-case", default, deny_unknown_fields)]
pub struct FilePickerConfig {
    /// IgnoreOptions
    /// Enables ignoring hidden files.
    /// Whether to hide hidden files in file picker and global search results. Defaults to true.
    pub hidden: bool,
    /// Enables following symlinks.
    /// Whether to follow symbolic links in file picker and file or directory completions. Defaults to true.
    pub follow_symlinks: bool,
    /// Enables reading ignore files from parent directories. Defaults to true.
    pub parents: bool,
    /// Enables reading `.ignore` files.
    /// Whether to hide files listed in .ignore in file picker and global search results. Defaults to true.
    pub ignore: bool,
    /// Enables reading `.gitignore` files.
    /// Whether to hide files listed in .gitignore in file picker and global search results. Defaults to true.
    pub git_ignore: bool,
    /// Enables reading global .gitignore, whose path is specified in git's config: `core.excludefile` option.
    /// Whether to hide files listed in global .gitignore in file picker and global search results. Defaults to true.
    pub git_global: bool,
    /// Enables reading `.git/info/exclude` files.
    /// Whether to hide files listed in .git/info/exclude in file picker and global search results. Defaults to true.
    pub git_exclude: bool,
    /// WalkBuilder options
    /// Maximum Depth to recurse directories in file picker and global search. Defaults to `None`.
    pub max_depth: Option<usize>,
}

impl Default for FilePickerConfig {
    fn default() -> Self {
        Self {
            hidden: true,
            follow_symlinks: true,
            parents: true,
            ignore: true,
            git_ignore: true,
            git_global: true,
            git_exclude: true,
            max_depth: None,
        }
    }
}

#[derive(Debug, Clone, PartialEq, Serialize, Deserialize)]
#[serde(rename_all = "kebab-case", default, deny_unknown_fields)]
pub struct Config {
    /// Padding to keep between the edge of the screen and the cursor when scrolling. Defaults to 5.
    pub scrolloff: usize,
    /// Number of lines to scroll at once. Defaults to 3
    pub scroll_lines: isize,
    /// Mouse support. Defaults to true.
    pub mouse: bool,
    /// Shell to use for shell commands. Defaults to ["cmd", "/C"] on Windows and ["sh", "-c"] otherwise.
    pub shell: Vec<String>,
    /// Line number mode.
    pub line_number: LineNumber,
    /// Gutters. Default ["diagnostics", "line-numbers"]
    pub gutters: Vec<GutterType>,
    /// Middle click paste support. Defaults to true.
    pub middle_click_paste: bool,
    /// Automatic insertion of pairs to parentheses, brackets,
    /// etc. Optionally, this can be a list of 2-tuples to specify a
    /// global list of characters to pair. Defaults to true.
    pub auto_pairs: AutoPairConfig,
    /// Automatic auto-completion, automatically pop up without user trigger. Defaults to true.
    pub auto_completion: bool,
    /// Automatic formatting on save. Defaults to true.
    pub auto_format: bool,
    /// Time in milliseconds since last keypress before idle timers trigger.
    /// Used for autocompletion, set to 0 for instant. Defaults to 400ms.
    #[serde(
        serialize_with = "serialize_duration_millis",
        deserialize_with = "deserialize_duration_millis"
    )]
    pub idle_timeout: Duration,
    pub completion_trigger_len: u8,
    /// Whether to display infoboxes. Defaults to true.
    pub auto_info: bool,
    pub file_picker: FilePickerConfig,
    /// Shape for cursor in each mode
    pub cursor_shape: CursorShapeConfig,
    /// Set to `true` to override automatic detection of terminal truecolor support in the event of a false negative. Defaults to `false`.
    pub true_color: bool,
    /// Search configuration.
    #[serde(default)]
    pub search: SearchConfig,
    pub lsp: LspConfig,
    /// Column numbers at which to draw the rulers. Default to `[]`, meaning no rulers.
    pub rulers: Vec<u16>,
    #[serde(default)]
    pub whitespace: WhitespaceConfig,
<<<<<<< HEAD
    /// String for file modification indicator
    pub file_modification_indicator: String,
=======
    /// Vertical indent width guides.
    pub indent_guides: IndentGuidesConfig,
>>>>>>> 5b3b6ffc
}

#[derive(Debug, Default, Clone, PartialEq, Serialize, Deserialize)]
#[serde(rename_all = "kebab-case", deny_unknown_fields)]
pub struct LspConfig {
    pub display_messages: bool,
}

#[derive(Debug, Clone, PartialEq, Serialize, Deserialize)]
#[serde(rename_all = "kebab-case", default, deny_unknown_fields)]
pub struct SearchConfig {
    /// Smart case: Case insensitive searching unless pattern contains upper case characters. Defaults to true.
    pub smart_case: bool,
    /// Whether the search should wrap after depleting the matches. Default to true.
    pub wrap_around: bool,
}

// Cursor shape is read and used on every rendered frame and so needs
// to be fast. Therefore we avoid a hashmap and use an enum indexed array.
#[derive(Debug, Clone, PartialEq)]
pub struct CursorShapeConfig([CursorKind; 3]);

impl CursorShapeConfig {
    pub fn from_mode(&self, mode: Mode) -> CursorKind {
        self.get(mode as usize).copied().unwrap_or_default()
    }
}

impl<'de> Deserialize<'de> for CursorShapeConfig {
    fn deserialize<D>(deserializer: D) -> Result<Self, D::Error>
    where
        D: Deserializer<'de>,
    {
        let m = HashMap::<Mode, CursorKind>::deserialize(deserializer)?;
        let into_cursor = |mode: Mode| m.get(&mode).copied().unwrap_or_default();
        Ok(CursorShapeConfig([
            into_cursor(Mode::Normal),
            into_cursor(Mode::Select),
            into_cursor(Mode::Insert),
        ]))
    }
}

impl Serialize for CursorShapeConfig {
    fn serialize<S>(&self, serializer: S) -> Result<S::Ok, S::Error>
    where
        S: serde::Serializer,
    {
        let mut map = serializer.serialize_map(Some(self.len()))?;
        let modes = [Mode::Normal, Mode::Select, Mode::Insert];
        for mode in modes {
            map.serialize_entry(&mode, &self.from_mode(mode))?;
        }
        map.end()
    }
}

impl std::ops::Deref for CursorShapeConfig {
    type Target = [CursorKind; 3];

    fn deref(&self) -> &Self::Target {
        &self.0
    }
}

impl Default for CursorShapeConfig {
    fn default() -> Self {
        Self([CursorKind::Block; 3])
    }
}

#[derive(Debug, Copy, Clone, PartialEq, Eq, Serialize, Deserialize)]
#[serde(rename_all = "kebab-case")]
pub enum LineNumber {
    /// Show absolute line number
    Absolute,

    /// If focused and in normal/select mode, show relative line number to the primary cursor.
    /// If unfocused or in insert mode, show absolute line number.
    Relative,
}

impl std::str::FromStr for LineNumber {
    type Err = anyhow::Error;

    fn from_str(s: &str) -> Result<Self, Self::Err> {
        match s.to_lowercase().as_str() {
            "absolute" | "abs" => Ok(Self::Absolute),
            "relative" | "rel" => Ok(Self::Relative),
            _ => anyhow::bail!("Line number can only be `absolute` or `relative`."),
        }
    }
}

#[derive(Debug, Copy, Clone, PartialEq, Eq, Serialize, Deserialize)]
#[serde(rename_all = "kebab-case")]
pub enum GutterType {
    /// Show diagnostics and other features like breakpoints
    Diagnostics,
    /// Show line numbers
    LineNumbers,
}

impl std::str::FromStr for GutterType {
    type Err = anyhow::Error;

    fn from_str(s: &str) -> Result<Self, Self::Err> {
        match s.to_lowercase().as_str() {
            "diagnostics" => Ok(Self::Diagnostics),
            "line-numbers" => Ok(Self::LineNumbers),
            _ => anyhow::bail!("Gutter type can only be `diagnostics` or `line-numbers`."),
        }
    }
}

#[derive(Debug, Clone, PartialEq, Serialize, Deserialize)]
#[serde(default)]
pub struct WhitespaceConfig {
    pub render: WhitespaceRender,
    pub characters: WhitespaceCharacters,
}

impl Default for WhitespaceConfig {
    fn default() -> Self {
        Self {
            render: WhitespaceRender::Basic(WhitespaceRenderValue::None),
            characters: WhitespaceCharacters::default(),
        }
    }
}

#[derive(Debug, Copy, Clone, PartialEq, Eq, Serialize, Deserialize)]
#[serde(untagged, rename_all = "kebab-case")]
pub enum WhitespaceRender {
    Basic(WhitespaceRenderValue),
    Specific {
        default: Option<WhitespaceRenderValue>,
        space: Option<WhitespaceRenderValue>,
        nbsp: Option<WhitespaceRenderValue>,
        tab: Option<WhitespaceRenderValue>,
        newline: Option<WhitespaceRenderValue>,
    },
}

#[derive(Debug, Copy, Clone, PartialEq, Eq, Serialize, Deserialize)]
#[serde(rename_all = "kebab-case")]
pub enum WhitespaceRenderValue {
    None,
    // TODO
    // Selection,
    All,
}

impl WhitespaceRender {
    pub fn space(&self) -> WhitespaceRenderValue {
        match *self {
            Self::Basic(val) => val,
            Self::Specific { default, space, .. } => {
                space.or(default).unwrap_or(WhitespaceRenderValue::None)
            }
        }
    }
    pub fn nbsp(&self) -> WhitespaceRenderValue {
        match *self {
            Self::Basic(val) => val,
            Self::Specific { default, nbsp, .. } => {
                nbsp.or(default).unwrap_or(WhitespaceRenderValue::None)
            }
        }
    }
    pub fn tab(&self) -> WhitespaceRenderValue {
        match *self {
            Self::Basic(val) => val,
            Self::Specific { default, tab, .. } => {
                tab.or(default).unwrap_or(WhitespaceRenderValue::None)
            }
        }
    }
    pub fn newline(&self) -> WhitespaceRenderValue {
        match *self {
            Self::Basic(val) => val,
            Self::Specific {
                default, newline, ..
            } => newline.or(default).unwrap_or(WhitespaceRenderValue::None),
        }
    }
}

#[derive(Debug, Clone, PartialEq, Eq, Serialize, Deserialize)]
#[serde(default)]
pub struct WhitespaceCharacters {
    pub space: char,
    pub nbsp: char,
    pub tab: char,
    pub newline: char,
}

impl Default for WhitespaceCharacters {
    fn default() -> Self {
        Self {
            space: '·',    // U+00B7
            nbsp: '⍽',    // U+237D
            tab: '→',     // U+2192
            newline: '⏎', // U+23CE
        }
    }
}

#[derive(Debug, Clone, PartialEq, Eq, Serialize, Deserialize)]
#[serde(default)]
pub struct IndentGuidesConfig {
    pub render: bool,
    pub character: char,
}

impl Default for IndentGuidesConfig {
    fn default() -> Self {
        Self {
            render: false,
            character: '│',
        }
    }
}

impl Default for Config {
    fn default() -> Self {
        Self {
            scrolloff: 5,
            scroll_lines: 3,
            mouse: true,
            shell: if cfg!(windows) {
                vec!["cmd".to_owned(), "/C".to_owned()]
            } else {
                vec!["sh".to_owned(), "-c".to_owned()]
            },
            line_number: LineNumber::Absolute,
            gutters: vec![GutterType::Diagnostics, GutterType::LineNumbers],
            middle_click_paste: true,
            auto_pairs: AutoPairConfig::default(),
            auto_completion: true,
            auto_format: true,
            idle_timeout: Duration::from_millis(400),
            completion_trigger_len: 2,
            auto_info: true,
            file_picker: FilePickerConfig::default(),
            cursor_shape: CursorShapeConfig::default(),
            true_color: false,
            search: SearchConfig::default(),
            lsp: LspConfig::default(),
            rulers: Vec::new(),
            whitespace: WhitespaceConfig::default(),
<<<<<<< HEAD
            file_modification_indicator: DEFAULT_FILE_MODIFICATION_INDICATOR.to_string(),
=======
            indent_guides: IndentGuidesConfig::default(),
>>>>>>> 5b3b6ffc
        }
    }
}

impl Default for SearchConfig {
    fn default() -> Self {
        Self {
            wrap_around: true,
            smart_case: true,
        }
    }
}

pub struct Motion(pub Box<dyn Fn(&mut Editor)>);
impl Motion {
    pub fn run(&self, e: &mut Editor) {
        (self.0)(e)
    }
}
impl std::fmt::Debug for Motion {
    fn fmt(&self, f: &mut std::fmt::Formatter<'_>) -> std::fmt::Result {
        f.write_str("motion")
    }
}

#[derive(Debug, Clone, Default)]
pub struct Breakpoint {
    pub id: Option<usize>,
    pub verified: bool,
    pub message: Option<String>,

    pub line: usize,
    pub column: Option<usize>,
    pub condition: Option<String>,
    pub hit_condition: Option<String>,
    pub log_message: Option<String>,
}

pub struct Editor {
    pub tree: Tree,
    pub next_document_id: DocumentId,
    pub documents: BTreeMap<DocumentId, Document>,
    pub count: Option<std::num::NonZeroUsize>,
    pub selected_register: Option<char>,
    pub registers: Registers,
    pub macro_recording: Option<(char, Vec<KeyEvent>)>,
    pub macro_replaying: Vec<char>,
    pub theme: Theme,
    pub language_servers: helix_lsp::Registry,

    pub debugger: Option<dap::Client>,
    pub debugger_events: SelectAll<UnboundedReceiverStream<dap::Payload>>,
    pub breakpoints: HashMap<PathBuf, Vec<Breakpoint>>,

    pub clipboard_provider: Box<dyn ClipboardProvider>,

    pub syn_loader: Arc<syntax::Loader>,
    pub theme_loader: Arc<theme::Loader>,

    pub status_msg: Option<(Cow<'static, str>, Severity)>,
    pub autoinfo: Option<Info>,

    pub config: Box<dyn DynAccess<Config>>,
    pub auto_pairs: Option<AutoPairs>,

    pub idle_timer: Pin<Box<Sleep>>,
    pub last_motion: Option<Motion>,
    pub pseudo_pending: Option<String>,

    pub last_completion: Option<CompleteAction>,

    pub exit_code: i32,

    pub config_events: (UnboundedSender<ConfigEvent>, UnboundedReceiver<ConfigEvent>),
}

#[derive(Debug, Clone)]
pub enum ConfigEvent {
    Refresh,
    Update(Box<Config>),
}

#[derive(Debug, Clone)]
pub struct CompleteAction {
    pub trigger_offset: usize,
    pub changes: Vec<Change>,
}

#[derive(Debug, Copy, Clone)]
pub enum Action {
    Load,
    Replace,
    HorizontalSplit,
    VerticalSplit,
}

impl Editor {
    pub fn new(
        mut area: Rect,
        theme_loader: Arc<theme::Loader>,
        syn_loader: Arc<syntax::Loader>,
        config: Box<dyn DynAccess<Config>>,
    ) -> Self {
        let language_servers = helix_lsp::Registry::new();
        let conf = config.load();
        let auto_pairs = (&conf.auto_pairs).into();

        // HAXX: offset the render area height by 1 to account for prompt/commandline
        area.height -= 1;

        Self {
            tree: Tree::new(area),
            next_document_id: DocumentId::default(),
            documents: BTreeMap::new(),
            count: None,
            selected_register: None,
            macro_recording: None,
            macro_replaying: Vec::new(),
            theme: theme_loader.default(),
            language_servers,
            debugger: None,
            debugger_events: SelectAll::new(),
            breakpoints: HashMap::new(),
            syn_loader,
            theme_loader,
            registers: Registers::default(),
            clipboard_provider: get_clipboard_provider(),
            status_msg: None,
            autoinfo: None,
            idle_timer: Box::pin(sleep(conf.idle_timeout)),
            last_motion: None,
            last_completion: None,
            pseudo_pending: None,
            config,
            auto_pairs,
            exit_code: 0,
            config_events: unbounded_channel(),
        }
    }

    pub fn config(&self) -> DynGuard<Config> {
        self.config.load()
    }

    /// Call if the config has changed to let the editor update all
    /// relevant members.
    pub fn refresh_config(&mut self) {
        let config = self.config();
        self.auto_pairs = (&config.auto_pairs).into();
        self.reset_idle_timer();
    }

    pub fn clear_idle_timer(&mut self) {
        // equivalent to internal Instant::far_future() (30 years)
        self.idle_timer
            .as_mut()
            .reset(Instant::now() + Duration::from_secs(86400 * 365 * 30));
    }

    pub fn reset_idle_timer(&mut self) {
        let config = self.config();
        self.idle_timer
            .as_mut()
            .reset(Instant::now() + config.idle_timeout);
    }

    pub fn clear_status(&mut self) {
        self.status_msg = None;
    }

    #[inline]
    pub fn set_status<T: Into<Cow<'static, str>>>(&mut self, status: T) {
        self.status_msg = Some((status.into(), Severity::Info));
    }

    #[inline]
    pub fn set_error<T: Into<Cow<'static, str>>>(&mut self, error: T) {
        self.status_msg = Some((error.into(), Severity::Error));
    }

    #[inline]
    pub fn get_status(&self) -> Option<(&Cow<'static, str>, &Severity)> {
        self.status_msg.as_ref().map(|(status, sev)| (status, sev))
    }

    /// Returns true if the current status is an error
    #[inline]
    pub fn is_err(&self) -> bool {
        self.status_msg
            .as_ref()
            .map(|(_, sev)| *sev == Severity::Error)
            .unwrap_or(false)
    }

    pub fn set_theme(&mut self, theme: Theme) {
        // `ui.selection` is the only scope required to be able to render a theme.
        if theme.find_scope_index("ui.selection").is_none() {
            self.set_error("Invalid theme: `ui.selection` required");
            return;
        }

        let scopes = theme.scopes();
        self.syn_loader.set_scopes(scopes.to_vec());

        self.theme = theme;
        self._refresh();
    }

    /// Refreshes the language server for a given document
    pub fn refresh_language_server(&mut self, doc_id: DocumentId) -> Option<()> {
        let doc = self.documents.get_mut(&doc_id)?;
        Self::launch_language_server(&mut self.language_servers, doc)
    }

    /// Launch a language server for a given document
    fn launch_language_server(ls: &mut helix_lsp::Registry, doc: &mut Document) -> Option<()> {
        // if doc doesn't have a URL it's a scratch buffer, ignore it
        let doc_url = doc.url()?;

        // try to find a language server based on the language name
        let language_server = doc.language.as_ref().and_then(|language| {
            ls.get(language)
                .map_err(|e| {
                    log::error!(
                        "Failed to initialize the LSP for `{}` {{ {} }}",
                        language.scope(),
                        e
                    )
                })
                .ok()
        });
        if let Some(language_server) = language_server {
            // only spawn a new lang server if the servers aren't the same
            if Some(language_server.id()) != doc.language_server().map(|server| server.id()) {
                if let Some(language_server) = doc.language_server() {
                    tokio::spawn(language_server.text_document_did_close(doc.identifier()));
                }

                let language_id = doc.language_id().map(ToOwned::to_owned).unwrap_or_default();

                // TODO: this now races with on_init code if the init happens too quickly
                tokio::spawn(language_server.text_document_did_open(
                    doc_url,
                    doc.version(),
                    doc.text(),
                    language_id,
                ));

                doc.set_language_server(Some(language_server));
            }
        }
        Some(())
    }

    fn _refresh(&mut self) {
        let config = self.config();
        for (view, _) in self.tree.views_mut() {
            let doc = &self.documents[&view.doc];
            view.ensure_cursor_in_view(doc, config.scrolloff)
        }
    }

    fn replace_document_in_view(&mut self, current_view: ViewId, doc_id: DocumentId) {
        let view = self.tree.get_mut(current_view);
        view.doc = doc_id;
        view.offset = Position::default();

        let doc = self.documents.get_mut(&doc_id).unwrap();
        doc.ensure_view_init(view.id);

        // TODO: reuse align_view
        let pos = doc
            .selection(view.id)
            .primary()
            .cursor(doc.text().slice(..));
        let line = doc.text().char_to_line(pos);
        view.offset.row = line.saturating_sub(view.inner_area().height as usize / 2);
    }

    pub fn switch(&mut self, id: DocumentId, action: Action) {
        use crate::tree::Layout;

        if !self.documents.contains_key(&id) {
            log::error!("cannot switch to document that does not exist (anymore)");
            return;
        }

        match action {
            Action::Replace => {
                let (view, doc) = current_ref!(self);
                // If the current view is an empty scratch buffer and is not displayed in any other views, delete it.
                // Boolean value is determined before the call to `view_mut` because the operation requires a borrow
                // of `self.tree`, which is mutably borrowed when `view_mut` is called.
                let remove_empty_scratch = !doc.is_modified()
                    // If the buffer has no path and is not modified, it is an empty scratch buffer.
                    && doc.path().is_none()
                    // If the buffer we are changing to is not this buffer
                    && id != doc.id
                    // Ensure the buffer is not displayed in any other splits.
                    && !self
                        .tree
                        .traverse()
                        .any(|(_, v)| v.doc == doc.id && v.id != view.id);

                let (view, doc) = current!(self);
                let view_id = view.id;

                if remove_empty_scratch {
                    // Copy `doc.id` into a variable before calling `self.documents.remove`, which requires a mutable
                    // borrow, invalidating direct access to `doc.id`.
                    let id = doc.id;
                    self.documents.remove(&id);

                    // Remove the scratch buffer from any jumplists
                    for (view, _) in self.tree.views_mut() {
                        view.remove_document(&id);
                    }
                } else {
                    let jump = (view.doc, doc.selection(view.id).clone());
                    view.jumps.push(jump);
                    // Set last accessed doc if it is a different document
                    if doc.id != id {
                        view.add_to_history(view.doc);
                        // Set last modified doc if modified and last modified doc is different
                        if std::mem::take(&mut doc.modified_since_accessed)
                            && view.last_modified_docs[0] != Some(view.doc)
                        {
                            view.last_modified_docs = [Some(view.doc), view.last_modified_docs[0]];
                        }
                    }
                }

                self.replace_document_in_view(view_id, id);

                return;
            }
            Action::Load => {
                let view_id = view!(self).id;
                let doc = self.documents.get_mut(&id).unwrap();
                doc.ensure_view_init(view_id);
                return;
            }
            Action::HorizontalSplit | Action::VerticalSplit => {
                let view = View::new(id, self.config().gutters.clone());
                let view_id = self.tree.split(
                    view,
                    match action {
                        Action::HorizontalSplit => Layout::Horizontal,
                        Action::VerticalSplit => Layout::Vertical,
                        _ => unreachable!(),
                    },
                );
                // initialize selection for view
                let doc = self.documents.get_mut(&id).unwrap();
                doc.ensure_view_init(view_id);
            }
        }

        self._refresh();
    }

    /// Generate an id for a new document and register it.
    fn new_document(&mut self, mut doc: Document) -> DocumentId {
        let id = self.next_document_id;
        // Safety: adding 1 from 1 is fine, probably impossible to reach usize max
        self.next_document_id =
            DocumentId(unsafe { NonZeroUsize::new_unchecked(self.next_document_id.0.get() + 1) });
        doc.id = id;
        self.documents.insert(id, doc);
        id
    }

    fn new_file_from_document(&mut self, action: Action, doc: Document) -> DocumentId {
        let id = self.new_document(doc);
        self.switch(id, action);
        id
    }

    pub fn new_file(&mut self, action: Action) -> DocumentId {
        self.new_file_from_document(action, Document::default())
    }

    pub fn new_file_from_stdin(&mut self, action: Action) -> Result<DocumentId, Error> {
        let (rope, encoding) = crate::document::from_reader(&mut stdin(), None)?;
        Ok(self.new_file_from_document(action, Document::from(rope, Some(encoding))))
    }

    // ??? possible use for integration tests
    pub fn open(&mut self, path: &Path, action: Action) -> Result<DocumentId, Error> {
        let path = helix_core::path::get_canonicalized_path(path)?;
        let id = self.document_by_path(&path).map(|doc| doc.id);

        let id = if let Some(id) = id {
            id
        } else {
            let mut doc = Document::open(&path, None, Some(self.syn_loader.clone()))?;

            let _ = Self::launch_language_server(&mut self.language_servers, &mut doc);

            self.new_document(doc)
        };

        self.switch(id, action);
        Ok(id)
    }

    pub fn close(&mut self, id: ViewId) {
        let view = self.tree.get(self.tree.focus);
        // remove selection
        self.documents.get_mut(&view.doc).unwrap().remove_view(id);
        self.tree.remove(id);
        self._refresh();
    }

    pub fn close_document(&mut self, doc_id: DocumentId, force: bool) -> anyhow::Result<()> {
        let doc = match self.documents.get(&doc_id) {
            Some(doc) => doc,
            None => bail!("document does not exist"),
        };

        if !force && doc.is_modified() {
            bail!(
                "buffer {:?} is modified",
                doc.relative_path()
                    .map(|path| path.to_string_lossy().to_string())
                    .unwrap_or_else(|| SCRATCH_BUFFER_NAME.into())
            );
        }

        if let Some(language_server) = doc.language_server() {
            tokio::spawn(language_server.text_document_did_close(doc.identifier()));
        }

        enum Action {
            Close(ViewId),
            ReplaceDoc(ViewId, DocumentId),
        }

        let actions: Vec<Action> = self
            .tree
            .views_mut()
            .filter_map(|(view, _focus)| {
                view.remove_document(&doc_id);

                if view.doc == doc_id {
                    // something was previously open in the view, switch to previous doc
                    if let Some(prev_doc) = view.docs_access_history.pop() {
                        Some(Action::ReplaceDoc(view.id, prev_doc))
                    } else {
                        // only the document that is being closed was in the view, close it
                        Some(Action::Close(view.id))
                    }
                } else {
                    None
                }
            })
            .collect();

        for action in actions {
            match action {
                Action::Close(view_id) => {
                    self.close(view_id);
                }
                Action::ReplaceDoc(view_id, doc_id) => {
                    self.replace_document_in_view(view_id, doc_id);
                }
            }
        }

        self.documents.remove(&doc_id);

        // If the document we removed was visible in all views, we will have no more views. We don't
        // want to close the editor just for a simple buffer close, so we need to create a new view
        // containing either an existing document, or a brand new document.
        if self.tree.views().next().is_none() {
            let doc_id = self
                .documents
                .iter()
                .map(|(&doc_id, _)| doc_id)
                .next()
                .unwrap_or_else(|| self.new_document(Document::default()));
            let view = View::new(doc_id, self.config().gutters.clone());
            let view_id = self.tree.insert(view);
            let doc = self.documents.get_mut(&doc_id).unwrap();
            doc.ensure_view_init(view_id);
        }

        self._refresh();

        Ok(())
    }

    pub fn resize(&mut self, area: Rect) {
        if self.tree.resize(area) {
            self._refresh();
        };
    }

    pub fn focus_next(&mut self) {
        self.tree.focus_next();
    }

    pub fn focus_right(&mut self) {
        self.tree.focus_direction(tree::Direction::Right);
    }

    pub fn focus_left(&mut self) {
        self.tree.focus_direction(tree::Direction::Left);
    }

    pub fn focus_up(&mut self) {
        self.tree.focus_direction(tree::Direction::Up);
    }

    pub fn focus_down(&mut self) {
        self.tree.focus_direction(tree::Direction::Down);
    }

    pub fn swap_right(&mut self) {
        self.tree.swap_split_in_direction(tree::Direction::Right);
    }

    pub fn swap_left(&mut self) {
        self.tree.swap_split_in_direction(tree::Direction::Left);
    }

    pub fn swap_up(&mut self) {
        self.tree.swap_split_in_direction(tree::Direction::Up);
    }

    pub fn swap_down(&mut self) {
        self.tree.swap_split_in_direction(tree::Direction::Down);
    }

    pub fn transpose_view(&mut self) {
        self.tree.transpose();
    }

    pub fn should_close(&self) -> bool {
        self.tree.is_empty()
    }

    pub fn ensure_cursor_in_view(&mut self, id: ViewId) {
        let config = self.config();
        let view = self.tree.get_mut(id);
        let doc = &self.documents[&view.doc];
        view.ensure_cursor_in_view(doc, config.scrolloff)
    }

    #[inline]
    pub fn document(&self, id: DocumentId) -> Option<&Document> {
        self.documents.get(&id)
    }

    #[inline]
    pub fn document_mut(&mut self, id: DocumentId) -> Option<&mut Document> {
        self.documents.get_mut(&id)
    }

    #[inline]
    pub fn documents(&self) -> impl Iterator<Item = &Document> {
        self.documents.values()
    }

    #[inline]
    pub fn documents_mut(&mut self) -> impl Iterator<Item = &mut Document> {
        self.documents.values_mut()
    }

    pub fn document_by_path<P: AsRef<Path>>(&self, path: P) -> Option<&Document> {
        self.documents()
            .find(|doc| doc.path().map(|p| p == path.as_ref()).unwrap_or(false))
    }

    pub fn document_by_path_mut<P: AsRef<Path>>(&mut self, path: P) -> Option<&mut Document> {
        self.documents_mut()
            .find(|doc| doc.path().map(|p| p == path.as_ref()).unwrap_or(false))
    }

    pub fn cursor(&self) -> (Option<Position>, CursorKind) {
        let config = self.config();
        let (view, doc) = current_ref!(self);
        let cursor = doc
            .selection(view.id)
            .primary()
            .cursor(doc.text().slice(..));
        if let Some(mut pos) = view.screen_coords_at_pos(doc, doc.text().slice(..), cursor) {
            let inner = view.inner_area();
            pos.col += inner.x as usize;
            pos.row += inner.y as usize;
            let cursorkind = config.cursor_shape.from_mode(doc.mode());
            (Some(pos), cursorkind)
        } else {
            (None, CursorKind::default())
        }
    }

    /// Closes language servers with timeout. The default timeout is 500 ms, use
    /// `timeout` parameter to override this.
    pub async fn close_language_servers(
        &self,
        timeout: Option<u64>,
    ) -> Result<(), tokio::time::error::Elapsed> {
        tokio::time::timeout(
            Duration::from_millis(timeout.unwrap_or(500)),
            future::join_all(
                self.language_servers
                    .iter_clients()
                    .map(|client| client.force_shutdown()),
            ),
        )
        .await
        .map(|_| ())
    }
}<|MERGE_RESOLUTION|>--- conflicted
+++ resolved
@@ -158,13 +158,10 @@
     pub rulers: Vec<u16>,
     #[serde(default)]
     pub whitespace: WhitespaceConfig,
-<<<<<<< HEAD
     /// String for file modification indicator
     pub file_modification_indicator: String,
-=======
     /// Vertical indent width guides.
     pub indent_guides: IndentGuidesConfig,
->>>>>>> 5b3b6ffc
 }
 
 #[derive(Debug, Default, Clone, PartialEq, Serialize, Deserialize)]
@@ -416,11 +413,8 @@
             lsp: LspConfig::default(),
             rulers: Vec::new(),
             whitespace: WhitespaceConfig::default(),
-<<<<<<< HEAD
             file_modification_indicator: DEFAULT_FILE_MODIFICATION_INDICATOR.to_string(),
-=======
             indent_guides: IndentGuidesConfig::default(),
->>>>>>> 5b3b6ffc
         }
     }
 }
