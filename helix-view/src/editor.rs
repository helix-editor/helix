--- conflicted
+++ resolved
@@ -170,13 +170,9 @@
 pub enum LineNumber {
     /// Show absolute line number
     Absolute,
-<<<<<<< HEAD
-
-    /// Show relative line number if focused and in normal/select mode.
-    /// Show absolute line number if unfocused or in insert mode.
-=======
-    /// Show relative line number to the primary cursor
->>>>>>> 0ad75611
+
+    /// If focused and in normal/select mode, show relative line number to the primary cursor.
+    /// If unfocused or in insert mode, show absolute line number.
     Relative,
 }
 
