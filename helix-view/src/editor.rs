--- conflicted
+++ resolved
@@ -102,6 +102,8 @@
                 GutterType::Diagnostics,
                 GutterType::Spacer,
                 GutterType::LineNumbers,
+                GutterType::Spacer,
+                GutterType::Diff,
             ],
             line_numbers: GutterLineNumbersConfig::default(),
         }
@@ -665,17 +667,7 @@
             line_number: LineNumber::Absolute,
             cursorline: false,
             cursorcolumn: false,
-<<<<<<< HEAD
             gutters: GutterConfigOption::default(),
-=======
-            gutters: vec![
-                GutterType::Diagnostics,
-                GutterType::Spacer,
-                GutterType::LineNumbers,
-                GutterType::Spacer,
-                GutterType::Diff,
-            ],
->>>>>>> 59b886cf
             middle_click_paste: true,
             auto_pairs: AutoPairConfig::default(),
             auto_completion: true,
@@ -1046,15 +1038,10 @@
     fn _refresh(&mut self) {
         let config = self.config();
         for (view, _) in self.tree.views_mut() {
-<<<<<<< HEAD
-            let doc = &self.documents[&view.doc];
-            view.ensure_cursor_in_view(doc, config.scrolloff);
-            view.gutters = config.gutters.clone().into();
-=======
             let doc = doc_mut!(self, &view.doc);
             view.sync_changes(doc);
+            view.gutters = config.gutters.clone().into();
             view.ensure_cursor_in_view(doc, config.scrolloff)
->>>>>>> 59b886cf
         }
     }
 
