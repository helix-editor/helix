--- conflicted
+++ resolved
@@ -651,11 +651,7 @@
             (Rope::from(DEFAULT_LINE_ENDING.as_str()), encoding, false)
         };
 
-<<<<<<< HEAD
-        let mut doc = Self::from(rope, Some(encoding), config, words_completion);
-=======
-        let mut doc = Self::from(rope, Some((encoding, has_bom)), config);
->>>>>>> 75f62bc8
+        let mut doc = Self::from(rope, Some((encoding, has_bom)), config, words_completion);
 
         // set the path and try detecting the language
         doc.set_path(Some(path))?;
