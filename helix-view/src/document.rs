use anyhow::{anyhow, bail, Error};
use arc_swap::access::DynAccess;
use arc_swap::ArcSwap;
use futures_util::future::BoxFuture;
use futures_util::FutureExt;
use helix_core::auto_pairs::AutoPairs;
use helix_core::chars::char_is_word;
use helix_core::doc_formatter::TextFormat;
use helix_core::encoding::Encoding;
use helix_core::snippets::{ActiveSnippet, SnippetRenderCtx};
use helix_core::syntax::{Highlight, LanguageServerFeature};
use helix_core::text_annotations::{InlineAnnotation, Overlay};
use helix_lsp::util::lsp_pos_to_pos;
use helix_stdx::faccess::{copy_metadata, readonly};
use helix_vcs::{DiffHandle, DiffProviderRegistry};
use once_cell::sync::OnceCell;
use thiserror;

use ::parking_lot::Mutex;
use serde::de::{self, Deserialize, Deserializer};
use serde::Serialize;
use std::borrow::Cow;
use std::cell::Cell;
use std::collections::HashMap;
use std::fmt::Display;
use std::future::Future;
use std::io;
use std::path::{Path, PathBuf};
use std::str::FromStr;
use std::sync::{Arc, Weak};
use std::time::SystemTime;

use helix_core::{
    encoding,
    history::{History, State, UndoKind},
    indent::{auto_detect_indent_style, IndentStyle},
    line_ending::auto_detect_line_ending,
    syntax::{self, LanguageConfiguration},
    ChangeSet, Diagnostic, LineEnding, Range, Rope, RopeBuilder, Selection, Syntax, Transaction,
};

use crate::{
    editor::Config,
    events::{DocumentDidChange, SelectionDidChange},
    view::ViewPosition,
    DocumentId, Editor, Theme, View, ViewId,
};

/// 8kB of buffer space for encoding and decoding `Rope`s.
const BUF_SIZE: usize = 8192;

const DEFAULT_INDENT: IndentStyle = IndentStyle::Tabs;

pub const DEFAULT_LANGUAGE_NAME: &str = "text";

pub const SCRATCH_BUFFER_NAME: &str = "[scratch]";

#[derive(Debug, Copy, Clone, PartialEq, Eq, Hash)]
pub enum Mode {
    Normal = 0,
    Select = 1,
    Insert = 2,
}

impl Display for Mode {
    fn fmt(&self, f: &mut fmt::Formatter<'_>) -> fmt::Result {
        match self {
            Mode::Normal => f.write_str("normal"),
            Mode::Select => f.write_str("select"),
            Mode::Insert => f.write_str("insert"),
        }
    }
}

impl FromStr for Mode {
    type Err = Error;

    fn from_str(s: &str) -> Result<Self, Self::Err> {
        match s {
            "normal" => Ok(Mode::Normal),
            "select" => Ok(Mode::Select),
            "insert" => Ok(Mode::Insert),
            _ => bail!("Invalid mode '{}'", s),
        }
    }
}

// toml deserializer doesn't seem to recognize string as enum
impl<'de> Deserialize<'de> for Mode {
    fn deserialize<D>(deserializer: D) -> Result<Self, D::Error>
    where
        D: Deserializer<'de>,
    {
        let s = String::deserialize(deserializer)?;
        s.parse().map_err(de::Error::custom)
    }
}

impl Serialize for Mode {
    fn serialize<S>(&self, serializer: S) -> Result<S::Ok, S::Error>
    where
        S: serde::Serializer,
    {
        serializer.collect_str(self)
    }
}
/// A snapshot of the text of a document that we want to write out to disk
#[derive(Debug, Clone)]
pub struct DocumentSavedEvent {
    pub revision: usize,
    pub save_time: SystemTime,
    pub doc_id: DocumentId,
    pub path: PathBuf,
    pub text: Rope,
}

pub type DocumentSavedEventResult = Result<DocumentSavedEvent, anyhow::Error>;
pub type DocumentSavedEventFuture = BoxFuture<'static, DocumentSavedEventResult>;

#[derive(Debug)]
pub struct SavePoint {
    /// The view this savepoint is associated with
    pub view: ViewId,
    revert: Mutex<Transaction>,
}

#[derive(Debug, thiserror::Error)]
pub enum DocumentOpenError {
    #[error("path must be a regular file, simlink, or directory")]
    IrregularFile,
    #[error(transparent)]
    IoError(#[from] io::Error),
}

pub struct Document {
    pub(crate) id: DocumentId,
    text: Rope,
    selections: HashMap<ViewId, Selection>,
    view_data: HashMap<ViewId, ViewData>,
    pub active_snippet: Option<ActiveSnippet>,

    /// Inlay hints annotations for the document, by view.
    ///
    /// To know if they're up-to-date, check the `id` field in `DocumentInlayHints`.
    pub(crate) inlay_hints: HashMap<ViewId, DocumentInlayHints>,
    pub(crate) jump_labels: HashMap<ViewId, Vec<Overlay>>,
    /// Set to `true` when the document is updated, reset to `false` on the next inlay hints
    /// update from the LSP
    pub inlay_hints_oudated: bool,

    path: Option<PathBuf>,
    relative_path: OnceCell<Option<PathBuf>>,
    encoding: &'static encoding::Encoding,
    has_bom: bool,

    pub restore_cursor: bool,

    /// Current indent style.
    pub indent_style: IndentStyle,

    /// The document's default line ending.
    pub line_ending: LineEnding,

    pub syntax: Option<Syntax>,
    /// Corresponding language scope name. Usually `source.<lang>`.
    pub language: Option<Arc<LanguageConfiguration>>,

    /// Pending changes since last history commit.
    changes: ChangeSet,
    /// State at last commit. Used for calculating reverts.
    old_state: Option<State>,
    /// Undo tree.
    // It can be used as a cell where we will take it out to get some parts of the history and put
    // it back as it separated from the edits. We could split out the parts manually but that will
    // be more troublesome.
    pub history: Cell<History>,
    pub config: Arc<dyn DynAccess<Config>>,

    savepoints: Vec<Weak<SavePoint>>,

    // Last time we wrote to the file. This will carry the time the file was last opened if there
    // were no saves.
    last_saved_time: SystemTime,

    last_saved_revision: usize,
    version: i32, // should be usize?
    pub(crate) modified_since_accessed: bool,

    pub(crate) diagnostics: Vec<Diagnostic>,
    pub(crate) language_servers: HashMap<LanguageServerName, Arc<Client>>,

    diff_handle: Option<DiffHandle>,
    version_control_head: Option<Arc<ArcSwap<Box<str>>>>,

    // when document was used for most-recent-used buffer picker
    pub focused_at: std::time::Instant,

    // A name separate from the file name
    pub name: Option<String>,
    pub readonly: bool,
}

/// Inlay hints for a single `(Document, View)` combo.
///
/// There are `*_inlay_hints` field for each kind of hints an LSP can send since we offer the
/// option to style theme differently in the theme according to the (currently supported) kinds
/// (`type`, `parameter` and the rest).
///
/// Inlay hints are always `InlineAnnotation`s, not overlays or line-ones: LSP may choose to place
/// them anywhere in the text and will sometime offer config options to move them where the user
/// wants them but it shouldn't be Helix who decides that so we use the most precise positioning.
///
/// The padding for inlay hints needs to be stored separately for before and after (the LSP spec
/// uses 'left' and 'right' but not all text is left to right so let's be correct) padding because
/// the 'before' padding must be added to a layer *before* the regular inlay hints and the 'after'
/// padding comes ... after.
#[derive(Debug, Clone)]
pub struct DocumentInlayHints {
    /// Identifier for the inlay hints stored in this structure. To be checked to know if they have
    /// to be recomputed on idle or not.
    pub id: DocumentInlayHintsId,

    /// Inlay hints of `TYPE` kind, if any.
    pub type_inlay_hints: Vec<InlineAnnotation>,

    /// Inlay hints of `PARAMETER` kind, if any.
    pub parameter_inlay_hints: Vec<InlineAnnotation>,

    /// Inlay hints that are neither `TYPE` nor `PARAMETER`.
    ///
    /// LSPs are not required to associate a kind to their inlay hints, for example Rust-Analyzer
    /// currently never does (February 2023) and the LSP spec may add new kinds in the future that
    /// we want to display even if we don't have some special highlighting for them.
    pub other_inlay_hints: Vec<InlineAnnotation>,

    /// Inlay hint padding. When creating the final `TextAnnotations`, the `before` padding must be
    /// added first, then the regular inlay hints, then the `after` padding.
    pub padding_before_inlay_hints: Vec<InlineAnnotation>,
    pub padding_after_inlay_hints: Vec<InlineAnnotation>,
}

impl DocumentInlayHints {
    /// Generate an empty list of inlay hints with the given ID.
    pub fn empty_with_id(id: DocumentInlayHintsId) -> Self {
        Self {
            id,
            type_inlay_hints: Vec::new(),
            parameter_inlay_hints: Vec::new(),
            other_inlay_hints: Vec::new(),
            padding_before_inlay_hints: Vec::new(),
            padding_after_inlay_hints: Vec::new(),
        }
    }
}

/// Associated with a [`Document`] and [`ViewId`], uniquely identifies the state of inlay hints for
/// for that document and view: if this changed since the last save, the inlay hints for the view
/// should be recomputed.
///
/// We can't store the `ViewOffset` instead of the first and last asked-for lines because if
/// softwrapping changes, the `ViewOffset` may not change while the displayed lines will.
#[derive(Copy, Clone, PartialEq, Eq)]
pub struct DocumentInlayHintsId {
    /// First line for which the inlay hints were requested.
    pub first_line: usize,
    /// Last line for which the inlay hints were requested.
    pub last_line: usize,
}

use std::{fmt, mem};
impl fmt::Debug for Document {
    fn fmt(&self, f: &mut fmt::Formatter<'_>) -> fmt::Result {
        f.debug_struct("Document")
            .field("id", &self.id)
            .field("text", &self.text)
            .field("selections", &self.selections)
            .field("inlay_hints_oudated", &self.inlay_hints_oudated)
            .field("text_annotations", &self.inlay_hints)
            .field("view_data", &self.view_data)
            .field("path", &self.path)
            .field("encoding", &self.encoding)
            .field("restore_cursor", &self.restore_cursor)
            .field("syntax", &self.syntax)
            .field("language", &self.language)
            .field("changes", &self.changes)
            .field("old_state", &self.old_state)
            // .field("history", &self.history)
            .field("last_saved_time", &self.last_saved_time)
            .field("last_saved_revision", &self.last_saved_revision)
            .field("version", &self.version)
            .field("modified_since_accessed", &self.modified_since_accessed)
            .field("diagnostics", &self.diagnostics)
            // .field("language_server", &self.language_server)
            .finish()
    }
}

impl fmt::Debug for DocumentInlayHintsId {
    fn fmt(&self, f: &mut fmt::Formatter<'_>) -> fmt::Result {
        // Much more agreable to read when debugging
        f.debug_struct("DocumentInlayHintsId")
            .field("lines", &(self.first_line..self.last_line))
            .finish()
    }
}

impl Editor {
    pub(crate) fn clear_doc_relative_paths(&mut self) {
        for doc in self.documents_mut() {
            doc.relative_path.take();
        }
    }
}

enum Encoder {
    Utf16Be,
    Utf16Le,
    EncodingRs(encoding::Encoder),
}

impl Encoder {
    fn from_encoding(encoding: &'static encoding::Encoding) -> Self {
        if encoding == encoding::UTF_16BE {
            Self::Utf16Be
        } else if encoding == encoding::UTF_16LE {
            Self::Utf16Le
        } else {
            Self::EncodingRs(encoding.new_encoder())
        }
    }

    fn encode_from_utf8(
        &mut self,
        src: &str,
        dst: &mut [u8],
        is_empty: bool,
    ) -> (encoding::CoderResult, usize, usize) {
        if src.is_empty() {
            return (encoding::CoderResult::InputEmpty, 0, 0);
        }
        let mut write_to_buf = |convert: fn(u16) -> [u8; 2]| {
            let to_write = src.char_indices().map(|(indice, char)| {
                let mut encoded: [u16; 2] = [0, 0];
                (
                    indice,
                    char.encode_utf16(&mut encoded)
                        .iter_mut()
                        .flat_map(|char| convert(*char))
                        .collect::<Vec<u8>>(),
                )
            });

            let mut total_written = 0usize;

            for (indice, utf16_bytes) in to_write {
                let character_size = utf16_bytes.len();

                if dst.len() <= (total_written + character_size) {
                    return (encoding::CoderResult::OutputFull, indice, total_written);
                }

                for character in utf16_bytes {
                    dst[total_written] = character;
                    total_written += 1;
                }
            }

            (encoding::CoderResult::InputEmpty, src.len(), total_written)
        };

        match self {
            Self::Utf16Be => write_to_buf(u16::to_be_bytes),
            Self::Utf16Le => write_to_buf(u16::to_le_bytes),
            Self::EncodingRs(encoder) => {
                let (code_result, read, written, ..) = encoder.encode_from_utf8(src, dst, is_empty);

                (code_result, read, written)
            }
        }
    }
}

// Apply BOM if encoding permit it, return the number of bytes written at the start of buf
fn apply_bom(encoding: &'static encoding::Encoding, buf: &mut [u8; BUF_SIZE]) -> usize {
    if encoding == encoding::UTF_8 {
        buf[0] = 0xef;
        buf[1] = 0xbb;
        buf[2] = 0xbf;
        3
    } else if encoding == encoding::UTF_16BE {
        buf[0] = 0xfe;
        buf[1] = 0xff;
        2
    } else if encoding == encoding::UTF_16LE {
        buf[0] = 0xff;
        buf[1] = 0xfe;
        2
    } else {
        0
    }
}

// The documentation and implementation of this function should be up-to-date with
// its sibling function, `to_writer()`.
//
/// Decodes a stream of bytes into UTF-8, returning a `Rope` and the
/// encoding it was decoded as with BOM information. The optional `encoding`
/// parameter can be used to override encoding auto-detection.
pub fn from_reader<R: std::io::Read + ?Sized>(
    reader: &mut R,
    encoding: Option<&'static Encoding>,
) -> Result<(Rope, &'static Encoding, bool), io::Error> {
    // These two buffers are 8192 bytes in size each and are used as
    // intermediaries during the decoding process. Text read into `buf`
    // from `reader` is decoded into `buf_out` as UTF-8. Once either
    // `buf_out` is full or the end of the reader was reached, the
    // contents are appended to `builder`.
    let mut buf = [0u8; BUF_SIZE];
    let mut buf_out = [0u8; BUF_SIZE];
    let mut builder = RopeBuilder::new();

    let (encoding, has_bom, mut decoder, read) =
        read_and_detect_encoding(reader, encoding, &mut buf)?;

    let mut slice = &buf[..read];
    let mut is_empty = read == 0;

    // `RopeBuilder::append()` expects a `&str`, so this is the "real"
    // output buffer. When decoding, the number of bytes in the output
    // buffer will often exceed the number of bytes in the input buffer.
    // The `result` returned by `decode_to_str()` will state whether or
    // not that happened. The contents of `buf_str` is appended to
    // `builder` and it is reused for the next iteration of the decoding
    // loop.
    //
    // As it is possible to read less than the buffer's maximum from `read()`
    // even when the end of the reader has yet to be reached, the end of
    // the reader is determined only when a `read()` call returns `0`.
    //
    // SAFETY: `buf_out` is a zero-initialized array, thus it will always
    // contain valid UTF-8.
    let buf_str = unsafe { std::str::from_utf8_unchecked_mut(&mut buf_out[..]) };
    let mut total_written = 0usize;
    loop {
        let mut total_read = 0usize;

        // An inner loop is necessary as it is possible that the input buffer
        // may not be completely decoded on the first `decode_to_str()` call
        // which would happen in cases where the output buffer is filled to
        // capacity.
        loop {
            let (result, read, written, ..) = decoder.decode_to_str(
                &slice[total_read..],
                &mut buf_str[total_written..],
                is_empty,
            );

            // These variables act as the read and write cursors of `buf` and `buf_str` respectively.
            // They are necessary in case the output buffer fills before decoding of the entire input
            // loop is complete. Otherwise, the loop would endlessly iterate over the same `buf` and
            // the data inside the output buffer would be overwritten.
            total_read += read;
            total_written += written;
            match result {
                encoding::CoderResult::InputEmpty => {
                    debug_assert_eq!(slice.len(), total_read);
                    break;
                }
                encoding::CoderResult::OutputFull => {
                    debug_assert!(slice.len() > total_read);
                    builder.append(&buf_str[..total_written]);
                    total_written = 0;
                }
            }
        }
        // Once the end of the stream is reached, the output buffer is
        // flushed and the loop terminates.
        if is_empty {
            debug_assert_eq!(reader.read(&mut buf)?, 0);
            builder.append(&buf_str[..total_written]);
            break;
        }

        // Once the previous input has been processed and decoded, the next set of
        // data is fetched from the reader. The end of the reader is determined to
        // be when exactly `0` bytes were read from the reader, as per the invariants
        // of the `Read` trait.
        let read = reader.read(&mut buf)?;
        slice = &buf[..read];
        is_empty = read == 0;
    }
    let rope = builder.finish();
    Ok((rope, encoding, has_bom))
}

pub fn read_to_string<R: std::io::Read + ?Sized>(
    reader: &mut R,
    encoding: Option<&'static Encoding>,
) -> Result<(String, &'static Encoding, bool), Error> {
    let mut buf = [0u8; BUF_SIZE];

    let (encoding, has_bom, mut decoder, read) =
        read_and_detect_encoding(reader, encoding, &mut buf)?;

    let mut slice = &buf[..read];
    let mut is_empty = read == 0;
    let mut buf_string = String::with_capacity(buf.len());

    loop {
        let mut total_read = 0usize;

        loop {
            let (result, read, ..) =
                decoder.decode_to_string(&slice[total_read..], &mut buf_string, is_empty);

            total_read += read;

            match result {
                encoding::CoderResult::InputEmpty => {
                    debug_assert_eq!(slice.len(), total_read);
                    break;
                }
                encoding::CoderResult::OutputFull => {
                    debug_assert!(slice.len() > total_read);
                    buf_string.reserve(buf.len())
                }
            }
        }

        if is_empty {
            debug_assert_eq!(reader.read(&mut buf)?, 0);
            break;
        }

        let read = reader.read(&mut buf)?;
        slice = &buf[..read];
        is_empty = read == 0;
    }
    Ok((buf_string, encoding, has_bom))
}

/// Reads the first chunk from a Reader into the given buffer
/// and detects the encoding.
///
/// By default, the encoding of the text is auto-detected by
/// `encoding_rs` for_bom, and if it fails, from `chardetng`
/// crate which requires sample data from the reader.
/// As a manual override to this auto-detection is possible, the
/// same data is read into `buf` to ensure symmetry in the upcoming
/// loop.
fn read_and_detect_encoding<R: std::io::Read + ?Sized>(
    reader: &mut R,
    encoding: Option<&'static Encoding>,
    buf: &mut [u8],
) -> Result<(&'static Encoding, bool, encoding::Decoder, usize), io::Error> {
    let read = reader.read(buf)?;
    let is_empty = read == 0;
    let (encoding, has_bom) = encoding
        .map(|encoding| (encoding, false))
        .or_else(|| encoding::Encoding::for_bom(buf).map(|(encoding, _bom_size)| (encoding, true)))
        .unwrap_or_else(|| {
            let mut encoding_detector = chardetng::EncodingDetector::new();
            encoding_detector.feed(buf, is_empty);
            (encoding_detector.guess(None, true), false)
        });
    let decoder = encoding.new_decoder();

    Ok((encoding, has_bom, decoder, read))
}

// The documentation and implementation of this function should be up-to-date with
// its sibling function, `from_reader()`.
//
/// Encodes the text inside `rope` into the given `encoding` and writes the
/// encoded output into `writer.` As a `Rope` can only contain valid UTF-8,
/// replacement characters may appear in the encoded text.
pub async fn to_writer<'a, W: tokio::io::AsyncWriteExt + Unpin + ?Sized>(
    writer: &'a mut W,
    encoding_with_bom_info: (&'static Encoding, bool),
    rope: &'a Rope,
) -> Result<(), Error> {
    // Text inside a `Rope` is stored as non-contiguous blocks of data called
    // chunks. The absolute size of each chunk is unknown, thus it is impossible
    // to predict the end of the chunk iterator ahead of time. Instead, it is
    // determined by filtering the iterator to remove all empty chunks and then
    // appending an empty chunk to it. This is valuable for detecting when all
    // chunks in the `Rope` have been iterated over in the subsequent loop.
    let (encoding, has_bom) = encoding_with_bom_info;

    let iter = rope
        .chunks()
        .filter(|c| !c.is_empty())
        .chain(std::iter::once(""));
    let mut buf = [0u8; BUF_SIZE];

    let mut total_written = if has_bom {
        apply_bom(encoding, &mut buf)
    } else {
        0
    };

    let mut encoder = Encoder::from_encoding(encoding);

    for chunk in iter {
        let is_empty = chunk.is_empty();
        let mut total_read = 0usize;

        // An inner loop is necessary as it is possible that the input buffer
        // may not be completely encoded on the first `encode_from_utf8()` call
        // which would happen in cases where the output buffer is filled to
        // capacity.
        loop {
            let (result, read, written, ..) =
                encoder.encode_from_utf8(&chunk[total_read..], &mut buf[total_written..], is_empty);

            // These variables act as the read and write cursors of `chunk` and `buf` respectively.
            // They are necessary in case the output buffer fills before encoding of the entire input
            // loop is complete. Otherwise, the loop would endlessly iterate over the same `chunk` and
            // the data inside the output buffer would be overwritten.
            total_read += read;
            total_written += written;
            match result {
                encoding::CoderResult::InputEmpty => {
                    debug_assert_eq!(chunk.len(), total_read);
                    debug_assert!(buf.len() >= total_written);
                    break;
                }
                encoding::CoderResult::OutputFull => {
                    debug_assert!(chunk.len() > total_read);
                    writer.write_all(&buf[..total_written]).await?;
                    total_written = 0;
                }
            }
        }

        // Once the end of the iterator is reached, the output buffer is
        // flushed and the outer loop terminates.
        if is_empty {
            writer.write_all(&buf[..total_written]).await?;
            writer.flush().await?;
            break;
        }
    }

    Ok(())
}

fn take_with<T, F>(mut_ref: &mut T, f: F)
where
    T: Default,
    F: FnOnce(T) -> T,
{
    *mut_ref = f(mem::take(mut_ref));
}

use helix_lsp::{lsp, Client, LanguageServerId, LanguageServerName};
use url::Url;

impl Document {
    pub fn from(
        text: Rope,
        encoding_with_bom_info: Option<(&'static Encoding, bool)>,
        config: Arc<dyn DynAccess<Config>>,
    ) -> Self {
        let (encoding, has_bom) = encoding_with_bom_info.unwrap_or((encoding::UTF_8, false));
        let line_ending = config.load().default_line_ending.into();
        let changes = ChangeSet::new(text.slice(..));
        let old_state = None;

        Self {
            id: DocumentId::default(),
            active_snippet: None,
            path: None,
            relative_path: OnceCell::new(),
            encoding,
            has_bom,
            text,
            selections: HashMap::default(),
            inlay_hints: HashMap::default(),
            inlay_hints_oudated: false,
            view_data: Default::default(),
            indent_style: DEFAULT_INDENT,
            line_ending,
            restore_cursor: false,
            syntax: None,
            language: None,
            changes,
            old_state,
            diagnostics: Vec::new(),
            version: 0,
            history: Cell::new(History::default()),
            savepoints: Vec::new(),
            last_saved_time: SystemTime::now(),
            last_saved_revision: 0,
            modified_since_accessed: false,
            language_servers: HashMap::new(),
            diff_handle: None,
            config,
            version_control_head: None,
            focused_at: std::time::Instant::now(),
            name: None,
            readonly: false,
            jump_labels: HashMap::new(),
        }
    }

    pub fn default(config: Arc<dyn DynAccess<Config>>) -> Self {
        let line_ending: LineEnding = config.load().default_line_ending.into();
        let text = Rope::from(line_ending.as_str());
        Self::from(text, None, config)
    }

    // TODO: async fn?
    /// Create a new document from `path`. Encoding is auto-detected, but it can be manually
    /// overwritten with the `encoding` parameter.
    pub fn open(
        path: &Path,
        encoding: Option<&'static Encoding>,
        config_loader: Option<Arc<ArcSwap<syntax::Loader>>>,
        config: Arc<dyn DynAccess<Config>>,
    ) -> Result<Self, DocumentOpenError> {
        // If the path is not a regular file (e.g.: /dev/random) it should not be opened.
        if path
            .metadata()
            .map_or(false, |metadata| !metadata.is_file())
        {
            return Err(DocumentOpenError::IrregularFile);
        }

        // Open the file if it exists, otherwise assume it is a new file (and thus empty).
        let (rope, encoding, has_bom) = if path.exists() {
            let mut file = std::fs::File::open(path)?;
            from_reader(&mut file, encoding)?
        } else {
            let line_ending: LineEnding = config.load().default_line_ending.into();
            let encoding = encoding.unwrap_or(encoding::UTF_8);
            (Rope::from(line_ending.as_str()), encoding, false)
        };

        let mut doc = Self::from(rope, Some((encoding, has_bom)), config);

        // set the path and try detecting the language
        doc.set_path(Some(path));
        if let Some(loader) = config_loader {
            doc.detect_language(loader);
        }

        doc.detect_indent_and_line_ending();

        Ok(doc)
    }

    /// The same as [`format`], but only returns formatting changes if auto-formatting
    /// is configured.
    pub fn auto_format(&self) -> Option<BoxFuture<'static, Result<Transaction, FormatterError>>> {
        if self.language_config()?.auto_format {
            self.format()
        } else {
            None
        }
    }

    /// If supported, returns the changes that should be applied to this document in order
    /// to format it nicely.
    // We can't use anyhow::Result here since the output of the future has to be
    // clonable to be used as shared future. So use a custom error type.
    pub fn format(&self) -> Option<BoxFuture<'static, Result<Transaction, FormatterError>>> {
        if let Some((fmt_cmd, fmt_args)) = self
            .language_config()
            .and_then(|c| c.formatter.as_ref())
            .and_then(|formatter| {
                Some((
                    helix_stdx::env::which(&formatter.command).ok()?,
                    &formatter.args,
                ))
            })
        {
            use std::process::Stdio;
            let text = self.text().clone();

            let mut process = tokio::process::Command::new(&fmt_cmd);

            if let Some(doc_dir) = self.path.as_ref().and_then(|path| path.parent()) {
                process.current_dir(doc_dir);
            }

            process
                .args(fmt_args)
                .stdin(Stdio::piped())
                .stdout(Stdio::piped())
                .stderr(Stdio::piped());

            let formatting_future = async move {
                let mut process = process
                    .spawn()
                    .map_err(|e| FormatterError::SpawningFailed {
                        command: fmt_cmd.to_string_lossy().into(),
                        error: e.kind(),
                    })?;
                {
                    let mut stdin = process.stdin.take().ok_or(FormatterError::BrokenStdin)?;
                    to_writer(&mut stdin, (encoding::UTF_8, false), &text)
                        .await
                        .map_err(|_| FormatterError::BrokenStdin)?;
                }

                let output = process
                    .wait_with_output()
                    .await
                    .map_err(|_| FormatterError::WaitForOutputFailed)?;

                if !output.status.success() {
                    if !output.stderr.is_empty() {
                        let err = String::from_utf8_lossy(&output.stderr).to_string();
                        log::error!("Formatter error: {}", err);
                        return Err(FormatterError::NonZeroExitStatus(Some(err)));
                    }

                    return Err(FormatterError::NonZeroExitStatus(None));
                } else if !output.stderr.is_empty() {
                    log::debug!(
                        "Formatter printed to stderr: {}",
                        String::from_utf8_lossy(&output.stderr).to_string()
                    );
                }

                let str = std::str::from_utf8(&output.stdout)
                    .map_err(|_| FormatterError::InvalidUtf8Output)?;

                Ok(helix_core::diff::compare_ropes(&text, &Rope::from(str)))
            };
            return Some(formatting_future.boxed());
        };

        let text = self.text.clone();
        // finds first language server that supports formatting and then formats
        let language_server = self
            .language_servers_with_feature(LanguageServerFeature::Format)
            .next()?;
        let offset_encoding = language_server.offset_encoding();
        let request = language_server.text_document_formatting(
            self.identifier(),
            lsp::FormattingOptions {
                tab_size: self.tab_width() as u32,
                insert_spaces: matches!(self.indent_style, IndentStyle::Spaces(_)),
                ..Default::default()
            },
            None,
        )?;

        let fut = async move {
            let edits = request.await.unwrap_or_else(|e| {
                log::warn!("LSP formatting failed: {}", e);
                Default::default()
            });
            Ok(helix_lsp::util::generate_transaction_from_edits(
                &text,
                edits,
                offset_encoding,
            ))
        };
        Some(fut.boxed())
    }

    pub fn save<P: Into<PathBuf>>(
        &mut self,
        path: Option<P>,
        force: bool,
    ) -> Result<
        impl Future<Output = Result<DocumentSavedEvent, anyhow::Error>> + 'static + Send,
        anyhow::Error,
    > {
        let path = path.map(|path| path.into());
        self.save_impl(path, force)

        // futures_util::future::Ready<_>,
    }

    /// The `Document`'s text is encoded according to its encoding and written to the file located
    /// at its `path()`.
    fn save_impl(
        &mut self,
        path: Option<PathBuf>,
        force: bool,
    ) -> Result<
        impl Future<Output = Result<DocumentSavedEvent, anyhow::Error>> + 'static + Send,
        anyhow::Error,
    > {
        log::debug!(
            "submitting save of doc '{:?}'",
            self.path().map(|path| path.to_string_lossy())
        );

        // we clone and move text + path into the future so that we asynchronously save the current
        // state without blocking any further edits.
        let text = self.text().clone();

        let path = match path {
            Some(path) => helix_stdx::path::canonicalize(path),
            None => {
                if self.path.is_none() {
                    bail!("Can't save with no path set!");
                }
                self.path.as_ref().unwrap().clone()
            }
        };

        let identifier = self.path().map(|_| self.identifier());
        let language_servers = self.language_servers.clone();

        // mark changes up to now as saved
        let current_rev = self.get_current_revision();
        let doc_id = self.id();

        let encoding_with_bom_info = (self.encoding, self.has_bom);
        let last_saved_time = self.last_saved_time;

        // We encode the file according to the `Document`'s encoding.
        let future = async move {
            use tokio::fs;
            if let Some(parent) = path.parent() {
                // TODO: display a prompt asking the user if the directories should be created
                if !parent.exists() {
                    if force {
                        std::fs::DirBuilder::new().recursive(true).create(parent)?;
                    } else {
                        bail!("can't save file, parent directory does not exist (use :w! to create it)");
                    }
                }
            }

            // Protect against overwriting changes made externally
            if !force {
                if let Ok(metadata) = fs::metadata(&path).await {
                    if let Ok(mtime) = metadata.modified() {
                        if last_saved_time < mtime {
                            bail!("file modified by an external process, use :w! to overwrite");
                        }
                    }
                }
            }
            let write_path = tokio::fs::read_link(&path)
                .await
                .ok()
                .and_then(|p| {
                    if p.is_relative() {
                        path.parent().map(|parent| parent.join(p))
                    } else {
                        Some(p)
                    }
                })
                .unwrap_or_else(|| path.clone());

            if readonly(&write_path) {
                bail!(std::io::Error::new(
                    std::io::ErrorKind::PermissionDenied,
                    "Path is read only"
                ));
            }

            // Assume it is a hardlink to prevent data loss if the metadata cant be read (e.g. on certain Windows configurations)
            let is_hardlink = helix_stdx::faccess::hardlink_count(&write_path).unwrap_or(2) > 1;
            let backup = if path.exists() {
                let path_ = write_path.clone();
                // hacks: we use tempfile to handle the complex task of creating
                // non clobbered temporary path for us we don't want
                // the whole automatically delete path on drop thing
                // since the path doesn't exist yet, we just want
                // the path
                tokio::task::spawn_blocking(move || -> Option<PathBuf> {
                    let mut builder = tempfile::Builder::new();
                    builder.prefix(path_.file_name()?).suffix(".bck");

                    let backup_path = if is_hardlink {
                        builder
                            .make_in(path_.parent()?, |backup| std::fs::copy(&path_, backup))
                            .ok()?
                            .into_temp_path()
                    } else {
                        builder
                            .make_in(path_.parent()?, |backup| std::fs::rename(&path_, backup))
                            .ok()?
                            .into_temp_path()
                    };

                    backup_path.keep().ok()
                })
                .await
                .ok()
                .flatten()
            } else {
                None
            };

            let write_result: anyhow::Result<_> = async {
                let mut dst = tokio::fs::File::create(&write_path).await?;
                to_writer(&mut dst, encoding_with_bom_info, &text).await?;
                dst.sync_all().await?;
                Ok(())
            }
            .await;

            let save_time = match fs::metadata(&write_path).await {
                Ok(metadata) => metadata.modified().map_or(SystemTime::now(), |mtime| mtime),
                Err(_) => SystemTime::now(),
            };

            if let Some(backup) = backup {
                if is_hardlink {
                    let mut delete = true;
                    if write_result.is_err() {
                        // Restore backup
                        let _ = tokio::fs::copy(&backup, &write_path).await.map_err(|e| {
                            delete = false;
                            log::error!("Failed to restore backup on write failure: {e}")
                        });
                    }

                    if delete {
                        // Delete backup
                        let _ = tokio::fs::remove_file(backup)
                            .await
                            .map_err(|e| log::error!("Failed to remove backup file on write: {e}"));
                    }
                } else if write_result.is_err() {
                    // restore backup
                    let _ = tokio::fs::rename(&backup, &write_path)
                        .await
                        .map_err(|e| log::error!("Failed to restore backup on write failure: {e}"));
                } else {
                    // copy metadata and delete backup
                    let _ = tokio::task::spawn_blocking(move || {
                        let _ = copy_metadata(&backup, &write_path)
                            .map_err(|e| log::error!("Failed to copy metadata on write: {e}"));
                        let _ = std::fs::remove_file(backup)
                            .map_err(|e| log::error!("Failed to remove backup file on write: {e}"));
                    })
                    .await;
                }
            }

            write_result?;

            let event = DocumentSavedEvent {
                revision: current_rev,
                save_time,
                doc_id,
                path,
                text: text.clone(),
            };

            for (_, language_server) in language_servers {
                if !language_server.is_initialized() {
                    continue;
                }
                if let Some(notification) = identifier
                    .clone()
                    .and_then(|id| language_server.text_document_did_save(id, &text))
                {
                    if let Err(err) = notification.await {
                        log::error!("Failed to send textDocument/didSave: {err}");
                    }
                }
            }

            Ok(event)
        };

        Ok(future)
    }

    /// Detect the programming language based on the file type.
    pub fn detect_language(&mut self, config_loader: Arc<ArcSwap<syntax::Loader>>) {
        let loader = config_loader.load();
        self.set_language(
            self.detect_language_config(&loader),
            Some(Arc::clone(&config_loader)),
        );
    }

    /// Detect the programming language based on the file type.
    pub fn detect_language_config(
        &self,
        config_loader: &syntax::Loader,
    ) -> Option<Arc<helix_core::syntax::LanguageConfiguration>> {
        config_loader
            .language_config_for_file_name(self.path.as_ref()?)
            .or_else(|| config_loader.language_config_for_shebang(self.text().slice(..)))
    }

    /// Detect the indentation used in the file, or otherwise defaults to the language indentation
    /// configured in `languages.toml`, with a fallback to tabs if it isn't specified. Line ending
    /// is likewise auto-detected, and will remain unchanged if no line endings were detected.
    pub fn detect_indent_and_line_ending(&mut self) {
        self.indent_style = auto_detect_indent_style(&self.text).unwrap_or_else(|| {
            self.language_config()
                .and_then(|config| config.indent.as_ref())
                .map_or(DEFAULT_INDENT, |config| IndentStyle::from_str(&config.unit))
        });
        if let Some(line_ending) = auto_detect_line_ending(&self.text) {
            self.line_ending = line_ending;
        }
    }

    pub fn pickup_last_saved_time(&mut self) {
        self.last_saved_time = match self.path() {
            Some(path) => match path.metadata() {
                Ok(metadata) => match metadata.modified() {
                    Ok(mtime) => mtime,
                    Err(err) => {
                        log::debug!("Could not fetch file system's mtime, falling back to current system time: {}", err);
                        SystemTime::now()
                    }
                },
                Err(err) => {
                    log::debug!("Could not fetch file system's mtime, falling back to current system time: {}", err);
                    SystemTime::now()
                }
            },
            None => SystemTime::now(),
        };
    }

    // Detect if the file is readonly and change the readonly field if necessary (unix only)
    pub fn detect_readonly(&mut self) {
        // Allows setting the flag for files the user cannot modify, like root files
        self.readonly = match &self.path {
            None => false,
            Some(p) => readonly(p),
        };
    }

    /// Reload the document from its path.
    pub fn reload(
        &mut self,
        view: &mut View,
        provider_registry: &DiffProviderRegistry,
    ) -> Result<(), Error> {
        let encoding = self.encoding;
        let path = match self.path() {
            None => return Ok(()),
            Some(path) => match path.exists() {
                true => path.to_owned(),
                false => bail!("can't find file to reload from {:?}", self.display_name()),
            },
        };

        // Once we have a valid path we check if its readonly status has changed
        self.detect_readonly();

        let mut file = std::fs::File::open(&path)?;
        let (rope, ..) = from_reader(&mut file, Some(encoding))?;

        // Calculate the difference between the buffer and source text, and apply it.
        // This is not considered a modification of the contents of the file regardless
        // of the encoding.
        let transaction = helix_core::diff::compare_ropes(self.text(), &rope);
        self.apply(&transaction, view.id);
        self.append_changes_to_history(view);
        self.reset_modified();
        self.pickup_last_saved_time();
        self.detect_indent_and_line_ending();

        match provider_registry.get_diff_base(&path) {
            Some(diff_base) => self.set_diff_base(diff_base),
            None => self.diff_handle = None,
        }

        self.version_control_head = provider_registry.get_current_head_name(&path);

        Ok(())
    }

    /// Sets the [`Document`]'s encoding with the encoding correspondent to `label`.
    pub fn set_encoding(&mut self, label: &str) -> Result<(), Error> {
        let encoding =
            Encoding::for_label(label.as_bytes()).ok_or_else(|| anyhow!("unknown encoding"))?;

        self.encoding = encoding;

        Ok(())
    }

    /// Returns the [`Document`]'s current encoding.
    pub fn encoding(&self) -> &'static Encoding {
        self.encoding
    }

    /// sets the document path without sending events to various
    /// observers (like LSP), in most cases `Editor::set_doc_path`
    /// should be used instead
    pub fn set_path(&mut self, path: Option<&Path>) {
        let path = path.map(helix_stdx::path::canonicalize);

        // `take` to remove any prior relative path that may have existed.
        // This will get set in `relative_path()`.
        self.relative_path.take();

        // if parent doesn't exist we still want to open the document
        // and error out when document is saved
        self.path = path;

        self.detect_readonly();
        self.pickup_last_saved_time();
    }

    /// Set the programming language for the file and load associated data (e.g. highlighting)
    /// if it exists.
    pub fn set_language(
        &mut self,
        language_config: Option<Arc<helix_core::syntax::LanguageConfiguration>>,
        loader: Option<Arc<ArcSwap<helix_core::syntax::Loader>>>,
    ) {
        if let (Some(language_config), Some(loader)) = (language_config, loader) {
            if let Some(highlight_config) =
                language_config.highlight_config(&(*loader).load().scopes())
            {
                self.syntax = Syntax::new(self.text.slice(..), highlight_config, loader);
            }

            self.language = Some(language_config);
        } else {
            self.syntax = None;
            self.language = None;
        };
    }

    /// Set the programming language for the file if you know the language but don't have the
    /// [`syntax::LanguageConfiguration`] for it.
    pub fn set_language_by_language_id(
        &mut self,
        language_id: &str,
        config_loader: Arc<ArcSwap<syntax::Loader>>,
    ) -> anyhow::Result<()> {
        let language_config = (*config_loader)
            .load()
            .language_config_for_language_id(language_id)
            .ok_or_else(|| anyhow!("invalid language id: {}", language_id))?;
        self.set_language(Some(language_config), Some(config_loader));
        Ok(())
    }

    /// Select text within the [`Document`].
    pub fn set_selection(&mut self, view_id: ViewId, selection: Selection) {
        // TODO: use a transaction?
        self.selections
            .insert(view_id, selection.ensure_invariants(self.text().slice(..)));
        helix_event::dispatch(SelectionDidChange {
            doc: self,
            view: view_id,
        })
    }

    /// Find the origin selection of the text in a document, i.e. where
    /// a single cursor would go if it were on the first grapheme. If
    /// the text is empty, returns (0, 0).
    pub fn origin(&self) -> Range {
        if self.text().len_chars() == 0 {
            return Range::new(0, 0);
        }

        Range::new(0, 1).grapheme_aligned(self.text().slice(..))
    }

    /// Reset the view's selection on this document to the
    /// [origin](Document::origin) cursor.
    pub fn reset_selection(&mut self, view_id: ViewId) {
        let origin = self.origin();
        self.set_selection(view_id, Selection::single(origin.anchor, origin.head));
    }

    /// Initializes a new selection and view_data for the given view
    /// if it does not already have them.
    pub fn ensure_view_init(&mut self, view_id: ViewId) {
        if !self.selections.contains_key(&view_id) {
            self.reset_selection(view_id);
        }

        self.view_data_mut(view_id);
    }

    /// Mark document as recent used for MRU sorting
    pub fn mark_as_focused(&mut self) {
        self.focused_at = std::time::Instant::now();
    }

    /// Remove a view's selection and inlay hints from this document.
    pub fn remove_view(&mut self, view_id: ViewId) {
        self.selections.remove(&view_id);
        self.inlay_hints.remove(&view_id);
        self.jump_labels.remove(&view_id);
    }

    /// Apply a [`Transaction`] to the [`Document`] to change its text.
    fn apply_impl(
        &mut self,
        transaction: &Transaction,
        view_id: ViewId,
        emit_lsp_notification: bool,
    ) -> bool {
        use helix_core::Assoc;

        let old_doc = self.text().clone();
        let changes = transaction.changes();
        if !changes.apply(&mut self.text) {
            return false;
        }

        if changes.is_empty() {
            if let Some(selection) = transaction.selection() {
                self.selections.insert(
                    view_id,
                    selection.clone().ensure_invariants(self.text.slice(..)),
                );
                helix_event::dispatch(SelectionDidChange {
                    doc: self,
                    view: view_id,
                });
            }
            return true;
        }

        self.modified_since_accessed = true;
        self.version += 1;

        for selection in self.selections.values_mut() {
            *selection = selection
                .clone()
                // Map through changes
                .map(transaction.changes())
                // Ensure all selections across all views still adhere to invariants.
                .ensure_invariants(self.text.slice(..));
        }

        for view_data in self.view_data.values_mut() {
            view_data.view_position.anchor = transaction
                .changes()
                .map_pos(view_data.view_position.anchor, Assoc::Before);
        }

        // generate revert to savepoint
        if !self.savepoints.is_empty() {
            let revert = transaction.invert(&old_doc);
            self.savepoints
                .retain_mut(|save_point| match save_point.upgrade() {
                    Some(savepoint) => {
                        let mut revert_to_savepoint = savepoint.revert.lock();
                        *revert_to_savepoint =
                            revert.clone().compose(mem::take(&mut revert_to_savepoint));
                        true
                    }
                    None => false,
                })
        }

        // update tree-sitter syntax tree
        if let Some(syntax) = &mut self.syntax {
            // TODO: no unwrap
            let res = syntax.update(
                old_doc.slice(..),
                self.text.slice(..),
                transaction.changes(),
            );
            if res.is_err() {
                log::error!("TS parser failed, disabling TS for the current buffer: {res:?}");
                self.syntax = None;
            }
        }

        // TODO: all of that should likely just be hooks
        // start computing the diff in parallel
        if let Some(diff_handle) = &self.diff_handle {
            diff_handle.update_document(self.text.clone(), false);
        }

        // map diagnostics over changes too
        changes.update_positions(self.diagnostics.iter_mut().map(|diagnostic| {
            let assoc = if diagnostic.starts_at_word {
                Assoc::BeforeWord
            } else {
                Assoc::After
            };
            (&mut diagnostic.range.start, assoc)
        }));
        changes.update_positions(self.diagnostics.iter_mut().filter_map(|diagnostic| {
            if diagnostic.zero_width {
                // for zero width diagnostics treat the diagnostic as a point
                // rather than a range
                return None;
            }
            let assoc = if diagnostic.ends_at_word {
                Assoc::AfterWord
            } else {
                Assoc::Before
            };
            Some((&mut diagnostic.range.end, assoc))
        }));
        self.diagnostics.retain_mut(|diagnostic| {
            if diagnostic.zero_width {
                diagnostic.range.end = diagnostic.range.start
            } else if diagnostic.range.start >= diagnostic.range.end {
                return false;
            }
            diagnostic.line = self.text.char_to_line(diagnostic.range.start);
            true
        });

        self.diagnostics
            .sort_by_key(|diagnostic| (diagnostic.range, diagnostic.severity, diagnostic.provider));

        // Update the inlay hint annotations' positions, helping ensure they are displayed in the proper place
        let apply_inlay_hint_changes = |annotations: &mut Vec<InlineAnnotation>| {
            changes.update_positions(
                annotations
                    .iter_mut()
                    .map(|annotation| (&mut annotation.char_idx, Assoc::After)),
            );
        };

        self.inlay_hints_oudated = true;
        for text_annotation in self.inlay_hints.values_mut() {
            let DocumentInlayHints {
                id: _,
                type_inlay_hints,
                parameter_inlay_hints,
                other_inlay_hints,
                padding_before_inlay_hints,
                padding_after_inlay_hints,
            } = text_annotation;

            apply_inlay_hint_changes(padding_before_inlay_hints);
            apply_inlay_hint_changes(type_inlay_hints);
            apply_inlay_hint_changes(parameter_inlay_hints);
            apply_inlay_hint_changes(other_inlay_hints);
            apply_inlay_hint_changes(padding_after_inlay_hints);
        }

        helix_event::dispatch(DocumentDidChange {
            doc: self,
            view: view_id,
            old_text: &old_doc,
            changes,
            ghost_transaction: !emit_lsp_notification,
        });

        // if specified, the current selection should instead be replaced by transaction.selection
        if let Some(selection) = transaction.selection() {
            self.selections.insert(
                view_id,
                selection.clone().ensure_invariants(self.text.slice(..)),
            );
            helix_event::dispatch(SelectionDidChange {
                doc: self,
                view: view_id,
            });
        }

        if emit_lsp_notification {
            // TODO: move to hook
            // emit lsp notification
            for language_server in self.language_servers() {
                let notify = language_server.text_document_did_change(
                    self.versioned_identifier(),
                    &old_doc,
                    self.text(),
                    changes,
                );

                if let Some(notify) = notify {
                    tokio::spawn(notify);
                }
            }
        }

        true
    }

    fn apply_inner(
        &mut self,
        transaction: &Transaction,
        view_id: ViewId,
        emit_lsp_notification: bool,
    ) -> bool {
        // store the state just before any changes are made. This allows us to undo to the
        // state just before a transaction was applied.
        if self.changes.is_empty() && !transaction.changes().is_empty() {
            self.old_state = Some(State {
                doc: self.text.clone(),
                selection: self.selection(view_id).clone(),
            });
        }

        let success = self.apply_impl(transaction, view_id, emit_lsp_notification);

        if !transaction.changes().is_empty() {
            // Compose this transaction with the previous one
            take_with(&mut self.changes, |changes| {
                changes.compose(transaction.changes().clone())
            });
        }
        success
    }
    /// Apply a [`Transaction`] to the [`Document`] to change its text.
    pub fn apply(&mut self, transaction: &Transaction, view_id: ViewId) -> bool {
        self.apply_inner(transaction, view_id, true)
    }

    /// Apply a [`Transaction`] to the [`Document`] to change its text
    /// without notifying the language servers. This is useful for temporary transactions
    /// that must not influence the server.
    pub fn apply_temporary(&mut self, transaction: &Transaction, view_id: ViewId) -> bool {
        self.apply_inner(transaction, view_id, false)
    }

    fn undo_redo_impl(&mut self, view: &mut View, undo: bool) -> bool {
        if undo {
            self.append_changes_to_history(view);
        } else if !self.changes.is_empty() {
            return false;
        }
        let mut history = self.history.take();
        let txn = if undo { history.undo() } else { history.redo() };
        let success = if let Some(txn) = txn {
            self.apply_impl(txn, view.id, true)
        } else {
            false
        };
        self.history.set(history);

        if success {
            // reset changeset to fix len
            self.changes = ChangeSet::new(self.text().slice(..));
            // Sync with changes with the jumplist selections.
            view.sync_changes(self);
        }
        success
    }

    /// Undo the last modification to the [`Document`]. Returns whether the undo was successful.
    pub fn undo(&mut self, view: &mut View) -> bool {
        self.undo_redo_impl(view, true)
    }

    /// Redo the last modification to the [`Document`]. Returns whether the redo was successful.
    pub fn redo(&mut self, view: &mut View) -> bool {
        self.undo_redo_impl(view, false)
    }

    /// Creates a reference counted snapshot (called savpepoint) of the document.
    ///
    /// The snapshot will remain valid (and updated) idenfinitly as long as ereferences to it exist.
    /// Restoring the snapshot will restore the selection and the contents of the document to
    /// the state it had when this function was called.
    pub fn savepoint(&mut self, view: &View) -> Arc<SavePoint> {
        let revert = Transaction::new(self.text()).with_selection(self.selection(view.id).clone());
        // check if there is already an existing (identical) savepoint around
        if let Some(savepoint) = self
            .savepoints
            .iter()
            .rev()
            .find_map(|savepoint| savepoint.upgrade())
        {
            let transaction = savepoint.revert.lock();
            if savepoint.view == view.id
                && transaction.changes().is_empty()
                && transaction.selection() == revert.selection()
            {
                drop(transaction);
                return savepoint;
            }
        }
        let savepoint = Arc::new(SavePoint {
            view: view.id,
            revert: Mutex::new(revert),
        });
        self.savepoints.push(Arc::downgrade(&savepoint));
        savepoint
    }

    pub fn restore(&mut self, view: &mut View, savepoint: &SavePoint, emit_lsp_notification: bool) {
        assert_eq!(
            savepoint.view, view.id,
            "Savepoint must not be used with a different view!"
        );
        // search and remove savepoint using a ptr comparison
        // this avoids a deadlock as we need to lock the mutex
        let savepoint_idx = self
            .savepoints
            .iter()
            .position(|savepoint_ref| savepoint_ref.as_ptr() == savepoint as *const _)
            .expect("Savepoint must belong to this document");

        let savepoint_ref = self.savepoints.remove(savepoint_idx);
        let mut revert = savepoint.revert.lock();
        self.apply_inner(&revert, view.id, emit_lsp_notification);
        *revert = Transaction::new(self.text()).with_selection(self.selection(view.id).clone());
        self.savepoints.push(savepoint_ref)
    }

    fn earlier_later_impl(&mut self, view: &mut View, uk: UndoKind, earlier: bool) -> bool {
        if earlier {
            self.append_changes_to_history(view);
        } else if !self.changes.is_empty() {
            return false;
        }
        let txns = if earlier {
            self.history.get_mut().earlier(uk)
        } else {
            self.history.get_mut().later(uk)
        };
        let mut success = false;
        for txn in txns {
            if self.apply_impl(&txn, view.id, true) {
                success = true;
            }
        }
        if success {
            // reset changeset to fix len
            self.changes = ChangeSet::new(self.text().slice(..));
            // Sync with changes with the jumplist selections.
            view.sync_changes(self);
        }
        success
    }

    /// Undo modifications to the [`Document`] according to `uk`.
    pub fn earlier(&mut self, view: &mut View, uk: UndoKind) -> bool {
        self.earlier_later_impl(view, uk, true)
    }

    /// Redo modifications to the [`Document`] according to `uk`.
    pub fn later(&mut self, view: &mut View, uk: UndoKind) -> bool {
        self.earlier_later_impl(view, uk, false)
    }

    /// Commit pending changes to history
    pub fn append_changes_to_history(&mut self, view: &mut View) {
        if self.changes.is_empty() {
            return;
        }

        let new_changeset = ChangeSet::new(self.text().slice(..));
        let changes = std::mem::replace(&mut self.changes, new_changeset);
        // Instead of doing this messy merge we could always commit, and based on transaction
        // annotations either add a new layer or compose into the previous one.
        let transaction =
            Transaction::from(changes).with_selection(self.selection(view.id).clone());

        // HAXX: we need to reconstruct the state as it was before the changes..
        let old_state = self.old_state.take().expect("no old_state available");

        let mut history = self.history.take();
        history.commit_revision(&transaction, &old_state);
        self.history.set(history);

        // Update jumplist entries in the view.
        view.apply(&transaction, self);
    }

    pub fn id(&self) -> DocumentId {
        self.id
    }

    /// If there are unsaved modifications.
    pub fn is_modified(&self) -> bool {
        let history = self.history.take();
        let current_revision = history.current_revision();
        self.history.set(history);
        log::debug!(
            "id {} modified - last saved: {}, current: {}",
            self.id,
            self.last_saved_revision,
            current_revision
        );
        current_revision != self.last_saved_revision || !self.changes.is_empty()
    }

    /// Save modifications to history, and so [`Self::is_modified`] will return false.
    pub fn reset_modified(&mut self) {
        let history = self.history.take();
        let current_revision = history.current_revision();
        self.history.set(history);
        self.last_saved_revision = current_revision;
    }

    /// Set the document's latest saved revision to the given one.
    pub fn set_last_saved_revision(&mut self, rev: usize, save_time: SystemTime) {
        log::debug!(
            "doc {} revision updated {} -> {}",
            self.id,
            self.last_saved_revision,
            rev
        );
        self.last_saved_revision = rev;
        self.last_saved_time = save_time;
    }

    /// Get the document's latest saved revision.
    pub fn get_last_saved_revision(&mut self) -> usize {
        self.last_saved_revision
    }

    /// Get the current revision number
    pub fn get_current_revision(&mut self) -> usize {
        let history = self.history.take();
        let current_revision = history.current_revision();
        self.history.set(history);
        current_revision
    }

    /// Corresponding language scope name. Usually `source.<lang>`.
    pub fn language_scope(&self) -> Option<&str> {
        self.language
            .as_ref()
            .map(|language| language.scope.as_str())
    }

    /// Language name for the document. Corresponds to the `name` key in
    /// `languages.toml` configuration.
    pub fn language_name(&self) -> Option<&str> {
        self.language
            .as_ref()
            .map(|language| language.language_id.as_str())
    }

    /// Language ID for the document. Either the `language-id`,
    /// or the document language name if no `language-id` has been specified.
    pub fn language_id(&self) -> Option<&str> {
        self.language_config()?
            .language_server_language_id
            .as_deref()
            .or_else(|| self.language_name())
    }

    /// Corresponding [`LanguageConfiguration`].
    pub fn language_config(&self) -> Option<&LanguageConfiguration> {
        self.language.as_deref()
    }

    /// Current document version, incremented at each change.
    pub fn version(&self) -> i32 {
        self.version
    }

    pub fn path_completion_enabled(&self) -> bool {
        self.language_config()
            .and_then(|lang_config| lang_config.path_completion)
            .unwrap_or_else(|| self.config.load().path_completion)
    }

    /// maintains the order as configured in the language_servers TOML array
    pub fn language_servers(&self) -> impl Iterator<Item = &helix_lsp::Client> {
        self.language_config().into_iter().flat_map(move |config| {
            config.language_servers.iter().filter_map(move |features| {
                let ls = &**self.language_servers.get(&features.name)?;
                if ls.is_initialized() {
                    Some(ls)
                } else {
                    None
                }
            })
        })
    }

    pub fn remove_language_server_by_name(&mut self, name: &str) -> Option<Arc<Client>> {
        self.language_servers.remove(name)
    }

    pub fn language_servers_with_feature(
        &self,
        feature: LanguageServerFeature,
    ) -> impl Iterator<Item = &helix_lsp::Client> {
        self.language_config().into_iter().flat_map(move |config| {
            config.language_servers.iter().filter_map(move |features| {
                let ls = &**self.language_servers.get(&features.name)?;
                if ls.is_initialized()
                    && ls.supports_feature(feature)
                    && features.has_feature(feature)
                {
                    Some(ls)
                } else {
                    None
                }
            })
        })
    }

    pub fn supports_language_server(&self, id: LanguageServerId) -> bool {
        self.language_servers().any(|l| l.id() == id)
    }

    pub fn diff_handle(&self) -> Option<&DiffHandle> {
        self.diff_handle.as_ref()
    }

    /// Intialize/updates the differ for this document with a new base.
    pub fn set_diff_base(&mut self, diff_base: Vec<u8>) {
        if let Ok((diff_base, ..)) = from_reader(&mut diff_base.as_slice(), Some(self.encoding)) {
            if let Some(differ) = &self.diff_handle {
                differ.update_diff_base(diff_base);
                return;
            }
            self.diff_handle = Some(DiffHandle::new(diff_base, self.text.clone()))
        } else {
            self.diff_handle = None;
        }
    }

    pub fn version_control_head(&self) -> Option<Arc<Box<str>>> {
        self.version_control_head.as_ref().map(|a| a.load_full())
    }

    pub fn set_version_control_head(
        &mut self,
        version_control_head: Option<Arc<ArcSwap<Box<str>>>>,
    ) {
        self.version_control_head = version_control_head;
    }

    #[inline]
    /// Tree-sitter AST tree
    pub fn syntax(&self) -> Option<&Syntax> {
        self.syntax.as_ref()
    }

    /// The width that the tab character is rendered at
    pub fn tab_width(&self) -> usize {
        self.language_config()
            .and_then(|config| config.indent.as_ref())
            .map_or(4, |config| config.tab_width) // fallback to 4 columns
    }

    // The width (in spaces) of a level of indentation.
    pub fn indent_width(&self) -> usize {
        self.indent_style.indent_width(self.tab_width())
    }

    pub fn changes(&self) -> &ChangeSet {
        &self.changes
    }

    #[inline]
    /// File path on disk.
    pub fn path(&self) -> Option<&PathBuf> {
        self.path.as_ref()
    }

    /// File path as a URL.
    pub fn url(&self) -> Option<Url> {
        Url::from_file_path(self.path()?).ok()
    }

    pub fn uri(&self) -> Option<helix_core::Uri> {
        Some(self.path()?.clone().into())
    }

    #[inline]
    pub fn text(&self) -> &Rope {
        &self.text
    }

    #[inline]
    pub fn selection(&self, view_id: ViewId) -> &Selection {
        &self.selections[&view_id]
    }

    #[inline]
    pub fn selections(&self) -> &HashMap<ViewId, Selection> {
        &self.selections
    }

    fn view_data(&self, view_id: ViewId) -> &ViewData {
        self.view_data
            .get(&view_id)
            .expect("This should only be called after ensure_view_init")
    }

    fn view_data_mut(&mut self, view_id: ViewId) -> &mut ViewData {
        self.view_data.entry(view_id).or_default()
    }

    pub(crate) fn get_view_offset(&self, view_id: ViewId) -> Option<ViewPosition> {
        Some(self.view_data.get(&view_id)?.view_position)
    }

    pub fn view_offset(&self, view_id: ViewId) -> ViewPosition {
        self.view_data(view_id).view_position
    }

    pub fn set_view_offset(&mut self, view_id: ViewId, new_offset: ViewPosition) {
        self.view_data_mut(view_id).view_position = new_offset;
    }

    pub fn relative_path(&self) -> Option<&Path> {
        self.relative_path
            .get_or_init(|| {
                self.path
                    .as_ref()
                    .map(|path| helix_stdx::path::get_relative_path(path).to_path_buf())
            })
            .as_deref()
    }

    pub fn display_name(&self) -> Cow<'_, str> {
        self.relative_path()
<<<<<<< HEAD
            .map(|path| path.to_string_lossy().to_string().into())
            .or_else(|| self.name.as_ref().map(|x| Cow::Owned(x.clone())))
            .unwrap_or_else(|| SCRATCH_BUFFER_NAME.into())
=======
            .map_or_else(|| SCRATCH_BUFFER_NAME.into(), |path| path.to_string_lossy())
>>>>>>> e440e54e
    }

    // transact(Fn) ?

    // -- LSP methods

    #[inline]
    pub fn identifier(&self) -> lsp::TextDocumentIdentifier {
        lsp::TextDocumentIdentifier::new(self.url().unwrap())
    }

    pub fn versioned_identifier(&self) -> lsp::VersionedTextDocumentIdentifier {
        lsp::VersionedTextDocumentIdentifier::new(self.url().unwrap(), self.version)
    }

    pub fn position(
        &self,
        view_id: ViewId,
        offset_encoding: helix_lsp::OffsetEncoding,
    ) -> lsp::Position {
        let text = self.text();

        helix_lsp::util::pos_to_lsp_pos(
            text,
            self.selection(view_id).primary().cursor(text.slice(..)),
            offset_encoding,
        )
    }

    pub fn lsp_diagnostic_to_diagnostic(
        text: &Rope,
        language_config: Option<&LanguageConfiguration>,
        diagnostic: &helix_lsp::lsp::Diagnostic,
        language_server_id: LanguageServerId,
        offset_encoding: helix_lsp::OffsetEncoding,
    ) -> Option<Diagnostic> {
        use helix_core::diagnostic::{Range, Severity::*};

        // TODO: convert inside server
        let start =
            if let Some(start) = lsp_pos_to_pos(text, diagnostic.range.start, offset_encoding) {
                start
            } else {
                log::warn!("lsp position out of bounds - {:?}", diagnostic);
                return None;
            };

        let end = if let Some(end) = lsp_pos_to_pos(text, diagnostic.range.end, offset_encoding) {
            end
        } else {
            log::warn!("lsp position out of bounds - {:?}", diagnostic);
            return None;
        };

        let severity = diagnostic.severity.and_then(|severity| match severity {
            lsp::DiagnosticSeverity::ERROR => Some(Error),
            lsp::DiagnosticSeverity::WARNING => Some(Warning),
            lsp::DiagnosticSeverity::INFORMATION => Some(Info),
            lsp::DiagnosticSeverity::HINT => Some(Hint),
            severity => {
                log::error!("unrecognized diagnostic severity: {:?}", severity);
                None
            }
        });

        if let Some(lang_conf) = language_config {
            if let Some(severity) = severity {
                if severity < lang_conf.diagnostic_severity {
                    return None;
                }
            }
        };
        use helix_core::diagnostic::{DiagnosticTag, NumberOrString};

        let code = match diagnostic.code.clone() {
            Some(x) => match x {
                lsp::NumberOrString::Number(x) => Some(NumberOrString::Number(x)),
                lsp::NumberOrString::String(x) => Some(NumberOrString::String(x)),
            },
            None => None,
        };

        let tags = if let Some(tags) = &diagnostic.tags {
            let new_tags = tags
                .iter()
                .filter_map(|tag| match *tag {
                    lsp::DiagnosticTag::DEPRECATED => Some(DiagnosticTag::Deprecated),
                    lsp::DiagnosticTag::UNNECESSARY => Some(DiagnosticTag::Unnecessary),
                    _ => None,
                })
                .collect();

            new_tags
        } else {
            Vec::new()
        };

        let ends_at_word =
            start != end && end != 0 && text.get_char(end - 1).map_or(false, char_is_word);
        let starts_at_word = start != end && text.get_char(start).map_or(false, char_is_word);

        Some(Diagnostic {
            range: Range { start, end },
            ends_at_word,
            starts_at_word,
            zero_width: start == end,
            line: diagnostic.range.start.line as usize,
            message: diagnostic.message.clone(),
            severity,
            code,
            tags,
            source: diagnostic.source.clone(),
            data: diagnostic.data.clone(),
            provider: language_server_id,
        })
    }

    #[inline]
    pub fn diagnostics(&self) -> &[Diagnostic] {
        &self.diagnostics
    }

    pub fn replace_diagnostics(
        &mut self,
        diagnostics: impl IntoIterator<Item = Diagnostic>,
        unchanged_sources: &[String],
        language_server_id: Option<LanguageServerId>,
    ) {
        if unchanged_sources.is_empty() {
            self.clear_diagnostics(language_server_id);
        } else {
            self.diagnostics.retain(|d| {
                if language_server_id.map_or(false, |id| id != d.provider) {
                    return true;
                }

                if let Some(source) = &d.source {
                    unchanged_sources.contains(source)
                } else {
                    false
                }
            });
        }
        self.diagnostics.extend(diagnostics);
        self.diagnostics
            .sort_by_key(|diagnostic| (diagnostic.range, diagnostic.severity, diagnostic.provider));
    }

    /// clears diagnostics for a given language server id if set, otherwise all diagnostics are cleared
    pub fn clear_diagnostics(&mut self, language_server_id: Option<LanguageServerId>) {
        if let Some(id) = language_server_id {
            self.diagnostics.retain(|d| d.provider != id);
        } else {
            self.diagnostics.clear();
        }
    }

    /// Get the document's auto pairs. If the document has a recognized
    /// language config with auto pairs configured, returns that;
    /// otherwise, falls back to the global auto pairs config. If the global
    /// config is false, then ignore language settings.
    pub fn auto_pairs<'a>(&'a self, editor: &'a Editor) -> Option<&'a AutoPairs> {
        let global_config = (editor.auto_pairs).as_ref();

        // NOTE: If the user specifies the global auto pairs config as false, then
        //       we want to disable it globally regardless of language settings
        #[allow(clippy::question_mark)]
        {
            if global_config.is_none() {
                return None;
            }
        }

        match &self.language {
            Some(lang) => lang.as_ref().auto_pairs.as_ref().or(global_config),
            None => global_config,
        }
    }

    pub fn snippet_ctx(&self) -> SnippetRenderCtx {
        SnippetRenderCtx {
            // TODO snippet variable resolution
            resolve_var: Box::new(|_| None),
            tab_width: self.tab_width(),
            indent_style: self.indent_style,
            line_ending: self.line_ending.as_str(),
        }
    }

    pub fn text_format(&self, mut viewport_width: u16, theme: Option<&Theme>) -> TextFormat {
        let config = self.config.load();
        let text_width = self
            .language_config()
            .and_then(|config| config.text_width)
            .unwrap_or(config.text_width);
        let mut soft_wrap_at_text_width = self
            .language_config()
            .and_then(|config| {
                config
                    .soft_wrap
                    .as_ref()
                    .and_then(|soft_wrap| soft_wrap.wrap_at_text_width)
            })
            .or(config.soft_wrap.wrap_at_text_width)
            .unwrap_or(false);
        if soft_wrap_at_text_width {
            // if the viewport is smaller than the specified
            // width then this setting has no effcet
            if text_width >= viewport_width as usize {
                soft_wrap_at_text_width = false;
            } else {
                viewport_width = text_width as u16;
            }
        }
        let config = self.config.load();
        let editor_soft_wrap = &config.soft_wrap;
        let language_soft_wrap = self
            .language
            .as_ref()
            .and_then(|config| config.soft_wrap.as_ref());
        let enable_soft_wrap = language_soft_wrap
            .and_then(|soft_wrap| soft_wrap.enable)
            .or(editor_soft_wrap.enable)
            .unwrap_or(false);
        let max_wrap = language_soft_wrap
            .and_then(|soft_wrap| soft_wrap.max_wrap)
            .or(config.soft_wrap.max_wrap)
            .unwrap_or(20);
        let max_indent_retain = language_soft_wrap
            .and_then(|soft_wrap| soft_wrap.max_indent_retain)
            .or(editor_soft_wrap.max_indent_retain)
            .unwrap_or(40);
        let wrap_indicator = language_soft_wrap
            .and_then(|soft_wrap| soft_wrap.wrap_indicator.clone())
            .or_else(|| config.soft_wrap.wrap_indicator.clone())
            .unwrap_or_else(|| "↪ ".into());
        let tab_width = self.tab_width() as u16;
        TextFormat {
            soft_wrap: enable_soft_wrap && viewport_width > 10,
            tab_width,
            max_wrap: max_wrap.min(viewport_width / 4),
            max_indent_retain: max_indent_retain.min(viewport_width * 2 / 5),
            // avoid spinning forever when the window manager
            // sets the size to something tiny
            viewport_width,
            wrap_indicator: wrap_indicator.into_boxed_str(),
            wrap_indicator_highlight: theme
                .and_then(|theme| theme.find_scope_index("ui.virtual.wrap"))
                .map(Highlight),
            soft_wrap_at_text_width,
        }
    }

    /// Set the inlay hints for this document and `view_id`.
    pub fn set_inlay_hints(&mut self, view_id: ViewId, inlay_hints: DocumentInlayHints) {
        self.inlay_hints.insert(view_id, inlay_hints);
    }

    pub fn set_jump_labels(&mut self, view_id: ViewId, labels: Vec<Overlay>) {
        self.jump_labels.insert(view_id, labels);
    }

    pub fn remove_jump_labels(&mut self, view_id: ViewId) {
        self.jump_labels.remove(&view_id);
    }

    /// Get the inlay hints for this document and `view_id`.
    pub fn inlay_hints(&self, view_id: ViewId) -> Option<&DocumentInlayHints> {
        self.inlay_hints.get(&view_id)
    }

    /// Completely removes all the inlay hints saved for the document, dropping them to free memory
    /// (since it often means inlay hints have been fully deactivated).
    pub fn reset_all_inlay_hints(&mut self) {
        self.inlay_hints = Default::default();
    }
}

#[derive(Debug, Default)]
pub struct ViewData {
    view_position: ViewPosition,
}

#[derive(Clone, Debug)]
pub enum FormatterError {
    SpawningFailed {
        command: String,
        error: std::io::ErrorKind,
    },
    BrokenStdin,
    WaitForOutputFailed,
    InvalidUtf8Output,
    DiskReloadError(String),
    NonZeroExitStatus(Option<String>),
}

impl std::error::Error for FormatterError {}

impl Display for FormatterError {
    fn fmt(&self, f: &mut std::fmt::Formatter<'_>) -> std::fmt::Result {
        match self {
            Self::SpawningFailed { command, error } => {
                write!(f, "Failed to spawn formatter {}: {:?}", command, error)
            }
            Self::BrokenStdin => write!(f, "Could not write to formatter stdin"),
            Self::WaitForOutputFailed => write!(f, "Waiting for formatter output failed"),
            Self::InvalidUtf8Output => write!(f, "Invalid UTF-8 formatter output"),
            Self::DiskReloadError(error) => write!(f, "Error reloading file from disk: {}", error),
            Self::NonZeroExitStatus(Some(output)) => write!(f, "Formatter error: {}", output),
            Self::NonZeroExitStatus(None) => {
                write!(f, "Formatter exited with non zero exit status")
            }
        }
    }
}

#[cfg(test)]
mod test {
    use arc_swap::ArcSwap;

    use super::*;

    #[test]
    fn changeset_to_changes_ignore_line_endings() {
        use helix_lsp::{lsp, Client, OffsetEncoding};
        let text = Rope::from("hello\r\nworld");
        let mut doc = Document::from(
            text,
            None,
            Arc::new(ArcSwap::new(Arc::new(Config::default()))),
        );
        let view = ViewId::default();
        doc.set_selection(view, Selection::single(0, 0));

        let transaction =
            Transaction::change(doc.text(), vec![(5, 7, Some("\n".into()))].into_iter());
        let old_doc = doc.text().clone();
        doc.apply(&transaction, view);
        let changes = Client::changeset_to_changes(
            &old_doc,
            doc.text(),
            transaction.changes(),
            OffsetEncoding::Utf8,
        );

        assert_eq!(doc.text(), "hello\nworld");

        assert_eq!(
            changes,
            &[lsp::TextDocumentContentChangeEvent {
                range: Some(lsp::Range::new(
                    lsp::Position::new(0, 5),
                    lsp::Position::new(1, 0)
                )),
                text: "\n".into(),
                range_length: None,
            }]
        );
    }

    #[test]
    fn changeset_to_changes() {
        use helix_lsp::{lsp, Client, OffsetEncoding};
        let text = Rope::from("hello");
        let mut doc = Document::from(
            text,
            None,
            Arc::new(ArcSwap::new(Arc::new(Config::default()))),
        );
        let view = ViewId::default();
        doc.set_selection(view, Selection::single(5, 5));

        // insert

        let transaction = Transaction::insert(doc.text(), doc.selection(view), " world".into());
        let old_doc = doc.text().clone();
        doc.apply(&transaction, view);
        let changes = Client::changeset_to_changes(
            &old_doc,
            doc.text(),
            transaction.changes(),
            OffsetEncoding::Utf8,
        );

        assert_eq!(
            changes,
            &[lsp::TextDocumentContentChangeEvent {
                range: Some(lsp::Range::new(
                    lsp::Position::new(0, 5),
                    lsp::Position::new(0, 5)
                )),
                text: " world".into(),
                range_length: None,
            }]
        );

        // delete

        let transaction = transaction.invert(&old_doc);
        let old_doc = doc.text().clone();
        doc.apply(&transaction, view);
        let changes = Client::changeset_to_changes(
            &old_doc,
            doc.text(),
            transaction.changes(),
            OffsetEncoding::Utf8,
        );

        // line: 0-based.
        // col: 0-based, gaps between chars.
        // 0 1 2 3 4 5 6 7 8 9 0 1
        // |h|e|l|l|o| |w|o|r|l|d|
        //           -------------
        // (0, 5)-(0, 11)
        assert_eq!(
            changes,
            &[lsp::TextDocumentContentChangeEvent {
                range: Some(lsp::Range::new(
                    lsp::Position::new(0, 5),
                    lsp::Position::new(0, 11)
                )),
                text: "".into(),
                range_length: None,
            }]
        );

        // replace

        // also tests that changes are layered, positions depend on previous changes.

        doc.set_selection(view, Selection::single(0, 5));
        let transaction = Transaction::change(
            doc.text(),
            vec![(0, 2, Some("aei".into())), (3, 5, Some("ou".into()))].into_iter(),
        );
        // aeilou
        let old_doc = doc.text().clone();
        doc.apply(&transaction, view);
        let changes = Client::changeset_to_changes(
            &old_doc,
            doc.text(),
            transaction.changes(),
            OffsetEncoding::Utf8,
        );

        assert_eq!(
            changes,
            &[
                // 0 1 2 3 4 5
                // |h|e|l|l|o|
                // ----
                //
                // aeillo
                lsp::TextDocumentContentChangeEvent {
                    range: Some(lsp::Range::new(
                        lsp::Position::new(0, 0),
                        lsp::Position::new(0, 2)
                    )),
                    text: "aei".into(),
                    range_length: None,
                },
                // 0 1 2 3 4 5 6
                // |a|e|i|l|l|o|
                //         -----
                //
                // aeilou
                lsp::TextDocumentContentChangeEvent {
                    range: Some(lsp::Range::new(
                        lsp::Position::new(0, 4),
                        lsp::Position::new(0, 6)
                    )),
                    text: "ou".into(),
                    range_length: None,
                }
            ]
        );
    }

    #[test]
    fn test_line_ending() {
        assert_eq!(
            Document::default(Arc::new(ArcSwap::new(Arc::new(Config::default()))))
                .text()
                .to_string(),
            helix_core::NATIVE_LINE_ENDING.as_str()
        );
    }

    macro_rules! decode {
        ($name:ident, $label:expr, $label_override:expr) => {
            #[test]
            fn $name() {
                let encoding = encoding::Encoding::for_label($label_override.as_bytes()).unwrap();
                let base_path = PathBuf::from(env!("CARGO_MANIFEST_DIR")).join("tests/encoding");
                let path = base_path.join(format!("{}_in.txt", $label));
                let ref_path = base_path.join(format!("{}_in_ref.txt", $label));
                assert!(path.exists());
                assert!(ref_path.exists());

                let mut file = std::fs::File::open(path).unwrap();
                let text = from_reader(&mut file, Some(encoding.into()))
                    .unwrap()
                    .0
                    .to_string();
                let expectation = std::fs::read_to_string(ref_path).unwrap();
                assert_eq!(text[..], expectation[..]);
            }
        };
        ($name:ident, $label:expr) => {
            decode!($name, $label, $label);
        };
    }

    macro_rules! encode {
        ($name:ident, $label:expr, $label_override:expr) => {
            #[test]
            fn $name() {
                let encoding = encoding::Encoding::for_label($label_override.as_bytes()).unwrap();
                let base_path = PathBuf::from(env!("CARGO_MANIFEST_DIR")).join("tests/encoding");
                let path = base_path.join(format!("{}_out.txt", $label));
                let ref_path = base_path.join(format!("{}_out_ref.txt", $label));
                assert!(path.exists());
                assert!(ref_path.exists());

                let text = Rope::from_str(&std::fs::read_to_string(path).unwrap());
                let mut buf: Vec<u8> = Vec::new();
                helix_lsp::block_on(to_writer(&mut buf, (encoding, false), &text)).unwrap();

                let expectation = std::fs::read(ref_path).unwrap();
                assert_eq!(buf, expectation);
            }
        };
        ($name:ident, $label:expr) => {
            encode!($name, $label, $label);
        };
    }

    decode!(big5_decode, "big5");
    encode!(big5_encode, "big5");
    decode!(euc_kr_decode, "euc_kr", "EUC-KR");
    encode!(euc_kr_encode, "euc_kr", "EUC-KR");
    decode!(gb18030_decode, "gb18030");
    encode!(gb18030_encode, "gb18030");
    decode!(iso_2022_jp_decode, "iso_2022_jp", "ISO-2022-JP");
    encode!(iso_2022_jp_encode, "iso_2022_jp", "ISO-2022-JP");
    decode!(jis0208_decode, "jis0208", "EUC-JP");
    encode!(jis0208_encode, "jis0208", "EUC-JP");
    decode!(jis0212_decode, "jis0212", "EUC-JP");
    decode!(shift_jis_decode, "shift_jis");
    encode!(shift_jis_encode, "shift_jis");
}<|MERGE_RESOLUTION|>--- conflicted
+++ resolved
@@ -1903,13 +1903,9 @@
 
     pub fn display_name(&self) -> Cow<'_, str> {
         self.relative_path()
-<<<<<<< HEAD
             .map(|path| path.to_string_lossy().to_string().into())
             .or_else(|| self.name.as_ref().map(|x| Cow::Owned(x.clone())))
             .unwrap_or_else(|| SCRATCH_BUFFER_NAME.into())
-=======
-            .map_or_else(|| SCRATCH_BUFFER_NAME.into(), |path| path.to_string_lossy())
->>>>>>> e440e54e
     }
 
     // transact(Fn) ?
