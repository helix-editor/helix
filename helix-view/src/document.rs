--- conflicted
+++ resolved
@@ -1311,14 +1311,8 @@
         language_id: &str,
         loader: &syntax::Loader,
     ) -> anyhow::Result<()> {
-<<<<<<< HEAD
-        let language_config = (*config_loader)
-            .load()
-            .language_config_for_language_name(language_id)
-=======
         let language = loader
             .language_for_name(language_id)
->>>>>>> f46222ce
             .ok_or_else(|| anyhow!("invalid language id: {}", language_id))?;
         let config = loader.language(language).config().clone();
         self.set_language(Some(config), loader);
