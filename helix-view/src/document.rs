use anyhow::{anyhow, bail, Error};
use arc_swap::access::DynAccess;
use arc_swap::ArcSwap;
use futures_util::future::BoxFuture;
use futures_util::FutureExt;
use helix_core::auto_pairs::AutoPairs;
use helix_core::chars::char_is_word;
use helix_core::command_line::Token;
use helix_core::diagnostic::DiagnosticProvider;
use helix_core::doc_formatter::TextFormat;
use helix_core::encoding::Encoding;
use helix_core::snippets::{ActiveSnippet, SnippetRenderCtx};
use helix_core::syntax::config::LanguageServerFeature;
use helix_core::text_annotations::{InlineAnnotation, Overlay};
use helix_event::TaskController;
use helix_lsp::util::lsp_pos_to_pos;
use helix_stdx::faccess::{copy_metadata, readonly};
use helix_vcs::{DiffHandle, DiffProviderRegistry};
use once_cell::sync::OnceCell;
use thiserror;

use ::parking_lot::Mutex;
use serde::de::{self, Deserialize, Deserializer};
use serde::Serialize;
use std::borrow::Cow;
use std::cell::Cell;
use std::collections::HashMap;
use std::fmt::Display;
use std::future::Future;
use std::io;
use std::path::{Path, PathBuf};
use std::str::FromStr;
use std::sync::{Arc, Weak};
use std::time::SystemTime;

use helix_core::{
    editor_config::EditorConfig,
    encoding,
    history::{History, State, UndoKind},
    indent::{auto_detect_indent_style, IndentStyle},
    line_ending::auto_detect_line_ending,
    syntax::{self, config::LanguageConfiguration},
    ChangeSet, Diagnostic, LineEnding, Range, Rope, RopeBuilder, Selection, Syntax, Transaction,
};

use crate::{
    editor::Config,
    events::{DocumentDidChange, SelectionDidChange},
    expansion,
    view::ViewPosition,
    DocumentId, Editor, Theme, View, ViewId,
};

/// 8kB of buffer space for encoding and decoding `Rope`s.
const BUF_SIZE: usize = 8192;

const DEFAULT_INDENT: IndentStyle = IndentStyle::Tabs;
const DEFAULT_TAB_WIDTH: usize = 4;

pub const DEFAULT_LANGUAGE_NAME: &str = "text";

pub const SCRATCH_BUFFER_NAME: &str = "[scratch]";

#[derive(Debug, Copy, Clone, PartialEq, Eq, Hash)]
pub enum Mode {
    Normal = 0,
    Select = 1,
    Insert = 2,
}

impl Display for Mode {
    fn fmt(&self, f: &mut fmt::Formatter<'_>) -> fmt::Result {
        match self {
            Mode::Normal => f.write_str("normal"),
            Mode::Select => f.write_str("select"),
            Mode::Insert => f.write_str("insert"),
        }
    }
}

impl FromStr for Mode {
    type Err = Error;

    fn from_str(s: &str) -> Result<Self, Self::Err> {
        match s {
            "normal" => Ok(Mode::Normal),
            "select" => Ok(Mode::Select),
            "insert" => Ok(Mode::Insert),
            _ => bail!("Invalid mode '{}'", s),
        }
    }
}

// toml deserializer doesn't seem to recognize string as enum
impl<'de> Deserialize<'de> for Mode {
    fn deserialize<D>(deserializer: D) -> Result<Self, D::Error>
    where
        D: Deserializer<'de>,
    {
        let s = String::deserialize(deserializer)?;
        s.parse().map_err(de::Error::custom)
    }
}

impl Serialize for Mode {
    fn serialize<S>(&self, serializer: S) -> Result<S::Ok, S::Error>
    where
        S: serde::Serializer,
    {
        serializer.collect_str(self)
    }
}
/// A snapshot of the text of a document that we want to write out to disk
#[derive(Debug, Clone)]
pub struct DocumentSavedEvent {
    pub revision: usize,
    pub save_time: SystemTime,
    pub doc_id: DocumentId,
    pub path: PathBuf,
    pub text: Rope,
}

pub type DocumentSavedEventResult = Result<DocumentSavedEvent, anyhow::Error>;
pub type DocumentSavedEventFuture = BoxFuture<'static, DocumentSavedEventResult>;

#[derive(Debug)]
pub struct SavePoint {
    /// The view this savepoint is associated with
    pub view: ViewId,
    revert: Mutex<Transaction>,
}

#[derive(Debug, thiserror::Error)]
pub enum DocumentOpenError {
    #[error("path must be a regular file, symlink, or directory")]
    IrregularFile,
    #[error(transparent)]
    IoError(#[from] io::Error),
}

pub struct Document {
    pub(crate) id: DocumentId,
    text: Rope,
    selections: HashMap<ViewId, Selection>,
    view_data: HashMap<ViewId, ViewData>,
    pub active_snippet: Option<ActiveSnippet>,

    /// Inlay hints annotations for the document, by view.
    ///
    /// To know if they're up-to-date, check the `id` field in `DocumentInlayHints`.
    pub(crate) inlay_hints: HashMap<ViewId, DocumentInlayHints>,
    pub(crate) jump_labels: HashMap<ViewId, Vec<Overlay>>,
    /// Set to `true` when the document is updated, reset to `false` on the next inlay hints
    /// update from the LSP
    pub inlay_hints_oudated: bool,

    path: Option<PathBuf>,
    relative_path: OnceCell<Option<PathBuf>>,
    encoding: &'static encoding::Encoding,
    has_bom: bool,

    pub restore_cursor: bool,

    /// Current indent style.
    pub indent_style: IndentStyle,
    editor_config: EditorConfig,

    /// The document's default line ending.
    pub line_ending: LineEnding,

    pub syntax: Option<Syntax>,
    /// Corresponding language scope name. Usually `source.<lang>`.
    pub language: Option<Arc<LanguageConfiguration>>,

    /// Pending changes since last history commit.
    changes: ChangeSet,
    /// State at last commit. Used for calculating reverts.
    old_state: Option<State>,
    /// Undo tree.
    // It can be used as a cell where we will take it out to get some parts of the history and put
    // it back as it separated from the edits. We could split out the parts manually but that will
    // be more troublesome.
    pub history: Cell<History>,
    pub config: Arc<dyn DynAccess<Config>>,

    savepoints: Vec<Weak<SavePoint>>,

    // Last time we wrote to the file. This will carry the time the file was last opened if there
    // were no saves.
    last_saved_time: SystemTime,

    last_saved_revision: usize,
    version: i32, // should be usize?
    pub(crate) modified_since_accessed: bool,

    pub(crate) diagnostics: Vec<Diagnostic>,
    pub(crate) language_servers: HashMap<LanguageServerName, Arc<Client>>,

    diff_handle: Option<DiffHandle>,
    version_control_head: Option<Arc<ArcSwap<Box<str>>>>,
    /// Contains blame information for each line in the file
    /// We store the Result because when we access the blame manually we want to log the error
    /// But if it is in the background we are just going to ignore the error
    pub file_blame: Option<anyhow::Result<helix_vcs::FileBlame>>,

    // when document was used for most-recent-used buffer picker
    pub focused_at: std::time::Instant,

    pub readonly: bool,

    pub previous_diagnostic_id: Option<String>,

    /// Annotations for LSP document color swatches
    pub color_swatches: Option<DocumentColorSwatches>,
    // NOTE: ideally this would live on the handler for color swatches. This is blocked on a
    // large refactor that would make `&mut Editor` available on the `DocumentDidChange` event.
    pub color_swatch_controller: TaskController,
<<<<<<< HEAD
    pub pull_diagnostic_controller: TaskController,

    /// Whether to render the welcome screen when opening the document
    pub is_welcome: bool,
=======
    /// When fetching blame on-demand, if this field is `true` we request the blame for this document again
    pub is_blame_potentially_out_of_date: bool,
>>>>>>> e5f837f5
    // NOTE: this field should eventually go away - we should use the Editor's syn_loader instead
    // of storing a copy on every doc. Then we can remove the surrounding `Arc` and use the
    // `ArcSwap` directly.
    syn_loader: Arc<ArcSwap<syntax::Loader>>,
}

#[derive(Debug, Clone, Default)]
pub struct DocumentColorSwatches {
    pub color_swatches: Vec<InlineAnnotation>,
    pub colors: Vec<syntax::Highlight>,
    pub color_swatches_padding: Vec<InlineAnnotation>,
}

/// Inlay hints for a single `(Document, View)` combo.
///
/// There are `*_inlay_hints` field for each kind of hints an LSP can send since we offer the
/// option to style theme differently in the theme according to the (currently supported) kinds
/// (`type`, `parameter` and the rest).
///
/// Inlay hints are always `InlineAnnotation`s, not overlays or line-ones: LSP may choose to place
/// them anywhere in the text and will sometime offer config options to move them where the user
/// wants them but it shouldn't be Helix who decides that so we use the most precise positioning.
///
/// The padding for inlay hints needs to be stored separately for before and after (the LSP spec
/// uses 'left' and 'right' but not all text is left to right so let's be correct) padding because
/// the 'before' padding must be added to a layer *before* the regular inlay hints and the 'after'
/// padding comes ... after.
#[derive(Debug, Clone)]
pub struct DocumentInlayHints {
    /// Identifier for the inlay hints stored in this structure. To be checked to know if they have
    /// to be recomputed on idle or not.
    pub id: DocumentInlayHintsId,

    /// Inlay hints of `TYPE` kind, if any.
    pub type_inlay_hints: Vec<InlineAnnotation>,

    /// Inlay hints of `PARAMETER` kind, if any.
    pub parameter_inlay_hints: Vec<InlineAnnotation>,

    /// Inlay hints that are neither `TYPE` nor `PARAMETER`.
    ///
    /// LSPs are not required to associate a kind to their inlay hints, for example Rust-Analyzer
    /// currently never does (February 2023) and the LSP spec may add new kinds in the future that
    /// we want to display even if we don't have some special highlighting for them.
    pub other_inlay_hints: Vec<InlineAnnotation>,

    /// Inlay hint padding. When creating the final `TextAnnotations`, the `before` padding must be
    /// added first, then the regular inlay hints, then the `after` padding.
    pub padding_before_inlay_hints: Vec<InlineAnnotation>,
    pub padding_after_inlay_hints: Vec<InlineAnnotation>,
}

impl DocumentInlayHints {
    /// Generate an empty list of inlay hints with the given ID.
    pub fn empty_with_id(id: DocumentInlayHintsId) -> Self {
        Self {
            id,
            type_inlay_hints: Vec::new(),
            parameter_inlay_hints: Vec::new(),
            other_inlay_hints: Vec::new(),
            padding_before_inlay_hints: Vec::new(),
            padding_after_inlay_hints: Vec::new(),
        }
    }
}

/// Associated with a [`Document`] and [`ViewId`], uniquely identifies the state of inlay hints for
/// for that document and view: if this changed since the last save, the inlay hints for the view
/// should be recomputed.
///
/// We can't store the `ViewOffset` instead of the first and last asked-for lines because if
/// softwrapping changes, the `ViewOffset` may not change while the displayed lines will.
#[derive(Copy, Clone, PartialEq, Eq)]
pub struct DocumentInlayHintsId {
    /// First line for which the inlay hints were requested.
    pub first_line: usize,
    /// Last line for which the inlay hints were requested.
    pub last_line: usize,
}

#[derive(Debug, thiserror::Error)]
pub enum LineBlameError<'a> {
    #[error("Not committed yet")]
    NotCommittedYet,
    #[error("Unable to get blame for line {0}: {1}")]
    NoFileBlame(u32, &'a anyhow::Error),
    #[error("The blame for this file is not ready yet. Try again in a few seconds")]
    NotReadyYet,
}

use std::{fmt, mem};
impl fmt::Debug for Document {
    fn fmt(&self, f: &mut fmt::Formatter<'_>) -> fmt::Result {
        f.debug_struct("Document")
            .field("id", &self.id)
            .field("text", &self.text)
            .field("selections", &self.selections)
            .field("inlay_hints_oudated", &self.inlay_hints_oudated)
            .field("text_annotations", &self.inlay_hints)
            .field("view_data", &self.view_data)
            .field("path", &self.path)
            .field("encoding", &self.encoding)
            .field("restore_cursor", &self.restore_cursor)
            .field("syntax", &self.syntax)
            .field("language", &self.language)
            .field("changes", &self.changes)
            .field("old_state", &self.old_state)
            // .field("history", &self.history)
            .field("last_saved_time", &self.last_saved_time)
            .field("last_saved_revision", &self.last_saved_revision)
            .field("version", &self.version)
            .field("modified_since_accessed", &self.modified_since_accessed)
            .field("diagnostics", &self.diagnostics)
            // .field("language_server", &self.language_server)
            .finish()
    }
}

impl fmt::Debug for DocumentInlayHintsId {
    fn fmt(&self, f: &mut fmt::Formatter<'_>) -> fmt::Result {
        // Much more agreable to read when debugging
        f.debug_struct("DocumentInlayHintsId")
            .field("lines", &(self.first_line..self.last_line))
            .finish()
    }
}

impl Editor {
    pub(crate) fn clear_doc_relative_paths(&mut self) {
        for doc in self.documents_mut() {
            doc.relative_path.take();
        }
    }
}

enum Encoder {
    Utf16Be,
    Utf16Le,
    EncodingRs(encoding::Encoder),
}

impl Encoder {
    fn from_encoding(encoding: &'static encoding::Encoding) -> Self {
        if encoding == encoding::UTF_16BE {
            Self::Utf16Be
        } else if encoding == encoding::UTF_16LE {
            Self::Utf16Le
        } else {
            Self::EncodingRs(encoding.new_encoder())
        }
    }

    fn encode_from_utf8(
        &mut self,
        src: &str,
        dst: &mut [u8],
        is_empty: bool,
    ) -> (encoding::CoderResult, usize, usize) {
        if src.is_empty() {
            return (encoding::CoderResult::InputEmpty, 0, 0);
        }
        let mut write_to_buf = |convert: fn(u16) -> [u8; 2]| {
            let to_write = src.char_indices().map(|(indice, char)| {
                let mut encoded: [u16; 2] = [0, 0];
                (
                    indice,
                    char.encode_utf16(&mut encoded)
                        .iter_mut()
                        .flat_map(|char| convert(*char))
                        .collect::<Vec<u8>>(),
                )
            });

            let mut total_written = 0usize;

            for (indice, utf16_bytes) in to_write {
                let character_size = utf16_bytes.len();

                if dst.len() <= (total_written + character_size) {
                    return (encoding::CoderResult::OutputFull, indice, total_written);
                }

                for character in utf16_bytes {
                    dst[total_written] = character;
                    total_written += 1;
                }
            }

            (encoding::CoderResult::InputEmpty, src.len(), total_written)
        };

        match self {
            Self::Utf16Be => write_to_buf(u16::to_be_bytes),
            Self::Utf16Le => write_to_buf(u16::to_le_bytes),
            Self::EncodingRs(encoder) => {
                let (code_result, read, written, ..) = encoder.encode_from_utf8(src, dst, is_empty);

                (code_result, read, written)
            }
        }
    }
}

// Apply BOM if encoding permit it, return the number of bytes written at the start of buf
fn apply_bom(encoding: &'static encoding::Encoding, buf: &mut [u8; BUF_SIZE]) -> usize {
    if encoding == encoding::UTF_8 {
        buf[0] = 0xef;
        buf[1] = 0xbb;
        buf[2] = 0xbf;
        3
    } else if encoding == encoding::UTF_16BE {
        buf[0] = 0xfe;
        buf[1] = 0xff;
        2
    } else if encoding == encoding::UTF_16LE {
        buf[0] = 0xff;
        buf[1] = 0xfe;
        2
    } else {
        0
    }
}

// The documentation and implementation of this function should be up-to-date with
// its sibling function, `to_writer()`.
//
/// Decodes a stream of bytes into UTF-8, returning a `Rope` and the
/// encoding it was decoded as with BOM information. The optional `encoding`
/// parameter can be used to override encoding auto-detection.
pub fn from_reader<R: std::io::Read + ?Sized>(
    reader: &mut R,
    encoding: Option<&'static Encoding>,
) -> Result<(Rope, &'static Encoding, bool), io::Error> {
    // These two buffers are 8192 bytes in size each and are used as
    // intermediaries during the decoding process. Text read into `buf`
    // from `reader` is decoded into `buf_out` as UTF-8. Once either
    // `buf_out` is full or the end of the reader was reached, the
    // contents are appended to `builder`.
    let mut buf = [0u8; BUF_SIZE];
    let mut buf_out = [0u8; BUF_SIZE];
    let mut builder = RopeBuilder::new();

    let (encoding, has_bom, mut decoder, read) =
        read_and_detect_encoding(reader, encoding, &mut buf)?;

    let mut slice = &buf[..read];
    let mut is_empty = read == 0;

    // `RopeBuilder::append()` expects a `&str`, so this is the "real"
    // output buffer. When decoding, the number of bytes in the output
    // buffer will often exceed the number of bytes in the input buffer.
    // The `result` returned by `decode_to_str()` will state whether or
    // not that happened. The contents of `buf_str` is appended to
    // `builder` and it is reused for the next iteration of the decoding
    // loop.
    //
    // As it is possible to read less than the buffer's maximum from `read()`
    // even when the end of the reader has yet to be reached, the end of
    // the reader is determined only when a `read()` call returns `0`.
    //
    // SAFETY: `buf_out` is a zero-initialized array, thus it will always
    // contain valid UTF-8.
    let buf_str = unsafe { std::str::from_utf8_unchecked_mut(&mut buf_out[..]) };
    let mut total_written = 0usize;
    loop {
        let mut total_read = 0usize;

        // An inner loop is necessary as it is possible that the input buffer
        // may not be completely decoded on the first `decode_to_str()` call
        // which would happen in cases where the output buffer is filled to
        // capacity.
        loop {
            let (result, read, written, ..) = decoder.decode_to_str(
                &slice[total_read..],
                &mut buf_str[total_written..],
                is_empty,
            );

            // These variables act as the read and write cursors of `buf` and `buf_str` respectively.
            // They are necessary in case the output buffer fills before decoding of the entire input
            // loop is complete. Otherwise, the loop would endlessly iterate over the same `buf` and
            // the data inside the output buffer would be overwritten.
            total_read += read;
            total_written += written;
            match result {
                encoding::CoderResult::InputEmpty => {
                    debug_assert_eq!(slice.len(), total_read);
                    break;
                }
                encoding::CoderResult::OutputFull => {
                    debug_assert!(slice.len() > total_read);
                    builder.append(&buf_str[..total_written]);
                    total_written = 0;
                }
            }
        }
        // Once the end of the stream is reached, the output buffer is
        // flushed and the loop terminates.
        if is_empty {
            debug_assert_eq!(reader.read(&mut buf)?, 0);
            builder.append(&buf_str[..total_written]);
            break;
        }

        // Once the previous input has been processed and decoded, the next set of
        // data is fetched from the reader. The end of the reader is determined to
        // be when exactly `0` bytes were read from the reader, as per the invariants
        // of the `Read` trait.
        let read = reader.read(&mut buf)?;
        slice = &buf[..read];
        is_empty = read == 0;
    }
    let rope = builder.finish();
    Ok((rope, encoding, has_bom))
}

pub fn read_to_string<R: std::io::Read + ?Sized>(
    reader: &mut R,
    encoding: Option<&'static Encoding>,
) -> Result<(String, &'static Encoding, bool), Error> {
    let mut buf = [0u8; BUF_SIZE];

    let (encoding, has_bom, mut decoder, read) =
        read_and_detect_encoding(reader, encoding, &mut buf)?;

    let mut slice = &buf[..read];
    let mut is_empty = read == 0;
    let mut buf_string = String::with_capacity(buf.len());

    loop {
        let mut total_read = 0usize;

        loop {
            let (result, read, ..) =
                decoder.decode_to_string(&slice[total_read..], &mut buf_string, is_empty);

            total_read += read;

            match result {
                encoding::CoderResult::InputEmpty => {
                    debug_assert_eq!(slice.len(), total_read);
                    break;
                }
                encoding::CoderResult::OutputFull => {
                    debug_assert!(slice.len() > total_read);
                    buf_string.reserve(buf.len())
                }
            }
        }

        if is_empty {
            debug_assert_eq!(reader.read(&mut buf)?, 0);
            break;
        }

        let read = reader.read(&mut buf)?;
        slice = &buf[..read];
        is_empty = read == 0;
    }
    Ok((buf_string, encoding, has_bom))
}

/// Reads the first chunk from a Reader into the given buffer
/// and detects the encoding.
///
/// By default, the encoding of the text is auto-detected by
/// `encoding_rs` for_bom, and if it fails, from `chardetng`
/// crate which requires sample data from the reader.
/// As a manual override to this auto-detection is possible, the
/// same data is read into `buf` to ensure symmetry in the upcoming
/// loop.
fn read_and_detect_encoding<R: std::io::Read + ?Sized>(
    reader: &mut R,
    encoding: Option<&'static Encoding>,
    buf: &mut [u8],
) -> Result<(&'static Encoding, bool, encoding::Decoder, usize), io::Error> {
    let read = reader.read(buf)?;
    let is_empty = read == 0;
    let (encoding, has_bom) = encoding
        .map(|encoding| (encoding, false))
        .or_else(|| encoding::Encoding::for_bom(buf).map(|(encoding, _bom_size)| (encoding, true)))
        .unwrap_or_else(|| {
            let mut encoding_detector = chardetng::EncodingDetector::new();
            encoding_detector.feed(buf, is_empty);
            (encoding_detector.guess(None, true), false)
        });
    let decoder = encoding.new_decoder();

    Ok((encoding, has_bom, decoder, read))
}

// The documentation and implementation of this function should be up-to-date with
// its sibling function, `from_reader()`.
//
/// Encodes the text inside `rope` into the given `encoding` and writes the
/// encoded output into `writer.` As a `Rope` can only contain valid UTF-8,
/// replacement characters may appear in the encoded text.
pub async fn to_writer<'a, W: tokio::io::AsyncWriteExt + Unpin + ?Sized>(
    writer: &'a mut W,
    encoding_with_bom_info: (&'static Encoding, bool),
    rope: &'a Rope,
) -> Result<(), Error> {
    // Text inside a `Rope` is stored as non-contiguous blocks of data called
    // chunks. The absolute size of each chunk is unknown, thus it is impossible
    // to predict the end of the chunk iterator ahead of time. Instead, it is
    // determined by filtering the iterator to remove all empty chunks and then
    // appending an empty chunk to it. This is valuable for detecting when all
    // chunks in the `Rope` have been iterated over in the subsequent loop.
    let (encoding, has_bom) = encoding_with_bom_info;

    let iter = rope
        .chunks()
        .filter(|c| !c.is_empty())
        .chain(std::iter::once(""));
    let mut buf = [0u8; BUF_SIZE];

    let mut total_written = if has_bom {
        apply_bom(encoding, &mut buf)
    } else {
        0
    };

    let mut encoder = Encoder::from_encoding(encoding);

    for chunk in iter {
        let is_empty = chunk.is_empty();
        let mut total_read = 0usize;

        // An inner loop is necessary as it is possible that the input buffer
        // may not be completely encoded on the first `encode_from_utf8()` call
        // which would happen in cases where the output buffer is filled to
        // capacity.
        loop {
            let (result, read, written, ..) =
                encoder.encode_from_utf8(&chunk[total_read..], &mut buf[total_written..], is_empty);

            // These variables act as the read and write cursors of `chunk` and `buf` respectively.
            // They are necessary in case the output buffer fills before encoding of the entire input
            // loop is complete. Otherwise, the loop would endlessly iterate over the same `chunk` and
            // the data inside the output buffer would be overwritten.
            total_read += read;
            total_written += written;
            match result {
                encoding::CoderResult::InputEmpty => {
                    debug_assert_eq!(chunk.len(), total_read);
                    debug_assert!(buf.len() >= total_written);
                    break;
                }
                encoding::CoderResult::OutputFull => {
                    debug_assert!(chunk.len() > total_read);
                    writer.write_all(&buf[..total_written]).await?;
                    total_written = 0;
                }
            }
        }

        // Once the end of the iterator is reached, the output buffer is
        // flushed and the outer loop terminates.
        if is_empty {
            writer.write_all(&buf[..total_written]).await?;
            writer.flush().await?;
            break;
        }
    }

    Ok(())
}

fn take_with<T, F>(mut_ref: &mut T, f: F)
where
    T: Default,
    F: FnOnce(T) -> T,
{
    *mut_ref = f(mem::take(mut_ref));
}

use helix_lsp::{lsp, Client, LanguageServerId, LanguageServerName};
use url::Url;

impl Document {
    pub fn from(
        text: Rope,
        encoding_with_bom_info: Option<(&'static Encoding, bool)>,
        config: Arc<dyn DynAccess<Config>>,
        syn_loader: Arc<ArcSwap<syntax::Loader>>,
    ) -> Self {
        let (encoding, has_bom) = encoding_with_bom_info.unwrap_or((encoding::UTF_8, false));
        let line_ending = config.load().default_line_ending.into();
        let changes = ChangeSet::new(text.slice(..));
        let old_state = None;

        Self {
            id: DocumentId::default(),
            active_snippet: None,
            path: None,
            relative_path: OnceCell::new(),
            encoding,
            has_bom,
            text,
            selections: HashMap::default(),
            inlay_hints: HashMap::default(),
            inlay_hints_oudated: false,
            view_data: Default::default(),
            indent_style: DEFAULT_INDENT,
            editor_config: EditorConfig::default(),
            line_ending,
            restore_cursor: false,
            syntax: None,
            language: None,
            changes,
            old_state,
            diagnostics: Vec::new(),
            version: 0,
            history: Cell::new(History::default()),
            savepoints: Vec::new(),
            last_saved_time: SystemTime::now(),
            last_saved_revision: 0,
            modified_since_accessed: false,
            language_servers: HashMap::new(),
            diff_handle: None,
            config,
            version_control_head: None,
            focused_at: std::time::Instant::now(),
            readonly: false,
            jump_labels: HashMap::new(),
            color_swatches: None,
            color_swatch_controller: TaskController::new(),
<<<<<<< HEAD
            is_welcome: false,
=======
            file_blame: None,
            is_blame_potentially_out_of_date: false,
>>>>>>> e5f837f5
            syn_loader,
            previous_diagnostic_id: None,
            pull_diagnostic_controller: TaskController::new(),
        }
    }

    pub fn should_request_full_file_blame(&mut self, auto_fetch: bool) -> bool {
        if auto_fetch {
            true
        } else {
            self.is_blame_potentially_out_of_date
        }
    }

    pub fn default(
        config: Arc<dyn DynAccess<Config>>,
        syn_loader: Arc<ArcSwap<syntax::Loader>>,
    ) -> Self {
        let line_ending: LineEnding = config.load().default_line_ending.into();
        let text = Rope::from(line_ending.as_str());
        Self::from(text, None, config, syn_loader)
    }

    pub fn with_welcome(mut self) -> Self {
        self.is_welcome = true;
        self
    }

    // TODO: async fn?
    /// Create a new document from `path`. Encoding is auto-detected, but it can be manually
    /// overwritten with the `encoding` parameter.
    pub fn open(
        path: &Path,
        mut encoding: Option<&'static Encoding>,
        detect_language: bool,
        config: Arc<dyn DynAccess<Config>>,
        syn_loader: Arc<ArcSwap<syntax::Loader>>,
    ) -> Result<Self, DocumentOpenError> {
        // If the path is not a regular file (e.g.: /dev/random) it should not be opened.
        if path.metadata().is_ok_and(|metadata| !metadata.is_file()) {
            return Err(DocumentOpenError::IrregularFile);
        }

        let editor_config = if config.load().editor_config {
            EditorConfig::find(path)
        } else {
            EditorConfig::default()
        };
        encoding = encoding.or(editor_config.encoding);

        // Open the file if it exists, otherwise assume it is a new file (and thus empty).
        let (rope, encoding, has_bom) = if path.exists() {
            let mut file = std::fs::File::open(path)?;
            from_reader(&mut file, encoding)?
        } else {
            let line_ending = editor_config
                .line_ending
                .unwrap_or_else(|| config.load().default_line_ending.into());
            let encoding = encoding.unwrap_or(encoding::UTF_8);
            (Rope::from(line_ending.as_str()), encoding, false)
        };

        let loader = syn_loader.load();
        let mut doc = Self::from(rope, Some((encoding, has_bom)), config, syn_loader);

        // set the path and try detecting the language
        doc.set_path(Some(path));
        if detect_language {
            doc.detect_language(&loader);
        }

        doc.editor_config = editor_config;
        doc.detect_indent_and_line_ending();

        Ok(doc)
    }

    /// The same as [`format`], but only returns formatting changes if auto-formatting
    /// is configured.
    pub fn auto_format(
        &self,
        editor: &Editor,
    ) -> Option<BoxFuture<'static, Result<Transaction, FormatterError>>> {
        if self.language_config()?.auto_format {
            self.format(editor)
        } else {
            None
        }
    }

    /// If supported, returns the changes that should be applied to this document in order
    /// to format it nicely.
    // We can't use anyhow::Result here since the output of the future has to be
    // clonable to be used as shared future. So use a custom error type.
    pub fn format(
        &self,
        editor: &Editor,
    ) -> Option<BoxFuture<'static, Result<Transaction, FormatterError>>> {
        if let Some((fmt_cmd, fmt_args)) = self
            .language_config()
            .and_then(|c| c.formatter.as_ref())
            .and_then(|formatter| {
                Some((
                    helix_stdx::env::which(&formatter.command).ok()?,
                    &formatter.args,
                ))
            })
        {
            log::debug!(
                "formatting '{}' with command '{}', args {fmt_args:?}",
                self.display_name(),
                fmt_cmd.display(),
            );
            use std::process::Stdio;
            let text = self.text().clone();

            let mut process = tokio::process::Command::new(&fmt_cmd);

            if let Some(doc_dir) = self.path.as_ref().and_then(|path| path.parent()) {
                process.current_dir(doc_dir);
            }

            let args = match fmt_args
                .iter()
                .map(|content| expansion::expand(editor, Token::expand(content)))
                .collect::<Result<Vec<_>, _>>()
            {
                Ok(args) => args,
                Err(err) => {
                    log::error!("Failed to expand formatter arguments: {err}");
                    return None;
                }
            };

            process
                .args(args.iter().map(AsRef::as_ref))
                .stdin(Stdio::piped())
                .stdout(Stdio::piped())
                .stderr(Stdio::piped());

            let formatting_future = async move {
                let mut process = process
                    .spawn()
                    .map_err(|e| FormatterError::SpawningFailed {
                        command: fmt_cmd.to_string_lossy().into(),
                        error: e.kind(),
                    })?;

                let mut stdin = process.stdin.take().ok_or(FormatterError::BrokenStdin)?;
                let input_text = text.clone();
                let input_task = tokio::spawn(async move {
                    to_writer(&mut stdin, (encoding::UTF_8, false), &input_text).await
                    // Note that `stdin` is dropped here, causing the pipe to close. This can
                    // avoid a deadlock with `wait_with_output` below if the process is waiting on
                    // stdin to close before exiting.
                });
                let (input_result, output_result) = tokio::join! {
                    input_task,
                    process.wait_with_output(),
                };
                let _ = input_result.map_err(|_| FormatterError::BrokenStdin)?;
                let output = output_result.map_err(|_| FormatterError::WaitForOutputFailed)?;

                if !output.status.success() {
                    if !output.stderr.is_empty() {
                        let err = String::from_utf8_lossy(&output.stderr).to_string();
                        log::error!("Formatter error: {}", err);
                        return Err(FormatterError::NonZeroExitStatus(Some(err)));
                    }

                    return Err(FormatterError::NonZeroExitStatus(None));
                } else if !output.stderr.is_empty() {
                    log::debug!(
                        "Formatter printed to stderr: {}",
                        String::from_utf8_lossy(&output.stderr)
                    );
                }

                let str = std::str::from_utf8(&output.stdout)
                    .map_err(|_| FormatterError::InvalidUtf8Output)?;

                Ok(helix_core::diff::compare_ropes(&text, &Rope::from(str)))
            };
            return Some(formatting_future.boxed());
        };

        let text = self.text.clone();
        // finds first language server that supports formatting and then formats
        let language_server = self
            .language_servers_with_feature(LanguageServerFeature::Format)
            .next()?;
        let offset_encoding = language_server.offset_encoding();
        let request = language_server.text_document_formatting(
            self.identifier(),
            lsp::FormattingOptions {
                tab_size: self.tab_width() as u32,
                insert_spaces: matches!(self.indent_style, IndentStyle::Spaces(_)),
                ..Default::default()
            },
            None,
        )?;

        let fut = async move {
            let edits = request
                .await
                .unwrap_or_else(|e| {
                    log::warn!("LSP formatting failed: {}", e);
                    Default::default()
                })
                .unwrap_or_default();
            Ok(helix_lsp::util::generate_transaction_from_edits(
                &text,
                edits,
                offset_encoding,
            ))
        };
        Some(fut.boxed())
    }

    pub fn save<P: Into<PathBuf>>(
        &mut self,
        path: Option<P>,
        force: bool,
    ) -> Result<
        impl Future<Output = Result<DocumentSavedEvent, anyhow::Error>> + 'static + Send,
        anyhow::Error,
    > {
        let path = path.map(|path| path.into());
        self.save_impl(path, force)

        // futures_util::future::Ready<_>,
    }

    /// The `Document`'s text is encoded according to its encoding and written to the file located
    /// at its `path()`.
    fn save_impl(
        &mut self,
        path: Option<PathBuf>,
        force: bool,
    ) -> Result<
        impl Future<Output = Result<DocumentSavedEvent, anyhow::Error>> + 'static + Send,
        anyhow::Error,
    > {
        log::debug!(
            "submitting save of doc '{:?}'",
            self.path().map(|path| path.to_string_lossy())
        );

        // we clone and move text + path into the future so that we asynchronously save the current
        // state without blocking any further edits.
        let text = self.text().clone();

        let path = match path {
            Some(path) => helix_stdx::path::canonicalize(path),
            None => {
                if self.path.is_none() {
                    bail!("Can't save with no path set!");
                }
                self.path.as_ref().unwrap().clone()
            }
        };

        let identifier = self.path().map(|_| self.identifier());
        let language_servers: Vec<_> = self.language_servers.values().cloned().collect();

        // mark changes up to now as saved
        let current_rev = self.get_current_revision();
        let doc_id = self.id();
        let atomic_save = self.config.load().atomic_save;

        let encoding_with_bom_info = (self.encoding, self.has_bom);
        let last_saved_time = self.last_saved_time;

        // We encode the file according to the `Document`'s encoding.
        let future = async move {
            use tokio::fs;
            if let Some(parent) = path.parent() {
                // TODO: display a prompt asking the user if the directories should be created
                if !parent.exists() {
                    if force {
                        std::fs::DirBuilder::new().recursive(true).create(parent)?;
                    } else {
                        bail!("can't save file, parent directory does not exist (use :w! to create it)");
                    }
                }
            }

            // Protect against overwriting changes made externally
            if !force {
                if let Ok(metadata) = fs::metadata(&path).await {
                    if let Ok(mtime) = metadata.modified() {
                        if last_saved_time < mtime {
                            bail!("file modified by an external process, use :w! to overwrite");
                        }
                    }
                }
            }
            let write_path = tokio::fs::read_link(&path)
                .await
                .ok()
                .and_then(|p| {
                    if p.is_relative() {
                        path.parent().map(|parent| parent.join(p))
                    } else {
                        Some(p)
                    }
                })
                .unwrap_or_else(|| path.clone());

            if readonly(&write_path) {
                bail!(std::io::Error::new(
                    std::io::ErrorKind::PermissionDenied,
                    "Path is read only"
                ));
            }

            // Assume it is a hardlink to prevent data loss if the metadata cant be read (e.g. on certain Windows configurations)
            let is_hardlink = helix_stdx::faccess::hardlink_count(&write_path).unwrap_or(2) > 1;
            let backup = if path.exists() && atomic_save {
                let path_ = write_path.clone();
                // hacks: we use tempfile to handle the complex task of creating
                // non clobbered temporary path for us we don't want
                // the whole automatically delete path on drop thing
                // since the path doesn't exist yet, we just want
                // the path
                tokio::task::spawn_blocking(move || -> Option<PathBuf> {
                    let mut builder = tempfile::Builder::new();
                    builder.prefix(path_.file_name()?).suffix(".bck");

                    let backup_path = if is_hardlink {
                        builder
                            .make_in(path_.parent()?, |backup| std::fs::copy(&path_, backup))
                            .ok()?
                            .into_temp_path()
                    } else {
                        builder
                            .make_in(path_.parent()?, |backup| std::fs::rename(&path_, backup))
                            .ok()?
                            .into_temp_path()
                    };

                    backup_path.keep().ok()
                })
                .await
                .ok()
                .flatten()
            } else {
                None
            };

            let write_result: anyhow::Result<_> = async {
                let mut dst = tokio::fs::File::create(&write_path).await?;
                to_writer(&mut dst, encoding_with_bom_info, &text).await?;
                dst.sync_all().await?;
                Ok(())
            }
            .await;

            let save_time = match fs::metadata(&write_path).await {
                Ok(metadata) => metadata.modified().map_or(SystemTime::now(), |mtime| mtime),
                Err(_) => SystemTime::now(),
            };

            if let Some(backup) = backup {
                if is_hardlink {
                    let mut delete = true;
                    if write_result.is_err() {
                        // Restore backup
                        let _ = tokio::fs::copy(&backup, &write_path).await.map_err(|e| {
                            delete = false;
                            log::error!("Failed to restore backup on write failure: {e}")
                        });
                    }

                    if delete {
                        // Delete backup
                        let _ = tokio::fs::remove_file(backup)
                            .await
                            .map_err(|e| log::error!("Failed to remove backup file on write: {e}"));
                    }
                } else if write_result.is_err() {
                    // restore backup
                    let _ = tokio::fs::rename(&backup, &write_path)
                        .await
                        .map_err(|e| log::error!("Failed to restore backup on write failure: {e}"));
                } else {
                    // copy metadata and delete backup
                    let _ = tokio::task::spawn_blocking(move || {
                        let _ = copy_metadata(&backup, &write_path)
                            .map_err(|e| log::error!("Failed to copy metadata on write: {e}"));
                        let _ = std::fs::remove_file(backup)
                            .map_err(|e| log::error!("Failed to remove backup file on write: {e}"));
                    })
                    .await;
                }
            }

            write_result?;

            let event = DocumentSavedEvent {
                revision: current_rev,
                save_time,
                doc_id,
                path,
                text: text.clone(),
            };

            for language_server in language_servers {
                if !language_server.is_initialized() {
                    continue;
                }
                if let Some(id) = identifier.clone() {
                    language_server.text_document_did_save(id, &text);
                }
            }

            Ok(event)
        };

        Ok(future)
    }

    /// Detect the programming language based on the file type.
    pub fn detect_language(&mut self, loader: &syntax::Loader) {
        self.set_language(self.detect_language_config(loader), loader);
    }

    /// Detect the programming language based on the file type.
    pub fn detect_language_config(
        &self,
        loader: &syntax::Loader,
    ) -> Option<Arc<syntax::config::LanguageConfiguration>> {
        let language = loader
            .language_for_filename(self.path.as_ref()?)
            .or_else(|| loader.language_for_shebang(self.text().slice(..)))?;

        Some(loader.language(language).config().clone())
    }

    /// Detect the indentation used in the file, or otherwise defaults to the language indentation
    /// configured in `languages.toml`, with a fallback to tabs if it isn't specified. Line ending
    /// is likewise auto-detected, and will remain unchanged if no line endings were detected.
    pub fn detect_indent_and_line_ending(&mut self) {
        self.indent_style = if let Some(indent_style) = self.editor_config.indent_style {
            indent_style
        } else {
            auto_detect_indent_style(&self.text).unwrap_or_else(|| {
                self.language_config()
                    .and_then(|config| config.indent.as_ref())
                    .map_or(DEFAULT_INDENT, |config| IndentStyle::from_str(&config.unit))
            })
        };
        if let Some(line_ending) = self
            .editor_config
            .line_ending
            .or_else(|| auto_detect_line_ending(&self.text))
        {
            self.line_ending = line_ending;
        }
    }

    pub fn detect_editor_config(&mut self) {
        if self.config.load().editor_config {
            if let Some(path) = self.path.as_ref() {
                self.editor_config = EditorConfig::find(path);
            }
        }
    }

    pub fn pickup_last_saved_time(&mut self) {
        self.last_saved_time = match self.path() {
            Some(path) => match path.metadata() {
                Ok(metadata) => match metadata.modified() {
                    Ok(mtime) => mtime,
                    Err(err) => {
                        log::debug!("Could not fetch file system's mtime, falling back to current system time: {}", err);
                        SystemTime::now()
                    }
                },
                Err(err) => {
                    log::debug!("Could not fetch file system's mtime, falling back to current system time: {}", err);
                    SystemTime::now()
                }
            },
            None => SystemTime::now(),
        };
    }

    // Detect if the file is readonly and change the readonly field if necessary (unix only)
    pub fn detect_readonly(&mut self) {
        // Allows setting the flag for files the user cannot modify, like root files
        self.readonly = match &self.path {
            None => false,
            Some(p) => readonly(p),
        };
    }

    /// Reload the document from its path.
    pub fn reload(
        &mut self,
        view: &mut View,
        provider_registry: &DiffProviderRegistry,
    ) -> Result<(), Error> {
        let encoding = self.encoding;
        let path = match self.path() {
            None => return Ok(()),
            Some(path) => match path.exists() {
                true => path.to_owned(),
                false => bail!("can't find file to reload from {:?}", self.display_name()),
            },
        };

        // Once we have a valid path we check if its readonly status has changed
        self.detect_readonly();

        let mut file = std::fs::File::open(&path)?;
        let (rope, ..) = from_reader(&mut file, Some(encoding))?;

        // Calculate the difference between the buffer and source text, and apply it.
        // This is not considered a modification of the contents of the file regardless
        // of the encoding.
        let transaction = helix_core::diff::compare_ropes(self.text(), &rope);
        self.apply(&transaction, view.id);
        self.append_changes_to_history(view);
        self.reset_modified();
        self.pickup_last_saved_time();
        self.detect_indent_and_line_ending();

        match provider_registry.get_diff_base(&path) {
            Some(diff_base) => self.set_diff_base(diff_base),
            None => self.diff_handle = None,
        }

        self.version_control_head = provider_registry.get_current_head_name(&path);

        Ok(())
    }

    /// Sets the [`Document`]'s encoding with the encoding correspondent to `label`.
    pub fn set_encoding(&mut self, label: &str) -> Result<(), Error> {
        let encoding =
            Encoding::for_label(label.as_bytes()).ok_or_else(|| anyhow!("unknown encoding"))?;

        self.encoding = encoding;

        Ok(())
    }

    /// Returns the [`Document`]'s current encoding.
    pub fn encoding(&self) -> &'static Encoding {
        self.encoding
    }

    /// sets the document path without sending events to various
    /// observers (like LSP), in most cases `Editor::set_doc_path`
    /// should be used instead
    pub fn set_path(&mut self, path: Option<&Path>) {
        let path = path.map(helix_stdx::path::canonicalize);

        // `take` to remove any prior relative path that may have existed.
        // This will get set in `relative_path()`.
        self.relative_path.take();

        // if parent doesn't exist we still want to open the document
        // and error out when document is saved
        self.path = path;

        self.detect_readonly();
        self.pickup_last_saved_time();
    }

    /// Set the programming language for the file and load associated data (e.g. highlighting)
    /// if it exists.
    pub fn set_language(
        &mut self,
        language_config: Option<Arc<syntax::config::LanguageConfiguration>>,
        loader: &syntax::Loader,
    ) {
        self.language = language_config;
        self.syntax = self.language.as_ref().and_then(|config| {
            Syntax::new(self.text.slice(..), config.language(), loader)
                .map_err(|err| {
                    // `NoRootConfig` means that there was an issue loading the language/syntax
                    // config for the root language of the document. An error must have already
                    // been logged by `LanguageData::syntax_config`.
                    if err != syntax::HighlighterError::NoRootConfig {
                        log::warn!("Error building syntax for '{}': {err}", self.display_name());
                    }
                })
                .ok()
        });
    }

    /// Set the programming language for the file if you know the language but don't have the
    /// [`syntax::config::LanguageConfiguration`] for it.
    pub fn set_language_by_language_id(
        &mut self,
        language_id: &str,
        loader: &syntax::Loader,
    ) -> anyhow::Result<()> {
        let language = loader
            .language_for_name(language_id)
            .ok_or_else(|| anyhow!("invalid language id: {}", language_id))?;
        let config = loader.language(language).config().clone();
        self.set_language(Some(config), loader);
        Ok(())
    }

    /// Select text within the [`Document`].
    pub fn set_selection(&mut self, view_id: ViewId, selection: Selection) {
        // TODO: use a transaction?
        self.selections
            .insert(view_id, selection.ensure_invariants(self.text().slice(..)));
        helix_event::dispatch(SelectionDidChange {
            doc: self,
            view: view_id,
        })
    }

    /// Find the origin selection of the text in a document, i.e. where
    /// a single cursor would go if it were on the first grapheme. If
    /// the text is empty, returns (0, 0).
    pub fn origin(&self) -> Range {
        if self.text().len_chars() == 0 {
            return Range::new(0, 0);
        }

        Range::new(0, 1).grapheme_aligned(self.text().slice(..))
    }

    /// Get the line of cursor for the primary selection
    pub fn cursor_line(&self, view_id: ViewId) -> usize {
        let text = self.text();
        let selection = self.selection(view_id);
        text.char_to_line(selection.primary().cursor(text.slice(..)))
    }

    /// Reset the view's selection on this document to the
    /// [origin](Document::origin) cursor.
    pub fn reset_selection(&mut self, view_id: ViewId) {
        let origin = self.origin();
        self.set_selection(view_id, Selection::single(origin.anchor, origin.head));
    }

    /// Initializes a new selection and view_data for the given view
    /// if it does not already have them.
    pub fn ensure_view_init(&mut self, view_id: ViewId) {
        if !self.selections.contains_key(&view_id) {
            self.reset_selection(view_id);
        }

        self.view_data_mut(view_id);
    }

    /// Mark document as recent used for MRU sorting
    pub fn mark_as_focused(&mut self) {
        self.focused_at = std::time::Instant::now();
    }

    /// Remove a view's selection and inlay hints from this document.
    pub fn remove_view(&mut self, view_id: ViewId) {
        self.selections.remove(&view_id);
        self.inlay_hints.remove(&view_id);
        self.jump_labels.remove(&view_id);
    }

    /// Apply a [`Transaction`] to the [`Document`] to change its text.
    fn apply_impl(
        &mut self,
        transaction: &Transaction,
        view_id: ViewId,
        emit_lsp_notification: bool,
    ) -> bool {
        use helix_core::Assoc;

        let old_doc = self.text().clone();
        let changes = transaction.changes();
        if !changes.apply(&mut self.text) {
            return false;
        }

        if changes.is_empty() {
            if let Some(selection) = transaction.selection() {
                self.selections.insert(
                    view_id,
                    selection.clone().ensure_invariants(self.text.slice(..)),
                );
                helix_event::dispatch(SelectionDidChange {
                    doc: self,
                    view: view_id,
                });
            }
            return true;
        }

        self.modified_since_accessed = true;
        self.version += 1;

        for selection in self.selections.values_mut() {
            *selection = selection
                .clone()
                // Map through changes
                .map(transaction.changes())
                // Ensure all selections across all views still adhere to invariants.
                .ensure_invariants(self.text.slice(..));
        }

        for view_data in self.view_data.values_mut() {
            view_data.view_position.anchor = transaction
                .changes()
                .map_pos(view_data.view_position.anchor, Assoc::Before);
        }

        // generate revert to savepoint
        if !self.savepoints.is_empty() {
            let revert = transaction.invert(&old_doc);
            self.savepoints
                .retain_mut(|save_point| match save_point.upgrade() {
                    Some(savepoint) => {
                        let mut revert_to_savepoint = savepoint.revert.lock();
                        *revert_to_savepoint =
                            revert.clone().compose(mem::take(&mut revert_to_savepoint));
                        true
                    }
                    None => false,
                })
        }

        // update tree-sitter syntax tree
        if let Some(syntax) = &mut self.syntax {
            let loader = self.syn_loader.load();
            if let Err(err) = syntax.update(
                old_doc.slice(..),
                self.text.slice(..),
                transaction.changes(),
                &loader,
            ) {
                log::error!("TS parser failed, disabling TS for the current buffer: {err}");
                self.syntax = None;
            }
        }

        // TODO: all of that should likely just be hooks
        // start computing the diff in parallel
        if let Some(diff_handle) = &self.diff_handle {
            diff_handle.update_document(self.text.clone(), false);
        }

        // map diagnostics over changes too
        changes.update_positions(self.diagnostics.iter_mut().map(|diagnostic| {
            let assoc = if diagnostic.starts_at_word {
                Assoc::BeforeWord
            } else {
                Assoc::After
            };
            (&mut diagnostic.range.start, assoc)
        }));
        changes.update_positions(self.diagnostics.iter_mut().filter_map(|diagnostic| {
            if diagnostic.zero_width {
                // for zero width diagnostics treat the diagnostic as a point
                // rather than a range
                return None;
            }
            let assoc = if diagnostic.ends_at_word {
                Assoc::AfterWord
            } else {
                Assoc::Before
            };
            Some((&mut diagnostic.range.end, assoc))
        }));
        self.diagnostics.retain_mut(|diagnostic| {
            if diagnostic.zero_width {
                diagnostic.range.end = diagnostic.range.start
            } else if diagnostic.range.start >= diagnostic.range.end {
                return false;
            }
            diagnostic.line = self.text.char_to_line(diagnostic.range.start);
            true
        });

        self.diagnostics.sort_by_key(|diagnostic| {
            (
                diagnostic.range,
                diagnostic.severity,
                diagnostic.provider.clone(),
            )
        });

        // Update the inlay hint annotations' positions, helping ensure they are displayed in the proper place
        let apply_inlay_hint_changes = |annotations: &mut Vec<InlineAnnotation>| {
            changes.update_positions(
                annotations
                    .iter_mut()
                    .map(|annotation| (&mut annotation.char_idx, Assoc::After)),
            );
        };

        self.inlay_hints_oudated = true;
        for text_annotation in self.inlay_hints.values_mut() {
            let DocumentInlayHints {
                id: _,
                type_inlay_hints,
                parameter_inlay_hints,
                other_inlay_hints,
                padding_before_inlay_hints,
                padding_after_inlay_hints,
            } = text_annotation;

            apply_inlay_hint_changes(padding_before_inlay_hints);
            apply_inlay_hint_changes(type_inlay_hints);
            apply_inlay_hint_changes(parameter_inlay_hints);
            apply_inlay_hint_changes(other_inlay_hints);
            apply_inlay_hint_changes(padding_after_inlay_hints);
        }

        helix_event::dispatch(DocumentDidChange {
            doc: self,
            view: view_id,
            old_text: &old_doc,
            changes,
            ghost_transaction: !emit_lsp_notification,
        });

        // if specified, the current selection should instead be replaced by transaction.selection
        if let Some(selection) = transaction.selection() {
            self.selections.insert(
                view_id,
                selection.clone().ensure_invariants(self.text.slice(..)),
            );
            helix_event::dispatch(SelectionDidChange {
                doc: self,
                view: view_id,
            });
        }

        true
    }

    fn apply_inner(
        &mut self,
        transaction: &Transaction,
        view_id: ViewId,
        emit_lsp_notification: bool,
    ) -> bool {
        // store the state just before any changes are made. This allows us to undo to the
        // state just before a transaction was applied.
        if self.changes.is_empty() && !transaction.changes().is_empty() {
            self.old_state = Some(State {
                doc: self.text.clone(),
                selection: self.selection(view_id).clone(),
            });
        }

        let success = self.apply_impl(transaction, view_id, emit_lsp_notification);

        if !transaction.changes().is_empty() {
            // Compose this transaction with the previous one
            take_with(&mut self.changes, |changes| {
                changes.compose(transaction.changes().clone())
            });
        }
        success
    }
    /// Apply a [`Transaction`] to the [`Document`] to change its text.
    pub fn apply(&mut self, transaction: &Transaction, view_id: ViewId) -> bool {
        self.apply_inner(transaction, view_id, true)
    }

    /// Get the line blame for this view
    pub fn line_blame(&self, cursor_line: u32, format: &str) -> Result<String, LineBlameError> {
        // how many lines were inserted and deleted before the cursor line
        let (inserted_lines, deleted_lines) = self
            .diff_handle()
            .map_or(
                // in theory there can be situations where we don't have the diff for a file
                // but we have the blame. In this case, we can just act like there is no diff
                Some((0, 0)),
                |diff_handle| {
                    // Compute the amount of lines inserted and deleted before the `line`
                    // This information is needed to accurately transform the state of the
                    // file in the file system into what gix::blame knows about (gix::blame only
                    // knows about commit history, it does not know about uncommitted changes)
                    diff_handle
                        .try_load()?
                        .hunks_intersecting_line_ranges(std::iter::once((0, cursor_line as usize)))
                        .try_fold(
                            (0, 0),
                            |(total_inserted_lines, total_deleted_lines), hunk| {
                                // check if the line intersects the hunk's `after` (which represents
                                // inserted lines)
                                (hunk.after.start > cursor_line || hunk.after.end <= cursor_line)
                                    .then_some((
                                        total_inserted_lines + (hunk.after.end - hunk.after.start),
                                        total_deleted_lines + (hunk.before.end - hunk.before.start),
                                    ))
                            },
                        )
                },
            )
            .ok_or(LineBlameError::NotCommittedYet)?;

        let file_blame = match &self.file_blame {
            None => return Err(LineBlameError::NotReadyYet),
            Some(result) => match result {
                Err(err) => {
                    return Err(LineBlameError::NoFileBlame(
                        // convert 0-based line into 1-based line
                        cursor_line.saturating_add(1),
                        err,
                    ));
                }
                Ok(file_blame) => file_blame,
            },
        };

        let line_blame = file_blame
            .blame_for_line(cursor_line, inserted_lines, deleted_lines)
            .parse_format(format);

        Ok(line_blame)
    }

    /// Apply a [`Transaction`] to the [`Document`] to change its text
    /// without notifying the language servers. This is useful for temporary transactions
    /// that must not influence the server.
    pub fn apply_temporary(&mut self, transaction: &Transaction, view_id: ViewId) -> bool {
        self.apply_inner(transaction, view_id, false)
    }

    fn undo_redo_impl(&mut self, view: &mut View, undo: bool) -> bool {
        if undo {
            self.append_changes_to_history(view);
        } else if !self.changes.is_empty() {
            return false;
        }
        let mut history = self.history.take();
        let txn = if undo { history.undo() } else { history.redo() };
        let success = if let Some(txn) = txn {
            self.apply_impl(txn, view.id, true)
        } else {
            false
        };
        self.history.set(history);

        if success {
            // reset changeset to fix len
            self.changes = ChangeSet::new(self.text().slice(..));
            // Sync with changes with the jumplist selections.
            view.sync_changes(self);
        }
        success
    }

    /// Undo the last modification to the [`Document`]. Returns whether the undo was successful.
    pub fn undo(&mut self, view: &mut View) -> bool {
        self.undo_redo_impl(view, true)
    }

    /// Redo the last modification to the [`Document`]. Returns whether the redo was successful.
    pub fn redo(&mut self, view: &mut View) -> bool {
        self.undo_redo_impl(view, false)
    }

    /// Creates a reference counted snapshot (called savpepoint) of the document.
    ///
    /// The snapshot will remain valid (and updated) idenfinitly as long as ereferences to it exist.
    /// Restoring the snapshot will restore the selection and the contents of the document to
    /// the state it had when this function was called.
    pub fn savepoint(&mut self, view: &View) -> Arc<SavePoint> {
        let revert = Transaction::new(self.text()).with_selection(self.selection(view.id).clone());
        // check if there is already an existing (identical) savepoint around
        if let Some(savepoint) = self
            .savepoints
            .iter()
            .rev()
            .find_map(|savepoint| savepoint.upgrade())
        {
            let transaction = savepoint.revert.lock();
            if savepoint.view == view.id
                && transaction.changes().is_empty()
                && transaction.selection() == revert.selection()
            {
                drop(transaction);
                return savepoint;
            }
        }
        let savepoint = Arc::new(SavePoint {
            view: view.id,
            revert: Mutex::new(revert),
        });
        self.savepoints.push(Arc::downgrade(&savepoint));
        savepoint
    }

    pub fn restore(&mut self, view: &mut View, savepoint: &SavePoint, emit_lsp_notification: bool) {
        assert_eq!(
            savepoint.view, view.id,
            "Savepoint must not be used with a different view!"
        );
        // search and remove savepoint using a ptr comparison
        // this avoids a deadlock as we need to lock the mutex
        let savepoint_idx = self
            .savepoints
            .iter()
            .position(|savepoint_ref| std::ptr::eq(savepoint_ref.as_ptr(), savepoint))
            .expect("Savepoint must belong to this document");

        let savepoint_ref = self.savepoints.remove(savepoint_idx);
        let mut revert = savepoint.revert.lock();
        self.apply_inner(&revert, view.id, emit_lsp_notification);
        *revert = Transaction::new(self.text()).with_selection(self.selection(view.id).clone());
        self.savepoints.push(savepoint_ref)
    }

    fn earlier_later_impl(&mut self, view: &mut View, uk: UndoKind, earlier: bool) -> bool {
        if earlier {
            self.append_changes_to_history(view);
        } else if !self.changes.is_empty() {
            return false;
        }
        let txns = if earlier {
            self.history.get_mut().earlier(uk)
        } else {
            self.history.get_mut().later(uk)
        };
        let mut success = false;
        for txn in txns {
            if self.apply_impl(&txn, view.id, true) {
                success = true;
            }
        }
        if success {
            // reset changeset to fix len
            self.changes = ChangeSet::new(self.text().slice(..));
            // Sync with changes with the jumplist selections.
            view.sync_changes(self);
        }
        success
    }

    /// Undo modifications to the [`Document`] according to `uk`.
    pub fn earlier(&mut self, view: &mut View, uk: UndoKind) -> bool {
        self.earlier_later_impl(view, uk, true)
    }

    /// Redo modifications to the [`Document`] according to `uk`.
    pub fn later(&mut self, view: &mut View, uk: UndoKind) -> bool {
        self.earlier_later_impl(view, uk, false)
    }

    /// Commit pending changes to history
    pub fn append_changes_to_history(&mut self, view: &mut View) {
        if self.changes.is_empty() {
            return;
        }

        let new_changeset = ChangeSet::new(self.text().slice(..));
        let changes = std::mem::replace(&mut self.changes, new_changeset);
        // Instead of doing this messy merge we could always commit, and based on transaction
        // annotations either add a new layer or compose into the previous one.
        let transaction =
            Transaction::from(changes).with_selection(self.selection(view.id).clone());

        // HAXX: we need to reconstruct the state as it was before the changes..
        let old_state = self.old_state.take().expect("no old_state available");

        let mut history = self.history.take();
        history.commit_revision(&transaction, &old_state);
        self.history.set(history);

        // Update jumplist entries in the view.
        view.apply(&transaction, self);
    }

    pub fn id(&self) -> DocumentId {
        self.id
    }

    /// If there are unsaved modifications.
    pub fn is_modified(&self) -> bool {
        let history = self.history.take();
        let current_revision = history.current_revision();
        self.history.set(history);
        log::debug!(
            "id {} modified - last saved: {}, current: {}",
            self.id,
            self.last_saved_revision,
            current_revision
        );
        current_revision != self.last_saved_revision || !self.changes.is_empty()
    }

    /// Save modifications to history, and so [`Self::is_modified`] will return false.
    pub fn reset_modified(&mut self) {
        let history = self.history.take();
        let current_revision = history.current_revision();
        self.history.set(history);
        self.last_saved_revision = current_revision;
    }

    /// Set the document's latest saved revision to the given one.
    pub fn set_last_saved_revision(&mut self, rev: usize, save_time: SystemTime) {
        log::debug!(
            "doc {} revision updated {} -> {}",
            self.id,
            self.last_saved_revision,
            rev
        );
        self.last_saved_revision = rev;
        self.last_saved_time = save_time;
    }

    /// Get the document's latest saved revision.
    pub fn get_last_saved_revision(&mut self) -> usize {
        self.last_saved_revision
    }

    /// Get the current revision number
    pub fn get_current_revision(&mut self) -> usize {
        let history = self.history.take();
        let current_revision = history.current_revision();
        self.history.set(history);
        current_revision
    }

    /// Corresponding language scope name. Usually `source.<lang>`.
    pub fn language_scope(&self) -> Option<&str> {
        self.language
            .as_ref()
            .map(|language| language.scope.as_str())
    }

    /// Language name for the document. Corresponds to the `name` key in
    /// `languages.toml` configuration.
    pub fn language_name(&self) -> Option<&str> {
        self.language
            .as_ref()
            .map(|language| language.language_id.as_str())
    }

    /// Language ID for the document. Either the `language-id`,
    /// or the document language name if no `language-id` has been specified.
    pub fn language_id(&self) -> Option<&str> {
        self.language_config()?
            .language_server_language_id
            .as_deref()
            .or_else(|| self.language_name())
    }

    /// Corresponding [`LanguageConfiguration`].
    pub fn language_config(&self) -> Option<&LanguageConfiguration> {
        self.language.as_deref()
    }

    /// Current document version, incremented at each change.
    pub fn version(&self) -> i32 {
        self.version
    }

    pub fn word_completion_enabled(&self) -> bool {
        self.language_config()
            .and_then(|lang_config| lang_config.word_completion.and_then(|c| c.enable))
            .unwrap_or_else(|| self.config.load().word_completion.enable)
    }

    pub fn path_completion_enabled(&self) -> bool {
        self.language_config()
            .and_then(|lang_config| lang_config.path_completion)
            .unwrap_or_else(|| self.config.load().path_completion)
    }

    /// maintains the order as configured in the language_servers TOML array
    pub fn language_servers(&self) -> impl Iterator<Item = &helix_lsp::Client> {
        self.language_config().into_iter().flat_map(move |config| {
            config.language_servers.iter().filter_map(move |features| {
                let ls = &**self.language_servers.get(&features.name)?;
                if ls.is_initialized() {
                    Some(ls)
                } else {
                    None
                }
            })
        })
    }

    pub fn remove_language_server_by_name(&mut self, name: &str) -> Option<Arc<Client>> {
        self.language_servers.remove(name)
    }

    pub fn language_servers_with_feature(
        &self,
        feature: LanguageServerFeature,
    ) -> impl Iterator<Item = &helix_lsp::Client> {
        self.language_config().into_iter().flat_map(move |config| {
            config.language_servers.iter().filter_map(move |features| {
                let ls = &**self.language_servers.get(&features.name)?;
                if ls.is_initialized()
                    && ls.supports_feature(feature)
                    && features.has_feature(feature)
                {
                    Some(ls)
                } else {
                    None
                }
            })
        })
    }

    pub fn supports_language_server(&self, id: LanguageServerId) -> bool {
        self.language_servers().any(|l| l.id() == id)
    }

    pub fn diff_handle(&self) -> Option<&DiffHandle> {
        self.diff_handle.as_ref()
    }

    /// Intialize/updates the differ for this document with a new base.
    pub fn set_diff_base(&mut self, diff_base: Vec<u8>) {
        if let Ok((diff_base, ..)) = from_reader(&mut diff_base.as_slice(), Some(self.encoding)) {
            if let Some(differ) = &self.diff_handle {
                differ.update_diff_base(diff_base);
                return;
            }
            self.diff_handle = Some(DiffHandle::new(diff_base, self.text.clone()))
        } else {
            self.diff_handle = None;
        }
    }

    pub fn version_control_head(&self) -> Option<Arc<Box<str>>> {
        self.version_control_head.as_ref().map(|a| a.load_full())
    }

    pub fn set_version_control_head(
        &mut self,
        version_control_head: Option<Arc<ArcSwap<Box<str>>>>,
    ) {
        self.version_control_head = version_control_head;
    }

    #[inline]
    /// Tree-sitter AST tree
    pub fn syntax(&self) -> Option<&Syntax> {
        self.syntax.as_ref()
    }

    /// The width that the tab character is rendered at
    pub fn tab_width(&self) -> usize {
        self.editor_config
            .tab_width
            .map(|n| n.get() as usize)
            .unwrap_or_else(|| {
                self.language_config()
                    .and_then(|config| config.indent.as_ref())
                    .map_or(DEFAULT_TAB_WIDTH, |config| config.tab_width)
            })
    }

    // The width (in spaces) of a level of indentation.
    pub fn indent_width(&self) -> usize {
        self.indent_style.indent_width(self.tab_width())
    }

    /// Whether the document should have a trailing line ending appended on save.
    pub fn insert_final_newline(&self) -> bool {
        self.editor_config
            .insert_final_newline
            .unwrap_or_else(|| self.config.load().insert_final_newline)
    }

    /// Whether the document should trim whitespace preceding line endings on save.
    pub fn trim_trailing_whitespace(&self) -> bool {
        self.editor_config
            .trim_trailing_whitespace
            .unwrap_or_else(|| self.config.load().trim_trailing_whitespace)
    }

    pub fn changes(&self) -> &ChangeSet {
        &self.changes
    }

    #[inline]
    /// File path on disk.
    pub fn path(&self) -> Option<&PathBuf> {
        self.path.as_ref()
    }

    /// File path as a URL.
    pub fn url(&self) -> Option<Url> {
        Url::from_file_path(self.path()?).ok()
    }

    pub fn uri(&self) -> Option<helix_core::Uri> {
        Some(self.path()?.clone().into())
    }

    #[inline]
    pub fn text(&self) -> &Rope {
        &self.text
    }

    #[inline]
    pub fn selection(&self, view_id: ViewId) -> &Selection {
        &self.selections[&view_id]
    }

    #[inline]
    pub fn selections(&self) -> &HashMap<ViewId, Selection> {
        &self.selections
    }

    fn view_data(&self, view_id: ViewId) -> &ViewData {
        self.view_data
            .get(&view_id)
            .expect("This should only be called after ensure_view_init")
    }

    fn view_data_mut(&mut self, view_id: ViewId) -> &mut ViewData {
        self.view_data.entry(view_id).or_default()
    }

    pub(crate) fn get_view_offset(&self, view_id: ViewId) -> Option<ViewPosition> {
        Some(self.view_data.get(&view_id)?.view_position)
    }

    pub fn view_offset(&self, view_id: ViewId) -> ViewPosition {
        self.view_data(view_id).view_position
    }

    pub fn set_view_offset(&mut self, view_id: ViewId, new_offset: ViewPosition) {
        self.view_data_mut(view_id).view_position = new_offset;
    }

    pub fn relative_path(&self) -> Option<&Path> {
        self.relative_path
            .get_or_init(|| {
                self.path
                    .as_ref()
                    .map(|path| helix_stdx::path::get_relative_path(path).to_path_buf())
            })
            .as_deref()
    }

    pub fn display_name(&self) -> Cow<'_, str> {
        self.relative_path()
            .map_or_else(|| SCRATCH_BUFFER_NAME.into(), |path| path.to_string_lossy())
    }

    // transact(Fn) ?

    // -- LSP methods

    #[inline]
    pub fn identifier(&self) -> lsp::TextDocumentIdentifier {
        lsp::TextDocumentIdentifier::new(self.url().unwrap())
    }

    pub fn versioned_identifier(&self) -> lsp::VersionedTextDocumentIdentifier {
        lsp::VersionedTextDocumentIdentifier::new(self.url().unwrap(), self.version)
    }

    pub fn position(
        &self,
        view_id: ViewId,
        offset_encoding: helix_lsp::OffsetEncoding,
    ) -> lsp::Position {
        let text = self.text();

        helix_lsp::util::pos_to_lsp_pos(
            text,
            self.selection(view_id).primary().cursor(text.slice(..)),
            offset_encoding,
        )
    }

    pub fn lsp_diagnostic_to_diagnostic(
        text: &Rope,
        language_config: Option<&LanguageConfiguration>,
        diagnostic: &helix_lsp::lsp::Diagnostic,
        provider: DiagnosticProvider,
        offset_encoding: helix_lsp::OffsetEncoding,
    ) -> Option<Diagnostic> {
        use helix_core::diagnostic::{Range, Severity::*};

        // TODO: convert inside server
        let start =
            if let Some(start) = lsp_pos_to_pos(text, diagnostic.range.start, offset_encoding) {
                start
            } else {
                log::warn!("lsp position out of bounds - {:?}", diagnostic);
                return None;
            };

        let end = if let Some(end) = lsp_pos_to_pos(text, diagnostic.range.end, offset_encoding) {
            end
        } else {
            log::warn!("lsp position out of bounds - {:?}", diagnostic);
            return None;
        };

        let severity = diagnostic.severity.and_then(|severity| match severity {
            lsp::DiagnosticSeverity::ERROR => Some(Error),
            lsp::DiagnosticSeverity::WARNING => Some(Warning),
            lsp::DiagnosticSeverity::INFORMATION => Some(Info),
            lsp::DiagnosticSeverity::HINT => Some(Hint),
            severity => {
                log::error!("unrecognized diagnostic severity: {:?}", severity);
                None
            }
        });

        if let Some(lang_conf) = language_config {
            if let Some(severity) = severity {
                if severity < lang_conf.diagnostic_severity {
                    return None;
                }
            }
        };
        use helix_core::diagnostic::{DiagnosticTag, NumberOrString};

        let code = match diagnostic.code.clone() {
            Some(x) => match x {
                lsp::NumberOrString::Number(x) => Some(NumberOrString::Number(x)),
                lsp::NumberOrString::String(x) => Some(NumberOrString::String(x)),
            },
            None => None,
        };

        let tags = if let Some(tags) = &diagnostic.tags {
            let new_tags = tags
                .iter()
                .filter_map(|tag| match *tag {
                    lsp::DiagnosticTag::DEPRECATED => Some(DiagnosticTag::Deprecated),
                    lsp::DiagnosticTag::UNNECESSARY => Some(DiagnosticTag::Unnecessary),
                    _ => None,
                })
                .collect();

            new_tags
        } else {
            Vec::new()
        };

        let ends_at_word =
            start != end && end != 0 && text.get_char(end - 1).is_some_and(char_is_word);
        let starts_at_word = start != end && text.get_char(start).is_some_and(char_is_word);

        Some(Diagnostic {
            range: Range { start, end },
            ends_at_word,
            starts_at_word,
            zero_width: start == end,
            line: diagnostic.range.start.line as usize,
            message: diagnostic.message.clone(),
            severity,
            code,
            tags,
            source: diagnostic.source.clone(),
            data: diagnostic.data.clone(),
            provider,
        })
    }

    #[inline]
    pub fn diagnostics(&self) -> &[Diagnostic] {
        &self.diagnostics
    }

    pub fn replace_diagnostics(
        &mut self,
        diagnostics: impl IntoIterator<Item = Diagnostic>,
        unchanged_sources: &[String],
        provider: Option<&DiagnosticProvider>,
    ) {
        if unchanged_sources.is_empty() {
            if let Some(provider) = provider {
                self.diagnostics
                    .retain(|diagnostic| &diagnostic.provider != provider);
            } else {
                self.diagnostics.clear();
            }
        } else {
            self.diagnostics.retain(|d| {
                if provider.is_some_and(|provider| provider != &d.provider) {
                    return true;
                }

                if let Some(source) = &d.source {
                    unchanged_sources.contains(source)
                } else {
                    false
                }
            });
        }
        self.diagnostics.extend(diagnostics);
        self.diagnostics.sort_by_key(|diagnostic| {
            (
                diagnostic.range,
                diagnostic.severity,
                diagnostic.provider.clone(),
            )
        });
    }

    /// clears diagnostics for a given language server id if set, otherwise all diagnostics are cleared
    pub fn clear_diagnostics_for_language_server(&mut self, id: LanguageServerId) {
        self.diagnostics
            .retain(|d| d.provider.language_server_id() != Some(id));
    }

    /// Get the document's auto pairs. If the document has a recognized
    /// language config with auto pairs configured, returns that;
    /// otherwise, falls back to the global auto pairs config. If the global
    /// config is false, then ignore language settings.
    pub fn auto_pairs<'a>(&'a self, editor: &'a Editor) -> Option<&'a AutoPairs> {
        let global_config = (editor.auto_pairs).as_ref();

        // NOTE: If the user specifies the global auto pairs config as false, then
        //       we want to disable it globally regardless of language settings
        #[allow(clippy::question_mark)]
        {
            if global_config.is_none() {
                return None;
            }
        }

        match &self.language {
            Some(lang) => lang.as_ref().auto_pairs.as_ref().or(global_config),
            None => global_config,
        }
    }

    pub fn snippet_ctx(&self) -> SnippetRenderCtx {
        SnippetRenderCtx {
            // TODO snippet variable resolution
            resolve_var: Box::new(|_| None),
            tab_width: self.tab_width(),
            indent_style: self.indent_style,
            line_ending: self.line_ending.as_str(),
        }
    }

    pub fn text_width(&self) -> usize {
        self.editor_config
            .max_line_length
            .map(|n| n.get() as usize)
            .or_else(|| self.language_config().and_then(|config| config.text_width))
            .unwrap_or_else(|| self.config.load().text_width)
    }

    pub fn text_format(&self, mut viewport_width: u16, theme: Option<&Theme>) -> TextFormat {
        let config = self.config.load();
        let text_width = self.text_width();
        let mut soft_wrap_at_text_width = self
            .language_config()
            .and_then(|config| {
                config
                    .soft_wrap
                    .as_ref()
                    .and_then(|soft_wrap| soft_wrap.wrap_at_text_width)
            })
            .or(config.soft_wrap.wrap_at_text_width)
            .unwrap_or(false);
        if soft_wrap_at_text_width {
            // if the viewport is smaller than the specified
            // width then this setting has no effcet
            if text_width >= viewport_width as usize {
                soft_wrap_at_text_width = false;
            } else {
                viewport_width = text_width as u16;
            }
        }
        let config = self.config.load();
        let editor_soft_wrap = &config.soft_wrap;
        let language_soft_wrap = self
            .language
            .as_ref()
            .and_then(|config| config.soft_wrap.as_ref());
        let enable_soft_wrap = language_soft_wrap
            .and_then(|soft_wrap| soft_wrap.enable)
            .or(editor_soft_wrap.enable)
            .unwrap_or(false);
        let max_wrap = language_soft_wrap
            .and_then(|soft_wrap| soft_wrap.max_wrap)
            .or(config.soft_wrap.max_wrap)
            .unwrap_or(20);
        let max_indent_retain = language_soft_wrap
            .and_then(|soft_wrap| soft_wrap.max_indent_retain)
            .or(editor_soft_wrap.max_indent_retain)
            .unwrap_or(40);
        let wrap_indicator = language_soft_wrap
            .and_then(|soft_wrap| soft_wrap.wrap_indicator.clone())
            .or_else(|| config.soft_wrap.wrap_indicator.clone())
            .unwrap_or_else(|| "↪ ".into());
        let tab_width = self.tab_width() as u16;
        TextFormat {
            soft_wrap: enable_soft_wrap && viewport_width > 10,
            tab_width,
            max_wrap: max_wrap.min(viewport_width / 4),
            max_indent_retain: max_indent_retain.min(viewport_width * 2 / 5),
            // avoid spinning forever when the window manager
            // sets the size to something tiny
            viewport_width,
            wrap_indicator: wrap_indicator.into_boxed_str(),
            wrap_indicator_highlight: theme
                .and_then(|theme| theme.find_highlight("ui.virtual.wrap")),
            soft_wrap_at_text_width,
        }
    }

    /// Set the inlay hints for this document and `view_id`.
    pub fn set_inlay_hints(&mut self, view_id: ViewId, inlay_hints: DocumentInlayHints) {
        self.inlay_hints.insert(view_id, inlay_hints);
    }

    pub fn set_jump_labels(&mut self, view_id: ViewId, labels: Vec<Overlay>) {
        self.jump_labels.insert(view_id, labels);
    }

    pub fn remove_jump_labels(&mut self, view_id: ViewId) {
        self.jump_labels.remove(&view_id);
    }

    /// Get the inlay hints for this document and `view_id`.
    pub fn inlay_hints(&self, view_id: ViewId) -> Option<&DocumentInlayHints> {
        self.inlay_hints.get(&view_id)
    }

    /// Completely removes all the inlay hints saved for the document, dropping them to free memory
    /// (since it often means inlay hints have been fully deactivated).
    pub fn reset_all_inlay_hints(&mut self) {
        self.inlay_hints = Default::default();
    }

    pub fn has_language_server_with_feature(&self, feature: LanguageServerFeature) -> bool {
        self.language_servers_with_feature(feature).next().is_some()
    }
}

#[derive(Debug, Default)]
pub struct ViewData {
    view_position: ViewPosition,
}

#[derive(Clone, Debug)]
pub enum FormatterError {
    SpawningFailed {
        command: String,
        error: std::io::ErrorKind,
    },
    BrokenStdin,
    WaitForOutputFailed,
    InvalidUtf8Output,
    NonZeroExitStatus(Option<String>),
}

impl std::error::Error for FormatterError {}

impl Display for FormatterError {
    fn fmt(&self, f: &mut std::fmt::Formatter<'_>) -> std::fmt::Result {
        match self {
            Self::SpawningFailed { command, error } => {
                write!(f, "Failed to spawn formatter {}: {:?}", command, error)
            }
            Self::BrokenStdin => write!(f, "Could not write to formatter stdin"),
            Self::WaitForOutputFailed => write!(f, "Waiting for formatter output failed"),
            Self::InvalidUtf8Output => write!(f, "Invalid UTF-8 formatter output"),
            Self::NonZeroExitStatus(Some(output)) => write!(f, "Formatter error: {}", output),
            Self::NonZeroExitStatus(None) => {
                write!(f, "Formatter exited with non zero exit status")
            }
        }
    }
}

#[cfg(test)]
mod test {
    use arc_swap::ArcSwap;

    use super::*;

    #[test]
    fn changeset_to_changes_ignore_line_endings() {
        use helix_lsp::{lsp, Client, OffsetEncoding};
        let text = Rope::from("hello\r\nworld");
        let mut doc = Document::from(
            text,
            None,
            Arc::new(ArcSwap::new(Arc::new(Config::default()))),
            Arc::new(ArcSwap::from_pointee(syntax::Loader::default())),
        );
        let view = ViewId::default();
        doc.set_selection(view, Selection::single(0, 0));

        let transaction =
            Transaction::change(doc.text(), vec![(5, 7, Some("\n".into()))].into_iter());
        let old_doc = doc.text().clone();
        doc.apply(&transaction, view);
        let changes = Client::changeset_to_changes(
            &old_doc,
            doc.text(),
            transaction.changes(),
            OffsetEncoding::Utf8,
        );

        assert_eq!(doc.text(), "hello\nworld");

        assert_eq!(
            changes,
            &[lsp::TextDocumentContentChangeEvent {
                range: Some(lsp::Range::new(
                    lsp::Position::new(0, 5),
                    lsp::Position::new(1, 0)
                )),
                text: "\n".into(),
                range_length: None,
            }]
        );
    }

    #[test]
    fn changeset_to_changes() {
        use helix_lsp::{lsp, Client, OffsetEncoding};
        let text = Rope::from("hello");
        let mut doc = Document::from(
            text,
            None,
            Arc::new(ArcSwap::new(Arc::new(Config::default()))),
            Arc::new(ArcSwap::from_pointee(syntax::Loader::default())),
        );
        let view = ViewId::default();
        doc.set_selection(view, Selection::single(5, 5));

        // insert

        let transaction = Transaction::insert(doc.text(), doc.selection(view), " world".into());
        let old_doc = doc.text().clone();
        doc.apply(&transaction, view);
        let changes = Client::changeset_to_changes(
            &old_doc,
            doc.text(),
            transaction.changes(),
            OffsetEncoding::Utf8,
        );

        assert_eq!(
            changes,
            &[lsp::TextDocumentContentChangeEvent {
                range: Some(lsp::Range::new(
                    lsp::Position::new(0, 5),
                    lsp::Position::new(0, 5)
                )),
                text: " world".into(),
                range_length: None,
            }]
        );

        // delete

        let transaction = transaction.invert(&old_doc);
        let old_doc = doc.text().clone();
        doc.apply(&transaction, view);
        let changes = Client::changeset_to_changes(
            &old_doc,
            doc.text(),
            transaction.changes(),
            OffsetEncoding::Utf8,
        );

        // line: 0-based.
        // col: 0-based, gaps between chars.
        // 0 1 2 3 4 5 6 7 8 9 0 1
        // |h|e|l|l|o| |w|o|r|l|d|
        //           -------------
        // (0, 5)-(0, 11)
        assert_eq!(
            changes,
            &[lsp::TextDocumentContentChangeEvent {
                range: Some(lsp::Range::new(
                    lsp::Position::new(0, 5),
                    lsp::Position::new(0, 11)
                )),
                text: "".into(),
                range_length: None,
            }]
        );

        // replace

        // also tests that changes are layered, positions depend on previous changes.

        doc.set_selection(view, Selection::single(0, 5));
        let transaction = Transaction::change(
            doc.text(),
            vec![(0, 2, Some("aei".into())), (3, 5, Some("ou".into()))].into_iter(),
        );
        // aeilou
        let old_doc = doc.text().clone();
        doc.apply(&transaction, view);
        let changes = Client::changeset_to_changes(
            &old_doc,
            doc.text(),
            transaction.changes(),
            OffsetEncoding::Utf8,
        );

        assert_eq!(
            changes,
            &[
                // 0 1 2 3 4 5
                // |h|e|l|l|o|
                // ----
                //
                // aeillo
                lsp::TextDocumentContentChangeEvent {
                    range: Some(lsp::Range::new(
                        lsp::Position::new(0, 0),
                        lsp::Position::new(0, 2)
                    )),
                    text: "aei".into(),
                    range_length: None,
                },
                // 0 1 2 3 4 5 6
                // |a|e|i|l|l|o|
                //         -----
                //
                // aeilou
                lsp::TextDocumentContentChangeEvent {
                    range: Some(lsp::Range::new(
                        lsp::Position::new(0, 4),
                        lsp::Position::new(0, 6)
                    )),
                    text: "ou".into(),
                    range_length: None,
                }
            ]
        );
    }

    #[test]
    fn test_line_ending() {
        assert_eq!(
            Document::default(
                Arc::new(ArcSwap::new(Arc::new(Config::default()))),
                Arc::new(ArcSwap::from_pointee(syntax::Loader::default()))
            )
            .text()
            .to_string(),
            helix_core::NATIVE_LINE_ENDING.as_str()
        );
    }

    macro_rules! decode {
        ($name:ident, $label:expr, $label_override:expr) => {
            #[test]
            fn $name() {
                let encoding = encoding::Encoding::for_label($label_override.as_bytes()).unwrap();
                let base_path = PathBuf::from(env!("CARGO_MANIFEST_DIR")).join("tests/encoding");
                let path = base_path.join(format!("{}_in.txt", $label));
                let ref_path = base_path.join(format!("{}_in_ref.txt", $label));
                assert!(path.exists());
                assert!(ref_path.exists());

                let mut file = std::fs::File::open(path).unwrap();
                let text = from_reader(&mut file, Some(encoding.into()))
                    .unwrap()
                    .0
                    .to_string();
                let expectation = std::fs::read_to_string(ref_path).unwrap();
                assert_eq!(text[..], expectation[..]);
            }
        };
        ($name:ident, $label:expr) => {
            decode!($name, $label, $label);
        };
    }

    macro_rules! encode {
        ($name:ident, $label:expr, $label_override:expr) => {
            #[test]
            fn $name() {
                let encoding = encoding::Encoding::for_label($label_override.as_bytes()).unwrap();
                let base_path = PathBuf::from(env!("CARGO_MANIFEST_DIR")).join("tests/encoding");
                let path = base_path.join(format!("{}_out.txt", $label));
                let ref_path = base_path.join(format!("{}_out_ref.txt", $label));
                assert!(path.exists());
                assert!(ref_path.exists());

                let text = Rope::from_str(&std::fs::read_to_string(path).unwrap());
                let mut buf: Vec<u8> = Vec::new();
                helix_lsp::block_on(to_writer(&mut buf, (encoding, false), &text)).unwrap();

                let expectation = std::fs::read(ref_path).unwrap();
                assert_eq!(buf, expectation);
            }
        };
        ($name:ident, $label:expr) => {
            encode!($name, $label, $label);
        };
    }

    decode!(big5_decode, "big5");
    encode!(big5_encode, "big5");
    decode!(euc_kr_decode, "euc_kr", "EUC-KR");
    encode!(euc_kr_encode, "euc_kr", "EUC-KR");
    decode!(gb18030_decode, "gb18030");
    encode!(gb18030_encode, "gb18030");
    decode!(iso_2022_jp_decode, "iso_2022_jp", "ISO-2022-JP");
    encode!(iso_2022_jp_encode, "iso_2022_jp", "ISO-2022-JP");
    decode!(jis0208_decode, "jis0208", "EUC-JP");
    encode!(jis0208_encode, "jis0208", "EUC-JP");
    decode!(jis0212_decode, "jis0212", "EUC-JP");
    decode!(shift_jis_decode, "shift_jis");
    encode!(shift_jis_encode, "shift_jis");
}<|MERGE_RESOLUTION|>--- conflicted
+++ resolved
@@ -215,15 +215,12 @@
     // NOTE: ideally this would live on the handler for color swatches. This is blocked on a
     // large refactor that would make `&mut Editor` available on the `DocumentDidChange` event.
     pub color_swatch_controller: TaskController,
-<<<<<<< HEAD
     pub pull_diagnostic_controller: TaskController,
 
     /// Whether to render the welcome screen when opening the document
     pub is_welcome: bool,
-=======
     /// When fetching blame on-demand, if this field is `true` we request the blame for this document again
     pub is_blame_potentially_out_of_date: bool,
->>>>>>> e5f837f5
     // NOTE: this field should eventually go away - we should use the Editor's syn_loader instead
     // of storing a copy on every doc. Then we can remove the surrounding `Arc` and use the
     // `ArcSwap` directly.
@@ -751,12 +748,9 @@
             jump_labels: HashMap::new(),
             color_swatches: None,
             color_swatch_controller: TaskController::new(),
-<<<<<<< HEAD
             is_welcome: false,
-=======
             file_blame: None,
             is_blame_potentially_out_of_date: false,
->>>>>>> e5f837f5
             syn_loader,
             previous_diagnostic_id: None,
             pull_diagnostic_controller: TaskController::new(),
