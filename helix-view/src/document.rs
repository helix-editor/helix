use anyhow::{anyhow, bail, Context, Error};
use futures_util::future::BoxFuture;
use futures_util::FutureExt;
use helix_core::auto_pairs::AutoPairs;
use helix_core::Range;
use serde::de::{self, Deserialize, Deserializer};
use serde::Serialize;
use std::cell::Cell;
use std::collections::HashMap;
use std::fmt::Display;
use std::future::Future;
use std::path::{Path, PathBuf};
use std::str::FromStr;
use std::sync::Arc;

use helix_core::{
    encoding,
    history::{History, UndoKind},
    indent::{auto_detect_indent_style, IndentStyle},
    line_ending::auto_detect_line_ending,
    syntax::{self, LanguageConfiguration},
    ChangeSet, Diagnostic, LineEnding, Rope, RopeBuilder, Selection, State, Syntax, Transaction,
    DEFAULT_LINE_ENDING,
};

use crate::{DocumentId, Editor, ViewId};

/// 8kB of buffer space for encoding and decoding `Rope`s.
const BUF_SIZE: usize = 8192;

const DEFAULT_INDENT: IndentStyle = IndentStyle::Tabs;

pub const SCRATCH_BUFFER_NAME: &str = "[scratch]";

#[derive(Debug, Copy, Clone, PartialEq, Eq, Hash)]
pub enum Mode {
    Normal = 0,
    Select = 1,
    Insert = 2,
}

impl Display for Mode {
    fn fmt(&self, f: &mut fmt::Formatter<'_>) -> fmt::Result {
        match self {
            Mode::Normal => f.write_str("normal"),
            Mode::Select => f.write_str("select"),
            Mode::Insert => f.write_str("insert"),
        }
    }
}

impl FromStr for Mode {
    type Err = Error;

    fn from_str(s: &str) -> Result<Self, Self::Err> {
        match s {
            "normal" => Ok(Mode::Normal),
            "select" => Ok(Mode::Select),
            "insert" => Ok(Mode::Insert),
            _ => bail!("Invalid mode '{}'", s),
        }
    }
}

// toml deserializer doesn't seem to recognize string as enum
impl<'de> Deserialize<'de> for Mode {
    fn deserialize<D>(deserializer: D) -> Result<Self, D::Error>
    where
        D: Deserializer<'de>,
    {
        let s = String::deserialize(deserializer)?;
        s.parse().map_err(de::Error::custom)
    }
}

impl Serialize for Mode {
    fn serialize<S>(&self, serializer: S) -> Result<S::Ok, S::Error>
    where
        S: serde::Serializer,
    {
        serializer.collect_str(self)
    }
}

pub struct Document {
    pub(crate) id: DocumentId,
    text: Rope,
    selections: HashMap<ViewId, Selection>,

    path: Option<PathBuf>,
    encoding: &'static encoding::Encoding,

    /// Current editing mode.
    pub mode: Mode,
    pub restore_cursor: bool,

    /// Current indent style.
    pub indent_style: IndentStyle,

    /// Tab size in columns.
    tab_width: usize,

    /// The document's default line ending.
    pub line_ending: LineEnding,

    syntax: Option<Syntax>,
    /// Corresponding language scope name. Usually `source.<lang>`.
    pub(crate) language: Option<Arc<LanguageConfiguration>>,

    /// Pending changes since last history commit.
    changes: ChangeSet,
    /// State at last commit. Used for calculating reverts.
    old_state: Option<State>,
    /// Undo tree.
    // It can be used as a cell where we will take it out to get some parts of the history and put
    // it back as it separated from the edits. We could split out the parts manually but that will
    // be more troublesome.
    pub history: Cell<History>,

    pub savepoint: Option<Transaction>,

    last_saved_revision: usize,
    version: i32, // should be usize?
    pub(crate) modified_since_accessed: bool,

    diagnostics: Vec<Diagnostic>,
    language_server: Option<Arc<helix_lsp::Client>>,
}

use std::{fmt, mem};
impl fmt::Debug for Document {
    fn fmt(&self, f: &mut fmt::Formatter<'_>) -> fmt::Result {
        f.debug_struct("Document")
            .field("id", &self.id)
            .field("text", &self.text)
            .field("selections", &self.selections)
            .field("path", &self.path)
            .field("encoding", &self.encoding)
            .field("mode", &self.mode)
            .field("restore_cursor", &self.restore_cursor)
            .field("syntax", &self.syntax)
            .field("language", &self.language)
            .field("changes", &self.changes)
            .field("old_state", &self.old_state)
            // .field("history", &self.history)
            .field("last_saved_revision", &self.last_saved_revision)
            .field("version", &self.version)
            .field("modified_since_accessed", &self.modified_since_accessed)
            .field("diagnostics", &self.diagnostics)
            // .field("language_server", &self.language_server)
            .finish()
    }
}

// The documentation and implementation of this function should be up-to-date with
// its sibling function, `to_writer()`.
//
/// Decodes a stream of bytes into UTF-8, returning a `Rope` and the
/// encoding it was decoded as. The optional `encoding` parameter can
/// be used to override encoding auto-detection.
pub fn from_reader<R: std::io::Read + ?Sized>(
    reader: &mut R,
    encoding: Option<&'static encoding::Encoding>,
) -> Result<(Rope, &'static encoding::Encoding), Error> {
    // These two buffers are 8192 bytes in size each and are used as
    // intermediaries during the decoding process. Text read into `buf`
    // from `reader` is decoded into `buf_out` as UTF-8. Once either
    // `buf_out` is full or the end of the reader was reached, the
    // contents are appended to `builder`.
    let mut buf = [0u8; BUF_SIZE];
    let mut buf_out = [0u8; BUF_SIZE];
    let mut builder = RopeBuilder::new();

    // By default, the encoding of the text is auto-detected via the
    // `chardetng` crate which requires sample data from the reader.
    // As a manual override to this auto-detection is possible, the
    // same data is read into `buf` to ensure symmetry in the upcoming
    // loop.
    let (encoding, mut decoder, mut slice, mut is_empty) = {
        let read = reader.read(&mut buf)?;
        let is_empty = read == 0;
        let encoding = encoding.unwrap_or_else(|| {
            let mut encoding_detector = chardetng::EncodingDetector::new();
            encoding_detector.feed(&buf, is_empty);
            encoding_detector.guess(None, true)
        });
        let decoder = encoding.new_decoder();

        // If the amount of bytes read from the reader is less than
        // `buf.len()`, it is undesirable to read the bytes afterwards.
        let slice = &buf[..read];
        (encoding, decoder, slice, is_empty)
    };

    // `RopeBuilder::append()` expects a `&str`, so this is the "real"
    // output buffer. When decoding, the number of bytes in the output
    // buffer will often exceed the number of bytes in the input buffer.
    // The `result` returned by `decode_to_str()` will state whether or
    // not that happened. The contents of `buf_str` is appended to
    // `builder` and it is reused for the next iteration of the decoding
    // loop.
    //
    // As it is possible to read less than the buffer's maximum from `read()`
    // even when the end of the reader has yet to be reached, the end of
    // the reader is determined only when a `read()` call returns `0`.
    //
    // SAFETY: `buf_out` is a zero-initialized array, thus it will always
    // contain valid UTF-8.
    let buf_str = unsafe { std::str::from_utf8_unchecked_mut(&mut buf_out[..]) };
    let mut total_written = 0usize;
    loop {
        let mut total_read = 0usize;

        // An inner loop is necessary as it is possible that the input buffer
        // may not be completely decoded on the first `decode_to_str()` call
        // which would happen in cases where the output buffer is filled to
        // capacity.
        loop {
            let (result, read, written, ..) = decoder.decode_to_str(
                &slice[total_read..],
                &mut buf_str[total_written..],
                is_empty,
            );

            // These variables act as the read and write cursors of `buf` and `buf_str` respectively.
            // They are necessary in case the output buffer fills before decoding of the entire input
            // loop is complete. Otherwise, the loop would endlessly iterate over the same `buf` and
            // the data inside the output buffer would be overwritten.
            total_read += read;
            total_written += written;
            match result {
                encoding::CoderResult::InputEmpty => {
                    debug_assert_eq!(slice.len(), total_read);
                    break;
                }
                encoding::CoderResult::OutputFull => {
                    debug_assert!(slice.len() > total_read);
                    builder.append(&buf_str[..total_written]);
                    total_written = 0;
                }
            }
        }
        // Once the end of the stream is reached, the output buffer is
        // flushed and the loop terminates.
        if is_empty {
            debug_assert_eq!(reader.read(&mut buf)?, 0);
            builder.append(&buf_str[..total_written]);
            break;
        }

        // Once the previous input has been processed and decoded, the next set of
        // data is fetched from the reader. The end of the reader is determined to
        // be when exactly `0` bytes were read from the reader, as per the invariants
        // of the `Read` trait.
        let read = reader.read(&mut buf)?;
        slice = &buf[..read];
        is_empty = read == 0;
    }
    let rope = builder.finish();
    Ok((rope, encoding))
}

// The documentation and implementation of this function should be up-to-date with
// its sibling function, `from_reader()`.
//
/// Encodes the text inside `rope` into the given `encoding` and writes the
/// encoded output into `writer.` As a `Rope` can only contain valid UTF-8,
/// replacement characters may appear in the encoded text.
pub async fn to_writer<'a, W: tokio::io::AsyncWriteExt + Unpin + ?Sized>(
    writer: &'a mut W,
    encoding: &'static encoding::Encoding,
    rope: &'a Rope,
) -> Result<(), Error> {
    // Text inside a `Rope` is stored as non-contiguous blocks of data called
    // chunks. The absolute size of each chunk is unknown, thus it is impossible
    // to predict the end of the chunk iterator ahead of time. Instead, it is
    // determined by filtering the iterator to remove all empty chunks and then
    // appending an empty chunk to it. This is valuable for detecting when all
    // chunks in the `Rope` have been iterated over in the subsequent loop.
    let iter = rope
        .chunks()
        .filter(|c| !c.is_empty())
        .chain(std::iter::once(""));
    let mut buf = [0u8; BUF_SIZE];
    let mut encoder = encoding.new_encoder();
    let mut total_written = 0usize;
    for chunk in iter {
        let is_empty = chunk.is_empty();
        let mut total_read = 0usize;

        // An inner loop is necessary as it is possible that the input buffer
        // may not be completely encoded on the first `encode_from_utf8()` call
        // which would happen in cases where the output buffer is filled to
        // capacity.
        loop {
            let (result, read, written, ..) =
                encoder.encode_from_utf8(&chunk[total_read..], &mut buf[total_written..], is_empty);

            // These variables act as the read and write cursors of `chunk` and `buf` respectively.
            // They are necessary in case the output buffer fills before encoding of the entire input
            // loop is complete. Otherwise, the loop would endlessly iterate over the same `chunk` and
            // the data inside the output buffer would be overwritten.
            total_read += read;
            total_written += written;
            match result {
                encoding::CoderResult::InputEmpty => {
                    debug_assert_eq!(chunk.len(), total_read);
                    debug_assert!(buf.len() >= total_written);
                    break;
                }
                encoding::CoderResult::OutputFull => {
                    debug_assert!(chunk.len() > total_read);
                    writer.write_all(&buf[..total_written]).await?;
                    total_written = 0;
                }
            }
        }

        // Once the end of the iterator is reached, the output buffer is
        // flushed and the outer loop terminates.
        if is_empty {
            writer.write_all(&buf[..total_written]).await?;
            writer.flush().await?;
            break;
        }
    }
    Ok(())
}

fn take_with<T, F>(mut_ref: &mut T, f: F)
where
    T: Default,
    F: FnOnce(T) -> T,
{
    *mut_ref = f(mem::take(mut_ref));
}

use helix_lsp::lsp;
use url::Url;

impl Document {
    pub fn from(text: Rope, encoding: Option<&'static encoding::Encoding>) -> Self {
        let encoding = encoding.unwrap_or(encoding::UTF_8);
        let changes = ChangeSet::new(&text);
        let old_state = None;

        Self {
            id: DocumentId::default(),
            path: None,
            encoding,
            text,
            selections: HashMap::default(),
            indent_style: DEFAULT_INDENT,
            tab_width: 4,
            line_ending: DEFAULT_LINE_ENDING,
            mode: Mode::Normal,
            restore_cursor: false,
            syntax: None,
            language: None,
            changes,
            old_state,
            diagnostics: Vec::new(),
            version: 0,
            history: Cell::new(History::default()),
            savepoint: None,
            last_saved_revision: 0,
            modified_since_accessed: false,
            language_server: None,
        }
    }

    // TODO: async fn?
    /// Create a new document from `path`. Encoding is auto-detected, but it can be manually
    /// overwritten with the `encoding` parameter.
    pub fn open(
        path: &Path,
        encoding: Option<&'static encoding::Encoding>,
        config_loader: Option<Arc<syntax::Loader>>,
    ) -> Result<Self, Error> {
        Self::open_with_options(path, config_loader, move |_| {
            DocumentOptions::from_encoding(encoding)
        })
    }

    // TODO: async fn?
    /// Create a new document from `path`,
    /// using document settings from a [Config].
    pub fn open_with_options(
        path: &Path,
        lang_config_loader: Option<Arc<syntax::Loader>>,
        doc_config_fn: impl FnOnce(&Path) -> DocumentOptions,
    ) -> Result<Self, Error> {
        let (rope, config) = if path.exists() {
            let mut file =
                std::fs::File::open(path).context(format!("unable to open {:?}", path))?;
            let mut config = doc_config_fn(path);
            // Not using destructuring assignment here.
            let (rope, encoding) = from_reader(&mut file, config.encoding)?;
            config.encoding = Some(encoding);
            (rope, config)
        } else {
            let mut config = doc_config_fn(path);
            config.encoding = config.encoding.or(Some(encoding::UTF_8));
            (Rope::from(DEFAULT_LINE_ENDING.as_str()), config)
        };

        let mut doc = Self::from(rope, config.encoding);

        // Set the path and try detecting the language.
        doc.set_path(Some(path))?;
        if let Some(loader) = lang_config_loader {
            doc.detect_language(loader);
        }

        // Set the indent style.
        if let Some(indent_style) = config.indent_style {
            doc.indent_style = indent_style;
        } else {
            doc.detect_indent_impl();
        }

        // Set the line ending.
        if let Some(line_ending) = config.line_ending {
            doc.line_ending = line_ending;
        } else {
            doc.detect_line_ending_impl();
        }

        // Set the tab width.
        let tab_width = config.tab_width.or_else(|| {
            doc.language_config()
                .and_then(|config| config.indent.as_ref())
                .map(|config| config.tab_width)
        });
        if let Some(tab_width) = tab_width {
            doc.tab_width = tab_width;
        }

        Ok(doc)
    }

    /// The same as [`format`], but only returns formatting changes if auto-formatting
    /// is configured.
    pub fn auto_format(&self) -> Option<BoxFuture<'static, Result<Transaction, FormatterError>>> {
        if self.language_config()?.auto_format {
            self.format()
        } else {
            None
        }
    }

    /// If supported, returns the changes that should be applied to this document in order
    /// to format it nicely.
    // We can't use anyhow::Result here since the output of the future has to be
    // clonable to be used as shared future. So use a custom error type.
    pub fn format(&self) -> Option<BoxFuture<'static, Result<Transaction, FormatterError>>> {
        if let Some(formatter) = self.language_config().and_then(|c| c.formatter.clone()) {
            use std::process::Stdio;
            let text = self.text().clone();
            let mut process = tokio::process::Command::new(&formatter.command);
            process
                .args(&formatter.args)
                .stdin(Stdio::piped())
                .stdout(Stdio::piped())
                .stderr(Stdio::piped());

            let formatting_future = async move {
                let mut process = process
                    .spawn()
                    .map_err(|e| FormatterError::SpawningFailed {
                        command: formatter.command.clone(),
                        error: e.kind(),
                    })?;
                {
                    let mut stdin = process.stdin.take().ok_or(FormatterError::BrokenStdin)?;
                    to_writer(&mut stdin, encoding::UTF_8, &text)
                        .await
                        .map_err(|_| FormatterError::BrokenStdin)?;
                }

                let output = process
                    .wait_with_output()
                    .await
                    .map_err(|_| FormatterError::WaitForOutputFailed)?;

                if !output.stderr.is_empty() {
                    return Err(FormatterError::Stderr(
                        String::from_utf8_lossy(&output.stderr).to_string(),
                    ));
                }

                if !output.status.success() {
                    return Err(FormatterError::NonZeroExitStatus);
                }

                let str = String::from_utf8(output.stdout)
                    .map_err(|_| FormatterError::InvalidUtf8Output)?;

                Ok(helix_core::diff::compare_ropes(&text, &Rope::from(str)))
            };
            return Some(formatting_future.boxed());
        };

        let language_server = self.language_server()?;
        let text = self.text.clone();
        let offset_encoding = language_server.offset_encoding();

        let request = language_server.text_document_formatting(
            self.identifier(),
            lsp::FormattingOptions {
                tab_size: self.tab_width() as u32,
                insert_spaces: matches!(self.indent_style, IndentStyle::Spaces(_)),
                ..Default::default()
            },
            None,
        )?;

        let fut = async move {
            let edits = request.await.unwrap_or_else(|e| {
                log::warn!("LSP formatting failed: {}", e);
                Default::default()
            });
            Ok(helix_lsp::util::generate_transaction_from_edits(
                &text,
                edits,
                offset_encoding,
            ))
        };
        Some(fut.boxed())
    }

    pub fn save(&mut self, force: bool) -> impl Future<Output = Result<(), anyhow::Error>> {
        self.save_impl::<futures_util::future::Ready<_>>(None, force)
    }

    pub fn format_and_save(
        &mut self,
        formatting: Option<impl Future<Output = Result<Transaction, FormatterError>>>,
        force: bool,
    ) -> impl Future<Output = anyhow::Result<()>> {
        self.save_impl(formatting, force)
    }

    // TODO: do we need some way of ensuring two save operations on the same doc can't run at once?
    // or is that handled by the OS/async layer
    /// The `Document`'s text is encoded according to its encoding and written to the file located
    /// at its `path()`.
    ///
    /// If `formatting` is present, it supplies some changes that we apply to the text before saving.
    fn save_impl<F: Future<Output = Result<Transaction, FormatterError>>>(
        &mut self,
        formatting: Option<F>,
        force: bool,
    ) -> impl Future<Output = Result<(), anyhow::Error>> {
        // we clone and move text + path into the future so that we asynchronously save the current
        // state without blocking any further edits.

        let mut text = self.text().clone();
        let path = self.path.clone().expect("Can't save with no path set!");
        let identifier = self.identifier();

        let language_server = self.language_server.clone();

        // mark changes up to now as saved
        self.reset_modified();

        let encoding = self.encoding;

        // We encode the file according to the `Document`'s encoding.
        async move {
            use tokio::fs::File;
            if let Some(parent) = path.parent() {
                // TODO: display a prompt asking the user if the directories should be created
                if !parent.exists() {
                    if force {
                        std::fs::DirBuilder::new().recursive(true).create(parent)?;
                    } else {
                        bail!("can't save file, parent directory does not exist");
                    }
                }
            }

            if let Some(fmt) = formatting {
                let transaction = fmt.await?;
                let success = transaction.changes().apply(&mut text);
                if !success {
                    // This shouldn't happen, because the transaction changes were generated
                    // from the same text we're saving.
                    log::error!("failed to apply format changes before saving");
                }
            }

            let mut file = File::create(path).await?;
            to_writer(&mut file, encoding, &text).await?;

            if let Some(language_server) = language_server {
                if !language_server.is_initialized() {
                    return Ok(());
                }
                if let Some(notification) =
                    language_server.text_document_did_save(identifier, &text)
                {
                    notification.await?;
                }
            }

            Ok(())
        }
    }

    /// Detect the programming language based on the file type.
    pub fn detect_language(&mut self, config_loader: Arc<syntax::Loader>) {
        if let Some(path) = &self.path {
            let language_config = config_loader
                .language_config_for_file_name(path)
                .or_else(|| config_loader.language_config_for_shebang(self.text()));
            self.set_language(language_config, Some(config_loader));
        }
    }

    /// Detect the indentation used in the file, or otherwise defaults to the language indentation
    /// configured in `languages.toml`, with a fallback to tabs if it isn't specified. Line ending
    /// is likewise auto-detected, and will fallback to the default OS line ending.
    pub fn detect_indent_and_line_ending(&mut self) {
        self.detect_indent_impl();
        self.detect_line_ending_impl();
    }

    fn detect_indent_impl(&mut self) {
        self.indent_style = auto_detect_indent_style(&self.text).unwrap_or_else(|| {
            self.language_config()
                .and_then(|config| config.indent.as_ref())
                .map_or(DEFAULT_INDENT, |config| IndentStyle::from_str(&config.unit))
        });
    }

    fn detect_line_ending_impl(&mut self) {
        self.line_ending = auto_detect_line_ending(&self.text).unwrap_or(DEFAULT_LINE_ENDING);
    }

    /// Reload the document from its path.
    pub fn reload(&mut self, view_id: ViewId) -> Result<(), Error> {
        let encoding = &self.encoding;
        let path = self.path().filter(|path| path.exists());

        // If there is no path or the path no longer exists.
        if path.is_none() {
            bail!("can't find file to reload from");
        }

        let mut file = std::fs::File::open(path.unwrap())?;
        let (rope, ..) = from_reader(&mut file, Some(encoding))?;

        // Calculate the difference between the buffer and source text, and apply it.
        // This is not considered a modification of the contents of the file regardless
        // of the encoding.
        let transaction = helix_core::diff::compare_ropes(self.text(), &rope);
        self.apply(&transaction, view_id);
        self.append_changes_to_history(view_id);
        self.reset_modified();

        self.detect_indent_and_line_ending();

        Ok(())
    }

    /// Sets the [`Document`]'s encoding with the encoding correspondent to `label`.
    pub fn set_encoding(&mut self, label: &str) -> Result<(), Error> {
        self.encoding = encoding::Encoding::for_label(label.as_bytes())
            .ok_or_else(|| anyhow!("unknown encoding"))?;
        Ok(())
    }

    /// Returns the [`Document`]'s current encoding.
    pub fn encoding(&self) -> &'static encoding::Encoding {
        self.encoding
    }

    pub fn set_path(&mut self, path: Option<&Path>) -> Result<(), std::io::Error> {
        let path = path
            .map(helix_core::path::get_canonicalized_path)
            .transpose()?;

        // if parent doesn't exist we still want to open the document
        // and error out when document is saved
        self.path = path;

        Ok(())
    }

    /// Set the programming language for the file and load associated data (e.g. highlighting)
    /// if it exists.
    pub fn set_language(
        &mut self,
        language_config: Option<Arc<helix_core::syntax::LanguageConfiguration>>,
        loader: Option<Arc<helix_core::syntax::Loader>>,
    ) {
        if let (Some(language_config), Some(loader)) = (language_config, loader) {
            if let Some(highlight_config) = language_config.highlight_config(&loader.scopes()) {
                let syntax = Syntax::new(&self.text, highlight_config, loader);
                self.syntax = Some(syntax);
            }

            self.language = Some(language_config);
        } else {
            self.syntax = None;
            self.language = None;
        };
    }

    /// Set the programming language for the file if you know the name (scope) but don't have the
    /// [`syntax::LanguageConfiguration`] for it.
    pub fn set_language2(&mut self, scope: &str, config_loader: Arc<syntax::Loader>) {
        let language_config = config_loader.language_config_for_scope(scope);

        self.set_language(language_config, Some(config_loader));
    }

    /// Set the programming language for the file if you know the language but don't have the
    /// [`syntax::LanguageConfiguration`] for it.
    pub fn set_language_by_language_id(
        &mut self,
        language_id: &str,
        config_loader: Arc<syntax::Loader>,
    ) {
        let language_config = config_loader.language_config_for_language_id(language_id);
        self.set_language(language_config, Some(config_loader));
    }

    /// Set the LSP.
    pub fn set_language_server(&mut self, language_server: Option<Arc<helix_lsp::Client>>) {
        self.language_server = language_server;
    }

    /// Select text within the [`Document`].
    pub fn set_selection(&mut self, view_id: ViewId, selection: Selection) {
        // TODO: use a transaction?
        self.selections
            .insert(view_id, selection.ensure_invariants(self.text().slice(..)));
    }

    /// Find the origin selection of the text in a document, i.e. where
    /// a single cursor would go if it were on the first grapheme. If
    /// the text is empty, returns (0, 0).
    pub fn origin(&self) -> Range {
        if self.text().len_chars() == 0 {
            return Range::new(0, 0);
        }

        Range::new(0, 1).grapheme_aligned(self.text().slice(..))
    }

    /// Reset the view's selection on this document to the
    /// [origin](Document::origin) cursor.
    pub fn reset_selection(&mut self, view_id: ViewId) {
        let origin = self.origin();
        self.set_selection(view_id, Selection::single(origin.anchor, origin.head));
    }

    /// Initializes a new selection for the given view if it does not
    /// already have one.
    pub fn ensure_view_init(&mut self, view_id: ViewId) {
        if self.selections.get(&view_id).is_none() {
            self.reset_selection(view_id);
        }
    }

    /// Remove a view's selection from this document.
    pub fn remove_view(&mut self, view_id: ViewId) {
        self.selections.remove(&view_id);
    }

    /// Apply a [`Transaction`] to the [`Document`] to change its text.
    fn apply_impl(&mut self, transaction: &Transaction, view_id: ViewId) -> bool {
        let old_doc = self.text().clone();

        let success = transaction.changes().apply(&mut self.text);

        if success {
            for selection in self.selections.values_mut() {
                *selection = selection
                    .clone()
                    // Map through changes
                    .map(transaction.changes())
                    // Ensure all selections across all views still adhere to invariants.
                    .ensure_invariants(self.text.slice(..));
            }

            // if specified, the current selection should instead be replaced by transaction.selection
            if let Some(selection) = transaction.selection() {
                self.selections.insert(
                    view_id,
                    selection.clone().ensure_invariants(self.text.slice(..)),
                );
            }

            self.modified_since_accessed = true;
        }

        if !transaction.changes().is_empty() {
            self.version += 1;

            // generate revert to savepoint
            if self.savepoint.is_some() {
                take_with(&mut self.savepoint, |prev_revert| {
                    let revert = transaction.invert(&old_doc);
                    Some(revert.compose(prev_revert.unwrap()))
                });
            }

            // update tree-sitter syntax tree
            if let Some(syntax) = &mut self.syntax {
                // TODO: no unwrap
                syntax
                    .update(&old_doc, &self.text, transaction.changes())
                    .unwrap();
            }

            // map state.diagnostics over changes::map_pos too
            for diagnostic in &mut self.diagnostics {
                use helix_core::Assoc;
                let changes = transaction.changes();
                diagnostic.range.start = changes.map_pos(diagnostic.range.start, Assoc::After);
                diagnostic.range.end = changes.map_pos(diagnostic.range.end, Assoc::After);
                diagnostic.line = self.text.char_to_line(diagnostic.range.start);
            }

            // emit lsp notification
            if let Some(language_server) = self.language_server() {
                let notify = language_server.text_document_did_change(
                    self.versioned_identifier(),
                    &old_doc,
                    self.text(),
                    transaction.changes(),
                );

                if let Some(notify) = notify {
                    tokio::spawn(notify);
                }
            }
        }
        success
    }

    /// Apply a [`Transaction`] to the [`Document`] to change its text.
    pub fn apply(&mut self, transaction: &Transaction, view_id: ViewId) -> bool {
        // store the state just before any changes are made. This allows us to undo to the
        // state just before a transaction was applied.
        if self.changes.is_empty() && !transaction.changes().is_empty() {
            self.old_state = Some(State {
                doc: self.text.clone(),
                selection: self.selection(view_id).clone(),
            });
        }

        let success = self.apply_impl(transaction, view_id);

        if !transaction.changes().is_empty() {
            // Compose this transaction with the previous one
            take_with(&mut self.changes, |changes| {
                changes.compose(transaction.changes().clone())
            });
        }
        success
    }

    fn undo_redo_impl(&mut self, view_id: ViewId, undo: bool) -> bool {
        let mut history = self.history.take();
        let txn = if undo { history.undo() } else { history.redo() };
        let success = if let Some(txn) = txn {
            self.apply_impl(txn, view_id)
        } else {
            false
        };
        self.history.set(history);

        if success {
            // reset changeset to fix len
            self.changes = ChangeSet::new(self.text());
        }
        success
    }

    /// Undo the last modification to the [`Document`]. Returns whether the undo was successful.
    pub fn undo(&mut self, view_id: ViewId) -> bool {
        self.undo_redo_impl(view_id, true)
    }

    /// Redo the last modification to the [`Document`]. Returns whether the redo was successful.
    pub fn redo(&mut self, view_id: ViewId) -> bool {
        self.undo_redo_impl(view_id, false)
    }

    pub fn savepoint(&mut self) {
        self.savepoint = Some(Transaction::new(self.text()));
    }

    pub fn restore(&mut self, view_id: ViewId) {
        if let Some(revert) = self.savepoint.take() {
            self.apply(&revert, view_id);
        }
    }

    fn earlier_later_impl(&mut self, view_id: ViewId, uk: UndoKind, earlier: bool) -> bool {
        let txns = if earlier {
            self.history.get_mut().earlier(uk)
        } else {
            self.history.get_mut().later(uk)
        };
        let mut success = false;
        for txn in txns {
            if self.apply_impl(&txn, view_id) {
                success = true;
            }
        }
        if success {
            // reset changeset to fix len
            self.changes = ChangeSet::new(self.text());
        }
        success
    }

    /// Undo modifications to the [`Document`] according to `uk`.
    pub fn earlier(&mut self, view_id: ViewId, uk: UndoKind) -> bool {
        self.earlier_later_impl(view_id, uk, true)
    }

    /// Redo modifications to the [`Document`] according to `uk`.
    pub fn later(&mut self, view_id: ViewId, uk: UndoKind) -> bool {
        self.earlier_later_impl(view_id, uk, false)
    }

    /// Commit pending changes to history
    pub fn append_changes_to_history(&mut self, view_id: ViewId) {
        if self.changes.is_empty() {
            return;
        }

        let new_changeset = ChangeSet::new(self.text());
        let changes = std::mem::replace(&mut self.changes, new_changeset);
        // Instead of doing this messy merge we could always commit, and based on transaction
        // annotations either add a new layer or compose into the previous one.
        let transaction =
            Transaction::from(changes).with_selection(self.selection(view_id).clone());

        // HAXX: we need to reconstruct the state as it was before the changes..
        let old_state = self.old_state.take().expect("no old_state available");

        let mut history = self.history.take();
        history.commit_revision(&transaction, &old_state);
        self.history.set(history);
    }

    pub fn id(&self) -> DocumentId {
        self.id
    }

    /// If there are unsaved modifications.
    pub fn is_modified(&self) -> bool {
        let history = self.history.take();
        let current_revision = history.current_revision();
        self.history.set(history);
        current_revision != self.last_saved_revision || !self.changes.is_empty()
    }

    /// Save modifications to history, and so [`Self::is_modified`] will return false.
    pub fn reset_modified(&mut self) {
        let history = self.history.take();
        let current_revision = history.current_revision();
        self.history.set(history);
        self.last_saved_revision = current_revision;
    }

    /// Current editing mode for the [`Document`].
    pub fn mode(&self) -> Mode {
        self.mode
    }

    /// Corresponding language scope name. Usually `source.<lang>`.
    pub fn language(&self) -> Option<&str> {
        self.language
            .as_ref()
            .map(|language| language.scope.as_str())
    }

    /// Language ID for the document. Either the `language-id` from the
    /// `language-server` configuration, or the document language if no
    /// `language-id` has been specified.
    pub fn language_id(&self) -> Option<&str> {
        self.language_config()?
            .language_server
            .as_ref()?
            .language_id
            .as_deref()
            .or_else(|| Some(self.language()?.rsplit_once('.')?.1))
    }

    /// Corresponding [`LanguageConfiguration`].
    pub fn language_config(&self) -> Option<&LanguageConfiguration> {
        self.language.as_deref()
    }

    /// Current document version, incremented at each change.
    pub fn version(&self) -> i32 {
        self.version
    }

    /// Language server if it has been initialized.
    pub fn language_server(&self) -> Option<&helix_lsp::Client> {
        let server = self.language_server.as_deref()?;
        server.is_initialized().then(|| server)
    }

    #[inline]
    /// Tree-sitter AST tree
    pub fn syntax(&self) -> Option<&Syntax> {
        self.syntax.as_ref()
    }

    /// Tab size in columns.
    pub fn tab_width(&self) -> usize {
        self.tab_width
    }

    /// Returns a string containing a single level of indentation.
    ///
    /// TODO: we might not need this function anymore, since the information
    /// is conveniently available in `Document::indent_style` now.
    pub fn indent_unit(&self) -> &'static str {
        self.indent_style.as_str()
    }

    pub fn changes(&self) -> &ChangeSet {
        &self.changes
    }

    #[inline]
    /// File path on disk.
    pub fn path(&self) -> Option<&PathBuf> {
        self.path.as_ref()
    }

    /// File path as a URL.
    pub fn url(&self) -> Option<Url> {
        Url::from_file_path(self.path()?).ok()
    }

    #[inline]
    pub fn text(&self) -> &Rope {
        &self.text
    }

    #[inline]
    pub fn selection(&self, view_id: ViewId) -> &Selection {
        &self.selections[&view_id]
    }

    pub fn selections(&self) -> &HashMap<ViewId, Selection> {
        &self.selections
    }

    pub fn relative_path(&self) -> Option<PathBuf> {
        self.path
            .as_deref()
            .map(helix_core::path::get_relative_path)
    }

    // transact(Fn) ?

    // -- LSP methods

    #[inline]
    pub fn identifier(&self) -> lsp::TextDocumentIdentifier {
        lsp::TextDocumentIdentifier::new(self.url().unwrap())
    }

    pub fn versioned_identifier(&self) -> lsp::VersionedTextDocumentIdentifier {
        lsp::VersionedTextDocumentIdentifier::new(self.url().unwrap(), self.version)
    }

    pub fn position(
        &self,
        view_id: ViewId,
        offset_encoding: helix_lsp::OffsetEncoding,
    ) -> lsp::Position {
        let text = self.text();

        helix_lsp::util::pos_to_lsp_pos(
            text,
            self.selection(view_id).primary().cursor(text.slice(..)),
            offset_encoding,
        )
    }

    #[inline]
    pub fn diagnostics(&self) -> &[Diagnostic] {
        &self.diagnostics
    }

    pub fn set_diagnostics(&mut self, diagnostics: Vec<Diagnostic>) {
        self.diagnostics = diagnostics;
        self.diagnostics
            .sort_unstable_by_key(|diagnostic| diagnostic.range);
    }

    /// Get the document's auto pairs. If the document has a recognized
    /// language config with auto pairs configured, returns that;
    /// otherwise, falls back to the global auto pairs config. If the global
    /// config is false, then ignore language settings.
    pub fn auto_pairs<'a>(&'a self, editor: &'a Editor) -> Option<&'a AutoPairs> {
        let global_config = (editor.auto_pairs).as_ref();

        // NOTE: If the user specifies the global auto pairs config as false, then
        //       we want to disable it globally regardless of language settings
        #[allow(clippy::question_mark)]
        {
            if global_config.is_none() {
                return None;
            }
        }

        match &self.language {
            Some(lang) => lang.as_ref().auto_pairs.as_ref().or(global_config),
            None => global_config,
        }
    }
}

impl Default for Document {
    fn default() -> Self {
        let text = Rope::from(DEFAULT_LINE_ENDING.as_str());
        Self::from(text, None)
    }
}

<<<<<<< HEAD
/// Options for a new document.
///
/// This will usually be populated by edito
#[derive(Clone, Copy, PartialEq, Debug, Default)]
pub struct DocumentOptions {
    pub encoding: Option<&'static encoding::Encoding>,
    pub line_ending: Option<LineEnding>,
    pub indent_style: Option<IndentStyle>,
    pub tab_width: Option<usize>,
}

impl DocumentOptions {
    /// Wraps an optional encoding in a `Config`, using default values for everything else.
    pub fn from_encoding(encoding: Option<&'static encoding::Encoding>) -> DocumentOptions {
        DocumentOptions {
            encoding,
            ..Default::default()
        }
    }

    /// Tries to parse a config from editorconfig properties.
    pub fn try_from_editorconfig(
        for_file_at: &std::path::Path,
    ) -> Result<DocumentOptions, ec4rs::Error> {
        let mut ecfg = ec4rs::properties_of(for_file_at)?;
        ecfg.use_fallbacks();

        use ec4rs::property::{
            Charset, EndOfLine, IndentSize, IndentStyle as EcIndentStyle, TabWidth,
        };
        Ok(DocumentOptions {
            encoding: ecfg
                .get_raw::<Charset>()
                .filter_unset()
                .into_result()
                .ok()
                .and_then(|string| encoding::Encoding::for_label(string.to_lowercase().as_bytes())),
            indent_style: match (ecfg.get::<EcIndentStyle>(), ecfg.get::<IndentSize>()) {
                (Ok(EcIndentStyle::Tabs), _) => Some(IndentStyle::Tabs),
                (Ok(EcIndentStyle::Spaces), Ok(IndentSize::Value(n))) => {
                    Some(IndentStyle::Spaces(n.try_into().unwrap_or(u8::MAX)))
                }
                _ => None,
            },
            line_ending: match ecfg.get::<EndOfLine>() {
                #[cfg(feature = "helix-core/unicode-lines")]
                Ok(EndOfLine::Cr) => Some(LineEnding::CR),
                Ok(EndOfLine::Lf) => Some(LineEnding::LF),
                Ok(EndOfLine::CrLf) => Some(LineEnding::Crlf),
                _ => None,
            },
            tab_width: match ecfg.get::<TabWidth>() {
                Ok(TabWidth::Value(v)) => Some(v),
                _ => None,
            },
        })
=======
#[derive(Clone, Debug)]
pub enum FormatterError {
    SpawningFailed {
        command: String,
        error: std::io::ErrorKind,
    },
    BrokenStdin,
    WaitForOutputFailed,
    Stderr(String),
    InvalidUtf8Output,
    DiskReloadError(String),
    NonZeroExitStatus,
}

impl std::error::Error for FormatterError {}

impl Display for FormatterError {
    fn fmt(&self, f: &mut std::fmt::Formatter<'_>) -> std::fmt::Result {
        match self {
            Self::SpawningFailed { command, error } => {
                write!(f, "Failed to spawn formatter {}: {:?}", command, error)
            }
            Self::BrokenStdin => write!(f, "Could not write to formatter stdin"),
            Self::WaitForOutputFailed => write!(f, "Waiting for formatter output failed"),
            Self::Stderr(output) => write!(f, "Formatter error: {}", output),
            Self::InvalidUtf8Output => write!(f, "Invalid UTF-8 formatter output"),
            Self::DiskReloadError(error) => write!(f, "Error reloading file from disk: {}", error),
            Self::NonZeroExitStatus => write!(f, "Formatter exited with non zero exit status:"),
        }
>>>>>>> 3e11017a
    }
}

#[cfg(test)]
mod test {
    use super::*;

    #[test]
    fn changeset_to_changes_ignore_line_endings() {
        use helix_lsp::{lsp, Client, OffsetEncoding};
        let text = Rope::from("hello\r\nworld");
        let mut doc = Document::from(text, None);
        let view = ViewId::default();
        doc.set_selection(view, Selection::single(0, 0));

        let transaction =
            Transaction::change(doc.text(), vec![(5, 7, Some("\n".into()))].into_iter());
        let old_doc = doc.text().clone();
        doc.apply(&transaction, view);
        let changes = Client::changeset_to_changes(
            &old_doc,
            doc.text(),
            transaction.changes(),
            OffsetEncoding::Utf8,
        );

        assert_eq!(doc.text(), "hello\nworld");

        assert_eq!(
            changes,
            &[lsp::TextDocumentContentChangeEvent {
                range: Some(lsp::Range::new(
                    lsp::Position::new(0, 5),
                    lsp::Position::new(1, 0)
                )),
                text: "\n".into(),
                range_length: None,
            }]
        );
    }

    #[test]
    fn changeset_to_changes() {
        use helix_lsp::{lsp, Client, OffsetEncoding};
        let text = Rope::from("hello");
        let mut doc = Document::from(text, None);
        let view = ViewId::default();
        doc.set_selection(view, Selection::single(5, 5));

        // insert

        let transaction = Transaction::insert(doc.text(), doc.selection(view), " world".into());
        let old_doc = doc.text().clone();
        doc.apply(&transaction, view);
        let changes = Client::changeset_to_changes(
            &old_doc,
            doc.text(),
            transaction.changes(),
            OffsetEncoding::Utf8,
        );

        assert_eq!(
            changes,
            &[lsp::TextDocumentContentChangeEvent {
                range: Some(lsp::Range::new(
                    lsp::Position::new(0, 5),
                    lsp::Position::new(0, 5)
                )),
                text: " world".into(),
                range_length: None,
            }]
        );

        // delete

        let transaction = transaction.invert(&old_doc);
        let old_doc = doc.text().clone();
        doc.apply(&transaction, view);
        let changes = Client::changeset_to_changes(
            &old_doc,
            doc.text(),
            transaction.changes(),
            OffsetEncoding::Utf8,
        );

        // line: 0-based.
        // col: 0-based, gaps between chars.
        // 0 1 2 3 4 5 6 7 8 9 0 1
        // |h|e|l|l|o| |w|o|r|l|d|
        //           -------------
        // (0, 5)-(0, 11)
        assert_eq!(
            changes,
            &[lsp::TextDocumentContentChangeEvent {
                range: Some(lsp::Range::new(
                    lsp::Position::new(0, 5),
                    lsp::Position::new(0, 11)
                )),
                text: "".into(),
                range_length: None,
            }]
        );

        // replace

        // also tests that changes are layered, positions depend on previous changes.

        doc.set_selection(view, Selection::single(0, 5));
        let transaction = Transaction::change(
            doc.text(),
            vec![(0, 2, Some("aei".into())), (3, 5, Some("ou".into()))].into_iter(),
        );
        // aeilou
        let old_doc = doc.text().clone();
        doc.apply(&transaction, view);
        let changes = Client::changeset_to_changes(
            &old_doc,
            doc.text(),
            transaction.changes(),
            OffsetEncoding::Utf8,
        );

        assert_eq!(
            changes,
            &[
                // 0 1 2 3 4 5
                // |h|e|l|l|o|
                // ----
                //
                // aeillo
                lsp::TextDocumentContentChangeEvent {
                    range: Some(lsp::Range::new(
                        lsp::Position::new(0, 0),
                        lsp::Position::new(0, 2)
                    )),
                    text: "aei".into(),
                    range_length: None,
                },
                // 0 1 2 3 4 5 6
                // |a|e|i|l|l|o|
                //         -----
                //
                // aeilou
                lsp::TextDocumentContentChangeEvent {
                    range: Some(lsp::Range::new(
                        lsp::Position::new(0, 4),
                        lsp::Position::new(0, 6)
                    )),
                    text: "ou".into(),
                    range_length: None,
                }
            ]
        );
    }

    #[test]
    fn test_line_ending() {
        assert_eq!(
            Document::default().text().to_string(),
            DEFAULT_LINE_ENDING.as_str()
        );
    }

    macro_rules! test_decode {
        ($label:expr, $label_override:expr) => {
            let encoding = encoding::Encoding::for_label($label_override.as_bytes()).unwrap();
            let base_path = PathBuf::from(env!("CARGO_MANIFEST_DIR")).join("tests/encoding");
            let path = base_path.join(format!("{}_in.txt", $label));
            let ref_path = base_path.join(format!("{}_in_ref.txt", $label));
            assert!(path.exists());
            assert!(ref_path.exists());

            let mut file = std::fs::File::open(path).unwrap();
            let text = from_reader(&mut file, Some(encoding))
                .unwrap()
                .0
                .to_string();
            let expectation = std::fs::read_to_string(ref_path).unwrap();
            assert_eq!(text[..], expectation[..]);
        };
    }

    macro_rules! test_encode {
        ($label:expr, $label_override:expr) => {
            let encoding = encoding::Encoding::for_label($label_override.as_bytes()).unwrap();
            let base_path = PathBuf::from(env!("CARGO_MANIFEST_DIR")).join("tests/encoding");
            let path = base_path.join(format!("{}_out.txt", $label));
            let ref_path = base_path.join(format!("{}_out_ref.txt", $label));
            assert!(path.exists());
            assert!(ref_path.exists());

            let text = Rope::from_str(&std::fs::read_to_string(path).unwrap());
            let mut buf: Vec<u8> = Vec::new();
            helix_lsp::block_on(to_writer(&mut buf, encoding, &text)).unwrap();

            let expectation = std::fs::read(ref_path).unwrap();
            assert_eq!(buf, expectation);
        };
    }

    macro_rules! test_decode_fn {
        ($name:ident, $label:expr, $label_override:expr) => {
            #[test]
            fn $name() {
                test_decode!($label, $label_override);
            }
        };
        ($name:ident, $label:expr) => {
            #[test]
            fn $name() {
                test_decode!($label, $label);
            }
        };
    }

    macro_rules! test_encode_fn {
        ($name:ident, $label:expr, $label_override:expr) => {
            #[test]
            fn $name() {
                test_encode!($label, $label_override);
            }
        };
        ($name:ident, $label:expr) => {
            #[test]
            fn $name() {
                test_encode!($label, $label);
            }
        };
    }

    test_decode_fn!(test_big5_decode, "big5");
    test_encode_fn!(test_big5_encode, "big5");
    test_decode_fn!(test_euc_kr_decode, "euc_kr", "EUC-KR");
    test_encode_fn!(test_euc_kr_encode, "euc_kr", "EUC-KR");
    test_decode_fn!(test_gb18030_decode, "gb18030");
    test_encode_fn!(test_gb18030_encode, "gb18030");
    test_decode_fn!(test_iso_2022_jp_decode, "iso_2022_jp", "ISO-2022-JP");
    test_encode_fn!(test_iso_2022_jp_encode, "iso_2022_jp", "ISO-2022-JP");
    test_decode_fn!(test_jis0208_decode, "jis0208", "EUC-JP");
    test_encode_fn!(test_jis0208_encode, "jis0208", "EUC-JP");
    test_decode_fn!(test_jis0212_decode, "jis0212", "EUC-JP");
    test_decode_fn!(test_shift_jis_decode, "shift_jis");
    test_encode_fn!(test_shift_jis_encode, "shift_jis");
}<|MERGE_RESOLUTION|>--- conflicted
+++ resolved
@@ -1133,7 +1133,6 @@
     }
 }
 
-<<<<<<< HEAD
 /// Options for a new document.
 ///
 /// This will usually be populated by edito
@@ -1190,7 +1189,9 @@
                 _ => None,
             },
         })
-=======
+    }
+}
+
 #[derive(Clone, Debug)]
 pub enum FormatterError {
     SpawningFailed {
@@ -1220,7 +1221,6 @@
             Self::DiskReloadError(error) => write!(f, "Error reloading file from disk: {}", error),
             Self::NonZeroExitStatus => write!(f, "Formatter exited with non zero exit status:"),
         }
->>>>>>> 3e11017a
     }
 }
 
