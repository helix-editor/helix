<<<<<<< HEAD
use crate::{
    editor::{GutterConfig, GutterType},
    graphics::Rect,
    Document, DocumentId, ViewId,
};
=======
use crate::{align_view, editor::GutterType, graphics::Rect, Align, Document, DocumentId, ViewId};
>>>>>>> 3e688764
use helix_core::{
    pos_at_visual_coords, visual_coords_at_pos, Position, RopeSlice, Selection, Transaction,
};

use std::{
    collections::{HashMap, VecDeque},
    fmt,
};

const JUMP_LIST_CAPACITY: usize = 30;

type Jump = (DocumentId, Selection);

#[derive(Debug, Clone)]
pub struct JumpList {
    jumps: VecDeque<Jump>,
    current: usize,
}

impl JumpList {
    pub fn new(initial: Jump) -> Self {
        let mut jumps = VecDeque::with_capacity(JUMP_LIST_CAPACITY);
        jumps.push_back(initial);
        Self { jumps, current: 0 }
    }

    pub fn push(&mut self, jump: Jump) {
        self.jumps.truncate(self.current);
        // don't push duplicates
        if self.jumps.back() != Some(&jump) {
            // If the jumplist is full, drop the oldest item.
            while self.jumps.len() >= JUMP_LIST_CAPACITY {
                self.jumps.pop_front();
            }

            self.jumps.push_back(jump);
            self.current = self.jumps.len();
        }
    }

    pub fn forward(&mut self, count: usize) -> Option<&Jump> {
        if self.current + count < self.jumps.len() {
            self.current += count;
            self.jumps.get(self.current)
        } else {
            None
        }
    }

    // Taking view and doc to prevent unnecessary cloning when jump is not required.
    pub fn backward(&mut self, view_id: ViewId, doc: &mut Document, count: usize) -> Option<&Jump> {
        if let Some(current) = self.current.checked_sub(count) {
            if self.current == self.jumps.len() {
                let jump = (doc.id(), doc.selection(view_id).clone());
                self.push(jump);
            }
            self.current = current;
            self.jumps.get(self.current)
        } else {
            None
        }
    }

    pub fn remove(&mut self, doc_id: &DocumentId) {
        self.jumps.retain(|(other_id, _)| other_id != doc_id);
    }

    pub fn iter(&self) -> impl Iterator<Item = &Jump> {
        self.jumps.iter()
    }

    /// Applies a [`Transaction`] of changes to the jumplist.
    /// This is necessary to ensure that changes to documents do not leave jump-list
    /// selections pointing to parts of the text which no longer exist.
    fn apply(&mut self, transaction: &Transaction, doc: &Document) {
        let text = doc.text().slice(..);

        for (doc_id, selection) in &mut self.jumps {
            if doc.id() == *doc_id {
                *selection = selection
                    .clone()
                    .map(transaction.changes())
                    .ensure_invariants(text);
            }
        }
    }
}

#[derive(Clone)]
pub struct View {
    pub id: ViewId,
    pub offset: Position,
    pub area: Rect,
    pub doc: DocumentId,
    pub jumps: JumpList,
    // documents accessed from this view from the oldest one to last viewed one
    pub docs_access_history: Vec<DocumentId>,
    /// the last modified files before the current one
    /// ordered from most frequent to least frequent
    // uses two docs because we want to be able to swap between the
    // two last modified docs which we need to manually keep track of
    pub last_modified_docs: [Option<DocumentId>; 2],
    /// used to store previous selections of tree-sitter objects
    pub object_selections: Vec<Selection>,
    /// all gutter-related configuration settings, used primarily for gutter rendering
    pub gutters: GutterConfig,
    /// A mapping between documents and the last history revision the view was updated at.
    /// Changes between documents and views are synced lazily when switching windows. This
    /// mapping keeps track of the last applied history revision so that only new changes
    /// are applied.
    doc_revisions: HashMap<DocumentId, usize>,
}

impl fmt::Debug for View {
    fn fmt(&self, f: &mut fmt::Formatter<'_>) -> fmt::Result {
        f.debug_struct("View")
            .field("id", &self.id)
            .field("area", &self.area)
            .field("doc", &self.doc)
            .finish()
    }
}

impl View {
    pub fn new(doc: DocumentId, gutters: GutterConfig) -> Self {
        Self {
            id: ViewId::default(),
            doc,
            offset: Position::new(0, 0),
            area: Rect::default(), // will get calculated upon inserting into tree
            jumps: JumpList::new((doc, Selection::point(0))), // TODO: use actual sel
            docs_access_history: Vec::new(),
            last_modified_docs: [None, None],
            object_selections: Vec::new(),
            gutters,
            doc_revisions: HashMap::new(),
        }
    }

    pub fn add_to_history(&mut self, id: DocumentId) {
        if let Some(pos) = self.docs_access_history.iter().position(|&doc| doc == id) {
            self.docs_access_history.remove(pos);
        }
        self.docs_access_history.push(id);
    }

    pub fn inner_area(&self, doc: &Document) -> Rect {
        self.area.clip_left(self.gutter_offset(doc)).clip_bottom(1) // -1 for statusline
    }

    pub fn inner_height(&self) -> usize {
        self.area.clip_bottom(1).height.into() // -1 for statusline
    }

    pub fn gutters(&self) -> &[GutterType] {
        &self.gutters.layout
    }

    pub fn gutter_offset(&self, doc: &Document) -> u16 {
        self.gutters
            .layout
            .iter()
            .map(|gutter| gutter.width(self, doc) as u16)
            .sum()
    }

    //
    pub fn offset_coords_to_in_view(
        &self,
        doc: &Document,
        scrolloff: usize,
    ) -> Option<(usize, usize)> {
        self.offset_coords_to_in_view_center(doc, scrolloff, false)
    }

    pub fn offset_coords_to_in_view_center(
        &self,
        doc: &Document,
        scrolloff: usize,
        centering: bool,
    ) -> Option<(usize, usize)> {
        let cursor = doc
            .selection(self.id)
            .primary()
            .cursor(doc.text().slice(..));

        let Position { col, row: line } =
            visual_coords_at_pos(doc.text().slice(..), cursor, doc.tab_width());

        let inner_area = self.inner_area(doc);
        let last_line = (self.offset.row + inner_area.height as usize).saturating_sub(1);
        let last_col = self.offset.col + inner_area.width.saturating_sub(1) as usize;

        let new_offset = |scrolloff: usize| {
            // - 1 so we have at least one gap in the middle.
            // a height of 6 with padding of 3 on each side will keep shifting the view back and forth
            // as we type
            let scrolloff = scrolloff.min(inner_area.height.saturating_sub(1) as usize / 2);

            let row = if line > last_line.saturating_sub(scrolloff) {
                // scroll down
                self.offset.row + line - (last_line.saturating_sub(scrolloff))
            } else if line < self.offset.row + scrolloff {
                // scroll up
                line.saturating_sub(scrolloff)
            } else {
                self.offset.row
            };

            let col = if col > last_col.saturating_sub(scrolloff) {
                // scroll right
                self.offset.col + col - (last_col.saturating_sub(scrolloff))
            } else if col < self.offset.col + scrolloff {
                // scroll left
                col.saturating_sub(scrolloff)
            } else {
                self.offset.col
            };
            (row, col)
        };
        let current_offset = (self.offset.row, self.offset.col);
        if centering {
            // return None if cursor is out of view
            let offset = new_offset(0);
            (offset == current_offset).then(|| {
                if scrolloff == 0 {
                    offset
                } else {
                    new_offset(scrolloff)
                }
            })
        } else {
            // return None if cursor is in (view - scrolloff)
            let offset = new_offset(scrolloff);
            (offset != current_offset).then(|| offset) // TODO: use 'then_some' when 1.62 <= MSRV
        }
    }

    pub fn ensure_cursor_in_view(&mut self, doc: &Document, scrolloff: usize) {
        if let Some((row, col)) = self.offset_coords_to_in_view_center(doc, scrolloff, false) {
            self.offset.row = row;
            self.offset.col = col;
        }
    }

    pub fn ensure_cursor_in_view_center(&mut self, doc: &Document, scrolloff: usize) {
        if let Some((row, col)) = self.offset_coords_to_in_view_center(doc, scrolloff, true) {
            self.offset.row = row;
            self.offset.col = col;
        } else {
            align_view(doc, self, Align::Center);
        }
    }

    pub fn is_cursor_in_view(&mut self, doc: &Document, scrolloff: usize) -> bool {
        self.offset_coords_to_in_view(doc, scrolloff).is_none()
    }

    /// Calculates the last visible line on screen
    #[inline]
    pub fn last_line(&self, doc: &Document) -> usize {
        std::cmp::min(
            // Saturating subs to make it inclusive zero indexing.
            (self.offset.row + self.inner_height()).saturating_sub(1),
            doc.text().len_lines().saturating_sub(1),
        )
    }

    /// Translates a document position to an absolute position in the terminal.
    /// Returns a (line, col) position if the position is visible on screen.
    // TODO: Could return width as well for the character width at cursor.
    pub fn screen_coords_at_pos(
        &self,
        doc: &Document,
        text: RopeSlice,
        pos: usize,
    ) -> Option<Position> {
        let line = text.char_to_line(pos);

        if line < self.offset.row || line > self.last_line(doc) {
            // Line is not visible on screen
            return None;
        }

        let tab_width = doc.tab_width();
        // TODO: visual_coords_at_pos also does char_to_line which we ignore, can we reuse the call?
        let Position { col, .. } = visual_coords_at_pos(text, pos, tab_width);

        // It is possible for underflow to occur if the buffer length is larger than the terminal width.
        let row = line.saturating_sub(self.offset.row);
        let col = col.saturating_sub(self.offset.col);

        Some(Position::new(row, col))
    }

    pub fn text_pos_at_screen_coords(
        &self,
        doc: &Document,
        row: u16,
        column: u16,
        tab_width: usize,
    ) -> Option<usize> {
        let text = doc.text().slice(..);
        let inner = self.inner_area(doc);
        // 1 for status
        if row < inner.top() || row >= inner.bottom() {
            return None;
        }

        if column < inner.left() || column > inner.right() {
            return None;
        }

        let text_row = (row - inner.y) as usize + self.offset.row;
        if text_row > text.len_lines() - 1 {
            return Some(text.len_chars());
        }

        let text_col = (column - inner.x) as usize + self.offset.col;

        Some(pos_at_visual_coords(
            text,
            Position {
                row: text_row,
                col: text_col,
            },
            tab_width,
        ))
    }

    /// Translates a screen position to position in the text document.
    /// Returns a usize typed position in bounds of the text if found in this view, None if out of view.
    pub fn pos_at_screen_coords(&self, doc: &Document, row: u16, column: u16) -> Option<usize> {
        self.text_pos_at_screen_coords(doc, row, column, doc.tab_width())
    }

    /// Translates screen coordinates into coordinates on the gutter of the view.
    /// Returns a tuple of usize typed line and column numbers starting with 0.
    /// Returns None if coordinates are not on the gutter.
    pub fn gutter_coords_at_screen_coords(&self, row: u16, column: u16) -> Option<Position> {
        // 1 for status
        if row < self.area.top() || row >= self.area.bottom() {
            return None;
        }

        if column < self.area.left() || column > self.area.right() {
            return None;
        }

        Some(Position::new(
            (row - self.area.top()) as usize,
            (column - self.area.left()) as usize,
        ))
    }

    pub fn remove_document(&mut self, doc_id: &DocumentId) {
        self.jumps.remove(doc_id);
        self.docs_access_history.retain(|doc| doc != doc_id);
    }

    // pub fn traverse<F>(&self, text: RopeSlice, start: usize, end: usize, fun: F)
    // where
    //     F: Fn(usize, usize),
    // {
    //     let start = self.screen_coords_at_pos(text, start);
    //     let end = self.screen_coords_at_pos(text, end);

    //     match (start, end) {
    //         // fully on screen
    //         (Some(start), Some(end)) => {
    //             // we want to calculate ends of lines for each char..
    //         }
    //         // from start to end of screen
    //         (Some(start), None) => {}
    //         // from start of screen to end
    //         (None, Some(end)) => {}
    //         // not on screen
    //         (None, None) => return,
    //     }
    // }

    /// Applies a [`Transaction`] to the view.
    /// Instead of calling this function directly, use [crate::apply_transaction]
    /// which applies a transaction to the [`Document`] and view together.
    pub fn apply(&mut self, transaction: &Transaction, doc: &mut Document) {
        self.jumps.apply(transaction, doc);
        self.doc_revisions
            .insert(doc.id(), doc.get_current_revision());
    }

    pub fn sync_changes(&mut self, doc: &mut Document) {
        let latest_revision = doc.get_current_revision();
        let current_revision = *self
            .doc_revisions
            .entry(doc.id())
            .or_insert(latest_revision);

        if current_revision == latest_revision {
            return;
        }

        log::debug!(
            "Syncing view {:?} between {} and {}",
            self.id,
            current_revision,
            latest_revision
        );

        if let Some(transaction) = doc.history.get_mut().changes_since(current_revision) {
            self.apply(&transaction, doc);
        }
    }
}

#[cfg(test)]
mod tests {
    use super::*;
    use helix_core::Rope;

    // 1 diagnostic + 1 spacer + 3 linenr (< 1000 lines) + 1 spacer + 1 diff
    const DEFAULT_GUTTER_OFFSET: u16 = 7;

    // 1 diagnostics + 1 spacer + 1 gutter
    const DEFAULT_GUTTER_OFFSET_ONLY_DIAGNOSTICS: u16 = 3;

    use crate::document::Document;
    use crate::editor::{GutterConfig, GutterLineNumbersConfig, GutterType};

    #[test]
    fn test_text_pos_at_screen_coords() {
        let mut view = View::new(DocumentId::default(), GutterConfig::default());
        view.area = Rect::new(40, 40, 40, 40);
        let rope = Rope::from_str("abc\n\tdef");
        let doc = Document::from(rope, None);

        assert_eq!(view.text_pos_at_screen_coords(&doc, 40, 2, 4), None);

        assert_eq!(view.text_pos_at_screen_coords(&doc, 40, 41, 4), None);

        assert_eq!(view.text_pos_at_screen_coords(&doc, 0, 2, 4), None);

        assert_eq!(view.text_pos_at_screen_coords(&doc, 0, 49, 4), None);

        assert_eq!(view.text_pos_at_screen_coords(&doc, 0, 41, 4), None);

        assert_eq!(view.text_pos_at_screen_coords(&doc, 40, 81, 4), None);

        assert_eq!(view.text_pos_at_screen_coords(&doc, 78, 41, 4), None);

        assert_eq!(
            view.text_pos_at_screen_coords(&doc, 40, 40 + DEFAULT_GUTTER_OFFSET + 3, 4),
            Some(3)
        );

        assert_eq!(view.text_pos_at_screen_coords(&doc, 40, 80, 4), Some(3));

        assert_eq!(
            view.text_pos_at_screen_coords(&doc, 41, 40 + DEFAULT_GUTTER_OFFSET + 1, 4),
            Some(4)
        );

        assert_eq!(
            view.text_pos_at_screen_coords(&doc, 41, 40 + DEFAULT_GUTTER_OFFSET + 4, 4),
            Some(5)
        );

        assert_eq!(
            view.text_pos_at_screen_coords(&doc, 41, 40 + DEFAULT_GUTTER_OFFSET + 7, 4),
            Some(8)
        );

        assert_eq!(view.text_pos_at_screen_coords(&doc, 41, 80, 4), Some(8));
    }

    #[test]
    fn test_text_pos_at_screen_coords_without_line_numbers_gutter() {
        let mut view = View::new(
            DocumentId::default(),
            GutterConfig {
                layout: vec![GutterType::Diagnostics],
                line_numbers: GutterLineNumbersConfig::default(),
            },
        );
        view.area = Rect::new(40, 40, 40, 40);
        let rope = Rope::from_str("abc\n\tdef");
        let doc = Document::from(rope, None);
        assert_eq!(
            view.text_pos_at_screen_coords(
                &doc,
                41,
                40 + DEFAULT_GUTTER_OFFSET_ONLY_DIAGNOSTICS + 1,
                4
            ),
            Some(4)
        );
    }

    #[test]
    fn test_text_pos_at_screen_coords_without_any_gutters() {
        let mut view = View::new(
            DocumentId::default(),
            GutterConfig {
                layout: vec![],
                line_numbers: GutterLineNumbersConfig::default(),
            },
        );
        view.area = Rect::new(40, 40, 40, 40);
        let rope = Rope::from_str("abc\n\tdef");
        let doc = Document::from(rope, None);
        assert_eq!(view.text_pos_at_screen_coords(&doc, 41, 40 + 1, 4), Some(4));
    }

    #[test]
    fn test_text_pos_at_screen_coords_cjk() {
        let mut view = View::new(DocumentId::default(), GutterConfig::default());
        view.area = Rect::new(40, 40, 40, 40);
        let rope = Rope::from_str("Hi! こんにちは皆さん");
        let doc = Document::from(rope, None);

        assert_eq!(
            view.text_pos_at_screen_coords(&doc, 40, 40 + DEFAULT_GUTTER_OFFSET, 4),
            Some(0)
        );

        assert_eq!(
            view.text_pos_at_screen_coords(&doc, 40, 40 + DEFAULT_GUTTER_OFFSET + 4, 4),
            Some(4)
        );
        assert_eq!(
            view.text_pos_at_screen_coords(&doc, 40, 40 + DEFAULT_GUTTER_OFFSET + 5, 4),
            Some(4)
        );

        assert_eq!(
            view.text_pos_at_screen_coords(&doc, 40, 40 + DEFAULT_GUTTER_OFFSET + 6, 4),
            Some(5)
        );

        assert_eq!(
            view.text_pos_at_screen_coords(&doc, 40, 40 + DEFAULT_GUTTER_OFFSET + 7, 4),
            Some(5)
        );

        assert_eq!(
            view.text_pos_at_screen_coords(&doc, 40, 40 + DEFAULT_GUTTER_OFFSET + 8, 4),
            Some(6)
        );
    }

    #[test]
    fn test_text_pos_at_screen_coords_graphemes() {
        let mut view = View::new(DocumentId::default(), GutterConfig::default());
        view.area = Rect::new(40, 40, 40, 40);
        let rope = Rope::from_str("Hèl̀l̀ò world!");
        let doc = Document::from(rope, None);

        assert_eq!(
            view.text_pos_at_screen_coords(&doc, 40, 40 + DEFAULT_GUTTER_OFFSET, 4),
            Some(0)
        );

        assert_eq!(
            view.text_pos_at_screen_coords(&doc, 40, 40 + DEFAULT_GUTTER_OFFSET + 1, 4),
            Some(1)
        );

        assert_eq!(
            view.text_pos_at_screen_coords(&doc, 40, 40 + DEFAULT_GUTTER_OFFSET + 2, 4),
            Some(3)
        );

        assert_eq!(
            view.text_pos_at_screen_coords(&doc, 40, 40 + DEFAULT_GUTTER_OFFSET + 3, 4),
            Some(5)
        );

        assert_eq!(
            view.text_pos_at_screen_coords(&doc, 40, 40 + DEFAULT_GUTTER_OFFSET + 4, 4),
            Some(7)
        );
    }
}<|MERGE_RESOLUTION|>--- conflicted
+++ resolved
@@ -1,12 +1,10 @@
-<<<<<<< HEAD
 use crate::{
+    align_view,
     editor::{GutterConfig, GutterType},
     graphics::Rect,
-    Document, DocumentId, ViewId,
+    Align, Document, DocumentId, ViewId,
 };
-=======
-use crate::{align_view, editor::GutterType, graphics::Rect, Align, Document, DocumentId, ViewId};
->>>>>>> 3e688764
+
 use helix_core::{
     pos_at_visual_coords, visual_coords_at_pos, Position, RopeSlice, Selection, Transaction,
 };
