use crate::{
    align_view,
    annotations::diagnostics::InlineDiagnostics,
<<<<<<< HEAD
    document::DocumentInlayHints,
    editor::{GutterConfig, GutterType, ScrolloffConfig},
=======
    document::{DocumentColorSwatches, DocumentInlayHints},
    editor::{GutterConfig, GutterType},
>>>>>>> 0815b52e
    graphics::Rect,
    handlers::diagnostics::DiagnosticsHandler,
    Align, Document, DocumentId, Theme, ViewId,
};

use helix_core::{
    char_idx_at_visual_offset,
    doc_formatter::TextFormat,
    syntax::Highlight,
    text_annotations::TextAnnotations,
    visual_offset_from_anchor, visual_offset_from_block, Position, RopeSlice, Selection,
    Transaction,
    VisualOffsetError::{PosAfterMaxRow, PosBeforeAnchorRow},
};

use std::{
    collections::{HashMap, VecDeque},
    fmt,
};

const JUMP_LIST_CAPACITY: usize = 30;

type Jump = (DocumentId, Selection);

#[derive(Debug, Clone)]
pub struct JumpList {
    jumps: VecDeque<Jump>,
    current: usize,
}

impl JumpList {
    pub fn new(initial: Jump) -> Self {
        let mut jumps = VecDeque::with_capacity(JUMP_LIST_CAPACITY);
        jumps.push_back(initial);
        Self { jumps, current: 0 }
    }

    fn push_impl(&mut self, jump: Jump) -> usize {
        let mut num_removed_from_front = 0;
        self.jumps.truncate(self.current);
        // don't push duplicates
        if self.jumps.back() != Some(&jump) {
            // If the jumplist is full, drop the oldest item.
            while self.jumps.len() >= JUMP_LIST_CAPACITY {
                self.jumps.pop_front();
                num_removed_from_front += 1;
            }

            self.jumps.push_back(jump);
            self.current = self.jumps.len();
        }
        num_removed_from_front
    }

    pub fn push(&mut self, jump: Jump) {
        self.push_impl(jump);
    }

    pub fn forward(&mut self, count: usize) -> Option<&Jump> {
        if self.current + count < self.jumps.len() {
            self.current += count;
            self.jumps.get(self.current)
        } else {
            None
        }
    }

    // Taking view and doc to prevent unnecessary cloning when jump is not required.
    pub fn backward(&mut self, view_id: ViewId, doc: &mut Document, count: usize) -> Option<&Jump> {
        if let Some(mut current) = self.current.checked_sub(count) {
            if self.current == self.jumps.len() {
                let jump = (doc.id(), doc.selection(view_id).clone());
                let num_removed = self.push_impl(jump);
                current = current.saturating_sub(num_removed);
            }
            self.current = current;

            // Avoid jumping to the current location.
            let jump @ (doc_id, selection) = self.jumps.get(self.current)?;
            if doc.id() == *doc_id && doc.selection(view_id) == selection {
                self.current = self.current.checked_sub(1)?;
                self.jumps.get(self.current)
            } else {
                Some(jump)
            }
        } else {
            None
        }
    }

    pub fn remove(&mut self, doc_id: &DocumentId) {
        self.jumps.retain(|(other_id, _)| other_id != doc_id);
    }

    pub fn iter(&self) -> impl DoubleEndedIterator<Item = &Jump> {
        self.jumps.iter()
    }

    /// Applies a [`Transaction`] of changes to the jumplist.
    /// This is necessary to ensure that changes to documents do not leave jump-list
    /// selections pointing to parts of the text which no longer exist.
    fn apply(&mut self, transaction: &Transaction, doc: &Document) {
        let text = doc.text().slice(..);

        for (doc_id, selection) in &mut self.jumps {
            if doc.id() == *doc_id {
                *selection = selection
                    .clone()
                    .map(transaction.changes())
                    .ensure_invariants(text);
            }
        }
    }
}

#[derive(Clone, Debug, PartialEq, Eq, Copy, Default)]
pub struct ViewPosition {
    pub anchor: usize,
    pub horizontal_offset: usize,
    pub vertical_offset: usize,
}

#[derive(Clone)]
pub struct View {
    pub id: ViewId,
    pub area: Rect,
    pub doc: DocumentId,
    pub jumps: JumpList,
    // documents accessed from this view from the oldest one to last viewed one
    pub docs_access_history: Vec<DocumentId>,
    /// the last modified files before the current one
    /// ordered from most frequent to least frequent
    // uses two docs because we want to be able to swap between the
    // two last modified docs which we need to manually keep track of
    pub last_modified_docs: [Option<DocumentId>; 2],
    /// used to store previous selections of tree-sitter objects
    pub object_selections: Vec<Selection>,
    /// all gutter-related configuration settings, used primarily for gutter rendering
    pub gutters: GutterConfig,
    /// A mapping between documents and the last history revision the view was updated at.
    /// Changes between documents and views are synced lazily when switching windows. This
    /// mapping keeps track of the last applied history revision so that only new changes
    /// are applied.
    doc_revisions: HashMap<DocumentId, usize>,
    // HACKS: there should really only be a global diagnostics handler (the
    // non-focused views should just not have different handling for the cursor
    // line). For that we would need accces to editor everywhere (we want to use
    // the positioning code) so this can only happen by refactoring View and
    // Document into entity component like structure. That is a huge refactor
    // left to future work. For now we treat all views as focused and give them
    // each their own handler.
    pub diagnostics_handler: DiagnosticsHandler,
}

impl fmt::Debug for View {
    fn fmt(&self, f: &mut fmt::Formatter<'_>) -> fmt::Result {
        f.debug_struct("View")
            .field("id", &self.id)
            .field("area", &self.area)
            .field("doc", &self.doc)
            .finish()
    }
}

impl View {
    pub fn new(doc: DocumentId, gutters: GutterConfig) -> Self {
        Self {
            id: ViewId::default(),
            doc,
            area: Rect::default(), // will get calculated upon inserting into tree
            jumps: JumpList::new((doc, Selection::point(0))), // TODO: use actual sel
            docs_access_history: Vec::new(),
            last_modified_docs: [None, None],
            object_selections: Vec::new(),
            gutters,
            doc_revisions: HashMap::new(),
            diagnostics_handler: DiagnosticsHandler::new(),
        }
    }

    pub fn add_to_history(&mut self, id: DocumentId) {
        if let Some(pos) = self.docs_access_history.iter().position(|&doc| doc == id) {
            self.docs_access_history.remove(pos);
        }
        self.docs_access_history.push(id);
    }

    pub fn inner_area(&self, doc: &Document) -> Rect {
        self.area.clip_left(self.gutter_offset(doc)).clip_bottom(1) // -1 for statusline
    }

    pub fn inner_height(&self) -> usize {
        self.area.clip_bottom(1).height.into() // -1 for statusline
    }

    pub fn inner_width(&self, doc: &Document) -> u16 {
        self.area.clip_left(self.gutter_offset(doc)).width
    }

    pub fn gutters(&self) -> &[GutterType] {
        &self.gutters.layout
    }

    pub fn gutter_offset(&self, doc: &Document) -> u16 {
        let total_width = self
            .gutters
            .layout
            .iter()
            .map(|gutter| gutter.width(self, doc) as u16)
            .sum();
        if total_width < self.area.width {
            total_width
        } else {
            0
        }
    }

    //
    pub fn offset_coords_to_in_view(
        &self,
        doc: &Document,
        scrolloff: ScrolloffConfig,
    ) -> Option<ViewPosition> {
        self.offset_coords_to_in_view_center::<false>(doc, scrolloff)
    }

    pub fn offset_coords_to_in_view_center<const CENTERING: bool>(
        &self,
        doc: &Document,
        scrolloff: ScrolloffConfig,
    ) -> Option<ViewPosition> {
        let view_offset = doc.get_view_offset(self.id)?;
        let doc_text = doc.text().slice(..);
        let viewport = self.inner_area(doc);
        let vertical_viewport_end = view_offset.vertical_offset + viewport.height as usize;
        let text_fmt = doc.text_format(viewport.width, None);
        let annotations = self.text_annotations(doc, None);

        let (scrolloff_top, scrolloff_bottom) = if CENTERING {
            (0, 0)
        } else {
            (
                // - 1 from the top so we have at least one gap in the middle.
                scrolloff
                    .vertical
                    .min(viewport.height.saturating_sub(1) as usize / 2),
                scrolloff.vertical.min(viewport.height as usize / 2),
            )
        };
        let (scrolloff_left, scrolloff_right) = if CENTERING {
            (0, 0)
        } else {
            (
                // - 1 from the left so we have at least one gap in the middle.
                scrolloff
                    .horizontal
                    .min(viewport.width.saturating_sub(1) as usize / 2),
                scrolloff.horizontal.min(viewport.width as usize / 2),
            )
        };

        let cursor = doc.selection(self.id).primary().cursor(doc_text);
        let mut offset = view_offset;
        let off = visual_offset_from_anchor(
            doc_text,
            offset.anchor,
            cursor,
            &text_fmt,
            &annotations,
            vertical_viewport_end,
        );

        let (new_anchor, at_top) = match off {
            Ok((visual_pos, _)) if visual_pos.row < scrolloff_top + offset.vertical_offset => {
                if CENTERING {
                    // cursor out of view
                    return None;
                }
                (true, true)
            }
            Ok((visual_pos, _)) if visual_pos.row + scrolloff_bottom >= vertical_viewport_end => {
                (true, false)
            }
            Ok((_, _)) => (false, false),
            Err(_) if CENTERING => return None,
            Err(PosBeforeAnchorRow) => (true, true),
            Err(PosAfterMaxRow) => (true, false),
        };

        if new_anchor {
            let v_off = if at_top {
                scrolloff_top as isize
            } else {
                viewport.height as isize - scrolloff_bottom as isize - 1
            };
            (offset.anchor, offset.vertical_offset) =
                char_idx_at_visual_offset(doc_text, cursor, -v_off, 0, &text_fmt, &annotations);
        }

        if text_fmt.soft_wrap {
            offset.horizontal_offset = 0;
        } else {
            // determine the current visual column of the text
            let col = off
                .unwrap_or_else(|_| {
                    visual_offset_from_block(
                        doc_text,
                        offset.anchor,
                        cursor,
                        &text_fmt,
                        &annotations,
                    )
                })
                .0
                .col;

            let last_col = offset.horizontal_offset + viewport.width.saturating_sub(1) as usize;
            if col > last_col.saturating_sub(scrolloff_right) {
                // scroll right
                offset.horizontal_offset += col - (last_col.saturating_sub(scrolloff_right))
            } else if col < offset.horizontal_offset + scrolloff_left {
                // scroll left
                offset.horizontal_offset = col.saturating_sub(scrolloff_left)
            };
        }

        // if we are not centering return None if view position is unchanged
        if !CENTERING && offset == view_offset {
            return None;
        }

        Some(offset)
    }

    pub fn ensure_cursor_in_view(&self, doc: &mut Document, scrolloff: ScrolloffConfig) {
        if let Some(offset) = self.offset_coords_to_in_view_center::<false>(doc, scrolloff) {
            doc.set_view_offset(self.id, offset);
        }
    }

    pub fn ensure_cursor_in_view_center(&self, doc: &mut Document, scrolloff: ScrolloffConfig) {
        if let Some(offset) = self.offset_coords_to_in_view_center::<true>(doc, scrolloff) {
            doc.set_view_offset(self.id, offset);
        } else {
            align_view(doc, self, Align::Center);
        }
    }

    pub fn is_cursor_in_view(&mut self, doc: &Document, scrolloff: ScrolloffConfig) -> bool {
        self.offset_coords_to_in_view(doc, scrolloff).is_none()
    }

    /// Estimates the last visible document line on screen.
    /// This estimate is an upper bound obtained by calculating the first
    /// visible line and adding the viewport height.
    /// The actual last visible line may be smaller if softwrapping occurs
    /// or virtual text lines are visible
    #[inline]
    pub fn estimate_last_doc_line(&self, doc: &Document) -> usize {
        let doc_text = doc.text().slice(..);
        let line = doc_text.char_to_line(doc.view_offset(self.id).anchor.min(doc_text.len_chars()));
        // Saturating subs to make it inclusive zero indexing.
        (line + self.inner_height())
            .min(doc_text.len_lines())
            .saturating_sub(1)
    }

    /// Calculates the last non-empty visual line on screen
    #[inline]
    pub fn last_visual_line(&self, doc: &Document) -> usize {
        let doc_text = doc.text().slice(..);
        let viewport = self.inner_area(doc);
        let text_fmt = doc.text_format(viewport.width, None);
        let annotations = self.text_annotations(doc, None);
        let view_offset = doc.view_offset(self.id);

        // last visual line in view is trivial to compute
        let visual_height = doc.view_offset(self.id).vertical_offset + viewport.height as usize;

        // fast path when the EOF is not visible on the screen,
        if self.estimate_last_doc_line(doc) < doc_text.len_lines() - 1 {
            return visual_height.saturating_sub(1);
        }

        // translate to document line
        let pos = visual_offset_from_anchor(
            doc_text,
            view_offset.anchor,
            usize::MAX,
            &text_fmt,
            &annotations,
            visual_height,
        );

        match pos {
            Ok((Position { row, .. }, _)) => row.saturating_sub(view_offset.vertical_offset),
            Err(PosAfterMaxRow) => visual_height.saturating_sub(1),
            Err(PosBeforeAnchorRow) => 0,
        }
    }

    /// Translates a document position to an absolute position in the terminal.
    /// Returns a (line, col) position if the position is visible on screen.
    // TODO: Could return width as well for the character width at cursor.
    pub fn screen_coords_at_pos(
        &self,
        doc: &Document,
        text: RopeSlice,
        pos: usize,
    ) -> Option<Position> {
        let view_offset = doc.view_offset(self.id);

        let viewport = self.inner_area(doc);
        let text_fmt = doc.text_format(viewport.width, None);
        let annotations = self.text_annotations(doc, None);

        let mut pos = visual_offset_from_anchor(
            text,
            view_offset.anchor,
            pos,
            &text_fmt,
            &annotations,
            viewport.height as usize,
        )
        .ok()?
        .0;
        if pos.row < view_offset.vertical_offset {
            return None;
        }
        pos.row -= view_offset.vertical_offset;
        if pos.row >= viewport.height as usize {
            return None;
        }
        pos.col = pos.col.saturating_sub(view_offset.horizontal_offset);

        Some(pos)
    }

    /// Get the text annotations to display in the current view for the given document and theme.
    pub fn text_annotations<'a>(
        &self,
        doc: &'a Document,
        theme: Option<&Theme>,
    ) -> TextAnnotations<'a> {
        let mut text_annotations = TextAnnotations::default();

        if let Some(labels) = doc.jump_labels.get(&self.id) {
            let style = theme
                .and_then(|t| t.find_scope_index("ui.virtual.jump-label"))
                .map(Highlight);
            text_annotations.add_overlay(labels, style);
        }

        if let Some(DocumentInlayHints {
            id: _,
            type_inlay_hints,
            parameter_inlay_hints,
            other_inlay_hints,
            padding_before_inlay_hints,
            padding_after_inlay_hints,
        }) = doc.inlay_hints.get(&self.id)
        {
            let type_style = theme
                .and_then(|t| t.find_scope_index("ui.virtual.inlay-hint.type"))
                .map(Highlight);
            let parameter_style = theme
                .and_then(|t| t.find_scope_index("ui.virtual.inlay-hint.parameter"))
                .map(Highlight);
            let other_style = theme
                .and_then(|t| t.find_scope_index("ui.virtual.inlay-hint"))
                .map(Highlight);

            // Overlapping annotations are ignored apart from the first so the order here is not random:
            // types -> parameters -> others should hopefully be the "correct" order for most use cases,
            // with the padding coming before and after as expected.
            text_annotations
                .add_inline_annotations(padding_before_inlay_hints, None)
                .add_inline_annotations(type_inlay_hints, type_style)
                .add_inline_annotations(parameter_inlay_hints, parameter_style)
                .add_inline_annotations(other_inlay_hints, other_style)
                .add_inline_annotations(padding_after_inlay_hints, None);
        };
        let config = doc.config.load();

        if config.lsp.display_color_swatches {
            if let Some(DocumentColorSwatches {
                color_swatches,
                colors,
                color_swatches_padding,
            }) = &doc.color_swatches
            {
                for (color_swatch, color) in color_swatches.iter().zip(colors) {
                    text_annotations
                        .add_inline_annotations(std::slice::from_ref(color_swatch), Some(*color));
                }

                text_annotations.add_inline_annotations(color_swatches_padding, None);
            }
        }

        let width = self.inner_width(doc);
        let enable_cursor_line = self
            .diagnostics_handler
            .show_cursorline_diagnostics(doc, self.id);
        let config = config.inline_diagnostics.prepare(width, enable_cursor_line);
        if !config.disabled() {
            let cursor = doc
                .selection(self.id)
                .primary()
                .cursor(doc.text().slice(..));
            text_annotations.add_line_annotation(InlineDiagnostics::new(
                doc,
                cursor,
                width,
                doc.view_offset(self.id).horizontal_offset,
                config,
            ));
        }

        text_annotations
    }

    pub fn text_pos_at_screen_coords(
        &self,
        doc: &Document,
        row: u16,
        column: u16,
        fmt: TextFormat,
        annotations: &TextAnnotations,
        ignore_virtual_text: bool,
    ) -> Option<usize> {
        let inner = self.inner_area(doc);
        // 1 for status
        if row < inner.top() || row >= inner.bottom() {
            return None;
        }

        if column < inner.left() || column > inner.right() {
            return None;
        }

        self.text_pos_at_visual_coords(
            doc,
            row - inner.y,
            column - inner.x,
            fmt,
            annotations,
            ignore_virtual_text,
        )
    }

    pub fn text_pos_at_visual_coords(
        &self,
        doc: &Document,
        row: u16,
        column: u16,
        text_fmt: TextFormat,
        annotations: &TextAnnotations,
        ignore_virtual_text: bool,
    ) -> Option<usize> {
        let text = doc.text().slice(..);
        let view_offset = doc.view_offset(self.id);

        let text_row = row as usize + view_offset.vertical_offset;
        let text_col = column as usize + view_offset.horizontal_offset;

        let (char_idx, virt_lines) = char_idx_at_visual_offset(
            text,
            view_offset.anchor,
            text_row as isize,
            text_col,
            &text_fmt,
            annotations,
        );

        // if the cursor is on a line with only virtual text return None
        if virt_lines != 0 && ignore_virtual_text {
            return None;
        }
        Some(char_idx)
    }

    /// Translates a screen position to position in the text document.
    /// Returns a usize typed position in bounds of the text if found in this view, None if out of view.
    pub fn pos_at_screen_coords(
        &self,
        doc: &Document,
        row: u16,
        column: u16,
        ignore_virtual_text: bool,
    ) -> Option<usize> {
        self.text_pos_at_screen_coords(
            doc,
            row,
            column,
            doc.text_format(self.inner_width(doc), None),
            &self.text_annotations(doc, None),
            ignore_virtual_text,
        )
    }

    pub fn pos_at_visual_coords(
        &self,
        doc: &Document,
        row: u16,
        column: u16,
        ignore_virtual_text: bool,
    ) -> Option<usize> {
        self.text_pos_at_visual_coords(
            doc,
            row,
            column,
            doc.text_format(self.inner_width(doc), None),
            &self.text_annotations(doc, None),
            ignore_virtual_text,
        )
    }

    /// Translates screen coordinates into coordinates on the gutter of the view.
    /// Returns a tuple of usize typed line and column numbers starting with 0.
    /// Returns None if coordinates are not on the gutter.
    pub fn gutter_coords_at_screen_coords(&self, row: u16, column: u16) -> Option<Position> {
        // 1 for status
        if row < self.area.top() || row >= self.area.bottom() {
            return None;
        }

        if column < self.area.left() || column > self.area.right() {
            return None;
        }

        Some(Position::new(
            (row - self.area.top()) as usize,
            (column - self.area.left()) as usize,
        ))
    }

    pub fn remove_document(&mut self, doc_id: &DocumentId) {
        self.jumps.remove(doc_id);
        self.docs_access_history.retain(|doc| doc != doc_id);
    }

    // pub fn traverse<F>(&self, text: RopeSlice, start: usize, end: usize, fun: F)
    // where
    //     F: Fn(usize, usize),
    // {
    //     let start = self.screen_coords_at_pos(text, start);
    //     let end = self.screen_coords_at_pos(text, end);

    //     match (start, end) {
    //         // fully on screen
    //         (Some(start), Some(end)) => {
    //             // we want to calculate ends of lines for each char..
    //         }
    //         // from start to end of screen
    //         (Some(start), None) => {}
    //         // from start of screen to end
    //         (None, Some(end)) => {}
    //         // not on screen
    //         (None, None) => return,
    //     }
    // }

    /// Applies a [`Transaction`] to the view.
    pub fn apply(&mut self, transaction: &Transaction, doc: &mut Document) {
        self.jumps.apply(transaction, doc);
        self.doc_revisions
            .insert(doc.id(), doc.get_current_revision());
    }

    pub fn sync_changes(&mut self, doc: &mut Document) {
        let latest_revision = doc.get_current_revision();
        let current_revision = *self
            .doc_revisions
            .entry(doc.id())
            .or_insert(latest_revision);

        if current_revision == latest_revision {
            return;
        }

        log::debug!(
            "Syncing view {:?} between {} and {}",
            self.id,
            current_revision,
            latest_revision
        );

        if let Some(transaction) = doc.history.get_mut().changes_since(current_revision) {
            self.apply(&transaction, doc);
        }
    }
}

#[cfg(test)]
mod tests {
    use std::sync::Arc;

    use super::*;
    use arc_swap::ArcSwap;
    use helix_core::Rope;

    // 1 diagnostic + 1 spacer + 3 linenr (< 1000 lines) + 1 spacer + 1 diff
    const DEFAULT_GUTTER_OFFSET: u16 = 7;

    // 1 diagnostics + 1 spacer + 1 gutter
    const DEFAULT_GUTTER_OFFSET_ONLY_DIAGNOSTICS: u16 = 3;

    use crate::document::Document;
    use crate::editor::{Config, GutterConfig, GutterLineNumbersConfig, GutterType};

    #[test]
    fn test_text_pos_at_screen_coords() {
        let mut view = View::new(DocumentId::default(), GutterConfig::default());
        view.area = Rect::new(40, 40, 40, 40);
        let rope = Rope::from_str("abc\n\tdef");
        let mut doc = Document::from(
            rope,
            None,
            Arc::new(ArcSwap::new(Arc::new(Config::default()))),
        );
        doc.ensure_view_init(view.id);

        assert_eq!(
            view.text_pos_at_screen_coords(
                &doc,
                40,
                2,
                TextFormat::default(),
                &TextAnnotations::default(),
                true
            ),
            None
        );

        assert_eq!(
            view.text_pos_at_screen_coords(
                &doc,
                40,
                41,
                TextFormat::default(),
                &TextAnnotations::default(),
                true
            ),
            None
        );

        assert_eq!(
            view.text_pos_at_screen_coords(
                &doc,
                0,
                2,
                TextFormat::default(),
                &TextAnnotations::default(),
                true
            ),
            None
        );

        assert_eq!(
            view.text_pos_at_screen_coords(
                &doc,
                0,
                49,
                TextFormat::default(),
                &TextAnnotations::default(),
                true
            ),
            None
        );

        assert_eq!(
            view.text_pos_at_screen_coords(
                &doc,
                0,
                41,
                TextFormat::default(),
                &TextAnnotations::default(),
                true
            ),
            None
        );

        assert_eq!(
            view.text_pos_at_screen_coords(
                &doc,
                40,
                81,
                TextFormat::default(),
                &TextAnnotations::default(),
                true
            ),
            None
        );

        assert_eq!(
            view.text_pos_at_screen_coords(
                &doc,
                78,
                41,
                TextFormat::default(),
                &TextAnnotations::default(),
                true
            ),
            None
        );

        assert_eq!(
            view.text_pos_at_screen_coords(
                &doc,
                40,
                40 + DEFAULT_GUTTER_OFFSET + 3,
                TextFormat::default(),
                &TextAnnotations::default(),
                true
            ),
            Some(3)
        );

        assert_eq!(
            view.text_pos_at_screen_coords(
                &doc,
                40,
                80,
                TextFormat::default(),
                &TextAnnotations::default(),
                true
            ),
            Some(3)
        );

        assert_eq!(
            view.text_pos_at_screen_coords(
                &doc,
                41,
                40 + DEFAULT_GUTTER_OFFSET + 1,
                TextFormat::default(),
                &TextAnnotations::default(),
                true
            ),
            Some(4)
        );

        assert_eq!(
            view.text_pos_at_screen_coords(
                &doc,
                41,
                40 + DEFAULT_GUTTER_OFFSET + 4,
                TextFormat::default(),
                &TextAnnotations::default(),
                true
            ),
            Some(5)
        );

        assert_eq!(
            view.text_pos_at_screen_coords(
                &doc,
                41,
                40 + DEFAULT_GUTTER_OFFSET + 7,
                TextFormat::default(),
                &TextAnnotations::default(),
                true
            ),
            Some(8)
        );

        assert_eq!(
            view.text_pos_at_screen_coords(
                &doc,
                41,
                80,
                TextFormat::default(),
                &TextAnnotations::default(),
                true
            ),
            Some(8)
        );
    }

    #[test]
    fn test_text_pos_at_screen_coords_without_line_numbers_gutter() {
        let mut view = View::new(
            DocumentId::default(),
            GutterConfig {
                layout: vec![GutterType::Diagnostics],
                line_numbers: GutterLineNumbersConfig::default(),
            },
        );
        view.area = Rect::new(40, 40, 40, 40);
        let rope = Rope::from_str("abc\n\tdef");
        let mut doc = Document::from(
            rope,
            None,
            Arc::new(ArcSwap::new(Arc::new(Config::default()))),
        );
        doc.ensure_view_init(view.id);
        assert_eq!(
            view.text_pos_at_screen_coords(
                &doc,
                41,
                40 + DEFAULT_GUTTER_OFFSET_ONLY_DIAGNOSTICS + 1,
                TextFormat::default(),
                &TextAnnotations::default(),
                true
            ),
            Some(4)
        );
    }

    #[test]
    fn test_text_pos_at_screen_coords_without_any_gutters() {
        let mut view = View::new(
            DocumentId::default(),
            GutterConfig {
                layout: vec![],
                line_numbers: GutterLineNumbersConfig::default(),
            },
        );
        view.area = Rect::new(40, 40, 40, 40);
        let rope = Rope::from_str("abc\n\tdef");
        let mut doc = Document::from(
            rope,
            None,
            Arc::new(ArcSwap::new(Arc::new(Config::default()))),
        );
        doc.ensure_view_init(view.id);
        assert_eq!(
            view.text_pos_at_screen_coords(
                &doc,
                41,
                40 + 1,
                TextFormat::default(),
                &TextAnnotations::default(),
                true
            ),
            Some(4)
        );
    }

    #[test]
    fn test_text_pos_at_screen_coords_cjk() {
        let mut view = View::new(DocumentId::default(), GutterConfig::default());
        view.area = Rect::new(40, 40, 40, 40);
        let rope = Rope::from_str("Hi! こんにちは皆さん");
        let mut doc = Document::from(
            rope,
            None,
            Arc::new(ArcSwap::new(Arc::new(Config::default()))),
        );
        doc.ensure_view_init(view.id);

        assert_eq!(
            view.text_pos_at_screen_coords(
                &doc,
                40,
                40 + DEFAULT_GUTTER_OFFSET,
                TextFormat::default(),
                &TextAnnotations::default(),
                true
            ),
            Some(0)
        );

        assert_eq!(
            view.text_pos_at_screen_coords(
                &doc,
                40,
                40 + DEFAULT_GUTTER_OFFSET + 4,
                TextFormat::default(),
                &TextAnnotations::default(),
                true
            ),
            Some(4)
        );
        assert_eq!(
            view.text_pos_at_screen_coords(
                &doc,
                40,
                40 + DEFAULT_GUTTER_OFFSET + 5,
                TextFormat::default(),
                &TextAnnotations::default(),
                true
            ),
            Some(4)
        );

        assert_eq!(
            view.text_pos_at_screen_coords(
                &doc,
                40,
                40 + DEFAULT_GUTTER_OFFSET + 6,
                TextFormat::default(),
                &TextAnnotations::default(),
                true
            ),
            Some(5)
        );

        assert_eq!(
            view.text_pos_at_screen_coords(
                &doc,
                40,
                40 + DEFAULT_GUTTER_OFFSET + 7,
                TextFormat::default(),
                &TextAnnotations::default(),
                true
            ),
            Some(5)
        );

        assert_eq!(
            view.text_pos_at_screen_coords(
                &doc,
                40,
                40 + DEFAULT_GUTTER_OFFSET + 8,
                TextFormat::default(),
                &TextAnnotations::default(),
                true
            ),
            Some(6)
        );
    }

    #[test]
    fn test_text_pos_at_screen_coords_graphemes() {
        let mut view = View::new(DocumentId::default(), GutterConfig::default());
        view.area = Rect::new(40, 40, 40, 40);
        let rope = Rope::from_str("Hèl̀l̀ò world!");
        let mut doc = Document::from(
            rope,
            None,
            Arc::new(ArcSwap::new(Arc::new(Config::default()))),
        );
        doc.ensure_view_init(view.id);

        assert_eq!(
            view.text_pos_at_screen_coords(
                &doc,
                40,
                40 + DEFAULT_GUTTER_OFFSET,
                TextFormat::default(),
                &TextAnnotations::default(),
                true
            ),
            Some(0)
        );

        assert_eq!(
            view.text_pos_at_screen_coords(
                &doc,
                40,
                40 + DEFAULT_GUTTER_OFFSET + 1,
                TextFormat::default(),
                &TextAnnotations::default(),
                true
            ),
            Some(1)
        );

        assert_eq!(
            view.text_pos_at_screen_coords(
                &doc,
                40,
                40 + DEFAULT_GUTTER_OFFSET + 2,
                TextFormat::default(),
                &TextAnnotations::default(),
                true
            ),
            Some(3)
        );

        assert_eq!(
            view.text_pos_at_screen_coords(
                &doc,
                40,
                40 + DEFAULT_GUTTER_OFFSET + 3,
                TextFormat::default(),
                &TextAnnotations::default(),
                true
            ),
            Some(5)
        );

        assert_eq!(
            view.text_pos_at_screen_coords(
                &doc,
                40,
                40 + DEFAULT_GUTTER_OFFSET + 4,
                TextFormat::default(),
                &TextAnnotations::default(),
                true
            ),
            Some(7)
        );
    }
}<|MERGE_RESOLUTION|>--- conflicted
+++ resolved
@@ -1,13 +1,8 @@
 use crate::{
     align_view,
     annotations::diagnostics::InlineDiagnostics,
-<<<<<<< HEAD
-    document::DocumentInlayHints,
+    document::{DocumentColorSwatches, DocumentInlayHints},
     editor::{GutterConfig, GutterType, ScrolloffConfig},
-=======
-    document::{DocumentColorSwatches, DocumentInlayHints},
-    editor::{GutterConfig, GutterType},
->>>>>>> 0815b52e
     graphics::Rect,
     handlers::diagnostics::DiagnosticsHandler,
     Align, Document, DocumentId, Theme, ViewId,
