--- conflicted
+++ resolved
@@ -107,18 +107,13 @@
     pub last_modified_docs: [Option<DocumentId>; 2],
     /// used to store previous selections of tree-sitter objects
     pub object_selections: Vec<Selection>,
-<<<<<<< HEAD
-    /// config, primarily used for
+    /// all gutter-related configuration settings, used primarily for gutter rendering
     pub gutters: GutterConfig,
-=======
-    /// GutterTypes used to fetch Gutter (constructor) and width for rendering
-    gutters: Vec<GutterType>,
     /// A mapping between documents and the last history revision the view was updated at.
     /// Changes between documents and views are synced lazily when switching windows. This
     /// mapping keeps track of the last applied history revision so that only new changes
     /// are applied.
     doc_revisions: HashMap<DocumentId, usize>,
->>>>>>> 59b886cf
 }
 
 impl fmt::Debug for View {
@@ -142,12 +137,8 @@
             docs_access_history: Vec::new(),
             last_modified_docs: [None, None],
             object_selections: Vec::new(),
-<<<<<<< HEAD
             gutters,
-=======
-            gutters: gutter_types,
             doc_revisions: HashMap::new(),
->>>>>>> 59b886cf
         }
     }
 
@@ -171,13 +162,8 @@
     }
 
     pub fn gutter_offset(&self, doc: &Document) -> u16 {
-<<<<<<< HEAD
-        let mut offset = self
-            .gutters
+        self.gutters
             .layout
-=======
-        self.gutters
->>>>>>> 59b886cf
             .iter()
             .map(|gutter| gutter.width(self, doc) as u16)
             .sum()
@@ -404,19 +390,13 @@
 mod tests {
     use super::*;
     use helix_core::Rope;
-<<<<<<< HEAD
-
-    // 1 diagnostic + 1 spacer + 3 linenr (< 1000 lines) + 1 gutter
-    const DEFAULT_GUTTER_OFFSET: u16 = 6;
+
+    // 1 diagnostic + 1 spacer + 3 linenr (< 1000 lines) + 1 spacer + 1 diff + 1 gutter
+    const DEFAULT_GUTTER_OFFSET: u16 = 8;
 
     // 1 diagnostics + 1 spacer + 1 gutter
-    const DEFAULT_GUTTER_OFFSET_WITHOUT_LINE_NUMBERS: u16 = 3;
-
-=======
-    const OFFSET: u16 = 3; // 1 diagnostic + 2 linenr (< 100 lines)
-    const OFFSET_WITHOUT_LINE_NUMBERS: u16 = 1; // 1 diagnostic
-                                                // const OFFSET: u16 = GUTTERS.iter().map(|(_, width)| *width as u16).sum();
->>>>>>> 59b886cf
+    const DEFAULT_GUTTER_OFFSET_ONLY_DIAGNOSTICS: u16 = 3;
+
     use crate::document::Document;
     use crate::editor::{GutterConfig, GutterLineNumbersConfig, GutterType};
 
@@ -482,7 +462,7 @@
             view.text_pos_at_screen_coords(
                 &doc,
                 41,
-                40 + DEFAULT_GUTTER_OFFSET_WITHOUT_LINE_NUMBERS + 1,
+                40 + DEFAULT_GUTTER_OFFSET_ONLY_DIAGNOSTICS + 1,
                 4
             ),
             Some(4)
