use bitflags::bitflags;
use serde::{Deserialize, Serialize};
use std::{
    cmp::{max, min},
    str::FromStr,
};

#[derive(Debug, Clone, Copy, PartialEq, Eq, Deserialize, Serialize)]
#[serde(rename_all = "lowercase")]
/// UNSTABLE
pub enum CursorKind {
    /// █
    Block,
    /// |
    Bar,
    /// _
    Underline,
    /// Hidden cursor, can set cursor position with this to let IME have correct cursor position.
    Hidden,
}

impl Default for CursorKind {
    fn default() -> Self {
        Self::Block
    }
}

#[derive(Debug, Copy, Clone, PartialEq, Eq, Hash)]
pub struct Margin {
    pub horizontal: u16,
    pub vertical: u16,
}

impl Margin {
    pub fn none() -> Self {
        Self {
            horizontal: 0,
            vertical: 0,
        }
    }

    /// Set uniform margin for all sides.
    pub const fn all(value: u16) -> Self {
        Self {
            horizontal: value,
            vertical: value,
        }
    }

    /// Set the margin of left and right sides to specified value.
    pub const fn horizontal(value: u16) -> Self {
        Self {
            horizontal: value,
            vertical: 0,
        }
    }

    /// Set the margin of top and bottom sides to specified value.
    pub const fn vertical(value: u16) -> Self {
        Self {
            horizontal: 0,
            vertical: value,
        }
    }

    /// Get the total width of the margin (left + right)
    pub const fn width(&self) -> u16 {
        self.horizontal * 2
    }

    /// Get the total height of the margin (top + bottom)
    pub const fn height(&self) -> u16 {
        self.vertical * 2
    }
}

/// A simple rectangle used in the computation of the layout and to give widgets an hint about the
/// area they are supposed to render to. (x, y) = (0, 0) is at the top left corner of the screen.
#[derive(Debug, Default, Clone, Copy, Hash, PartialEq, Eq)]
pub struct Rect {
    pub x: u16,
    pub y: u16,
    pub width: u16,
    pub height: u16,
}

impl Rect {
    /// Creates a new rect, with width and height
    pub fn new(x: u16, y: u16, width: u16, height: u16) -> Rect {
        Rect {
            x,
            y,
            width,
            height,
        }
    }

    #[inline]
    pub fn area(self) -> usize {
        (self.width as usize) * (self.height as usize)
    }

    #[inline]
    pub fn left(self) -> u16 {
        self.x
    }

    #[inline]
    pub fn right(self) -> u16 {
        self.x.saturating_add(self.width)
    }

    #[inline]
    pub fn top(self) -> u16 {
        self.y
    }

    #[inline]
    pub fn bottom(self) -> u16 {
        self.y.saturating_add(self.height)
    }

    // Returns a new Rect with width reduced from the left side.
    // This changes the `x` coordinate and clamps it to the right
    // edge of the original Rect.
    pub fn clip_left(self, width: u16) -> Rect {
        let width = std::cmp::min(width, self.width);
        Rect {
            x: self.x.saturating_add(width),
            width: self.width.saturating_sub(width),
            ..self
        }
    }

    // Returns a new Rect with width reduced from the right side.
    // This does _not_ change the `x` coordinate.
    pub fn clip_right(self, width: u16) -> Rect {
        Rect {
            width: self.width.saturating_sub(width),
            ..self
        }
    }

    // Returns a new Rect with height reduced from the top.
    // This changes the `y` coordinate and clamps it to the bottom
    // edge of the original Rect.
    pub fn clip_top(self, height: u16) -> Rect {
        let height = std::cmp::min(height, self.height);
        Rect {
            y: self.y.saturating_add(height),
            height: self.height.saturating_sub(height),
            ..self
        }
    }

    // Returns a new Rect with height reduced from the bottom.
    // This does _not_ change the `y` coordinate.
    pub fn clip_bottom(self, height: u16) -> Rect {
        Rect {
            height: self.height.saturating_sub(height),
            ..self
        }
    }

    pub fn with_height(self, height: u16) -> Rect {
        // new height may make area > u16::max_value, so use new()
        Self::new(self.x, self.y, self.width, height)
    }

    pub fn with_width(self, width: u16) -> Rect {
        Self::new(self.x, self.y, width, self.height)
    }

    pub fn inner(self, margin: Margin) -> Rect {
        if self.width < margin.width() || self.height < margin.height() {
            Rect::default()
        } else {
            Rect {
                x: self.x + margin.horizontal,
                y: self.y + margin.vertical,
                width: self.width - margin.width(),
                height: self.height - margin.height(),
            }
        }
    }

    /// Calculate the union between two [`Rect`]s.
    pub fn union(self, other: Rect) -> Rect {
        // Example:
        //
        // If `Rect` A is positioned at `(0, 0)` with a width and height of `5`,
        // and `Rect` B is positioned at `(5, 0)` with a width and height of `2`,
        // then this is the resulting union:
        //
        // x1 = min(0, 5) => x1 = 0
        // y1 = min(0, 0) => y1 = 0
        // x2 = max(0 + 5, 5 + 2) => x2 = 7
        // y2 = max(0 + 5, 0 + 2) => y2 = 5
        let x1 = min(self.x, other.x);
        let y1 = min(self.y, other.y);
        let x2 = max(self.x + self.width, other.x + other.width);
        let y2 = max(self.y + self.height, other.y + other.height);
        Rect {
            x: x1,
            y: y1,
            width: x2 - x1,
            height: y2 - y1,
        }
    }

    /// Calculate the intersection between two [`Rect`]s.
    pub fn intersection(self, other: Rect) -> Rect {
        // Example:
        //
        // If `Rect` A is positioned at `(0, 0)` with a width and height of `5`,
        // and `Rect` B is positioned at `(5, 0)` with a width and height of `2`,
        // then this is the resulting intersection:
        //
        // x1 = max(0, 5) => x1 = 5
        // y1 = max(0, 0) => y1 = 0
        // x2 = min(0 + 5, 5 + 2) => x2 = 5
        // y2 = min(0 + 5, 0 + 2) => y2 = 2
        let x1 = max(self.x, other.x);
        let y1 = max(self.y, other.y);
        let x2 = min(self.x + self.width, other.x + other.width);
        let y2 = min(self.y + self.height, other.y + other.height);
        Rect {
            x: x1,
            y: y1,
            width: x2.saturating_sub(x1),
            height: y2.saturating_sub(y1),
        }
    }

    pub fn intersects(self, other: Rect) -> bool {
        self.x < other.x + other.width
            && self.x + self.width > other.x
            && self.y < other.y + other.height
            && self.y + self.height > other.y
    }
}

#[derive(Debug, Clone, Copy, PartialEq, Eq)]
pub enum Color {
    Reset,
    Black,
    Red,
    Green,
    Yellow,
    Blue,
    Magenta,
    Cyan,
    Gray,
    LightRed,
    LightGreen,
    LightYellow,
    LightBlue,
    LightMagenta,
    LightCyan,
    LightGray,
    White,
    Rgb(u8, u8, u8),
    Indexed(u8),
}

impl Color {
    /// Creates a `Color` from a hex string
    ///
    /// # Examples
    ///
    /// ```rust
    /// use helix_view::theme::Color;
    ///
    /// let color1 = Color::from_hex("#c0ffee").unwrap();
    /// let color2 = Color::Rgb(192, 255, 238);
    ///
    /// assert_eq!(color1, color2);
    /// ```
    pub fn from_hex(hex: &str) -> Option<Self> {
        if !(hex.starts_with('#') && hex.len() == 7) {
            return None;
        }
        match [1..=2, 3..=4, 5..=6].map(|i| hex.get(i).and_then(|c| u8::from_str_radix(c, 16).ok()))
        {
            [Some(r), Some(g), Some(b)] => Some(Self::Rgb(r, g, b)),
            _ => None,
        }
    }
}

#[cfg(feature = "term")]
impl From<Color> for termina::style::ColorSpec {
<<<<<<< HEAD
=======
    fn from(color: Color) -> Self {
        match color {
            Color::Reset => Self::Reset,
            Color::Black => Self::BLACK,
            Color::Red => Self::RED,
            Color::Green => Self::GREEN,
            Color::Yellow => Self::YELLOW,
            Color::Blue => Self::BLUE,
            Color::Magenta => Self::MAGENTA,
            Color::Cyan => Self::CYAN,
            Color::Gray => Self::BRIGHT_BLACK,
            Color::White => Self::BRIGHT_WHITE,
            Color::LightRed => Self::BRIGHT_RED,
            Color::LightGreen => Self::BRIGHT_GREEN,
            Color::LightBlue => Self::BRIGHT_BLUE,
            Color::LightYellow => Self::BRIGHT_YELLOW,
            Color::LightMagenta => Self::BRIGHT_MAGENTA,
            Color::LightCyan => Self::BRIGHT_CYAN,
            Color::LightGray => Self::WHITE,
            Color::Indexed(i) => Self::PaletteIndex(i),
            Color::Rgb(r, g, b) => termina::style::RgbColor::new(r, g, b).into(),
        }
    }
}

#[cfg(all(feature = "term", windows))]
impl From<Color> for crossterm::style::Color {
>>>>>>> c599e4e7
    fn from(color: Color) -> Self {
        match color {
            Color::Reset => Self::Reset,
            Color::Black => Self::BLACK,
            Color::Red => Self::RED,
            Color::Green => Self::GREEN,
            Color::Yellow => Self::YELLOW,
            Color::Blue => Self::BLUE,
            Color::Magenta => Self::MAGENTA,
            Color::Cyan => Self::CYAN,
            Color::Gray => Self::BRIGHT_BLACK,
            Color::White => Self::BRIGHT_WHITE,
            Color::LightRed => Self::BRIGHT_RED,
            Color::LightGreen => Self::BRIGHT_GREEN,
            Color::LightBlue => Self::BRIGHT_BLUE,
            Color::LightYellow => Self::BRIGHT_YELLOW,
            Color::LightMagenta => Self::BRIGHT_MAGENTA,
            Color::LightCyan => Self::BRIGHT_CYAN,
            Color::LightGray => Self::WHITE,
            Color::Indexed(i) => Self::PaletteIndex(i),
            Color::Rgb(r, g, b) => termina::style::RgbColor::new(r, g, b).into(),
        }
    }
}

impl Color {
    pub fn red(&self) -> Option<u8> {
        if let Self::Rgb(r, _, _) = self {
            Some(*r)
        } else {
            None
        }
    }

    pub fn green(&self) -> Option<u8> {
        if let Self::Rgb(_, g, _) = self {
            Some(*g)
        } else {
            None
        }
    }

    pub fn blue(&self) -> Option<u8> {
        if let Self::Rgb(_, _, b) = self {
            Some(*b)
        } else {
            None
        }
    }
}
#[derive(Debug, Clone, Copy, PartialEq, Eq)]
pub enum UnderlineStyle {
    Reset,
    Line,
    Curl,
    Dotted,
    Dashed,
    DoubleLine,
}

impl FromStr for UnderlineStyle {
    type Err = &'static str;

    fn from_str(modifier: &str) -> Result<Self, Self::Err> {
        match modifier {
            "line" => Ok(Self::Line),
            "curl" => Ok(Self::Curl),
            "dotted" => Ok(Self::Dotted),
            "dashed" => Ok(Self::Dashed),
            "double_line" => Ok(Self::DoubleLine),
            _ => Err("Invalid underline style"),
        }
    }
}

#[cfg(feature = "term")]
impl From<UnderlineStyle> for termina::style::Underline {
<<<<<<< HEAD
=======
    fn from(style: UnderlineStyle) -> Self {
        match style {
            UnderlineStyle::Reset => Self::None,
            UnderlineStyle::Line => Self::Single,
            UnderlineStyle::Curl => Self::Curly,
            UnderlineStyle::Dotted => Self::Dotted,
            UnderlineStyle::Dashed => Self::Dashed,
            UnderlineStyle::DoubleLine => Self::Double,
        }
    }
}

#[cfg(all(feature = "term", windows))]
impl From<UnderlineStyle> for crossterm::style::Attribute {
>>>>>>> c599e4e7
    fn from(style: UnderlineStyle) -> Self {
        match style {
            UnderlineStyle::Reset => Self::None,
            UnderlineStyle::Line => Self::Single,
            UnderlineStyle::Curl => Self::Curly,
            UnderlineStyle::Dotted => Self::Dotted,
            UnderlineStyle::Dashed => Self::Dashed,
            UnderlineStyle::DoubleLine => Self::Double,
        }
    }
}

bitflags! {
    /// Modifier changes the way a piece of text is displayed.
    ///
    /// They are bitflags so they can easily be composed.
    ///
    /// ## Examples
    ///
    /// ```rust
    /// # use helix_view::graphics::Modifier;
    ///
    /// let m = Modifier::BOLD | Modifier::ITALIC;
    /// ```
    #[derive(PartialEq, Eq, Debug, Clone, Copy)]
    pub struct Modifier: u16 {
        const BOLD              = 0b0000_0000_0001;
        const DIM               = 0b0000_0000_0010;
        const ITALIC            = 0b0000_0000_0100;
        const SLOW_BLINK        = 0b0000_0001_0000;
        const RAPID_BLINK       = 0b0000_0010_0000;
        const REVERSED          = 0b0000_0100_0000;
        const HIDDEN            = 0b0000_1000_0000;
        const CROSSED_OUT       = 0b0001_0000_0000;
    }
}

impl FromStr for Modifier {
    type Err = &'static str;

    fn from_str(modifier: &str) -> Result<Self, Self::Err> {
        match modifier {
            "bold" => Ok(Self::BOLD),
            "dim" => Ok(Self::DIM),
            "italic" => Ok(Self::ITALIC),
            "slow_blink" => Ok(Self::SLOW_BLINK),
            "rapid_blink" => Ok(Self::RAPID_BLINK),
            "reversed" => Ok(Self::REVERSED),
            "hidden" => Ok(Self::HIDDEN),
            "crossed_out" => Ok(Self::CROSSED_OUT),
            _ => Err("Invalid modifier"),
        }
    }
}

/// Style let you control the main characteristics of the displayed elements.
///
/// ```rust
/// # use helix_view::graphics::{Color, Modifier, Style};
/// Style::default()
///     .fg(Color::Black)
///     .bg(Color::Green)
///     .add_modifier(Modifier::ITALIC | Modifier::BOLD);
/// ```
///
/// It represents an incremental change. If you apply the styles S1, S2, S3 to a cell of the
/// terminal buffer, the style of this cell will be the result of the merge of S1, S2 and S3, not
/// just S3.
///
/// ```rust
/// # use helix_view::graphics::{Rect, Color, UnderlineStyle, Modifier, Style};
/// # use helix_tui::buffer::Buffer;
/// let styles = [
///     Style::default().fg(Color::Blue).add_modifier(Modifier::BOLD | Modifier::ITALIC),
///     Style::default().bg(Color::Red),
///     Style::default().fg(Color::Yellow).remove_modifier(Modifier::ITALIC),
/// ];
/// let mut buffer = Buffer::empty(Rect::new(0, 0, 1, 1));
/// for style in &styles {
///   buffer[(0, 0)].set_style(*style);
/// }
/// assert_eq!(
///     Style {
///         fg: Some(Color::Yellow),
///         bg: Some(Color::Red),
///         add_modifier: Modifier::BOLD,
///         underline_color: Some(Color::Reset),
///         underline_style: Some(UnderlineStyle::Reset),
///         sub_modifier: Modifier::empty(),
///     },
///     buffer[(0, 0)].style(),
/// );
/// ```
///
/// The default implementation returns a `Style` that does not modify anything. If you wish to
/// reset all properties until that point use [`Style::reset`].
///
/// ```
/// # use helix_view::graphics::{Rect, Color, UnderlineStyle, Modifier, Style};
/// # use helix_tui::buffer::Buffer;
/// let styles = [
///     Style::default().fg(Color::Blue).add_modifier(Modifier::BOLD | Modifier::ITALIC),
///     Style::reset().fg(Color::Yellow),
/// ];
/// let mut buffer = Buffer::empty(Rect::new(0, 0, 1, 1));
/// for style in &styles {
///   buffer[(0, 0)].set_style(*style);
/// }
/// assert_eq!(
///     Style {
///         fg: Some(Color::Yellow),
///         bg: Some(Color::Reset),
///         underline_color: Some(Color::Reset),
///         underline_style: Some(UnderlineStyle::Reset),
///         add_modifier: Modifier::empty(),
///         sub_modifier: Modifier::empty(),
///     },
///     buffer[(0, 0)].style(),
/// );
/// ```
#[derive(Debug, Clone, Copy, PartialEq, Eq)]
pub struct Style {
    pub fg: Option<Color>,
    pub bg: Option<Color>,
    pub underline_color: Option<Color>,
    pub underline_style: Option<UnderlineStyle>,
    pub add_modifier: Modifier,
    pub sub_modifier: Modifier,
}

impl Default for Style {
    fn default() -> Self {
        Self::new()
    }
}

impl Style {
    pub const fn new() -> Self {
        Style {
            fg: None,
            bg: None,
            underline_color: None,
            underline_style: None,
            add_modifier: Modifier::empty(),
            sub_modifier: Modifier::empty(),
        }
    }

    /// Returns a `Style` resetting all properties.
    pub const fn reset() -> Self {
        Self {
            fg: Some(Color::Reset),
            bg: Some(Color::Reset),
            underline_color: None,
            underline_style: None,
            add_modifier: Modifier::empty(),
            sub_modifier: Modifier::all(),
        }
    }

    /// Changes the foreground color.
    ///
    /// ## Examples
    ///
    /// ```rust
    /// # use helix_view::graphics::{Color, Style};
    /// let style = Style::default().fg(Color::Blue);
    /// let diff = Style::default().fg(Color::Red);
    /// assert_eq!(style.patch(diff), Style::default().fg(Color::Red));
    /// ```
    pub const fn fg(mut self, color: Color) -> Style {
        self.fg = Some(color);
        self
    }

    /// Changes the background color.
    ///
    /// ## Examples
    ///
    /// ```rust
    /// # use helix_view::graphics::{Color, Style};
    /// let style = Style::default().bg(Color::Blue);
    /// let diff = Style::default().bg(Color::Red);
    /// assert_eq!(style.patch(diff), Style::default().bg(Color::Red));
    /// ```
    pub const fn bg(mut self, color: Color) -> Style {
        self.bg = Some(color);
        self
    }

    /// Changes the underline color.
    ///
    /// ## Examples
    ///
    /// ```rust
    /// # use helix_view::graphics::{Color, Style};
    /// let style = Style::default().underline_color(Color::Blue);
    /// let diff = Style::default().underline_color(Color::Red);
    /// assert_eq!(style.patch(diff), Style::default().underline_color(Color::Red));
    /// ```
    pub const fn underline_color(mut self, color: Color) -> Style {
        self.underline_color = Some(color);
        self
    }

    /// Changes the underline style.
    ///
    /// ## Examples
    ///
    /// ```rust
    /// # use helix_view::graphics::{UnderlineStyle, Style};
    /// let style = Style::default().underline_style(UnderlineStyle::Line);
    /// let diff = Style::default().underline_style(UnderlineStyle::Curl);
    /// assert_eq!(style.patch(diff), Style::default().underline_style(UnderlineStyle::Curl));
    /// ```
    pub const fn underline_style(mut self, style: UnderlineStyle) -> Style {
        self.underline_style = Some(style);
        self
    }

    /// Changes the text emphasis.
    ///
    /// When applied, it adds the given modifier to the `Style` modifiers.
    ///
    /// ## Examples
    ///
    /// ```rust
    /// # use helix_view::graphics::{Color, Modifier, Style};
    /// let style = Style::default().add_modifier(Modifier::BOLD);
    /// let diff = Style::default().add_modifier(Modifier::ITALIC);
    /// let patched = style.patch(diff);
    /// assert_eq!(patched.add_modifier, Modifier::BOLD | Modifier::ITALIC);
    /// assert_eq!(patched.sub_modifier, Modifier::empty());
    /// ```
    pub fn add_modifier(mut self, modifier: Modifier) -> Style {
        self.sub_modifier.remove(modifier);
        self.add_modifier.insert(modifier);
        self
    }

    /// Changes the text emphasis.
    ///
    /// When applied, it removes the given modifier from the `Style` modifiers.
    ///
    /// ## Examples
    ///
    /// ```rust
    /// # use helix_view::graphics::{Color, Modifier, Style};
    /// let style = Style::default().add_modifier(Modifier::BOLD | Modifier::ITALIC);
    /// let diff = Style::default().remove_modifier(Modifier::ITALIC);
    /// let patched = style.patch(diff);
    /// assert_eq!(patched.add_modifier, Modifier::BOLD);
    /// assert_eq!(patched.sub_modifier, Modifier::ITALIC);
    /// ```
    pub fn remove_modifier(mut self, modifier: Modifier) -> Style {
        self.add_modifier.remove(modifier);
        self.sub_modifier.insert(modifier);
        self
    }

    /// Results in a combined style that is equivalent to applying the two individual styles to
    /// a style one after the other.
    ///
    /// ## Examples
    /// ```
    /// # use helix_view::graphics::{Color, Modifier, Style};
    /// let style_1 = Style::default().fg(Color::Yellow);
    /// let style_2 = Style::default().bg(Color::Red);
    /// let combined = style_1.patch(style_2);
    /// assert_eq!(
    ///     Style::default().patch(style_1).patch(style_2),
    ///     Style::default().patch(combined));
    /// ```
    pub fn patch(mut self, other: Style) -> Style {
        self.fg = other.fg.or(self.fg);
        self.bg = other.bg.or(self.bg);
        self.underline_color = other.underline_color.or(self.underline_color);
        self.underline_style = other.underline_style.or(self.underline_style);

        self.add_modifier.remove(other.sub_modifier);
        self.add_modifier.insert(other.add_modifier);
        self.sub_modifier.remove(other.add_modifier);
        self.sub_modifier.insert(other.sub_modifier);

        self
    }
}

#[cfg(test)]
mod tests {
    use super::*;

    #[test]
    fn test_rect_size_preservation() {
        for width in 0..256u16 {
            for height in 0..256u16 {
                let rect = Rect::new(0, 0, width, height);
                rect.area(); // Should not panic.
                assert_eq!(rect.width, width);
                assert_eq!(rect.height, height);
            }
        }

        // One dimension below 255, one above. Area below max u16.
        let rect = Rect::new(0, 0, 300, 100);
        assert_eq!(rect.width, 300);
        assert_eq!(rect.height, 100);
    }

    #[test]
    fn test_rect_chop_from_left() {
        let rect = Rect::new(0, 0, 20, 30);
        assert_eq!(Rect::new(10, 0, 10, 30), rect.clip_left(10));
        assert_eq!(
            Rect::new(20, 0, 0, 30),
            rect.clip_left(40),
            "x should be clamped to original width if new width is bigger"
        );
    }

    #[test]
    fn test_rect_chop_from_right() {
        let rect = Rect::new(0, 0, 20, 30);
        assert_eq!(Rect::new(0, 0, 10, 30), rect.clip_right(10));
    }

    #[test]
    fn test_rect_chop_from_top() {
        let rect = Rect::new(0, 0, 20, 30);
        assert_eq!(Rect::new(0, 10, 20, 20), rect.clip_top(10));
        assert_eq!(
            Rect::new(0, 30, 20, 0),
            rect.clip_top(50),
            "y should be clamped to original height if new height is bigger"
        );
    }

    #[test]
    fn test_rect_chop_from_bottom() {
        let rect = Rect::new(0, 0, 20, 30);
        assert_eq!(Rect::new(0, 0, 20, 20), rect.clip_bottom(10));
    }

    fn styles() -> Vec<Style> {
        vec![
            Style::default(),
            Style::default().fg(Color::Yellow),
            Style::default().bg(Color::Yellow),
            Style::default().add_modifier(Modifier::BOLD),
            Style::default().remove_modifier(Modifier::BOLD),
            Style::default().add_modifier(Modifier::ITALIC),
            Style::default().remove_modifier(Modifier::ITALIC),
            Style::default().add_modifier(Modifier::ITALIC | Modifier::BOLD),
            Style::default().remove_modifier(Modifier::ITALIC | Modifier::BOLD),
        ]
    }

    #[test]
    fn combined_patch_gives_same_result_as_individual_patch() {
        let styles = styles();
        for &a in &styles {
            for &b in &styles {
                for &c in &styles {
                    for &d in &styles {
                        let combined = a.patch(b.patch(c.patch(d)));

                        assert_eq!(
                            Style::default().patch(a).patch(b).patch(c).patch(d),
                            Style::default().patch(combined)
                        );
                    }
                }
            }
        }
    }
}<|MERGE_RESOLUTION|>--- conflicted
+++ resolved
@@ -290,8 +290,6 @@
 
 #[cfg(feature = "term")]
 impl From<Color> for termina::style::ColorSpec {
-<<<<<<< HEAD
-=======
     fn from(color: Color) -> Self {
         match color {
             Color::Reset => Self::Reset,
@@ -319,7 +317,6 @@
 
 #[cfg(all(feature = "term", windows))]
 impl From<Color> for crossterm::style::Color {
->>>>>>> c599e4e7
     fn from(color: Color) -> Self {
         match color {
             Color::Reset => Self::Reset,
@@ -397,8 +394,6 @@
 
 #[cfg(feature = "term")]
 impl From<UnderlineStyle> for termina::style::Underline {
-<<<<<<< HEAD
-=======
     fn from(style: UnderlineStyle) -> Self {
         match style {
             UnderlineStyle::Reset => Self::None,
@@ -413,7 +408,6 @@
 
 #[cfg(all(feature = "term", windows))]
 impl From<UnderlineStyle> for crossterm::style::Attribute {
->>>>>>> c599e4e7
     fn from(style: UnderlineStyle) -> Self {
         match style {
             UnderlineStyle::Reset => Self::None,
