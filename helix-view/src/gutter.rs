--- conflicted
+++ resolved
@@ -1,12 +1,8 @@
 use std::fmt::Write;
 
 use crate::{
-<<<<<<< HEAD
     editor::GutterType,
-    graphics::{Color, Modifier, Style},
-=======
     graphics::{Color, Style, UnderlineStyle},
->>>>>>> c4d7cde6
     Document, Editor, Theme, View,
 };
 
