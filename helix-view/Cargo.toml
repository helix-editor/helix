[package]
name = "helix-view"
version = "0.2.0"
authors = ["Blaž Hrastnik <blaz@mxxn.io>"]
edition = "2018"
license = "MPL-2.0"

# See more keys and their definitions at https://doc.rust-lang.org/cargo/reference/manifest.html

[features]
term = ["tui", "crossterm"]
default = ["term"]

[dependencies]
anyhow = "1"
helix-core = { path = "../helix-core" }
helix-lsp = { path = "../helix-lsp"}

# Conversion traits
tui = { path = "../helix-tui", package = "helix-tui", default-features = false, features = ["crossterm"], optional = true }
<<<<<<< HEAD
crossterm = { version = "0.19", features = ["event-stream"], optional = true }
once_cell = "1.8"
=======
crossterm = { version = "0.20", features = ["event-stream"], optional = true }
once_cell = "1.4"
>>>>>>> 8c1edd22
url = "2"

tokio = { version = "1", features = ["full"] }

slotmap = "1"

serde = { version = "1.0", features = ["derive"] }
toml = "0.5"
log = "~0.4"<|MERGE_RESOLUTION|>--- conflicted
+++ resolved
@@ -18,13 +18,8 @@
 
 # Conversion traits
 tui = { path = "../helix-tui", package = "helix-tui", default-features = false, features = ["crossterm"], optional = true }
-<<<<<<< HEAD
-crossterm = { version = "0.19", features = ["event-stream"], optional = true }
+crossterm = { version = "0.20", features = ["event-stream"], optional = true }
 once_cell = "1.8"
-=======
-crossterm = { version = "0.20", features = ["event-stream"], optional = true }
-once_cell = "1.4"
->>>>>>> 8c1edd22
 url = "2"
 
 tokio = { version = "1", features = ["full"] }
