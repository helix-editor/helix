[package]
name = "helix-view"
description = "UI abstractions for use in backends"
version.workspace = true
authors.workspace = true
edition.workspace = true
license.workspace = true
rust-version.workspace = true
categories.workspace = true
repository.workspace = true
homepage.workspace = true

[features]
term = ["crossterm"]
steel = ["dep:steel-core", "helix-core/steel"]
unicode-lines = []

[dependencies]
helix-stdx = { path = "../helix-stdx" }
helix-core = { path = "../helix-core" }
helix-event = { path = "../helix-event" }
helix-loader = { path = "../helix-loader" }
helix-lsp = { path = "../helix-lsp" }
helix-dap = { path = "../helix-dap" }
helix-vcs = { path = "../helix-vcs" }

bitflags.workspace = true
anyhow = "1"
crossterm = { version = "0.28", optional = true }

tempfile.workspace = true

# Conversion traits
once_cell = "1.21"
url = "2.5.4"

arc-swap = { version = "1.7.1" }

tokio = { version = "1", features = ["rt", "rt-multi-thread", "io-util", "io-std", "time", "process", "macros", "fs", "parking_lot"] }
tokio-stream = "0.1"
futures-util = { version = "0.3", features = ["std", "async-await"], default-features = false }

slotmap.workspace = true

chardetng = "0.1"

serde = { version = "1.0", features = ["derive"] }
serde_json = "1.0"
toml = "0.8"
log = "~0.4"

<<<<<<< HEAD
# plugin support
steel-core = { workspace = true, optional = true }

parking_lot = "0.12.3"
=======
parking_lot.workspace = true
>>>>>>> 388a3b78
thiserror.workspace = true

[target.'cfg(windows)'.dependencies]
clipboard-win = { version = "5.4", features = ["std"] }

[target.'cfg(unix)'.dependencies]
libc = "0.2"
rustix = { version = "1.0", features = ["fs"] }

[dev-dependencies]
helix-tui = { path = "../helix-tui" }<|MERGE_RESOLUTION|>--- conflicted
+++ resolved
@@ -49,14 +49,10 @@
 toml = "0.8"
 log = "~0.4"
 
-<<<<<<< HEAD
 # plugin support
 steel-core = { workspace = true, optional = true }
 
-parking_lot = "0.12.3"
-=======
 parking_lot.workspace = true
->>>>>>> 388a3b78
 thiserror.workspace = true
 
 [target.'cfg(windows)'.dependencies]
