--- conflicted
+++ resolved
@@ -49,13 +49,8 @@
 toml = "0.8"
 log = "~0.4"
 
-<<<<<<< HEAD
-parking_lot = "0.12.2"
+parking_lot = "0.12.3"
 thiserror.workspace = true
-=======
-parking_lot = "0.12.3"
-
->>>>>>> d70f58da
 
 [target.'cfg(windows)'.dependencies]
 clipboard-win = { version = "5.3", features = ["std"] }
