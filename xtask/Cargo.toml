[package]
name = "xtask"
version = "0.6.0"
edition = "2021"

# See more keys and their definitions at https://doc.rust-lang.org/cargo/reference/manifest.html

[dependencies]
helix-term = { version = "0.6", path = "../helix-term" }
helix-core = { version = "0.6", path = "../helix-core" }
<<<<<<< HEAD
helix-view = { version = "0.6", path = "../helix-view" }
=======
helix-loader = { version = "0.6", path = "../helix-loader" }
>>>>>>> fae9203c
toml = "0.5"<|MERGE_RESOLUTION|>--- conflicted
+++ resolved
@@ -8,9 +8,6 @@
 [dependencies]
 helix-term = { version = "0.6", path = "../helix-term" }
 helix-core = { version = "0.6", path = "../helix-core" }
-<<<<<<< HEAD
 helix-view = { version = "0.6", path = "../helix-view" }
-=======
 helix-loader = { version = "0.6", path = "../helix-loader" }
->>>>>>> fae9203c
 toml = "0.5"