--- conflicted
+++ resolved
@@ -8,7 +8,6 @@
 type DynError = Box<dyn Error>;
 
 pub mod tasks {
-<<<<<<< HEAD
     use crate::docgen::{lang_features, static_commands, typable_commands, write};
     use crate::docgen::{
         LANG_SUPPORT_MD_OUTPUT, STATIC_COMMANDS_MD_OUTPUT, TYPABLE_COMMANDS_MD_OUTPUT,
@@ -16,8 +15,6 @@
     use crate::grammarcheck::grammar_check;
     use crate::querycheck::query_check;
     use crate::theme_check::theme_check;
-=======
->>>>>>> ccf95641
     use crate::DynError;
 
     pub fn grammarcheck() -> Result<(), DynError> {
@@ -110,12 +107,9 @@
     Tasks:
         docgen: Generate files to be included in the mdbook output.
         query-check: Check that tree-sitter queries are valid.
-<<<<<<< HEAD
         theme-check: Check that themes are valid.
         grammar-check: Check for outdated tree-sitter grammars.
-=======
         theme-check: Check that theme files in runtime/themes are valid.
->>>>>>> ccf95641
 "
         );
     }
