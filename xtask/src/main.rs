mod docgen;
mod helpers;
mod path;
mod themelint;

use std::{env, error::Error};

type DynError = Box<dyn Error>;

pub mod tasks {
    use crate::docgen::{lang_features, typable_commands, write};
    use crate::docgen::{LANG_SUPPORT_MD_OUTPUT, TYPABLE_COMMANDS_MD_OUTPUT};
    use crate::themelint::{lint, lint_all};
    use crate::DynError;

    pub fn docgen() -> Result<(), DynError> {
        write(TYPABLE_COMMANDS_MD_OUTPUT, &typable_commands()?);
        write(LANG_SUPPORT_MD_OUTPUT, &lang_features()?);
        Ok(())
    }

<<<<<<< HEAD
    pub fn themelint(file: Option<String>) -> Result<(), DynError> {
        match file {
            Some(file) => lint(file),
            None => lint_all(),
        }
=======
    pub fn query_check() -> Result<(), String> {
        use crate::helpers::lang_config;
        use helix_core::{syntax::read_query, tree_sitter::Query};
        use helix_loader::grammar::get_language;

        let query_files = [
            "highlights.scm",
            "locals.scm",
            "injections.scm",
            "textobjects.scm",
            "indents.scm",
        ];

        for language in lang_config().language {
            let language_name = language.language_id.to_ascii_lowercase();
            let grammar_name = language.grammar.unwrap_or(language.language_id);
            for query_file in query_files {
                let language = get_language(&grammar_name);
                let query_text = read_query(&language_name, query_file);
                if !query_text.is_empty() && language.is_ok() {
                    if let Err(reason) = Query::new(language.unwrap(), &query_text) {
                        return Err(format!(
                            "Failed to parse {} queries for {}: {}",
                            query_file, language_name, reason
                        ));
                    }
                }
            }
        }

        println!("Query check succeeded");

        Ok(())
>>>>>>> fae9203c
    }

    pub fn print_help() {
        println!(
            "
Usage: Run with `cargo xtask <task>`, eg. `cargo xtask docgen`.

    Tasks:
        docgen: Generate files to be included in the mdbook output.
<<<<<<< HEAD
        themelint <theme>: Report errors for <theme>, or all themes if no theme is specified.
=======
        query-check: Check that tree-sitter queries are valid.
>>>>>>> fae9203c
"
        );
    }
}

fn main() -> Result<(), DynError> {
    let task = env::args().nth(1);
    match task {
        None => tasks::print_help(),
        Some(t) => match t.as_str() {
            "docgen" => tasks::docgen()?,
<<<<<<< HEAD
            "themelint" => tasks::themelint(env::args().nth(2))?,
=======
            "query-check" => tasks::query_check()?,
>>>>>>> fae9203c
            invalid => return Err(format!("Invalid task name: {}", invalid).into()),
        },
    };
    Ok(())
}<|MERGE_RESOLUTION|>--- conflicted
+++ resolved
@@ -19,13 +19,14 @@
         Ok(())
     }
 
-<<<<<<< HEAD
+
     pub fn themelint(file: Option<String>) -> Result<(), DynError> {
         match file {
             Some(file) => lint(file),
             None => lint_all(),
         }
-=======
+    }
+  
     pub fn query_check() -> Result<(), String> {
         use crate::helpers::lang_config;
         use helix_core::{syntax::read_query, tree_sitter::Query};
@@ -59,7 +60,6 @@
         println!("Query check succeeded");
 
         Ok(())
->>>>>>> fae9203c
     }
 
     pub fn print_help() {
@@ -69,11 +69,8 @@
 
     Tasks:
         docgen: Generate files to be included in the mdbook output.
-<<<<<<< HEAD
         themelint <theme>: Report errors for <theme>, or all themes if no theme is specified.
-=======
         query-check: Check that tree-sitter queries are valid.
->>>>>>> fae9203c
 "
         );
     }
@@ -85,11 +82,8 @@
         None => tasks::print_help(),
         Some(t) => match t.as_str() {
             "docgen" => tasks::docgen()?,
-<<<<<<< HEAD
             "themelint" => tasks::themelint(env::args().nth(2))?,
-=======
             "query-check" => tasks::query_check()?,
->>>>>>> fae9203c
             invalid => return Err(format!("Invalid task name: {}", invalid).into()),
         },
     };
