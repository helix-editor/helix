--- conflicted
+++ resolved
@@ -69,13 +69,8 @@
     use crate::helpers;
     use crate::path;
     use std::fs;
-
-<<<<<<< HEAD
-    use helix_term::commands::cmd::TYPABLE_COMMAND_LIST;
     use helix_term::health::TsFeature;
-=======
     use helix_term::commands::TYPABLE_COMMAND_LIST;
->>>>>>> bde0307c
 
     pub const TYPABLE_COMMANDS_MD_OUTPUT: &str = "typable-cmd.md";
     pub const LANG_SUPPORT_MD_OUTPUT: &str = "lang-support.md";
