--- conflicted
+++ resolved
@@ -18,38 +18,6 @@
         Ok(())
     }
 
-<<<<<<< HEAD
-    pub fn querycheck() -> Result<(), DynError> {
-        use crate::helpers::lang_config;
-        use helix_core::{syntax::read_query, tree_sitter::Query};
-        use helix_loader::grammar::get_language;
-
-        let query_files = [
-            "highlights.scm",
-            "locals.scm",
-            "injections.scm",
-            "textobjects.scm",
-            "indents.scm",
-        ];
-
-        for language in lang_config().language {
-            let language_name = &language.language_name;
-            let grammar_name = language.grammar.as_ref().unwrap_or(language_name);
-            for query_file in query_files {
-                let language = get_language(grammar_name);
-                let query_text = read_query(language_name, query_file);
-                if let Ok(lang) = language {
-                    if !query_text.is_empty() {
-                        if let Err(reason) = Query::new(&lang, &query_text) {
-                            return Err(format!(
-                                "Failed to parse {} queries for {}: {}",
-                                query_file, language_name, reason
-                            )
-                            .into());
-                        }
-                    }
-                }
-=======
     pub fn querycheck(languages: impl Iterator<Item = String>) -> Result<(), DynError> {
         use helix_core::syntax::LanguageData;
 
@@ -60,7 +28,6 @@
                 && !languages_to_check.contains(&lang_data.config().language_id)
             {
                 continue;
->>>>>>> f46222ce
             }
             let config = lang_data.config();
             let Some(syntax_config) = LanguageData::compile_syntax_config(config, &loader)? else {
