--- conflicted
+++ resolved
@@ -10,16 +10,9 @@
 type DynError = Box<dyn Error>;
 
 pub mod tasks {
-<<<<<<< HEAD
     use crate::codegen::code_gen;
-    use crate::docgen::{lang_features, typable_commands, write};
-    use crate::docgen::{LANG_SUPPORT_MD_OUTPUT, TYPABLE_COMMANDS_MD_OUTPUT};
-=======
     use crate::docgen::{lang_features, static_commands, typable_commands, write};
-    use crate::docgen::{
-        LANG_SUPPORT_MD_OUTPUT, STATIC_COMMANDS_MD_OUTPUT, TYPABLE_COMMANDS_MD_OUTPUT,
-    };
->>>>>>> e440e54e
+    use crate::docgen::{LANG_SUPPORT_MD_OUTPUT, STATIC_COMMANDS_MD_OUTPUT, TYPABLE_COMMANDS_MD_OUTPUT};
     use crate::querycheck::query_check;
     use crate::theme_check::theme_check;
     use crate::DynError;
